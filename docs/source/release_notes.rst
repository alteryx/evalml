Release Notes
-------------

**Future Releases**
    * Enhancements
<<<<<<< HEAD
        * Added multiple sampling methods for data splitters for imbalanced classification :pr:`1775`
=======
        * Added uniqueness score data check :pr:`1785`
>>>>>>> fde0e010
        * Added "dataframe" output format for prediction explanations :pr:`1781`
        * Updated LightGBM estimators to handle ``pandas.MultiIndex`` :pr:`1770`
        * Sped up permutation importance for some pipelines :pr:`1762`
        * Added sparsity data check :pr:`1797`
        * Confirmed support for threshold tuning for binary time series classification problems :pr:`1803`
    * Fixes
    * Changes
    * Documentation Changes
        * Added section on conda to the contributing guide :pr:`1771`
        * Updated release process to reflect freezing `main` before perf tests :pr:`1787`
        * Moving some prs to the right section of the release notes :pr:`1789`
        * Tweak README.md. :pr:`1800`
        * Fixed back arrow on install page docs :pr:`1795`
    * Testing Changes

**v0.18.1 Feb. 1, 2021**
    * Enhancements
        * Added ``graph_t_sne`` as a visualization tool for high dimensional data :pr:`1731`
        * Added the ability to see the linear coefficients of features in linear models terms :pr:`1738`
        * Added support for ``scikit-learn`` ``v0.24.0`` :pr:`1733`
        * Added support for ``scipy`` ``v1.6.0`` :pr:`1752`
        * Added SVM Classifier and Regressor to estimators :pr:`1714` :pr:`1761`
    * Fixes
        * Addressed bug with ``partial_dependence`` and categorical data with more categories than grid resolution :pr:`1748`
        * Removed ``random_state`` arg from ``get_pipelines`` in ``AutoMLSearch`` :pr:`1719`
        * Pinned pyzmq at less than 22.0.0 till we add support :pr:`1756`
        * Remove ``ProphetRegressor`` from main as windows tests were flaky :pr:`1764`
    * Changes
        * Updated components and pipelines to return ``Woodwork`` data structures :pr:`1668`
        * Updated `clone()` for pipelines and components to copy over random state automatically :pr:`1753`
        * Dropped support for Python version 3.6 :pr:`1751`
        * Removed deprecated ``verbose`` flag from ``AutoMLSearch`` parameters :pr:`1772`
    * Documentation Changes
        * Add Twitter and Github link to documentation toolbar :pr:`1754`
        * Added Open Graph info to documentation :pr:`1758`
    * Testing Changes

.. warning::

    **Breaking Changes**
        * Components and pipelines return ``Woodwork`` data structures instead of ``pandas`` data structures :pr:`1668`
        * Python 3.6 will not be actively supported due to discontinued support from EvalML dependencies.
        * Deprecated ``verbose`` flag is removed for ``AutoMLSearch`` :pr:`1772`


**v0.18.0 Jan. 26, 2021**
    * Enhancements
        * Added RMSLE, MSLE, and MAPE to core objectives while checking for negative target values in ``invalid_targets_data_check`` :pr:`1574`
        * Added validation checks for binary problems with regression-like datasets and multiclass problems without true multiclass targets in ``invalid_targets_data_check`` :pr:`1665`
        * Added time series support for ``make_pipeline`` :pr:`1566`
        * Added target name for output of pipeline ``predict`` method :pr:`1578`
        * Added multiclass check to ``InvalidTargetDataCheck`` for two examples per class :pr:`1596`
        * Added support for ``graphviz`` ``v0.16`` :pr:`1657`
        * Enhanced time series pipelines to accept empty features :pr:`1651`
        * Added KNN Classifier to estimators. :pr:`1650`
        * Added support for list inputs for objectives :pr:`1663`
        * Added support for ``AutoMLSearch`` to handle time series classification pipelines :pr:`1666`
        * Enhanced ``DelayedFeaturesTransformer`` to encode categorical features and targets before delaying them :pr:`1691`
        * Added 2-way dependence plots. :pr:`1690`
        * Added ability to directly iterate through components within Pipelines :pr:`1583`
    * Fixes
        * Fixed inconsistent attributes and added Exceptions to docs :pr:`1673`
        * Fixed ``TargetLeakageDataCheck`` to use Woodwork ``mutual_information`` rather than using Pandas' Pearson Correlation :pr:`1616`
        * Fixed thresholding for pipelines in ``AutoMLSearch`` to only threshold binary classification pipelines :pr:`1622` :pr:`1626`
        * Updated ``load_data`` to return Woodwork structures and update default parameter value for ``index`` to ``None`` :pr:`1610`
        * Pinned scipy at < 1.6.0 while we work on adding support :pr:`1629`
        * Fixed data check message formatting in ``AutoMLSearch`` :pr:`1633`
        * Addressed stacked ensemble component for ``scikit-learn`` v0.24 support by setting ``shuffle=True`` for default CV :pr:`1613`
        * Fixed bug where ``Imputer`` reset the index on ``X`` :pr:`1590`
        * Fixed ``AutoMLSearch`` stacktrace when a cutom objective was passed in as a primary objective or additional objective :pr:`1575`
        * Fixed custom index bug for ``MAPE`` objective :pr:`1641`
        * Fixed index bug for ``TextFeaturizer`` and ``LSA`` components :pr:`1644`
        * Limited ``load_fraud`` dataset loaded into ``automl.ipynb`` :pr:`1646`
        * ``add_to_rankings`` updates ``AutoMLSearch.best_pipeline`` when necessary :pr:`1647`
        * Fixed bug where time series baseline estimators were not receiving ``gap`` and ``max_delay`` in ``AutoMLSearch`` :pr:`1645`
        * Fixed jupyter notebooks to help the RTD buildtime :pr:`1654`
        * Added ``positive_only`` objectives to ``non_core_objectives`` :pr:`1661`
        * Fixed stacking argument ``n_jobs`` for IterativeAlgorithm :pr:`1706`
        * Updated CatBoost estimators to return self in ``.fit()`` rather than the underlying model for consistency :pr:`1701`
        * Added ability to initialize pipeline parameters in ``AutoMLSearch`` constructor :pr:`1676`
        * Make AutoMLSearch pipelines pickle-able :pr:`1721`
    * Changes
        * Added labeling to ``graph_confusion_matrix`` :pr:`1632`
        * Rerunning search for ``AutoMLSearch`` results in a message thrown rather than failing the search, and removed ``has_searched`` property :pr:`1647`
        * Changed tuner class to allow and ignore single parameter values as input :pr:`1686`
        * Capped LightGBM version limit to remove bug in docs :pr:`1711`
        * Removed support for `np.random.RandomState` in EvalML :pr:`1727`
    * Documentation Changes
        * Update Model Understanding in the user guide to include ``visualize_decision_tree`` :pr:`1678`
        * Updated docs to include information about ``AutoMLSearch`` callback parameters and methods :pr:`1577`
        * Updated docs to prompt users to install graphiz on Mac :pr:`1656`
        * Added ``infer_feature_types`` to the ``start.ipynb`` guide :pr:`1700`
        * Added multicollinearity data check to API reference and docs :pr:`1707`
    * Testing Changes

.. warning::

    **Breaking Changes**
        * Removed ``has_searched`` property from ``AutoMLSearch`` :pr:`1647`
        * Components and pipelines return ``Woodwork`` data structures instead of ``pandas`` data structures :pr:`1668`
        * Removed support for `np.random.RandomState` in EvalML. Rather than passing ``np.random.RandomState`` as component and pipeline random_state values, we use int random_seed :pr:`1727`


**v0.17.0 Dec. 29, 2020**
    * Enhancements
        * Added ``save_plot`` that allows for saving figures from different backends :pr:`1588`
        * Added ``LightGBM Regressor`` to regression components :pr:`1459`
        * Added ``visualize_decision_tree`` for tree visualization with ``decision_tree_data_from_estimator`` and ``decision_tree_data_from_pipeline`` to reformat tree structure output :pr:`1511`
        * Added `DFS Transformer` component into transformer components :pr:`1454`
        * Added ``MAPE`` to the standard metrics for time series problems and update objectives :pr:`1510`
        * Added ``graph_prediction_vs_actual_over_time`` and ``get_prediction_vs_actual_over_time_data`` to the model understanding module for time series problems :pr:`1483`
        * Added a ``ComponentGraph`` class that will support future pipelines as directed acyclic graphs :pr:`1415`
        * Updated data checks to accept ``Woodwork`` data structures :pr:`1481`
        * Added parameter to ``InvalidTargetDataCheck`` to show only top unique values rather than all unique values :pr:`1485`
        * Added multicollinearity data check :pr:`1515`
        * Added baseline pipeline and components for time series regression problems :pr:`1496`
        * Added more information to users about ensembling behavior in ``AutoMLSearch`` :pr:`1527`
        * Add woodwork support for more utility and graph methods :pr:`1544`
        * Changed ``DateTimeFeaturizer`` to encode features as int :pr:`1479`
        * Return trained pipelines from ``AutoMLSearch.best_pipeline`` :pr:`1547`
        * Added utility method so that users can set feature types without having to learn about Woodwork directly :pr:`1555`
        * Added Linear Discriminant Analysis transformer for dimensionality reduction :pr:`1331`
        * Added multiclass support for ``partial_dependence`` and ``graph_partial_dependence`` :pr:`1554`
        * Added ``TimeSeriesBinaryClassificationPipeline`` and ``TimeSeriesMulticlassClassificationPipeline`` classes :pr:`1528`
        * Added ``make_data_splitter`` method for easier automl data split customization :pr:`1568`
        * Integrated ``ComponentGraph`` class into Pipelines for full non-linear pipeline support :pr:`1543`
        * Update ``AutoMLSearch`` constructor to take training data instead of ``search`` and ``add_to_leaderboard`` :pr:`1597`
        * Update ``split_data`` helper args :pr:`1597`
        * Add problem type utils ``is_regression``, ``is_classification``, ``is_timeseries`` :pr:`1597`
        * Rename ``AutoMLSearch`` ``data_split`` arg to ``data_splitter`` :pr:`1569`
    * Fixes
        * Fix AutoML not passing CV folds to ``DefaultDataChecks`` for usage by ``ClassImbalanceDataCheck`` :pr:`1619`
        * Fix Windows CI jobs: install ``numba`` via conda, required for ``shap`` :pr:`1490`
        * Added custom-index support for `reset-index-get_prediction_vs_actual_over_time_data` :pr:`1494`
        * Fix ``generate_pipeline_code`` to account for boolean and None differences between Python and JSON :pr:`1524` :pr:`1531`
        * Set max value for plotly and xgboost versions while we debug CI failures with newer versions :pr:`1532`
        * Undo version pinning for plotly :pr:`1533`
        * Fix ReadTheDocs build by updating the version of ``setuptools`` :pr:`1561`
        * Set ``random_state`` of data splitter in AutoMLSearch to take int to keep consistency in the resulting splits :pr:`1579`
        * Pin sklearn version while we work on adding support :pr:`1594`
        * Pin pandas at <1.2.0 while we work on adding support :pr:`1609`
        * Pin graphviz at < 0.16 while we work on adding support :pr:`1609`
    * Changes
        * Reverting ``save_graph`` :pr:`1550` to resolve kaleido build issues :pr:`1585`
        * Update circleci badge to apply to ``main`` :pr:`1489`
        * Added script to generate github markdown for releases :pr:`1487`
        * Updated selection using pandas ``dtypes`` to selecting using Woodwork logical types :pr:`1551`
        * Updated dependencies to fix ``ImportError: cannot import name 'MaskedArray' from 'sklearn.utils.fixes'`` error and to address Woodwork and Featuretool dependencies :pr:`1540`
        * Made ``get_prediction_vs_actual_data()`` a public method :pr:`1553`
        * Updated ``Woodwork`` version requirement to v0.0.7 :pr:`1560`
        * Move data splitters from ``evalml.automl.data_splitters`` to ``evalml.preprocessing.data_splitters`` :pr:`1597`
        * Rename "# Testing" in automl log output to "# Validation" :pr:`1597`
    * Documentation Changes
        * Added partial dependence methods to API reference :pr:`1537`
        * Updated documentation for confusion matrix methods :pr:`1611`
    * Testing Changes
        * Set ``n_jobs=1`` in most unit tests to reduce memory :pr:`1505`

.. warning::

    **Breaking Changes**
        * Updated minimal dependencies: ``numpy>=1.19.1``, ``pandas>=1.1.0``, ``scikit-learn>=0.23.1``, ``scikit-optimize>=0.8.1``
        * Updated ``AutoMLSearch.best_pipeline`` to return a trained pipeline. Pass in ``train_best_pipeline=False`` to AutoMLSearch in order to return an untrained pipeline.
        * Pipeline component instances can no longer be iterated through using ``Pipeline.component_graph`` :pr:`1543`
        * Update ``AutoMLSearch`` constructor to take training data instead of ``search`` and ``add_to_leaderboard`` :pr:`1597`
        * Update ``split_data`` helper args :pr:`1597`
        * Move data splitters from ``evalml.automl.data_splitters`` to ``evalml.preprocessing.data_splitters`` :pr:`1597`
        * Rename ``AutoMLSearch`` ``data_split`` arg to ``data_splitter`` :pr:`1569`



**v0.16.1 Dec. 1, 2020**
    * Enhancements
        * Pin woodwork version to v0.0.6 to avoid breaking changes :pr:`1484`
        * Updated ``Woodwork`` to >=0.0.5 in ``core-requirements.txt`` :pr:`1473`
        * Removed ``copy_dataframe`` parameter for ``Woodwork``, updated ``Woodwork`` to >=0.0.6 in ``core-requirements.txt`` :pr:`1478`
        * Updated ``detect_problem_type`` to use ``pandas.api.is_numeric_dtype`` :pr:`1476`
    * Changes
        * Changed ``make clean`` to delete coverage reports as a convenience for developers :pr:`1464`
        * Set ``n_jobs=-1`` by default for stacked ensemble components :pr:`1472`
    * Documentation Changes
        * Updated pipeline and component documentation and demos to use ``Woodwork`` :pr:`1466`
    * Testing Changes
        * Update dependency update checker to use everything from core and optional dependencies :pr:`1480`


**v0.16.0 Nov. 24, 2020**
    * Enhancements
        * Updated pipelines and ``make_pipeline`` to accept ``Woodwork`` inputs :pr:`1393`
        * Updated components to accept ``Woodwork`` inputs :pr:`1423`
        * Added ability to freeze hyperparameters for ``AutoMLSearch`` :pr:`1284`
        * Added ``Target Encoder`` into transformer components :pr:`1401`
        * Added callback for error handling in ``AutoMLSearch`` :pr:`1403`
        * Added the index id to the ``explain_predictions_best_worst`` output to help users identify which rows in their data are included :pr:`1365`
        * The top_k features displayed in ``explain_predictions_*`` functions are now determined by the magnitude of shap values as opposed to the ``top_k`` largest and smallest shap values. :pr:`1374`
        * Added a problem type for time series regression :pr:`1386`
        * Added a ``is_defined_for_problem_type`` method to ``ObjectiveBase`` :pr:`1386`
        * Added a ``random_state`` parameter to ``make_pipeline_from_components`` function :pr:`1411`
        * Added ``DelayedFeaturesTransformer`` :pr:`1396`
        * Added a ``TimeSeriesRegressionPipeline`` class :pr:`1418`
        * Removed ``core-requirements.txt`` from the package distribution :pr:`1429`
        * Updated data check messages to include a `"code"` and `"details"` fields :pr:`1451`, :pr:`1462`
        * Added a ``TimeSeriesSplit`` data splitter for time series problems :pr:`1441`
        * Added a ``problem_configuration`` parameter to AutoMLSearch :pr:`1457`
    * Fixes
        * Fixed ``IndexError`` raised in ``AutoMLSearch`` when ``ensembling = True`` but only one pipeline to iterate over :pr:`1397`
        * Fixed stacked ensemble input bug and LightGBM warning and bug in ``AutoMLSearch`` :pr:`1388`
        * Updated enum classes to show possible enum values as attributes :pr:`1391`
        * Updated calls to ``Woodwork``'s ``to_pandas()`` to ``to_series()`` and ``to_dataframe()`` :pr:`1428`
        * Fixed bug in OHE where column names were not guaranteed to be unique :pr:`1349`
        * Fixed bug with percent improvement of ``ExpVariance`` objective on data with highly skewed target :pr:`1467`
        * Fix SimpleImputer error which occurs when all features are bool type :pr:`1215`
    * Changes
        * Changed ``OutliersDataCheck`` to return the list of columns, rather than rows, that contain outliers :pr:`1377`
        * Simplified and cleaned output for Code Generation :pr:`1371`
        * Reverted changes from :pr:`1337` :pr:`1409`
        * Updated data checks to return dictionary of warnings and errors instead of a list :pr:`1448`
        * Updated ``AutoMLSearch`` to pass ``Woodwork`` data structures to every pipeline (instead of pandas DataFrames) :pr:`1450`
        * Update ``AutoMLSearch`` to default to ``max_batches=1`` instead of ``max_iterations=5`` :pr:`1452`
        * Updated _evaluate_pipelines to consolidate side effects :pr:`1410`
    * Documentation Changes
        * Added description of CLA to contributing guide, updated description of draft PRs :pr:`1402`
        * Updated documentation to include all data checks, ``DataChecks``, and usage of data checks in AutoML :pr:`1412`
        * Updated docstrings from ``np.array`` to ``np.ndarray`` :pr:`1417`
        * Added section on stacking ensembles in AutoMLSearch documentation :pr:`1425`
    * Testing Changes
        * Removed ``category_encoders`` from test-requirements.txt :pr:`1373`
        * Tweak codecov.io settings again to avoid flakes :pr:`1413`
        * Modified ``make lint`` to check notebook versions in the docs :pr:`1431`
        * Modified ``make lint-fix`` to standardize notebook versions in the docs :pr:`1431`
        * Use new version of pull request Github Action for dependency check (:pr:`1443`)
        * Reduced number of workers for tests to 4 :pr:`1447`

.. warning::

    **Breaking Changes**
        * The ``top_k`` and ``top_k_features`` parameters in ``explain_predictions_*`` functions now return ``k`` features as opposed to ``2 * k`` features :pr:`1374`
        * Renamed ``problem_type`` to ``problem_types`` in ``RegressionObjective``, ``BinaryClassificationObjective``, and ``MulticlassClassificationObjective`` :pr:`1319`
        * Data checks now return a dictionary of warnings and errors instead of a list :pr:`1448`



**v0.15.0 Oct. 29, 2020**
    * Enhancements
        * Added stacked ensemble component classes (``StackedEnsembleClassifier``, ``StackedEnsembleRegressor``) :pr:`1134`
        * Added stacked ensemble components to ``AutoMLSearch`` :pr:`1253`
        * Added ``DecisionTreeClassifier`` and ``DecisionTreeRegressor`` to AutoML :pr:`1255`
        * Added ``graph_prediction_vs_actual`` in ``model_understanding`` for regression problems :pr:`1252`
        * Added parameter to ``OneHotEncoder`` to enable filtering for features to encode for :pr:`1249`
        * Added percent-better-than-baseline for all objectives to automl.results :pr:`1244`
        * Added ``HighVarianceCVDataCheck`` and replaced synonymous warning in ``AutoMLSearch`` :pr:`1254`
        * Added `PCA Transformer` component for dimensionality reduction :pr:`1270`
        * Added ``generate_pipeline_code`` and ``generate_component_code`` to allow for code generation given a pipeline or component instance :pr:`1306`
        * Added ``PCA Transformer`` component for dimensionality reduction :pr:`1270`
        * Updated ``AutoMLSearch`` to support ``Woodwork`` data structures :pr:`1299`
        * Added cv_folds to ``ClassImbalanceDataCheck`` and added this check to ``DefaultDataChecks`` :pr:`1333`
        * Make ``max_batches`` argument to ``AutoMLSearch.search`` public :pr:`1320`
        * Added text support to automl search :pr:`1062`
        * Added ``_pipelines_per_batch`` as a private argument to ``AutoMLSearch`` :pr:`1355`
    * Fixes
        * Fixed ML performance issue with ordered datasets: always shuffle data in automl's default CV splits :pr:`1265`
        * Fixed broken ``evalml info`` CLI command :pr:`1293`
        * Fixed ``boosting type='rf'`` for LightGBM Classifier, as well as ``num_leaves`` error :pr:`1302`
        * Fixed bug in ``explain_predictions_best_worst`` where a custom index in the target variable would cause a ``ValueError`` :pr:`1318`
        * Added stacked ensemble estimators to to ``evalml.pipelines.__init__`` file :pr:`1326`
        * Fixed bug in OHE where calls to transform were not deterministic if ``top_n`` was less than the number of categories in a column :pr:`1324`
        * Fixed LightGBM warning messages during AutoMLSearch :pr:`1342`
        * Fix warnings thrown during AutoMLSearch in ``HighVarianceCVDataCheck`` :pr:`1346`
        * Fixed bug where TrainingValidationSplit would return invalid location indices for dataframes with a custom index :pr:`1348`
        * Fixed bug where the AutoMLSearch ``random_state`` was not being passed to the created pipelines :pr:`1321`
    * Changes
        * Allow ``add_to_rankings`` to be called before AutoMLSearch is called :pr:`1250`
        * Removed Graphviz from test-requirements to add to requirements.txt :pr:`1327`
        * Removed ``max_pipelines`` parameter from ``AutoMLSearch`` :pr:`1264`
        * Include editable installs in all install make targets :pr:`1335`
        * Made pip dependencies `featuretools` and `nlp_primitives` core dependencies :pr:`1062`
        * Removed `PartOfSpeechCount` from `TextFeaturizer` transform primitives :pr:`1062`
        * Added warning for ``partial_dependency`` when the feature includes null values :pr:`1352`
    * Documentation Changes
        * Fixed and updated code blocks in Release Notes :pr:`1243`
        * Added DecisionTree estimators to API Reference :pr:`1246`
        * Changed class inheritance display to flow vertically :pr:`1248`
        * Updated cost-benefit tutorial to use a holdout/test set :pr:`1159`
        * Added ``evalml info`` command to documentation :pr:`1293`
        * Miscellaneous doc updates :pr:`1269`
        * Removed conda pre-release testing from the release process document :pr:`1282`
        * Updates to contributing guide :pr:`1310`
        * Added Alteryx footer to docs with Twitter and Github link :pr:`1312`
        * Added documentation for evalml installation for Python 3.6 :pr:`1322`
        * Added documentation changes to make the API Docs easier to understand :pr:`1323`
        * Fixed documentation for ``feature_importance`` :pr:`1353`
        * Added tutorial for running `AutoML` with text data :pr:`1357`
        * Added documentation for woodwork integration with automl search :pr:`1361`
    * Testing Changes
        * Added tests for ``jupyter_check`` to handle IPython :pr:`1256`
        * Cleaned up ``make_pipeline`` tests to test for all estimators :pr:`1257`
        * Added a test to check conda build after merge to main :pr:`1247`
        * Removed code that was lacking codecov for ``__main__.py`` and unnecessary :pr:`1293`
        * Codecov: round coverage up instead of down :pr:`1334`
        * Add DockerHub credentials to CI testing environment :pr:`1356`
        * Add DockerHub credentials to conda testing environment :pr:`1363`

.. warning::

    **Breaking Changes**
        * Renamed ``LabelLeakageDataCheck`` to ``TargetLeakageDataCheck`` :pr:`1319`
        * ``max_pipelines`` parameter has been removed from ``AutoMLSearch``. Please use ``max_iterations`` instead. :pr:`1264`
        * ``AutoMLSearch.search()`` will now log a warning if the input is not a ``Woodwork`` data structure (``pandas``, ``numpy``) :pr:`1299`
        * Make ``max_batches`` argument to ``AutoMLSearch.search`` public :pr:`1320`
        * Removed unused argument `feature_types` from AutoMLSearch.search :pr:`1062`

**v0.14.1 Sep. 29, 2020**
    * Enhancements
        * Updated partial dependence methods to support calculating numeric columns in a dataset with non-numeric columns :pr:`1150`
        * Added ``get_feature_names`` on ``OneHotEncoder`` :pr:`1193`
        * Added ``detect_problem_type`` to ``problem_type/utils.py`` to automatically detect the problem type given targets :pr:`1194`
        * Added LightGBM to ``AutoMLSearch`` :pr:`1199`
        * Updated ``scikit-learn`` and ``scikit-optimize`` to use latest versions - 0.23.2 and 0.8.1 respectively :pr:`1141`
        * Added ``__str__`` and ``__repr__`` for pipelines and components :pr:`1218`
        * Included internal target check for both training and validation data in ``AutoMLSearch`` :pr:`1226`
        * Added ``ProblemTypes.all_problem_types`` helper to get list of supported problem types :pr:`1219`
        * Added ``DecisionTreeClassifier`` and ``DecisionTreeRegressor`` classes :pr:`1223`
        * Added ``ProblemTypes.all_problem_types`` helper to get list of supported problem types :pr:`1219`
        * ``DataChecks`` can now be parametrized by passing a list of ``DataCheck`` classes and a parameter dictionary :pr:`1167`
        * Added first CV fold score as validation score in ``AutoMLSearch.rankings`` :pr:`1221`
        * Updated ``flake8`` configuration to enable linting on ``__init__.py`` files :pr:`1234`
        * Refined ``make_pipeline_from_components`` implementation :pr:`1204`
    * Fixes
        * Updated GitHub URL after migration to Alteryx GitHub org :pr:`1207`
        * Changed Problem Type enum to be more similar to the string name :pr:`1208`
        * Wrapped call to scikit-learn's partial dependence method in a ``try``/``finally`` block :pr:`1232`
    * Changes
        * Added ``allow_writing_files`` as a named argument to CatBoost estimators. :pr:`1202`
        * Added ``solver`` and ``multi_class`` as named arguments to ``LogisticRegressionClassifier`` :pr:`1202`
        * Replaced pipeline's ``._transform`` method to evaluate all the preprocessing steps of a pipeline with ``.compute_estimator_features`` :pr:`1231`
        * Changed default large dataset train/test splitting behavior :pr:`1205`
    * Documentation Changes
        * Included description of how to access the component instances and features for pipeline user guide :pr:`1163`
        * Updated API docs to refer to target as "target" instead of "labels" for non-classification tasks and minor docs cleanup :pr:`1160`
        * Added Class Imbalance Data Check to ``api_reference.rst`` :pr:`1190` :pr:`1200`
        * Added pipeline properties to API reference :pr:`1209`
        * Clarified what the objective parameter in AutoML is used for in AutoML API reference and AutoML user guide :pr:`1222`
        * Updated API docs to include ``skopt.space.Categorical`` option for component hyperparameter range definition :pr:`1228`
        * Added install documentation for ``libomp`` in order to use LightGBM on Mac :pr:`1233`
        * Improved description of ``max_iterations`` in documentation :pr:`1212`
        * Removed unused code from sphinx conf :pr:`1235`
    * Testing Changes

.. warning::

    **Breaking Changes**
        * ``DefaultDataChecks`` now accepts a ``problem_type`` parameter that must be specified :pr:`1167`
        * Pipeline's ``._transform`` method to evaluate all the preprocessing steps of a pipeline has been replaced with ``.compute_estimator_features`` :pr:`1231`
        * ``get_objectives`` has been renamed to ``get_core_objectives``. This function will now return a list of valid objective instances :pr:`1230`


**v0.13.2 Sep. 17, 2020**
    * Enhancements
        * Added ``output_format`` field to explain predictions functions :pr:`1107`
        * Modified ``get_objective`` and ``get_objectives`` to be able to return any objective in ``evalml.objectives`` :pr:`1132`
        * Added a ``return_instance`` boolean parameter to ``get_objective`` :pr:`1132`
        * Added ``ClassImbalanceDataCheck`` to determine whether target imbalance falls below a given threshold :pr:`1135`
        * Added label encoder to LightGBM for binary classification :pr:`1152`
        * Added labels for the row index of confusion matrix :pr:`1154`
        * Added ``AutoMLSearch`` object as another parameter in search callbacks :pr:`1156`
        * Added the corresponding probability threshold for each point displayed in ``graph_roc_curve`` :pr:`1161`
        * Added ``__eq__`` for ``ComponentBase`` and ``PipelineBase`` :pr:`1178`
        * Added support for multiclass classification for ``roc_curve`` :pr:`1164`
        * Added ``categories`` accessor to ``OneHotEncoder`` for listing the categories associated with a feature :pr:`1182`
        * Added utility function to create pipeline instances from a list of component instances :pr:`1176`
    * Fixes
        * Fixed XGBoost column names for partial dependence methods :pr:`1104`
        * Removed dead code validating column type from ``TextFeaturizer`` :pr:`1122`
        * Fixed issue where ``Imputer`` cannot fit when there is None in a categorical or boolean column :pr:`1144`
        * ``OneHotEncoder`` preserves the custom index in the input data :pr:`1146`
        * Fixed representation for ``ModelFamily`` :pr:`1165`
        * Removed duplicate ``nbsphinx`` dependency in ``dev-requirements.txt`` :pr:`1168`
        * Users can now pass in any valid kwargs to all estimators :pr:`1157`
        * Remove broken accessor ``OneHotEncoder.get_feature_names`` and unneeded base class :pr:`1179`
        * Removed LightGBM Estimator from AutoML models :pr:`1186`
    * Changes
        * Pinned ``scikit-optimize`` version to 0.7.4 :pr:`1136`
        * Removed ``tqdm`` as a dependency :pr:`1177`
        * Added lightgbm version 3.0.0 to ``latest_dependency_versions.txt`` :pr:`1185`
        * Rename ``max_pipelines`` to ``max_iterations`` :pr:`1169`
    * Documentation Changes
        * Fixed API docs for ``AutoMLSearch`` ``add_result_callback`` :pr:`1113`
        * Added a step to our release process for pushing our latest version to conda-forge :pr:`1118`
        * Added warning for missing ipywidgets dependency for using ``PipelineSearchPlots`` on Jupyterlab :pr:`1145`
        * Updated ``README.md`` example to load demo dataset :pr:`1151`
        * Swapped mapping of breast cancer targets in ``model_understanding.ipynb`` :pr:`1170`
    * Testing Changes
        * Added test confirming ``TextFeaturizer`` never outputs null values :pr:`1122`
        * Changed Python version of ``Update Dependencies`` action to 3.8.x :pr:`1137`
        * Fixed release notes check-in test for ``Update Dependencies`` actions :pr:`1172`

.. warning::

    **Breaking Changes**
        * ``get_objective`` will now return a class definition rather than an instance by default :pr:`1132`
        * Deleted ``OPTIONS`` dictionary in ``evalml.objectives.utils.py`` :pr:`1132`
        * If specifying an objective by string, the string must now match the objective's name field, case-insensitive :pr:`1132`
        * Passing "Cost Benefit Matrix", "Fraud Cost", "Lead Scoring", "Mean Squared Log Error",
            "Recall", "Recall Macro", "Recall Micro", "Recall Weighted", or "Root Mean Squared Log Error" to ``AutoMLSearch`` will now result in a ``ValueError``
            rather than an ``ObjectiveNotFoundError`` :pr:`1132`
        * Search callbacks ``start_iteration_callback`` and ``add_results_callback`` have changed to include a copy of the AutoMLSearch object as a third parameter :pr:`1156`
        * Deleted ``OneHotEncoder.get_feature_names`` method which had been broken for a while, in favor of pipelines' ``input_feature_names`` :pr:`1179`
        * Deleted empty base class ``CategoricalEncoder`` which ``OneHotEncoder`` component was inheriting from :pr:`1176`
        * Results from ``roc_curve`` will now return as a list of dictionaries with each dictionary representing a class :pr:`1164`
        * ``max_pipelines`` now raises a ``DeprecationWarning`` and will be removed in the next release. ``max_iterations`` should be used instead. :pr:`1169`


**v0.13.1 Aug. 25, 2020**
    * Enhancements
        * Added Cost-Benefit Matrix objective for binary classification :pr:`1038`
        * Split ``fill_value`` into ``categorical_fill_value`` and ``numeric_fill_value`` for Imputer :pr:`1019`
        * Added ``explain_predictions`` and ``explain_predictions_best_worst`` for explaining multiple predictions with SHAP :pr:`1016`
        * Added new LSA component for text featurization :pr:`1022`
        * Added guide on installing with conda :pr:`1041`
        * Added a “cost-benefit curve” util method to graph cost-benefit matrix scores vs. binary classification thresholds :pr:`1081`
        * Standardized error when calling transform/predict before fit for pipelines :pr:`1048`
        * Added ``percent_better_than_baseline`` to AutoML search rankings and full rankings table :pr:`1050`
        * Added one-way partial dependence and partial dependence plots :pr:`1079`
        * Added "Feature Value" column to prediction explanation reports. :pr:`1064`
        * Added LightGBM classification estimator :pr:`1082`, :pr:`1114`
        * Added ``max_batches`` parameter to ``AutoMLSearch`` :pr:`1087`
    * Fixes
        * Updated ``TextFeaturizer`` component to no longer require an internet connection to run :pr:`1022`
        * Fixed non-deterministic element of ``TextFeaturizer`` transformations :pr:`1022`
        * Added a StandardScaler to all ElasticNet pipelines :pr:`1065`
        * Updated cost-benefit matrix to normalize score :pr:`1099`
        * Fixed logic in ``calculate_percent_difference`` so that it can handle negative values :pr:`1100`
    * Changes
        * Added ``needs_fitting`` property to ``ComponentBase`` :pr:`1044`
        * Updated references to data types to use datatype lists defined in ``evalml.utils.gen_utils`` :pr:`1039`
        * Remove maximum version limit for SciPy dependency :pr:`1051`
        * Moved ``all_components`` and other component importers into runtime methods :pr:`1045`
        * Consolidated graphing utility methods under ``evalml.utils.graph_utils`` :pr:`1060`
        * Made slight tweaks to how ``TextFeaturizer`` uses ``featuretools``, and did some refactoring of that and of LSA :pr:`1090`
        * Changed ``show_all_features`` parameter into ``importance_threshold``, which allows for thresholding feature importance :pr:`1097`, :pr:`1103`
    * Documentation Changes
        * Update ``setup.py`` URL to point to the github repo :pr:`1037`
        * Added tutorial for using the cost-benefit matrix objective :pr:`1088`
        * Updated ``model_understanding.ipynb`` to include documentation for using plotly on Jupyter Lab :pr:`1108`
    * Testing Changes
        * Refactor CircleCI tests to use matrix jobs (:pr:`1043`)
        * Added a test to check that all test directories are included in evalml package :pr:`1054`


.. warning::

    **Breaking Changes**
        * ``confusion_matrix`` and ``normalize_confusion_matrix`` have been moved to ``evalml.utils`` :pr:`1038`
        * All graph utility methods previously under ``evalml.pipelines.graph_utils`` have been moved to ``evalml.utils.graph_utils`` :pr:`1060`


**v0.12.2 Aug. 6, 2020**
    * Enhancements
        * Add save/load method to components :pr:`1023`
        * Expose pickle ``protocol`` as optional arg to save/load :pr:`1023`
        * Updated estimators used in AutoML to include ExtraTrees and ElasticNet estimators :pr:`1030`
    * Fixes
    * Changes
        * Removed ``DeprecationWarning`` for ``SimpleImputer`` :pr:`1018`
    * Documentation Changes
        * Add note about version numbers to release process docs :pr:`1034`
    * Testing Changes
        * Test files are now included in the evalml package :pr:`1029`


**v0.12.0 Aug. 3, 2020**
    * Enhancements
        * Added string and categorical targets support for binary and multiclass pipelines and check for numeric targets for ``DetectLabelLeakage`` data check :pr:`932`
        * Added clear exception for regression pipelines if target datatype is string or categorical :pr:`960`
        * Added target column names and class labels in ``predict`` and ``predict_proba`` output for pipelines :pr:`951`
        * Added ``_compute_shap_values`` and ``normalize_values`` to ``pipelines/explanations`` module :pr:`958`
        * Added ``explain_prediction`` feature which explains single predictions with SHAP :pr:`974`
        * Added Imputer to allow different imputation strategies for numerical and categorical dtypes :pr:`991`
        * Added support for configuring logfile path using env var, and don't create logger if there are filesystem errors :pr:`975`
        * Updated catboost estimators' default parameters and automl hyperparameter ranges to speed up fit time :pr:`998`
    * Fixes
        * Fixed ReadtheDocs warning failure regarding embedded gif :pr:`943`
        * Removed incorrect parameter passed to pipeline classes in ``_add_baseline_pipelines`` :pr:`941`
        * Added universal error for calling ``predict``, ``predict_proba``, ``transform``, and ``feature_importances`` before fitting :pr:`969`, :pr:`994`
        * Made ``TextFeaturizer`` component and pip dependencies ``featuretools`` and ``nlp_primitives`` optional :pr:`976`
        * Updated imputation strategy in automl to no longer limit impute strategy to ``most_frequent`` for all features if there are any categorical columns :pr:`991`
        * Fixed ``UnboundLocalError`` for ``cv_pipeline`` when automl search errors :pr:`996`
        * Fixed ``Imputer`` to reset dataframe index to preserve behavior expected from  ``SimpleImputer`` :pr:`1009`
    * Changes
        * Moved ``get_estimators`` to ``evalml.pipelines.components.utils`` :pr:`934`
        * Modified Pipelines to raise ``PipelineScoreError`` when they encounter an error during scoring :pr:`936`
        * Moved ``evalml.model_families.list_model_families`` to ``evalml.pipelines.components.allowed_model_families`` :pr:`959`
        * Renamed ``DateTimeFeaturization`` to ``DateTimeFeaturizer`` :pr:`977`
        * Added check to stop search and raise an error if all pipelines in a batch return NaN scores :pr:`1015`
    * Documentation Changes
        * Updated ``README.md`` :pr:`963`
        * Reworded message when errors are returned from data checks in search :pr:`982`
        * Added section on understanding model predictions with ``explain_prediction`` to User Guide :pr:`981`
        * Added a section to the user guide and api reference about how XGBoost and CatBoost are not fully supported. :pr:`992`
        * Added custom components section in user guide :pr:`993`
        * Updated FAQ section formatting :pr:`997`
        * Updated release process documentation :pr:`1003`
    * Testing Changes
        * Moved ``predict_proba`` and ``predict`` tests regarding string / categorical targets to ``test_pipelines.py`` :pr:`972`
        * Fixed dependency update bot by updating python version to 3.7 to avoid frequent github version updates :pr:`1002`


.. warning::

    **Breaking Changes**
        * ``get_estimators`` has been moved to ``evalml.pipelines.components.utils`` (previously was under ``evalml.pipelines.utils``) :pr:`934`
        * Removed the ``raise_errors`` flag in AutoML search. All errors during pipeline evaluation will be caught and logged. :pr:`936`
        * ``evalml.model_families.list_model_families`` has been moved to ``evalml.pipelines.components.allowed_model_families`` :pr:`959`
        * ``TextFeaturizer``: the ``featuretools`` and ``nlp_primitives`` packages must be installed after installing evalml in order to use this component :pr:`976`
        * Renamed ``DateTimeFeaturization`` to ``DateTimeFeaturizer`` :pr:`977`


**v0.11.2 July 16, 2020**
    * Enhancements
        * Added ``NoVarianceDataCheck`` to ``DefaultDataChecks`` :pr:`893`
        * Added text processing and featurization component ``TextFeaturizer`` :pr:`913`, :pr:`924`
        * Added additional checks to ``InvalidTargetDataCheck`` to handle invalid target data types :pr:`929`
        * ``AutoMLSearch`` will now handle ``KeyboardInterrupt`` and prompt user for confirmation :pr:`915`
    * Fixes
        * Makes automl results a read-only property :pr:`919`
    * Changes
        * Deleted static pipelines and refactored tests involving static pipelines, removed ``all_pipelines()`` and ``get_pipelines()`` :pr:`904`
        * Moved ``list_model_families`` to ``evalml.model_family.utils`` :pr:`903`
        * Updated ``all_pipelines``, ``all_estimators``, ``all_components`` to use the same mechanism for dynamically generating their elements :pr:`898`
        * Rename ``master`` branch to ``main`` :pr:`918`
        * Add pypi release github action :pr:`923`
        * Updated ``AutoMLSearch.search`` stdout output and logging and removed tqdm progress bar :pr:`921`
        * Moved automl config checks previously in ``search()`` to init :pr:`933`
    * Documentation Changes
        * Reorganized and rewrote documentation :pr:`937`
        * Updated to use pydata sphinx theme :pr:`937`
        * Updated docs to use ``release_notes`` instead of ``changelog`` :pr:`942`
    * Testing Changes
        * Cleaned up fixture names and usages in tests :pr:`895`


.. warning::

    **Breaking Changes**
        * ``list_model_families`` has been moved to ``evalml.model_family.utils`` (previously was under ``evalml.pipelines.utils``) :pr:`903`
        * ``get_estimators`` has been moved to ``evalml.pipelines.components.utils`` (previously was under ``evalml.pipelines.utils``) :pr:`934`
        * Static pipeline definitions have been removed, but similar pipelines can still be constructed via creating an instance of ``PipelineBase`` :pr:`904`
        * ``all_pipelines()`` and ``get_pipelines()`` utility methods have been removed :pr:`904`


**v0.11.0 June 30, 2020**
    * Enhancements
        * Added multiclass support for ROC curve graphing :pr:`832`
        * Added preprocessing component to drop features whose percentage of NaN values exceeds a specified threshold :pr:`834`
        * Added data check to check for problematic target labels :pr:`814`
        * Added PerColumnImputer that allows imputation strategies per column :pr:`824`
        * Added transformer to drop specific columns :pr:`827`
        * Added support for ``categories``, ``handle_error``, and ``drop`` parameters in ``OneHotEncoder`` :pr:`830` :pr:`897`
        * Added preprocessing component to handle DateTime columns featurization :pr:`838`
        * Added ability to clone pipelines and components :pr:`842`
        * Define getter method for component ``parameters`` :pr:`847`
        * Added utility methods to calculate and graph permutation importances :pr:`860`, :pr:`880`
        * Added new utility functions necessary for generating dynamic preprocessing pipelines :pr:`852`
        * Added kwargs to all components :pr:`863`
        * Updated ``AutoSearchBase`` to use dynamically generated preprocessing pipelines :pr:`870`
        * Added SelectColumns transformer :pr:`873`
        * Added ability to evaluate additional pipelines for automl search :pr:`874`
        * Added ``default_parameters`` class property to components and pipelines :pr:`879`
        * Added better support for disabling data checks in automl search :pr:`892`
        * Added ability to save and load AutoML objects to file :pr:`888`
        * Updated ``AutoSearchBase.get_pipelines`` to return an untrained pipeline instance :pr:`876`
        * Saved learned binary classification thresholds in automl results cv data dict :pr:`876`
    * Fixes
        * Fixed bug where SimpleImputer cannot handle dropped columns :pr:`846`
        * Fixed bug where PerColumnImputer cannot handle dropped columns :pr:`855`
        * Enforce requirement that builtin components save all inputted values in their parameters dict :pr:`847`
        * Don't list base classes in ``all_components`` output :pr:`847`
        * Standardize all components to output pandas data structures, and accept either pandas or numpy :pr:`853`
        * Fixed rankings and full_rankings error when search has not been run :pr:`894`
    * Changes
        * Update ``all_pipelines`` and ``all_components`` to try initializing pipelines/components, and on failure exclude them :pr:`849`
        * Refactor ``handle_components`` to ``handle_components_class``, standardize to ``ComponentBase`` subclass instead of instance :pr:`850`
        * Refactor "blacklist"/"whitelist" to "allow"/"exclude" lists :pr:`854`
        * Replaced ``AutoClassificationSearch`` and ``AutoRegressionSearch`` with ``AutoMLSearch`` :pr:`871`
        * Renamed feature_importances and permutation_importances methods to use singular names (feature_importance and permutation_importance) :pr:`883`
        * Updated ``automl`` default data splitter to train/validation split for large datasets :pr:`877`
        * Added open source license, update some repo metadata :pr:`887`
        * Removed dead code in ``_get_preprocessing_components`` :pr:`896`
    * Documentation Changes
        * Fix some typos and update the EvalML logo :pr:`872`
    * Testing Changes
        * Update the changelog check job to expect the new branching pattern for the deps update bot :pr:`836`
        * Check that all components output pandas datastructures, and can accept either pandas or numpy :pr:`853`
        * Replaced ``AutoClassificationSearch`` and ``AutoRegressionSearch`` with ``AutoMLSearch`` :pr:`871`


.. warning::

    **Breaking Changes**
        * Pipelines' static ``component_graph`` field must contain either ``ComponentBase`` subclasses or ``str``, instead of ``ComponentBase`` subclass instances :pr:`850`
        * Rename ``handle_component`` to ``handle_component_class``. Now standardizes to ``ComponentBase`` subclasses instead of ``ComponentBase`` subclass instances :pr:`850`
        * Renamed automl's ``cv`` argument to ``data_split`` :pr:`877`
        * Pipelines' and classifiers' ``feature_importances`` is renamed ``feature_importance``, ``graph_feature_importances`` is renamed ``graph_feature_importance`` :pr:`883`
        * Passing ``data_checks=None`` to automl search will not perform any data checks as opposed to default checks. :pr:`892`
        * Pipelines to search for in AutoML are now determined automatically, rather than using the statically-defined pipeline classes. :pr:`870`
        * Updated ``AutoSearchBase.get_pipelines`` to return an untrained pipeline instance, instead of one which happened to be trained on the final cross-validation fold :pr:`876`


**v0.10.0 May 29, 2020**
    * Enhancements
        * Added baseline models for classification and regression, add functionality to calculate baseline models before searching in AutoML :pr:`746`
        * Port over highly-null guardrail as a data check and define ``DefaultDataChecks`` and ``DisableDataChecks`` classes :pr:`745`
        * Update ``Tuner`` classes to work directly with pipeline parameters dicts instead of flat parameter lists :pr:`779`
        * Add Elastic Net as a pipeline option :pr:`812`
        * Added new Pipeline option ``ExtraTrees`` :pr:`790`
        * Added precicion-recall curve metrics and plot for binary classification problems in ``evalml.pipeline.graph_utils`` :pr:`794`
        * Update the default automl algorithm to search in batches, starting with default parameters for each pipeline and iterating from there :pr:`793`
        * Added ``AutoMLAlgorithm`` class and ``IterativeAlgorithm`` impl, separated from ``AutoSearchBase`` :pr:`793`
    * Fixes
        * Update pipeline ``score`` to return ``nan`` score for any objective which throws an exception during scoring :pr:`787`
        * Fixed bug introduced in :pr:`787` where binary classification metrics requiring predicted probabilities error in scoring :pr:`798`
        * CatBoost and XGBoost classifiers and regressors can no longer have a learning rate of 0 :pr:`795`
    * Changes
        * Cleanup pipeline ``score`` code, and cleanup codecov :pr:`711`
        * Remove ``pass`` for abstract methods for codecov :pr:`730`
        * Added __str__ for AutoSearch object :pr:`675`
        * Add util methods to graph ROC and confusion matrix :pr:`720`
        * Refactor ``AutoBase`` to ``AutoSearchBase`` :pr:`758`
        * Updated AutoBase with ``data_checks`` parameter, removed previous ``detect_label_leakage`` parameter, and added functionality to run data checks before search in AutoML :pr:`765`
        * Updated our logger to use Python's logging utils :pr:`763`
        * Refactor most of ``AutoSearchBase._do_iteration`` impl into ``AutoSearchBase._evaluate`` :pr:`762`
        * Port over all guardrails to use the new DataCheck API :pr:`789`
        * Expanded ``import_or_raise`` to catch all exceptions :pr:`759`
        * Adds RMSE, MSLE, RMSLE as standard metrics :pr:`788`
        * Don't allow ``Recall`` to be used as an objective for AutoML :pr:`784`
        * Removed feature selection from pipelines :pr:`819`
        * Update default estimator parameters to make automl search faster and more accurate :pr:`793`
    * Documentation Changes
        * Add instructions to freeze ``master`` on ``release.md`` :pr:`726`
        * Update release instructions with more details :pr:`727` :pr:`733`
        * Add objective base classes to API reference :pr:`736`
        * Fix components API to match other modules :pr:`747`
    * Testing Changes
        * Delete codecov yml, use codecov.io's default :pr:`732`
        * Added unit tests for fraud cost, lead scoring, and standard metric objectives :pr:`741`
        * Update codecov client :pr:`782`
        * Updated AutoBase __str__ test to include no parameters case :pr:`783`
        * Added unit tests for ``ExtraTrees`` pipeline :pr:`790`
        * If codecov fails to upload, fail build :pr:`810`
        * Updated Python version of dependency action :pr:`816`
        * Update the dependency update bot to use a suffix when creating branches :pr:`817`

.. warning::

    **Breaking Changes**
        * The ``detect_label_leakage`` parameter for AutoML classes has been removed and replaced by a ``data_checks`` parameter :pr:`765`
        * Moved ROC and confusion matrix methods from ``evalml.pipeline.plot_utils`` to ``evalml.pipeline.graph_utils`` :pr:`720`
        * ``Tuner`` classes require a pipeline hyperparameter range dict as an init arg instead of a space definition :pr:`779`
        * ``Tuner.propose`` and ``Tuner.add`` work directly with pipeline parameters dicts instead of flat parameter lists :pr:`779`
        * ``PipelineBase.hyperparameters`` and ``custom_hyperparameters`` use pipeline parameters dict format instead of being represented as a flat list :pr:`779`
        * All guardrail functions previously under ``evalml.guardrails.utils`` will be removed and replaced by data checks :pr:`789`
        * ``Recall`` disallowed as an objective for AutoML :pr:`784`
        * ``AutoSearchBase`` parameter ``tuner`` has been renamed to ``tuner_class`` :pr:`793`
        * ``AutoSearchBase`` parameter ``possible_pipelines`` and ``possible_model_families`` have been renamed to ``allowed_pipelines`` and ``allowed_model_families`` :pr:`793`


**v0.9.0 Apr. 27, 2020**
    * Enhancements
        * Added ``Accuracy`` as an standard objective :pr:`624`
        * Added verbose parameter to load_fraud :pr:`560`
        * Added Balanced Accuracy metric for binary, multiclass :pr:`612` :pr:`661`
        * Added XGBoost regressor and XGBoost regression pipeline :pr:`666`
        * Added ``Accuracy`` metric for multiclass :pr:`672`
        * Added objective name in ``AutoBase.describe_pipeline`` :pr:`686`
        * Added ``DataCheck`` and ``DataChecks``, ``Message`` classes and relevant subclasses :pr:`739`
    * Fixes
        * Removed direct access to ``cls.component_graph`` :pr:`595`
        * Add testing files to .gitignore :pr:`625`
        * Remove circular dependencies from ``Makefile`` :pr:`637`
        * Add error case for ``normalize_confusion_matrix()`` :pr:`640`
        * Fixed ``XGBoostClassifier`` and ``XGBoostRegressor`` bug with feature names that contain [, ], or < :pr:`659`
        * Update ``make_pipeline_graph`` to not accidentally create empty file when testing if path is valid :pr:`649`
        * Fix pip installation warning about docsutils version, from boto dependency :pr:`664`
        * Removed zero division warning for F1/precision/recall metrics :pr:`671`
        * Fixed ``summary`` for pipelines without estimators :pr:`707`
    * Changes
        * Updated default objective for binary/multiclass classification to log loss :pr:`613`
        * Created classification and regression pipeline subclasses and removed objective as an attribute of pipeline classes :pr:`405`
        * Changed the output of ``score`` to return one dictionary :pr:`429`
        * Created binary and multiclass objective subclasses :pr:`504`
        * Updated objectives API :pr:`445`
        * Removed call to ``get_plot_data`` from AutoML :pr:`615`
        * Set ``raise_error`` to default to True for AutoML classes :pr:`638`
        * Remove unnecessary "u" prefixes on some unicode strings :pr:`641`
        * Changed one-hot encoder to return uint8 dtypes instead of ints :pr:`653`
        * Pipeline ``_name`` field changed to ``custom_name`` :pr:`650`
        * Removed ``graphs.py`` and moved methods into ``PipelineBase`` :pr:`657`, :pr:`665`
        * Remove s3fs as a dev dependency :pr:`664`
        * Changed requirements-parser to be a core dependency :pr:`673`
        * Replace ``supported_problem_types`` field on pipelines with ``problem_type`` attribute on base classes :pr:`678`
        * Changed AutoML to only show best results for a given pipeline template in ``rankings``, added ``full_rankings`` property to show all :pr:`682`
        * Update ``ModelFamily`` values: don't list xgboost/catboost as classifiers now that we have regression pipelines for them :pr:`677`
        * Changed AutoML's ``describe_pipeline`` to get problem type from pipeline instead :pr:`685`
        * Standardize ``import_or_raise`` error messages :pr:`683`
        * Updated argument order of objectives to align with sklearn's :pr:`698`
        * Renamed ``pipeline.feature_importance_graph`` to ``pipeline.graph_feature_importances`` :pr:`700`
        * Moved ROC and confusion matrix methods to ``evalml.pipelines.plot_utils`` :pr:`704`
        * Renamed ``MultiClassificationObjective`` to ``MulticlassClassificationObjective``, to align with pipeline naming scheme :pr:`715`
    * Documentation Changes
        * Fixed some sphinx warnings :pr:`593`
        * Fixed docstring for ``AutoClassificationSearch`` with correct command :pr:`599`
        * Limit readthedocs formats to pdf, not htmlzip and epub :pr:`594` :pr:`600`
        * Clean up objectives API documentation :pr:`605`
        * Fixed function on Exploring search results page :pr:`604`
        * Update release process doc :pr:`567`
        * ``AutoClassificationSearch`` and ``AutoRegressionSearch`` show inherited methods in API reference :pr:`651`
        * Fixed improperly formatted code in breaking changes for changelog :pr:`655`
        * Added configuration to treat Sphinx warnings as errors :pr:`660`
        * Removed separate plotting section for pipelines in API reference :pr:`657`, :pr:`665`
        * Have leads example notebook load S3 files using https, so we can delete s3fs dev dependency :pr:`664`
        * Categorized components in API reference and added descriptions for each category :pr:`663`
        * Fixed Sphinx warnings about ``BalancedAccuracy`` objective :pr:`669`
        * Updated API reference to include missing components and clean up pipeline docstrings :pr:`689`
        * Reorganize API ref, and clarify pipeline sub-titles :pr:`688`
        * Add and update preprocessing utils in API reference :pr:`687`
        * Added inheritance diagrams to API reference :pr:`695`
        * Documented which default objective AutoML optimizes for :pr:`699`
        * Create seperate install page :pr:`701`
        * Include more utils in API ref, like ``import_or_raise`` :pr:`704`
        * Add more color to pipeline documentation :pr:`705`
    * Testing Changes
        * Matched install commands of ``check_latest_dependencies`` test and it's GitHub action :pr:`578`
        * Added Github app to auto assign PR author as assignee :pr:`477`
        * Removed unneeded conda installation of xgboost in windows checkin tests :pr:`618`
        * Update graph tests to always use tmpfile dir :pr:`649`
        * Changelog checkin test workaround for release PRs: If 'future release' section is empty of PR refs, pass check :pr:`658`
        * Add changelog checkin test exception for ``dep-update`` branch :pr:`723`

.. warning::

    **Breaking Changes**

    * Pipelines will now no longer take an objective parameter during instantiation, and will no longer have an objective attribute.
    * ``fit()`` and ``predict()`` now use an optional ``objective`` parameter, which is only used in binary classification pipelines to fit for a specific objective.
    * ``score()`` will now use a required ``objectives`` parameter that is used to determine all the objectives to score on. This differs from the previous behavior, where the pipeline's objective was scored on regardless.
    * ``score()`` will now return one dictionary of all objective scores.
    * ``ROC`` and ``ConfusionMatrix`` plot methods via ``Auto(*).plot`` have been removed by :pr:`615` and are replaced by ``roc_curve`` and ``confusion_matrix`` in ``evamlm.pipelines.plot_utils`` in :pr:`704`
    * ``normalize_confusion_matrix`` has been moved to ``evalml.pipelines.plot_utils`` :pr:`704`
    * Pipelines ``_name`` field changed to ``custom_name``
    * Pipelines ``supported_problem_types`` field is removed because it is no longer necessary :pr:`678`
    * Updated argument order of objectives' ``objective_function`` to align with sklearn :pr:`698`
    * ``pipeline.feature_importance_graph`` has been renamed to ``pipeline.graph_feature_importances`` in :pr:`700`
    * Removed unsupported ``MSLE`` objective :pr:`704`


**v0.8.0 Apr. 1, 2020**
    * Enhancements
        * Add normalization option and information to confusion matrix :pr:`484`
        * Add util function to drop rows with NaN values :pr:`487`
        * Renamed ``PipelineBase.name`` as ``PipelineBase.summary`` and redefined ``PipelineBase.name`` as class property :pr:`491`
        * Added access to parameters in Pipelines with ``PipelineBase.parameters`` (used to be return of ``PipelineBase.describe``) :pr:`501`
        * Added ``fill_value`` parameter for ``SimpleImputer`` :pr:`509`
        * Added functionality to override component hyperparameters and made pipelines take hyperparemeters from components :pr:`516`
        * Allow ``numpy.random.RandomState`` for random_state parameters :pr:`556`
    * Fixes
        * Removed unused dependency ``matplotlib``, and move ``category_encoders`` to test reqs :pr:`572`
    * Changes
        * Undo version cap in XGBoost placed in :pr:`402` and allowed all released of XGBoost :pr:`407`
        * Support pandas 1.0.0 :pr:`486`
        * Made all references to the logger static :pr:`503`
        * Refactored ``model_type`` parameter for components and pipelines to ``model_family`` :pr:`507`
        * Refactored ``problem_types`` for pipelines and components into ``supported_problem_types`` :pr:`515`
        * Moved ``pipelines/utils.save_pipeline`` and ``pipelines/utils.load_pipeline`` to ``PipelineBase.save`` and ``PipelineBase.load`` :pr:`526`
        * Limit number of categories encoded by ``OneHotEncoder`` :pr:`517`
    * Documentation Changes
        * Updated API reference to remove ``PipelinePlot`` and added moved ``PipelineBase`` plotting methods :pr:`483`
        * Add code style and github issue guides :pr:`463` :pr:`512`
        * Updated API reference for to surface class variables for pipelines and components :pr:`537`
        * Fixed README documentation link :pr:`535`
        * Unhid PR references in changelog :pr:`656`
    * Testing Changes
        * Added automated dependency check PR :pr:`482`, :pr:`505`
        * Updated automated dependency check comment :pr:`497`
        * Have build_docs job use python executor, so that env vars are set properly :pr:`547`
        * Added simple test to make sure ``OneHotEncoder``'s top_n works with large number of categories :pr:`552`
        * Run windows unit tests on PRs :pr:`557`


.. warning::

    **Breaking Changes**

    * ``AutoClassificationSearch`` and ``AutoRegressionSearch``'s ``model_types`` parameter has been refactored into ``allowed_model_families``
    * ``ModelTypes`` enum has been changed to ``ModelFamily``
    * Components and Pipelines now have a ``model_family`` field instead of ``model_type``
    * ``get_pipelines`` utility function now accepts ``model_families`` as an argument instead of ``model_types``
    * ``PipelineBase.name`` no longer returns structure of pipeline and has been replaced by ``PipelineBase.summary``
    * ``PipelineBase.problem_types`` and ``Estimator.problem_types`` has been renamed to ``supported_problem_types``
    * ``pipelines/utils.save_pipeline`` and ``pipelines/utils.load_pipeline`` moved to ``PipelineBase.save`` and ``PipelineBase.load``


**v0.7.0 Mar. 9, 2020**
    * Enhancements
        * Added emacs buffers to .gitignore :pr:`350`
        * Add CatBoost (gradient-boosted trees) classification and regression components and pipelines :pr:`247`
        * Added Tuner abstract base class :pr:`351`
        * Added ``n_jobs`` as parameter for ``AutoClassificationSearch`` and ``AutoRegressionSearch`` :pr:`403`
        * Changed colors of confusion matrix to shades of blue and updated axis order to match scikit-learn's :pr:`426`
        * Added ``PipelineBase`` ``.graph`` and ``.feature_importance_graph`` methods, moved from previous location :pr:`423`
        * Added support for python 3.8 :pr:`462`
    * Fixes
        * Fixed ROC and confusion matrix plots not being calculated if user passed own additional_objectives :pr:`276`
        * Fixed ReadtheDocs ``FileNotFoundError`` exception for fraud dataset :pr:`439`
    * Changes
        * Added ``n_estimators`` as a tunable parameter for XGBoost :pr:`307`
        * Remove unused parameter ``ObjectiveBase.fit_needs_proba`` :pr:`320`
        * Remove extraneous parameter ``component_type`` from all components :pr:`361`
        * Remove unused ``rankings.csv`` file :pr:`397`
        * Downloaded demo and test datasets so unit tests can run offline :pr:`408`
        * Remove ``_needs_fitting`` attribute from Components :pr:`398`
        * Changed plot.feature_importance to show only non-zero feature importances by default, added optional parameter to show all :pr:`413`
        * Refactored ``PipelineBase`` to take in parameter dictionary and moved pipeline metadata to class attribute :pr:`421`
        * Dropped support for Python 3.5 :pr:`438`
        * Removed unused ``apply.py`` file :pr:`449`
        * Clean up ``requirements.txt`` to remove unused deps :pr:`451`
        * Support installation without all required dependencies :pr:`459`
    * Documentation Changes
        * Update release.md with instructions to release to internal license key :pr:`354`
    * Testing Changes
        * Added tests for utils (and moved current utils to gen_utils) :pr:`297`
        * Moved XGBoost install into it's own separate step on Windows using Conda :pr:`313`
        * Rewind pandas version to before 1.0.0, to diagnose test failures for that version :pr:`325`
        * Added dependency update checkin test :pr:`324`
        * Rewind XGBoost version to before 1.0.0 to diagnose test failures for that version :pr:`402`
        * Update dependency check to use a whitelist :pr:`417`
        * Update unit test jobs to not install dev deps :pr:`455`

.. warning::

    **Breaking Changes**

    * Python 3.5 will not be actively supported.

**v0.6.0 Dec. 16, 2019**
    * Enhancements
        * Added ability to create a plot of feature importances :pr:`133`
        * Add early stopping to AutoML using patience and tolerance parameters :pr:`241`
        * Added ROC and confusion matrix metrics and plot for classification problems and introduce PipelineSearchPlots class :pr:`242`
        * Enhanced AutoML results with search order :pr:`260`
        * Added utility function to show system and environment information :pr:`300`
    * Fixes
        * Lower botocore requirement :pr:`235`
        * Fixed decision_function calculation for ``FraudCost`` objective :pr:`254`
        * Fixed return value of ``Recall`` metrics :pr:`264`
        * Components return ``self`` on fit :pr:`289`
    * Changes
        * Renamed automl classes to ``AutoRegressionSearch`` and ``AutoClassificationSearch`` :pr:`287`
        * Updating demo datasets to retain column names :pr:`223`
        * Moving pipeline visualization to ``PipelinePlot`` class :pr:`228`
        * Standarizing inputs as ``pd.Dataframe`` / ``pd.Series`` :pr:`130`
        * Enforcing that pipelines must have an estimator as last component :pr:`277`
        * Added ``ipywidgets`` as a dependency in ``requirements.txt`` :pr:`278`
        * Added Random and Grid Search Tuners :pr:`240`
    * Documentation Changes
        * Adding class properties to API reference :pr:`244`
        * Fix and filter FutureWarnings from scikit-learn :pr:`249`, :pr:`257`
        * Adding Linear Regression to API reference and cleaning up some Sphinx warnings :pr:`227`
    * Testing Changes
        * Added support for testing on Windows with CircleCI :pr:`226`
        * Added support for doctests :pr:`233`

.. warning::

    **Breaking Changes**

    * The ``fit()`` method for ``AutoClassifier`` and ``AutoRegressor`` has been renamed to ``search()``.
    * ``AutoClassifier`` has been renamed to ``AutoClassificationSearch``
    * ``AutoRegressor`` has been renamed to ``AutoRegressionSearch``
    * ``AutoClassificationSearch.results`` and ``AutoRegressionSearch.results`` now is a dictionary with ``pipeline_results`` and ``search_order`` keys. ``pipeline_results`` can be used to access a dictionary that is identical to the old ``.results`` dictionary. Whereas, ``search_order`` returns a list of the search order in terms of ``pipeline_id``.
    * Pipelines now require an estimator as the last component in ``component_list``. Slicing pipelines now throws an ``NotImplementedError`` to avoid returning pipelines without an estimator.

**v0.5.2 Nov. 18, 2019**
    * Enhancements
        * Adding basic pipeline structure visualization :pr:`211`
    * Documentation Changes
        * Added notebooks to build process :pr:`212`

**v0.5.1 Nov. 15, 2019**
    * Enhancements
        * Added basic outlier detection guardrail :pr:`151`
        * Added basic ID column guardrail :pr:`135`
        * Added support for unlimited pipelines with a ``max_time`` limit :pr:`70`
        * Updated .readthedocs.yaml to successfully build :pr:`188`
    * Fixes
        * Removed MSLE from default additional objectives :pr:`203`
        * Fixed ``random_state`` passed in pipelines :pr:`204`
        * Fixed slow down in RFRegressor :pr:`206`
    * Changes
        * Pulled information for describe_pipeline from pipeline's new describe method :pr:`190`
        * Refactored pipelines :pr:`108`
        * Removed guardrails from Auto(*) :pr:`202`, :pr:`208`
    * Documentation Changes
        * Updated documentation to show ``max_time`` enhancements :pr:`189`
        * Updated release instructions for RTD :pr:`193`
        * Added notebooks to build process :pr:`212`
        * Added contributing instructions :pr:`213`
        * Added new content :pr:`222`

**v0.5.0 Oct. 29, 2019**
    * Enhancements
        * Added basic one hot encoding :pr:`73`
        * Use enums for model_type :pr:`110`
        * Support for splitting regression datasets :pr:`112`
        * Auto-infer multiclass classification :pr:`99`
        * Added support for other units in ``max_time`` :pr:`125`
        * Detect highly null columns :pr:`121`
        * Added additional regression objectives :pr:`100`
        * Show an interactive iteration vs. score plot when using fit() :pr:`134`
    * Fixes
        * Reordered ``describe_pipeline`` :pr:`94`
        * Added type check for ``model_type`` :pr:`109`
        * Fixed ``s`` units when setting string ``max_time`` :pr:`132`
        * Fix objectives not appearing in API documentation :pr:`150`
    * Changes
        * Reorganized tests :pr:`93`
        * Moved logging to its own module :pr:`119`
        * Show progress bar history :pr:`111`
        * Using ``cloudpickle`` instead of pickle to allow unloading of custom objectives :pr:`113`
        * Removed render.py :pr:`154`
    * Documentation Changes
        * Update release instructions :pr:`140`
        * Include additional_objectives parameter :pr:`124`
        * Added Changelog :pr:`136`
    * Testing Changes
        * Code coverage :pr:`90`
        * Added CircleCI tests for other Python versions :pr:`104`
        * Added doc notebooks as tests :pr:`139`
        * Test metadata for CircleCI and 2 core parallelism :pr:`137`

**v0.4.1 Sep. 16, 2019**
    * Enhancements
        * Added AutoML for classification and regressor using Autobase and Skopt :pr:`7` :pr:`9`
        * Implemented standard classification and regression metrics :pr:`7`
        * Added logistic regression, random forest, and XGBoost pipelines :pr:`7`
        * Implemented support for custom objectives :pr:`15`
        * Feature importance for pipelines :pr:`18`
        * Serialization for pipelines :pr:`19`
        * Allow fitting on objectives for optimal threshold :pr:`27`
        * Added detect label leakage :pr:`31`
        * Implemented callbacks :pr:`42`
        * Allow for multiclass classification :pr:`21`
        * Added support for additional objectives :pr:`79`
    * Fixes
        * Fixed feature selection in pipelines :pr:`13`
        * Made ``random_seed`` usage consistent :pr:`45`
    * Documentation Changes
        * Documentation Changes
        * Added docstrings :pr:`6`
        * Created notebooks for docs :pr:`6`
        * Initialized readthedocs EvalML :pr:`6`
        * Added favicon :pr:`38`
    * Testing Changes
        * Added testing for loading data :pr:`39`

**v0.2.0 Aug. 13, 2019**
    * Enhancements
        * Created fraud detection objective :pr:`4`

**v0.1.0 July. 31, 2019**
    * *First Release*
    * Enhancements
        * Added lead scoring objecitve :pr:`1`
        * Added basic classifier :pr:`1`
    * Documentation Changes
        * Initialized Sphinx for docs :pr:`1`<|MERGE_RESOLUTION|>--- conflicted
+++ resolved
@@ -3,11 +3,8 @@
 
 **Future Releases**
     * Enhancements
-<<<<<<< HEAD
         * Added multiple sampling methods for data splitters for imbalanced classification :pr:`1775`
-=======
         * Added uniqueness score data check :pr:`1785`
->>>>>>> fde0e010
         * Added "dataframe" output format for prediction explanations :pr:`1781`
         * Updated LightGBM estimators to handle ``pandas.MultiIndex`` :pr:`1770`
         * Sped up permutation importance for some pipelines :pr:`1762`
