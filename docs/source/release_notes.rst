--- conflicted
+++ resolved
@@ -4,24 +4,18 @@
     * Enhancements
     * Fixes
     * Changes
-<<<<<<< HEAD
         * Removed ``ComponentGraph.from_list`` and update PipelineBase implementation for creating pipelines from a list of components :pr:`2549`
-=======
         * Moved ``get_hyperparameter_ranges`` to ``PipelineBase`` class from automl/utils module :pr:`2546`
         * Renamed ``ComponentGraph``'s ``get_parents`` to ``get_inputs`` :pr:`2540`
->>>>>>> eb71f977
-    * Documentation Changes
-    * Testing Changes
-
-.. warning::
-
-    **Breaking Changes**
-<<<<<<< HEAD
+    * Documentation Changes
+    * Testing Changes
+
+.. warning::
+
+    **Breaking Changes**
         * Removed ``ComponentGraph.from_list`` and update PipelineBase implementation for creating pipelines from a list of components :pr:`2549`
-=======
         * Moved ``get_hyperparameter_ranges`` to ``PipelineBase`` class from automl/utils module :pr:`2546`
         * Renamed ``ComponentGraph``'s ``get_parents`` to ``get_inputs`` :pr:`2540`
->>>>>>> eb71f977
 
 
 **v0.29.0 Jul. 21, 2021**
