--- conflicted
+++ resolved
@@ -3,12 +3,9 @@
 
 **Future Releases**
     * Enhancements
-<<<<<<< HEAD
         * Added `TimeSeriesFeaturizer` into ARIMA-based pipelines :pr:`3313`
-=======
         * Added ``test_size`` parameter to ``ClassImbalanceDataCheck`` :pr:`3341`
         * Make target optional for ``NoVarianceDataCheck`` :pr:`3339`
->>>>>>> aadbcbc7
     * Fixes
     * Changes
         * Removed ``python_version<3.9`` environment marker from sktime dependency :pr:`3332`
