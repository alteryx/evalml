--- conflicted
+++ resolved
@@ -3,12 +3,8 @@
 **Future Release**
     * Enhancements
         * Added ``ProphetRegressor`` to estimators :pr:`2242`
-<<<<<<< HEAD
         * Updated ``ComponentGraph`` to handle not calling samplers' transform during predict, and updated samplers' transform methods s.t. ``fit_transform`` is equivalent to ``fit(X, y).transform(X, y)`` :pr:`2583`
-=======
         * Updated ``ComponentGraph`` ``_validate_component_dict`` logic to be stricter about input values :pr:`2599`
-
->>>>>>> db13c404
     * Fixes
     * Changes
         * Renamed SMOTE samplers to SMOTE oversampler :pr:`2595`
