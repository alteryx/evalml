Release Notes
-------------

**Future Releases**
    * Enhancements
        * Added string and categorical targets support for binary and multiclass pipelines and check for numeric targets for `DetectLabelLeakage` data check :pr:`932`
        * Added clear exception for regression pipelines if target datatype is string or categorical :pr:`960`
        * Added target column names and class labels in `predict` and `predict_proba` output for pipelines :pr:`951`
        * Added `_compute_shap_values` and `normalize_values` to `pipelines/explanations` module :pr:`958`
        * Added `_explain_prediction` feature which explains single predictions with SHAP :pr:`974`
        * Added TypedImputer to allow different imputation strategies for numerical and categorical dtypes :pr:`991`
    * Fixes
        * Fixed ReadtheDocs warning failure regarding embedded gif :pr:`943`
        * Removed incorrect parameter passed to pipeline classes in `_add_baseline_pipelines` :pr:`941`
        * Added universal error for calling `predict`, `predict_proba`, `transform`, and `feature_importances` before fitting :pr:`969`
        * Made `TextFeaturizer` component and pip dependencies `featuretools` and `nlp_primitives` optional :pr:`976`
    * Changes
        * Moved `get_estimators ` to `evalml.pipelines.components.utils` :pr:`934`
        * Modified Pipelines to raise `PipelineScoreError` when they encounter an error during scoring :pr:`936`
        * Moved `evalml.model_families.list_model_families` to `evalml.pipelines.components.allowed_model_families` :pr:`959`
        * Renamed `DateTimeFeaturization` to `DateTimeFeaturizer` :pr:`977`
    * Documentation Changes
        * Update README.md :pr:`963`
        * Reworded message when errors are returned from data checks in search :pr:`982`
<<<<<<< HEAD
=======
        * Added section on understanding model predictions with `explain_prediction` to User Guide :pr:`981`
>>>>>>> 61ef918b
    * Testing Changes
        * Moved `predict_proba` and `predict` tests regarding string / categorical targets to `test_pipelines.py` :pr:`972`


.. warning::

    **Breaking Changes**
        * ``get_estimators`` has been moved to ``evalml.pipelines.components.utils`` (previously was under ``evalml.pipelines.utils``) :pr:`934`
        * Removed the ``raise_errors`` flag in AutoML search. All errors during pipeline evaluation will be caught and logged. :pr:`936`
        * ``evalml.model_families.list_model_families`` has been moved to `evalml.pipelines.components.allowed_model_families` :pr:`959`
        * ``TextFeaturizer``: the ``featuretools`` and ``nlp_primitives`` packages must be installed after installing evalml in order to use this component :pr:`976`
        * Renamed ``DateTimeFeaturization`` to ``DateTimeFeaturizer`` :pr:`977`


**v0.11.2 July 16, 2020**
    * Enhancements
        * Added `NoVarianceDataCheck` to `DefaultDataChecks` :pr:`893`
        * Added text processing and featurization component `TextFeaturizer` :pr:`913`, :pr:`924`
        * Added additional checks to InvalidTargetDataCheck to handle invalid target data types :pr:`929`
        * AutoMLSearch will now handle KeyboardInterrupt and prompt user for confirmation :pr:`915`
    * Fixes
        * Makes automl results a read-only property :pr:`919`
    * Changes
        * Deleted static pipelines and refactored tests involving static pipelines, removed `all_pipelines()` and `get_pipelines()` :pr:`904`
        * Moved `list_model_families` to `evalml.model_family.utils` :pr:`903`
        * Updated `all_pipelines`, `all_estimators`, `all_components` to use the same mechanism for dynamically generating their elements :pr:`898`
        * Rename `master` branch to `main` :pr:`918`
        * Add pypi release github action :pr:`923`
        * Updated AutoMLSearch.search stdout output and logging and removed tqdm progress bar :pr:`921`
        * Moved automl config checks previously in `search()` to init :pr:`933`
    * Documentation Changes
        * Reorganized and rewrote documentation :pr:`937`
        * Updated to use pydata sphinx theme :pr:`937`
        * Updated docs to use `release_notes` instead of `changelog` :pr:`942`
    * Testing Changes
        * Cleaned up fixture names and usages in tests :pr:`895`


.. warning::

    **Breaking Changes**
        * ``list_model_families`` has been moved to ``evalml.model_family.utils`` (previously was under ``evalml.pipelines.utils``) :pr:`903`
        * ``get_estimators`` has been moved to ``evalml.pipelines.components.utils`` (previously was under ``evalml.pipelines.utils``) :pr:`934`
        * Static pipeline definitions have been removed, but similar pipelines can still be constructed via creating an instance of PipelineBase :pr:`904`
        * ``all_pipelines()`` and ``get_pipelines()`` utility methods have been removed :pr:`904`


**v0.11.0 June 30, 2020**
    * Enhancements
        * Added multiclass support for ROC curve graphing :pr:`832`
        * Added preprocessing component to drop features whose percentage of NaN values exceeds a specified threshold :pr:`834`
        * Added data check to check for problematic target labels :pr:`814`
        * Added PerColumnImputer that allows imputation strategies per column :pr:`824`
        * Added transformer to drop specific columns :pr:`827`
        * Added support for `categories`, `handle_error`, and `drop` parameters in `OneHotEncoder` :pr:`830` :pr:`897`
        * Added preprocessing component to handle DateTime columns featurization :pr:`838`
        * Added ability to clone pipelines and components :pr:`842`
        * Define getter method for component `parameters` :pr:`847`
        * Added utility methods to calculate and graph permutation importances :pr:`860`, :pr:`880`
        * Added new utility functions necessary for generating dynamic preprocessing pipelines :pr:`852`
        * Added kwargs to all components :pr:`863`
        * Updated `AutoSearchBase` to use dynamically generated preprocessing pipelines :pr:`870`
        * Added SelectColumns transformer :pr:`873`
        * Added ability to evaluate additional pipelines for automl search :pr:`874`
        * Added `default_parameters` class property to components and pipelines :pr:`879`
        * Added better support for disabling data checks in automl search :pr:`892`
        * Added ability to save and load AutoML objects to file :pr:`888`
        * Updated `AutoSearchBase.get_pipelines` to return an untrained pipeline instance :pr:`876`
        * Saved learned binary classification thresholds in automl results cv data dict :pr:`876`
    * Fixes
        * Fixed bug where SimpleImputer cannot handle dropped columns :pr:`846`
        * Fixed bug where PerColumnImputer cannot handle dropped columns :pr:`855`
        * Enforce requirement that builtin components save all inputted values in their parameters dict :pr:`847`
        * Don't list base classes in `all_components` output :pr:`847`
        * Standardize all components to output pandas data structures, and accept either pandas or numpy :pr:`853`
        * Fixed rankings and full_rankings error when search has not been run :pr:`894`
    * Changes
        * Update `all_pipelines` and `all_components` to try initializing pipelines/components, and on failure exclude them :pr:`849`
        * Refactor `handle_components` to `handle_components_class`, standardize to `ComponentBase` subclass instead of instance :pr:`850`
        * Refactor "blacklist"/"whitelist" to "allow"/"exclude" lists :pr:`854`
        * Replaced `AutoClassificationSearch` and `AutoRegressionSearch` with `AutoMLSearch` :pr:`871`
        * Renamed feature_importances and permutation_importances methods to use singular names (feature_importance and permutation_importance) :pr:`883`
        * Updated `automl` default data splitter to train/validation split for large datasets :pr:`877`
        * Added open source license, update some repo metadata :pr:`887`
        * Removed dead code in `_get_preprocessing_components` :pr:`896`
    * Documentation Changes
        * Fix some typos and update the EvalML logo :pr:`872`
    * Testing Changes
        * Update the changelog check job to expect the new branching pattern for the deps update bot :pr:`836`
        * Check that all components output pandas datastructures, and can accept either pandas or numpy :pr:`853`
        * Replaced `AutoClassificationSearch` and `AutoRegressionSearch` with `AutoMLSearch` :pr:`871`


.. warning::

    **Breaking Changes**
        * Pipelines' static ``component_graph`` field must contain either ``ComponentBase`` subclasses or ``str``, instead of ``ComponentBase`` subclass instances :pr:`850`
        * Rename ``handle_component`` to ``handle_component_class``. Now standardizes to ``ComponentBase`` subclasses instead of ``ComponentBase`` subclass instances :pr:`850`
        * Renamed automl's ``cv`` argument to ``data_split`` :pr:`877`
        * Pipelines' and classifiers' ``feature_importances`` is renamed `feature_importance`, `graph_feature_importances` is renamed `graph_feature_importance` :pr:`883`
        * Passing ``data_checks=None`` to automl search will not perform any data checks as opposed to default checks. :pr:`892`
        * Pipelines to search for in AutoML are now determined automatically, rather than using the statically-defined pipeline classes. :pr:`870`
        * Updated ``AutoSearchBase.get_pipelines`` to return an untrained pipeline instance, instead of one which happened to be trained on the final cross-validation fold :pr:`876`


**v0.10.0 May 29, 2020**
    * Enhancements
        * Added baseline models for classification and regression, add functionality to calculate baseline models before searching in AutoML :pr:`746`
        * Port over highly-null guardrail as a data check and define `DefaultDataChecks` and `DisableDataChecks` classes :pr:`745`
        * Update `Tuner` classes to work directly with pipeline parameters dicts instead of flat parameter lists :pr:`779`
        * Add Elastic Net as a pipeline option :pr:`812`
        * Added new Pipeline option `ExtraTrees` :pr:`790`
        * Added precicion-recall curve metrics and plot for binary classification problems in `evalml.pipeline.graph_utils` :pr:`794`
        * Update the default automl algorithm to search in batches, starting with default parameters for each pipeline and iterating from there :pr:`793`
        * Added `AutoMLAlgorithm` class and `IterativeAlgorithm` impl, separated from `AutoSearchBase` :pr:`793`
    * Fixes
        * Update pipeline `score` to return `nan` score for any objective which throws an exception during scoring :pr:`787`
        * Fixed bug introduced in :pr:`787` where binary classification metrics requiring predicted probabilities error in scoring :pr:`798`
        * CatBoost and XGBoost classifiers and regressors can no longer have a learning rate of 0 :pr:`795`
    * Changes
        * Cleanup pipeline `score` code, and cleanup codecov :pr:`711`
        * Remove `pass` for abstract methods for codecov :pr:`730`
        * Added __str__ for AutoSearch object :pr:`675`
        * Add util methods to graph ROC and confusion matrix :pr:`720`
        * Refactor `AutoBase` to `AutoSearchBase` :pr:`758`
        * Updated AutoBase with `data_checks` parameter, removed previous `detect_label_leakage` parameter, and added functionality to run data checks before search in AutoML :pr:`765`
        * Updated our logger to use Python's logging utils :pr:`763`
        * Refactor most of `AutoSearchBase._do_iteration` impl into `AutoSearchBase._evaluate` :pr:`762`
        * Port over all guardrails to use the new DataCheck API :pr:`789`
        * Expanded `import_or_raise` to catch all exceptions :pr:`759`
        * Adds RMSE, MSLE, RMSLE as standard metrics :pr:`788`
        * Don't allow `Recall` to be used as an objective for AutoML :pr:`784`
        * Removed feature selection from pipelines :pr:`819`
        * Update default estimator parameters to make automl search faster and more accurate :pr:`793`
    * Documentation Changes
        * Add instructions to freeze `master` on `release.md` :pr:`726`
        * Update release instructions with more details :pr:`727` :pr:`733`
        * Add objective base classes to API reference :pr:`736`
        * Fix components API to match other modules :pr:`747`
    * Testing Changes
        * Delete codecov yml, use codecov.io's default :pr:`732`
        * Added unit tests for fraud cost, lead scoring, and standard metric objectives :pr:`741`
        * Update codecov client :pr:`782`
        * Updated AutoBase __str__ test to include no parameters case :pr:`783`
        * Added unit tests for `ExtraTrees` pipeline :pr:`790`
        * If codecov fails to upload, fail build :pr:`810`
        * Updated Python version of dependency action :pr:`816`
        * Update the dependency update bot to use a suffix when creating branches :pr:`817`

.. warning::

    **Breaking Changes**
        * The ``detect_label_leakage`` parameter for AutoML classes has been removed and replaced by a ``data_checks`` parameter :pr:`765`
        * Moved ROC and confusion matrix methods from ``evalml.pipeline.plot_utils`` to ``evalml.pipeline.graph_utils`` :pr:`720`
        * ``Tuner`` classes require a pipeline hyperparameter range dict as an init arg instead of a space definition :pr:`779`
        * ``Tuner.propose`` and ``Tuner.add`` work directly with pipeline parameters dicts instead of flat parameter lists :pr:`779`
        * ``PipelineBase.hyperparameters`` and ``custom_hyperparameters`` use pipeline parameters dict format instead of being represented as a flat list :pr:`779`
        * All guardrail functions previously under ``evalml.guardrails.utils`` will be removed and replaced by data checks :pr:`789`
        * `Recall` disallowed as an objective for AutoML :pr:`784`
        * ``AutoSearchBase`` parameter ``tuner`` has been renamed to ``tuner_class`` :pr:`793`
        * ``AutoSearchBase`` parameter ``possible_pipelines`` and ``possible_model_families`` have been renamed to ``allowed_pipelines`` and ``allowed_model_families`` :pr:`793`


**v0.9.0 Apr. 27, 2020**
    * Enhancements
        * Added accuracy as an standard objective :pr:`624`
        * Added verbose parameter to load_fraud :pr:`560`
        * Added Balanced Accuracy metric for binary, multiclass :pr:`612` :pr:`661`
        * Added XGBoost regressor and XGBoost regression pipeline :pr:`666`
        * Added Accuracy metric for multiclass :pr:`672`
        * Added objective name in `AutoBase.describe_pipeline` :pr:`686`
        * Added `DataCheck` and `DataChecks`, `Message` classes and relevant subclasses :pr:`739`
    * Fixes
        * Removed direct access to `cls.component_graph` :pr:`595`
        * Add testing files to .gitignore :pr:`625`
        * Remove circular dependencies from `Makefile` :pr:`637`
        * Add error case for `normalize_confusion_matrix()` :pr:`640`
        * Fixed XGBoostClassifier and XGBoostRegressor bug with feature names that contain [, ], or < :pr:`659`
        * Update make_pipeline_graph to not accidentally create empty file when testing if path is valid :pr:`649`
        * Fix pip installation warning about docsutils version, from boto dependency :pr:`664`
        * Removed zero division warning for F1/precision/recall metrics :pr:`671`
        * Fixed `summary` for pipelines without estimators :pr:`707`
    * Changes
        * Updated default objective for binary/multiseries classification to log loss :pr:`613`
        * Created classification and regression pipeline subclasses and removed objective as an attribute of pipeline classes :pr:`405`
        * Changed the output of `score` to return one dictionary :pr:`429`
        * Created binary and multiclass objective subclasses :pr:`504`
        * Updated objectives API :pr:`445`
        * Removed call to `get_plot_data` from AutoML :pr:`615`
        * Set `raise_error` to default to True for AutoML classes :pr:`638`
        * Remove unnecessary "u" prefixes on some unicode strings :pr:`641`
        * Changed one-hot encoder to return uint8 dtypes instead of ints :pr:`653`
        * Pipeline `_name` field changed to `custom_name` :pr:`650`
        * Removed `graphs.py` and moved methods into `PipelineBase` :pr:`657`, :pr:`665`
        * Remove s3fs as a dev dependency :pr:`664`
        * Changed requirements-parser to be a core dependency :pr:`673`
        * Replace `supported_problem_types` field on pipelines with `problem_type` attribute on base classes :pr:`678`
        * Changed AutoML to only show best results for a given pipeline template in `rankings`, added `full_rankings` property to show all :pr:`682`
        * Update `ModelFamily` values: don't list xgboost/catboost as classifiers now that we have regression pipelines for them :pr:`677`
        * Changed AutoML's `describe_pipeline` to get problem type from pipeline instead :pr:`685`
        * Standardize `import_or_raise` error messages :pr:`683`
        * Updated argument order of objectives to align with sklearn's :pr:`698`
        * Renamed `pipeline.feature_importance_graph` to `pipeline.graph_feature_importances` :pr:`700`
        * Moved ROC and confusion matrix methods to `evalml.pipelines.plot_utils` :pr:`704`
        * Renamed `MultiClassificationObjective` to `MulticlassClassificationObjective`, to align with pipeline naming scheme :pr:`715`
    * Documentation Changes
        * Fixed some sphinx warnings :pr:`593`
        * Fixed docstring for AutoClassificationSearch with correct command :pr:`599`
        * Limit readthedocs formats to pdf, not htmlzip and epub :pr:`594` :pr:`600`
        * Clean up objectives API documentation :pr:`605`
        * Fixed function on Exploring search results page :pr:`604`
        * Update release process doc :pr:`567`
        * AutoClassificationSearch and AutoRegressionSearch show inherited methods in API reference :pr:`651`
        * Fixed improperly formatted code in breaking changes for changelog :pr:`655`
        * Added configuration to treat Sphinx warnings as errors :pr:`660`
        * Removed separate plotting section for pipelines in API reference :pr:`657`, :pr:`665`
        * Have leads example notebook load S3 files using https, so we can delete s3fs dev dependency :pr:`664`
        * Categorized components in API reference and added descriptions for each category :pr:`663`
        * Fixed Sphinx warnings about BalancedAccuracy objective :pr:`669`
        * Updated API reference to include missing components and clean up pipeline docstrings :pr:`689`
        * Reorganize API ref, and clarify pipeline sub-titles :pr:`688`
        * Add and update preprocessing utils in API reference :pr:`687`
        * Added inheritance diagrams to API reference :pr:`695`
        * Documented which default objective AutoML optimizes for :pr:`699`
        * Create seperate install page :pr:`701`
        * Include more utils in API ref, like `import_or_raise` :pr:`704`
        * Add more color to pipeline documentation :pr:`705`
    * Testing Changes
        * Matched install commands of `check_latest_dependencies` test and it's GitHub action :pr:`578`
        * Added Github app to auto assign PR author as assignee :pr:`477`
        * Removed unneeded conda installation of xgboost in windows checkin tests :pr:`618`
        * Update graph tests to always use tmpfile dir :pr:`649`
        * Changelog checkin test workaround for release PRs: If 'future release' section is empty of PR refs, pass check :pr:`658`
        * Add changelog checkin test exception for `dep-update` branch :pr:`723`

.. warning::

    **Breaking Changes**

    * Pipelines will now no longer take an objective parameter during instantiation, and will no longer have an objective attribute.
    * ``fit()`` and ``predict()`` now use an optional ``objective`` parameter, which is only used in binary classification pipelines to fit for a specific objective.
    * ``score()`` will now use a required ``objectives`` parameter that is used to determine all the objectives to score on. This differs from the previous behavior, where the pipeline's objective was scored on regardless.
    * ``score()`` will now return one dictionary of all objective scores.
    * ``ROC`` and ``ConfusionMatrix`` plot methods via ``Auto(*).plot`` have been removed by :pr:`615` and are replaced by ``roc_curve`` and ``confusion_matrix`` in `evamlm.pipelines.plot_utils`` in :pr:`704`
    * ``normalize_confusion_matrix`` has been moved to ``evalml.pipelines.plot_utils`` :pr:`704`
    * Pipelines ``_name`` field changed to ``custom_name``
    * Pipelines ``supported_problem_types`` field is removed because it is no longer necessary :pr:`678`
    * Updated argument order of objectives' `objective_function` to align with sklearn :pr:`698`
    * `pipeline.feature_importance_graph` has been renamed to `pipeline.graph_feature_importances` in :pr:`700`
    * Removed unsupported ``MSLE`` objective :pr:`704`


**v0.8.0 Apr. 1, 2020**
    * Enhancements
        * Add normalization option and information to confusion matrix :pr:`484`
        * Add util function to drop rows with NaN values :pr:`487`
        * Renamed `PipelineBase.name` as `PipelineBase.summary` and redefined `PipelineBase.name` as class property :pr:`491`
        * Added access to parameters in Pipelines with `PipelineBase.parameters` (used to be return of `PipelineBase.describe`) :pr:`501`
        * Added `fill_value` parameter for SimpleImputer :pr:`509`
        * Added functionality to override component hyperparameters and made pipelines take hyperparemeters from components :pr:`516`
        * Allow numpy.random.RandomState for random_state parameters :pr:`556`
    * Fixes
        * Removed unused dependency `matplotlib`, and move `category_encoders` to test reqs :pr:`572`
    * Changes
        * Undo version cap in XGBoost placed in :pr:`402` and allowed all released of XGBoost :pr:`407`
        * Support pandas 1.0.0 :pr:`486`
        * Made all references to the logger static :pr:`503`
        * Refactored `model_type` parameter for components and pipelines to `model_family` :pr:`507`
        * Refactored `problem_types` for pipelines and components into `supported_problem_types` :pr:`515`
        * Moved `pipelines/utils.save_pipeline` and `pipelines/utils.load_pipeline` to `PipelineBase.save` and `PipelineBase.load` :pr:`526`
        * Limit number of categories encoded by OneHotEncoder :pr:`517`
    * Documentation Changes
        * Updated API reference to remove PipelinePlot and added moved PipelineBase plotting methods :pr:`483`
        * Add code style and github issue guides :pr:`463` :pr:`512`
        * Updated API reference for to surface class variables for pipelines and components :pr:`537`
        * Fixed README documentation link :pr:`535`
        * Unhid PR references in changelog :pr:`656`
    * Testing Changes
        * Added automated dependency check PR :pr:`482`, :pr:`505`
        * Updated automated dependency check comment :pr:`497`
        * Have build_docs job use python executor, so that env vars are set properly :pr:`547`
        * Added simple test to make sure OneHotEncoder's top_n works with large number of categories :pr:`552`
        * Run windows unit tests on PRs :pr:`557`


.. warning::

    **Breaking Changes**

    * ``AutoClassificationSearch`` and ``AutoRegressionSearch``'s ``model_types`` parameter has been refactored into ``allowed_model_families``
    * ``ModelTypes`` enum has been changed to ``ModelFamily``
    * Components and Pipelines now have a ``model_family`` field instead of ``model_type``
    * ``get_pipelines`` utility function now accepts ``model_families`` as an argument instead of ``model_types``
    * ``PipelineBase.name`` no longer returns structure of pipeline and has been replaced by ``PipelineBase.summary``
    * ``PipelineBase.problem_types`` and ``Estimator.problem_types`` has been renamed to ``supported_problem_types``
    * ``pipelines/utils.save_pipeline`` and ``pipelines/utils.load_pipeline`` moved to ``PipelineBase.save`` and ``PipelineBase.load``


**v0.7.0 Mar. 9, 2020**
    * Enhancements
        * Added emacs buffers to .gitignore :pr:`350`
        * Add CatBoost (gradient-boosted trees) classification and regression components and pipelines :pr:`247`
        * Added Tuner abstract base class :pr:`351`
        * Added n_jobs as parameter for AutoClassificationSearch and AutoRegressionSearch :pr:`403`
        * Changed colors of confusion matrix to shades of blue and updated axis order to match scikit-learn's :pr:`426`
        * Added PipelineBase graph and feature_importance_graph methods, moved from previous location :pr:`423`
        * Added support for python 3.8 :pr:`462`
    * Fixes
        * Fixed ROC and confusion matrix plots not being calculated if user passed own additional_objectives :pr:`276`
        * Fixed ReadtheDocs FileNotFoundError exception for fraud dataset :pr:`439`
    * Changes
        * Added n_estimators as a tunable parameter for XGBoost :pr:`307`
        * Remove unused parameter ObjectiveBase.fit_needs_proba :pr:`320`
        * Remove extraneous parameter component_type from all components :pr:`361`
        * Remove unused rankings.csv file :pr:`397`
        * Downloaded demo and test datasets so unit tests can run offline :pr:`408`
        * Remove `_needs_fitting` attribute from Components :pr:`398`
        * Changed plot.feature_importance to show only non-zero feature importances by default, added optional parameter to show all :pr:`413`
        * Refactored `PipelineBase` to take in parameter dictionary and moved pipeline metadata to class attribute :pr:`421`
        * Dropped support for Python 3.5 :pr:`438`
        * Removed unused `apply.py` file :pr:`449`
        * Clean up requirements.txt to remove unused deps :pr:`451`
        * Support installation without all required dependencies :pr:`459`
    * Documentation Changes
        * Update release.md with instructions to release to internal license key :pr:`354`
    * Testing Changes
        * Added tests for utils (and moved current utils to gen_utils) :pr:`297`
        * Moved XGBoost install into it's own separate step on Windows using Conda :pr:`313`
        * Rewind pandas version to before 1.0.0, to diagnose test failures for that version :pr:`325`
        * Added dependency update checkin test :pr:`324`
        * Rewind XGBoost version to before 1.0.0 to diagnose test failures for that version :pr:`402`
        * Update dependency check to use a whitelist :pr:`417`
        * Update unit test jobs to not install dev deps :pr:`455`

.. warning::

    **Breaking Changes**

    * Python 3.5 will not be actively supported.

**v0.6.0 Dec. 16, 2019**
    * Enhancements
        * Added ability to create a plot of feature importances :pr:`133`
        * Add early stopping to AutoML using patience and tolerance parameters :pr:`241`
        * Added ROC and confusion matrix metrics and plot for classification problems and introduce PipelineSearchPlots class :pr:`242`
        * Enhanced AutoML results with search order :pr:`260`
        * Added utility function to show system and environment information :pr:`300`
    * Fixes
        * Lower botocore requirement :pr:`235`
        * Fixed decision_function calculation for FraudCost objective :pr:`254`
        * Fixed return value of Recall metrics :pr:`264`
        * Components return `self` on fit :pr:`289`
    * Changes
        * Renamed automl classes to AutoRegressionSearch and AutoClassificationSearch :pr:`287`
        * Updating demo datasets to retain column names :pr:`223`
        * Moving pipeline visualization to PipelinePlots class :pr:`228`
        * Standarizing inputs as pd.Dataframe / pd.Series :pr:`130`
        * Enforcing that pipelines must have an estimator as last component :pr:`277`
        * Added ipywidgets as a dependency in requirements.txt :pr:`278`
        * Added Random and Grid Search Tuners :pr:`240`
    * Documentation Changes
        * Adding class properties to API reference :pr:`244`
        * Fix and filter FutureWarnings from scikit-learn :pr:`249`, :pr:`257`
        * Adding Linear Regression to API reference and cleaning up some Sphinx warnings :pr:`227`
    * Testing Changes
        * Added support for testing on Windows with CircleCI :pr:`226`
        * Added support for doctests :pr:`233`

.. warning::

    **Breaking Changes**

    * The ``fit()`` method for ``AutoClassifier`` and ``AutoRegressor`` has been renamed to ``search()``.
    * ``AutoClassifier`` has been renamed to ``AutoClassificationSearch``
    * ``AutoRegressor`` has been renamed to ``AutoRegressionSearch``
    * ``AutoClassificationSearch.results`` and ``AutoRegressionSearch.results`` now is a dictionary with ``pipeline_results`` and ``search_order`` keys. ``pipeline_results`` can be used to access a dictionary that is identical to the old ``.results`` dictionary. Whereas, ``search_order`` returns a list of the search order in terms of ``pipeline_id``.
    * Pipelines now require an estimator as the last component in ``component_list``. Slicing pipelines now throws an ``NotImplementedError`` to avoid returning pipelines without an estimator.

**v0.5.2 Nov. 18, 2019**
    * Enhancements
        * Adding basic pipeline structure visualization :pr:`211`
    * Documentation Changes
        * Added notebooks to build process :pr:`212`

**v0.5.1 Nov. 15, 2019**
    * Enhancements
        * Added basic outlier detection guardrail :pr:`151`
        * Added basic ID column guardrail :pr:`135`
        * Added support for unlimited pipelines with a max_time limit :pr:`70`
        * Updated .readthedocs.yaml to successfully build :pr:`188`
    * Fixes
        * Removed MSLE from default additional objectives :pr:`203`
        * Fixed random_state passed in pipelines :pr:`204`
        * Fixed slow down in RFRegressor :pr:`206`
    * Changes
        * Pulled information for describe_pipeline from pipeline's new describe method :pr:`190`
        * Refactored pipelines :pr:`108`
        * Removed guardrails from Auto(*) :pr:`202`, :pr:`208`
    * Documentation Changes
        * Updated documentation to show max_time enhancements :pr:`189`
        * Updated release instructions for RTD :pr:`193`
        * Added notebooks to build process :pr:`212`
        * Added contributing instructions :pr:`213`
        * Added new content :pr:`222`

**v0.5.0 Oct. 29, 2019**
    * Enhancements
        * Added basic one hot encoding :pr:`73`
        * Use enums for model_type :pr:`110`
        * Support for splitting regression datasets :pr:`112`
        * Auto-infer multiclass classification :pr:`99`
        * Added support for other units in max_time :pr:`125`
        * Detect highly null columns :pr:`121`
        * Added additional regression objectives :pr:`100`
        * Show an interactive iteration vs. score plot when using fit() :pr:`134`
    * Fixes
        * Reordered `describe_pipeline` :pr:`94`
        * Added type check for model_type :pr:`109`
        * Fixed `s` units when setting string max_time :pr:`132`
        * Fix objectives not appearing in API documentation :pr:`150`
    * Changes
        * Reorganized tests :pr:`93`
        * Moved logging to its own module :pr:`119`
        * Show progress bar history :pr:`111`
        * Using cloudpickle instead of pickle to allow unloading of custom objectives :pr:`113`
        * Removed render.py :pr:`154`
    * Documentation Changes
        * Update release instructions :pr:`140`
        * Include additional_objectives parameter :pr:`124`
        * Added Changelog :pr:`136`
    * Testing Changes
        * Code coverage :pr:`90`
        * Added CircleCI tests for other Python versions :pr:`104`
        * Added doc notebooks as tests :pr:`139`
        * Test metadata for CircleCI and 2 core parallelism :pr:`137`

**v0.4.1 Sep. 16, 2019**
    * Enhancements
        * Added AutoML for classification and regressor using Autobase and Skopt :pr:`7` :pr:`9`
        * Implemented standard classification and regression metrics :pr:`7`
        * Added logistic regression, random forest, and XGBoost pipelines :pr:`7`
        * Implemented support for custom objectives :pr:`15`
        * Feature importance for pipelines :pr:`18`
        * Serialization for pipelines :pr:`19`
        * Allow fitting on objectives for optimal threshold :pr:`27`
        * Added detect label leakage :pr:`31`
        * Implemented callbacks :pr:`42`
        * Allow for multiclass classification :pr:`21`
        * Added support for additional objectives :pr:`79`
    * Fixes
        * Fixed feature selection in pipelines :pr:`13`
        * Made random_seed usage consistent :pr:`45`
    * Documentation Changes
        * Documentation Changes
        * Added docstrings :pr:`6`
        * Created notebooks for docs :pr:`6`
        * Initialized readthedocs EvalML :pr:`6`
        * Added favicon :pr:`38`
    * Testing Changes
        * Added testing for loading data :pr:`39`

**v0.2.0 Aug. 13, 2019**
    * Enhancements
        * Created fraud detection objective :pr:`4`

**v0.1.0 July. 31, 2019**
    * *First Release*
    * Enhancements
        * Added lead scoring objecitve :pr:`1`
        * Added basic classifier :pr:`1`
    * Documentation Changes
        * Initialized Sphinx for docs :pr:`1`<|MERGE_RESOLUTION|>--- conflicted
+++ resolved
@@ -22,10 +22,7 @@
     * Documentation Changes
         * Update README.md :pr:`963`
         * Reworded message when errors are returned from data checks in search :pr:`982`
-<<<<<<< HEAD
-=======
         * Added section on understanding model predictions with `explain_prediction` to User Guide :pr:`981`
->>>>>>> 61ef918b
     * Testing Changes
         * Moved `predict_proba` and `predict` tests regarding string / categorical targets to `test_pipelines.py` :pr:`972`
 
