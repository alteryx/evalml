--- conflicted
+++ resolved
@@ -8,11 +8,8 @@
         * Updated GitHub URL after migration to Alteryx GitHub org :pr:`1207`
     * Changes
     * Documentation Changes
-<<<<<<< HEAD
         * Included description of how to access the component instances and features for pipeline user guide :pr:`1163`
-=======
         * Updated API docs to refer to target as "target" instead of "labels" for non-classification tasks and minor docs cleanup :pr:`1160`
->>>>>>> d42fd6e3
         * Added Class Imbalance Data Check to `api_reference.rst` :pr:`1190` :pr:`1200`
     * Testing Changes
 
