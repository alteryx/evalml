--- conflicted
+++ resolved
@@ -6,13 +6,10 @@
         * Added ability to freeze hyperparameters for AutoMLSearch :pr:`1284`
         * Added the index id to the ``explain_predictions_best_worst`` output to help users identify which rows in their data are included :pr:`1365`
         * The top_k features displayed in ``explain_predictions_*`` functions are now determined by the magnitude of shap values as opposed to the ``top_k`` largest and smallest shap values. :pr:`1374`
-<<<<<<< HEAD
         * Added a `ComponentGraph` class that will support future pipelines as directed acyclic graphs :pr:`1415`
-=======
         * Added a problem type for time series regression :pr:`1386`
         * Added a ``is_defined_for_problem_type`` method to ``ObjectiveBase`` :pr:`1386`
         * Added a ``random_state`` parameter to ``make_pipeline_from_components`` function :pr:`1411`
->>>>>>> a5e6c50e
     * Fixes
         * Updated enum classes to show possible enum values as attributes :pr:`1391`
     * Changes
