--- conflicted
+++ resolved
@@ -4,10 +4,7 @@
     * Enhancements
         * Added support for boolean features for ``ARIMARegressor`` :pr:`3187`
         * Updated new ``NullDataCheck`` to return a warning and suggest an action to impute columns with null values :pr:`3197`
-<<<<<<< HEAD
-=======
         * Updated dependency bot workflow to remove outdated description and add new configuration to delete branches automatically :pr:`3212`
->>>>>>> 4f6952ac
     * Fixes
         * Fixed classification pipelines to only accept target data with the appropriate number of classes :pr:`3185`
         * Added support for time series in ``DefaultAlgorithm`` :pr:`3177`
