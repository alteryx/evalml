Release Notes
-------------

**Future Releases**
    * Enhancements
        * Added ``graph_t_sne`` as a visualization tool for high dimensional data :pr:`1731`
        * Added the ability to see the linear coefficients of features in linear models terms :pr:`1738`
        * Added support for ``scikit-learn`` ``v0.24.0`` :pr:`1733`
        * Added support for ``scipy`` ``v1.6.0`` :pr:`1752`
        * Added SVM Classifier and Regressor to estimators :pr:`1714` :pr:`1761`
    * Fixes
        * Addressed bug with ``partial_dependence`` and categorical data with more categories than grid resolution :pr:`1748`
        * Removed ``random_state`` arg from ``get_pipelines`` in ``AutoMLSearch`` :pr:`1719`
        * Pinned pyzmq at less than 22.0.0 till we add support :pr:`1756`
        * Remove ``ProphetRegressor`` from main as windows tests were flaky :pr:`1764`
    * Changes
        * Updated components and pipelines to return ``Woodwork`` data structures :pr:`1668`
        * Dropped support for Python version 3.6 :pr:`1751`
    * Documentation Changes
<<<<<<< HEAD
        * Add Twitter and Github link to documentation toolbar :pr:`1754`
=======
        * Added Open Graph info to documentation :pr:`1758`
>>>>>>> c6d7eee0
    * Testing Changes

.. warning::

    **Breaking Changes**
        * Components and pipelines return ``Woodwork`` data structures instead of ``pandas`` data structures :pr:`1668`
        * Python 3.6 will not be actively supported due to discontinued support from EvalML dependencies.


**v0.18.0 Jan. 26, 2021**
    * Enhancements
        * Added RMSLE, MSLE, and MAPE to core objectives while checking for negative target values in ``invalid_targets_data_check`` :pr:`1574`
        * Added validation checks for binary problems with regression-like datasets and multiclass problems without true multiclass targets in ``invalid_targets_data_check`` :pr:`1665`
        * Added time series support for ``make_pipeline`` :pr:`1566`
        * Added target name for output of pipeline ``predict`` method :pr:`1578`
        * Added multiclass check to ``InvalidTargetDataCheck`` for two examples per class :pr:`1596`
        * Added support for ``graphviz`` ``v0.16`` :pr:`1657`
        * Enhanced time series pipelines to accept empty features :pr:`1651`
        * Added KNN Classifier to estimators. :pr:`1650`
        * Added support for list inputs for objectives :pr:`1663`
        * Added support for ``AutoMLSearch`` to handle time series classification pipelines :pr:`1666`
        * Enhanced ``DelayedFeaturesTransformer`` to encode categorical features and targets before delaying them :pr:`1691`
        * Added 2-way dependence plots. :pr:`1690`
        * Added ability to directly iterate through components within Pipelines :pr:`1583`
    * Fixes
        * Fixed inconsistent attributes and added Exceptions to docs :pr:`1673`
        * Fixed ``TargetLeakageDataCheck`` to use Woodwork ``mutual_information`` rather than using Pandas' Pearson Correlation :pr:`1616`
        * Fixed thresholding for pipelines in ``AutoMLSearch`` to only threshold binary classification pipelines :pr:`1622` :pr:`1626`
        * Updated ``load_data`` to return Woodwork structures and update default parameter value for ``index`` to ``None`` :pr:`1610`
        * Pinned scipy at < 1.6.0 while we work on adding support :pr:`1629`
        * Fixed data check message formatting in ``AutoMLSearch`` :pr:`1633`
        * Addressed stacked ensemble component for ``scikit-learn`` v0.24 support by setting ``shuffle=True`` for default CV :pr:`1613`
        * Fixed bug where ``Imputer`` reset the index on ``X`` :pr:`1590`
        * Fixed ``AutoMLSearch`` stacktrace when a cutom objective was passed in as a primary objective or additional objective :pr:`1575`
        * Fixed custom index bug for ``MAPE`` objective :pr:`1641`
        * Fixed index bug for ``TextFeaturizer`` and ``LSA`` components :pr:`1644`
        * Limited ``load_fraud`` dataset loaded into ``automl.ipynb`` :pr:`1646`
        * ``add_to_rankings`` updates ``AutoMLSearch.best_pipeline`` when necessary :pr:`1647`
        * Fixed bug where time series baseline estimators were not receiving ``gap`` and ``max_delay`` in ``AutoMLSearch`` :pr:`1645`
        * Fixed jupyter notebooks to help the RTD buildtime :pr:`1654`
        * Added ``positive_only`` objectives to ``non_core_objectives`` :pr:`1661`
        * Fixed stacking argument ``n_jobs`` for IterativeAlgorithm :pr:`1706`
        * Updated CatBoost estimators to return self in ``.fit()`` rather than the underlying model for consistency :pr:`1701`
        * Added ability to initialize pipeline parameters in ``AutoMLSearch`` constructor :pr:`1676`
        * Make AutoMLSearch pipelines pickle-able :pr:`1721`
    * Changes
        * Added labeling to ``graph_confusion_matrix`` :pr:`1632`
        * Rerunning search for ``AutoMLSearch`` results in a message thrown rather than failing the search, and removed ``has_searched`` property :pr:`1647`
        * Changed tuner class to allow and ignore single parameter values as input :pr:`1686`
        * Capped LightGBM version limit to remove bug in docs :pr:`1711`
        * Removed support for `np.random.RandomState` in EvalML :pr:`1727`
    * Documentation Changes
        * Update Model Understanding in the user guide to include ``visualize_decision_tree`` :pr:`1678`
        * Updated docs to include information about ``AutoMLSearch`` callback parameters and methods :pr:`1577`
        * Updated docs to prompt users to install graphiz on Mac :pr:`1656`
        * Added ``infer_feature_types`` to the ``start.ipynb`` guide :pr:`1700`
        * Added multicollinearity data check to API reference and docs :pr:`1707`
    * Testing Changes

.. warning::

    **Breaking Changes**
        * Removed ``has_searched`` property from ``AutoMLSearch`` :pr:`1647`
        * Components and pipelines return ``Woodwork`` data structures instead of ``pandas`` data structures :pr:`1668`
        * Removed support for `np.random.RandomState` in EvalML. Rather than passing ``np.random.RandomState`` as component and pipeline random_state values, we use int random_seed :pr:`1727`


**v0.17.0 Dec. 29, 2020**
    * Enhancements
        * Added ``save_plot`` that allows for saving figures from different backends :pr:`1588`
        * Added ``LightGBM Regressor`` to regression components :pr:`1459`
        * Added ``visualize_decision_tree`` for tree visualization with ``decision_tree_data_from_estimator`` and ``decision_tree_data_from_pipeline`` to reformat tree structure output :pr:`1511`
        * Added `DFS Transformer` component into transformer components :pr:`1454`
        * Added ``MAPE`` to the standard metrics for time series problems and update objectives :pr:`1510`
        * Added ``graph_prediction_vs_actual_over_time`` and ``get_prediction_vs_actual_over_time_data`` to the model understanding module for time series problems :pr:`1483`
        * Added a ``ComponentGraph`` class that will support future pipelines as directed acyclic graphs :pr:`1415`
        * Updated data checks to accept ``Woodwork`` data structures :pr:`1481`
        * Added parameter to ``InvalidTargetDataCheck`` to show only top unique values rather than all unique values :pr:`1485`
        * Added multicollinearity data check :pr:`1515`
        * Added baseline pipeline and components for time series regression problems :pr:`1496`
        * Added more information to users about ensembling behavior in ``AutoMLSearch`` :pr:`1527`
        * Add woodwork support for more utility and graph methods :pr:`1544`
        * Changed ``DateTimeFeaturizer`` to encode features as int :pr:`1479`
        * Return trained pipelines from ``AutoMLSearch.best_pipeline`` :pr:`1547`
        * Added utility method so that users can set feature types without having to learn about Woodwork directly :pr:`1555`
        * Added Linear Discriminant Analysis transformer for dimensionality reduction :pr:`1331`
        * Added multiclass support for ``partial_dependence`` and ``graph_partial_dependence`` :pr:`1554`
        * Added ``TimeSeriesBinaryClassificationPipeline`` and ``TimeSeriesMulticlassClassificationPipeline`` classes :pr:`1528`
        * Added ``make_data_splitter`` method for easier automl data split customization :pr:`1568`
        * Integrated ``ComponentGraph`` class into Pipelines for full non-linear pipeline support :pr:`1543`
        * Update ``AutoMLSearch`` constructor to take training data instead of ``search`` and ``add_to_leaderboard`` :pr:`1597`
        * Update ``split_data`` helper args :pr:`1597`
        * Add problem type utils ``is_regression``, ``is_classification``, ``is_timeseries`` :pr:`1597`
        * Rename ``AutoMLSearch`` ``data_split`` arg to ``data_splitter`` :pr:`1569`
    * Fixes
        * Fix AutoML not passing CV folds to ``DefaultDataChecks`` for usage by ``ClassImbalanceDataCheck`` :pr:`1619`
        * Fix Windows CI jobs: install ``numba`` via conda, required for ``shap`` :pr:`1490`
        * Added custom-index support for `reset-index-get_prediction_vs_actual_over_time_data` :pr:`1494`
        * Fix ``generate_pipeline_code`` to account for boolean and None differences between Python and JSON :pr:`1524` :pr:`1531`
        * Set max value for plotly and xgboost versions while we debug CI failures with newer versions :pr:`1532`
        * Undo version pinning for plotly :pr:`1533`
        * Fix ReadTheDocs build by updating the version of ``setuptools`` :pr:`1561`
        * Set ``random_state`` of data splitter in AutoMLSearch to take int to keep consistency in the resulting splits :pr:`1579`
        * Pin sklearn version while we work on adding support :pr:`1594`
        * Pin pandas at <1.2.0 while we work on adding support :pr:`1609`
        * Pin graphviz at < 0.16 while we work on adding support :pr:`1609`
    * Changes
        * Reverting ``save_graph`` :pr:`1550` to resolve kaleido build issues :pr:`1585`
        * Update circleci badge to apply to ``main`` :pr:`1489`
        * Added script to generate github markdown for releases :pr:`1487`
        * Updated selection using pandas ``dtypes`` to selecting using Woodwork logical types :pr:`1551`
        * Updated dependencies to fix ``ImportError: cannot import name 'MaskedArray' from 'sklearn.utils.fixes'`` error and to address Woodwork and Featuretool dependencies :pr:`1540`
        * Made ``get_prediction_vs_actual_data()`` a public method :pr:`1553`
        * Updated ``Woodwork`` version requirement to v0.0.7 :pr:`1560`
        * Move data splitters from ``evalml.automl.data_splitters`` to ``evalml.preprocessing.data_splitters`` :pr:`1597`
        * Rename "# Testing" in automl log output to "# Validation" :pr:`1597`
    * Documentation Changes
        * Added partial dependence methods to API reference :pr:`1537`
        * Updated documentation for confusion matrix methods :pr:`1611`
    * Testing Changes
        * Set ``n_jobs=1`` in most unit tests to reduce memory :pr:`1505`

.. warning::

    **Breaking Changes**
        * Updated minimal dependencies: ``numpy>=1.19.1``, ``pandas>=1.1.0``, ``scikit-learn>=0.23.1``, ``scikit-optimize>=0.8.1``
        * Updated ``AutoMLSearch.best_pipeline`` to return a trained pipeline. Pass in ``train_best_pipeline=False`` to AutoMLSearch in order to return an untrained pipeline.
        * Pipeline component instances can no longer be iterated through using ``Pipeline.component_graph`` :pr:`1543`
        * Update ``AutoMLSearch`` constructor to take training data instead of ``search`` and ``add_to_leaderboard`` :pr:`1597`
        * Update ``split_data`` helper args :pr:`1597`
        * Move data splitters from ``evalml.automl.data_splitters`` to ``evalml.preprocessing.data_splitters`` :pr:`1597`
        * Rename ``AutoMLSearch`` ``data_split`` arg to ``data_splitter`` :pr:`1569`



**v0.16.1 Dec. 1, 2020**
    * Enhancements
        * Pin woodwork version to v0.0.6 to avoid breaking changes :pr:`1484`
        * Updated ``Woodwork`` to >=0.0.5 in ``core-requirements.txt`` :pr:`1473`
        * Removed ``copy_dataframe`` parameter for ``Woodwork``, updated ``Woodwork`` to >=0.0.6 in ``core-requirements.txt`` :pr:`1478`
        * Updated ``detect_problem_type`` to use ``pandas.api.is_numeric_dtype`` :pr:`1476`
    * Changes
        * Changed ``make clean`` to delete coverage reports as a convenience for developers :pr:`1464`
        * Set ``n_jobs=-1`` by default for stacked ensemble components :pr:`1472`
    * Documentation Changes
        * Updated pipeline and component documentation and demos to use ``Woodwork`` :pr:`1466`
    * Testing Changes
        * Update dependency update checker to use everything from core and optional dependencies :pr:`1480`


**v0.16.0 Nov. 24, 2020**
    * Enhancements
        * Updated pipelines and ``make_pipeline`` to accept ``Woodwork`` inputs :pr:`1393`
        * Updated components to accept ``Woodwork`` inputs :pr:`1423`
        * Added ability to freeze hyperparameters for ``AutoMLSearch`` :pr:`1284`
        * Added ``Target Encoder`` into transformer components :pr:`1401`
        * Added callback for error handling in ``AutoMLSearch`` :pr:`1403`
        * Added the index id to the ``explain_predictions_best_worst`` output to help users identify which rows in their data are included :pr:`1365`
        * The top_k features displayed in ``explain_predictions_*`` functions are now determined by the magnitude of shap values as opposed to the ``top_k`` largest and smallest shap values. :pr:`1374`
        * Added a problem type for time series regression :pr:`1386`
        * Added a ``is_defined_for_problem_type`` method to ``ObjectiveBase`` :pr:`1386`
        * Added a ``random_state`` parameter to ``make_pipeline_from_components`` function :pr:`1411`
        * Added ``DelayedFeaturesTransformer`` :pr:`1396`
        * Added a ``TimeSeriesRegressionPipeline`` class :pr:`1418`
        * Removed ``core-requirements.txt`` from the package distribution :pr:`1429`
        * Updated data check messages to include a `"code"` and `"details"` fields :pr:`1451`, :pr:`1462`
        * Added a ``TimeSeriesSplit`` data splitter for time series problems :pr:`1441`
        * Added a ``problem_configuration`` parameter to AutoMLSearch :pr:`1457`
    * Fixes
        * Fixed ``IndexError`` raised in ``AutoMLSearch`` when ``ensembling = True`` but only one pipeline to iterate over :pr:`1397`
        * Fixed stacked ensemble input bug and LightGBM warning and bug in ``AutoMLSearch`` :pr:`1388`
        * Updated enum classes to show possible enum values as attributes :pr:`1391`
        * Updated calls to ``Woodwork``'s ``to_pandas()`` to ``to_series()`` and ``to_dataframe()`` :pr:`1428`
        * Fixed bug in OHE where column names were not guaranteed to be unique :pr:`1349`
        * Fixed bug with percent improvement of ``ExpVariance`` objective on data with highly skewed target :pr:`1467`
        * Fix SimpleImputer error which occurs when all features are bool type :pr:`1215`
    * Changes
        * Changed ``OutliersDataCheck`` to return the list of columns, rather than rows, that contain outliers :pr:`1377`
        * Simplified and cleaned output for Code Generation :pr:`1371`
        * Reverted changes from :pr:`1337` :pr:`1409`
        * Updated data checks to return dictionary of warnings and errors instead of a list :pr:`1448`
        * Updated ``AutoMLSearch`` to pass ``Woodwork`` data structures to every pipeline (instead of pandas DataFrames) :pr:`1450`
        * Update ``AutoMLSearch`` to default to ``max_batches=1`` instead of ``max_iterations=5`` :pr:`1452`
        * Updated _evaluate_pipelines to consolidate side effects :pr:`1410`
    * Documentation Changes
        * Added description of CLA to contributing guide, updated description of draft PRs :pr:`1402`
        * Updated documentation to include all data checks, ``DataChecks``, and usage of data checks in AutoML :pr:`1412`
        * Updated docstrings from ``np.array`` to ``np.ndarray`` :pr:`1417`
        * Added section on stacking ensembles in AutoMLSearch documentation :pr:`1425`
    * Testing Changes
        * Removed ``category_encoders`` from test-requirements.txt :pr:`1373`
        * Tweak codecov.io settings again to avoid flakes :pr:`1413`
        * Modified ``make lint`` to check notebook versions in the docs :pr:`1431`
        * Modified ``make lint-fix`` to standardize notebook versions in the docs :pr:`1431`
        * Use new version of pull request Github Action for dependency check (:pr:`1443`)
        * Reduced number of workers for tests to 4 :pr:`1447`

.. warning::

    **Breaking Changes**
        * The ``top_k`` and ``top_k_features`` parameters in ``explain_predictions_*`` functions now return ``k`` features as opposed to ``2 * k`` features :pr:`1374`
        * Renamed ``problem_type`` to ``problem_types`` in ``RegressionObjective``, ``BinaryClassificationObjective``, and ``MulticlassClassificationObjective`` :pr:`1319`
        * Data checks now return a dictionary of warnings and errors instead of a list :pr:`1448`



**v0.15.0 Oct. 29, 2020**
    * Enhancements
        * Added stacked ensemble component classes (``StackedEnsembleClassifier``, ``StackedEnsembleRegressor``) :pr:`1134`
        * Added stacked ensemble components to ``AutoMLSearch`` :pr:`1253`
        * Added ``DecisionTreeClassifier`` and ``DecisionTreeRegressor`` to AutoML :pr:`1255`
        * Added ``graph_prediction_vs_actual`` in ``model_understanding`` for regression problems :pr:`1252`
        * Added parameter to ``OneHotEncoder`` to enable filtering for features to encode for :pr:`1249`
        * Added percent-better-than-baseline for all objectives to automl.results :pr:`1244`
        * Added ``HighVarianceCVDataCheck`` and replaced synonymous warning in ``AutoMLSearch`` :pr:`1254`
        * Added `PCA Transformer` component for dimensionality reduction :pr:`1270`
        * Added ``generate_pipeline_code`` and ``generate_component_code`` to allow for code generation given a pipeline or component instance :pr:`1306`
        * Added ``PCA Transformer`` component for dimensionality reduction :pr:`1270`
        * Updated ``AutoMLSearch`` to support ``Woodwork`` data structures :pr:`1299`
        * Added cv_folds to ``ClassImbalanceDataCheck`` and added this check to ``DefaultDataChecks`` :pr:`1333`
        * Make ``max_batches`` argument to ``AutoMLSearch.search`` public :pr:`1320`
        * Added text support to automl search :pr:`1062`
        * Added ``_pipelines_per_batch`` as a private argument to ``AutoMLSearch`` :pr:`1355`
    * Fixes
        * Fixed ML performance issue with ordered datasets: always shuffle data in automl's default CV splits :pr:`1265`
        * Fixed broken ``evalml info`` CLI command :pr:`1293`
        * Fixed ``boosting type='rf'`` for LightGBM Classifier, as well as ``num_leaves`` error :pr:`1302`
        * Fixed bug in ``explain_predictions_best_worst`` where a custom index in the target variable would cause a ``ValueError`` :pr:`1318`
        * Added stacked ensemble estimators to to ``evalml.pipelines.__init__`` file :pr:`1326`
        * Fixed bug in OHE where calls to transform were not deterministic if ``top_n`` was less than the number of categories in a column :pr:`1324`
        * Fixed LightGBM warning messages during AutoMLSearch :pr:`1342`
        * Fix warnings thrown during AutoMLSearch in ``HighVarianceCVDataCheck`` :pr:`1346`
        * Fixed bug where TrainingValidationSplit would return invalid location indices for dataframes with a custom index :pr:`1348`
        * Fixed bug where the AutoMLSearch ``random_state`` was not being passed to the created pipelines :pr:`1321`
    * Changes
        * Allow ``add_to_rankings`` to be called before AutoMLSearch is called :pr:`1250`
        * Removed Graphviz from test-requirements to add to requirements.txt :pr:`1327`
        * Removed ``max_pipelines`` parameter from ``AutoMLSearch`` :pr:`1264`
        * Include editable installs in all install make targets :pr:`1335`
        * Made pip dependencies `featuretools` and `nlp_primitives` core dependencies :pr:`1062`
        * Removed `PartOfSpeechCount` from `TextFeaturizer` transform primitives :pr:`1062`
        * Added warning for ``partial_dependency`` when the feature includes null values :pr:`1352`
    * Documentation Changes
        * Fixed and updated code blocks in Release Notes :pr:`1243`
        * Added DecisionTree estimators to API Reference :pr:`1246`
        * Changed class inheritance display to flow vertically :pr:`1248`
        * Updated cost-benefit tutorial to use a holdout/test set :pr:`1159`
        * Added ``evalml info`` command to documentation :pr:`1293`
        * Miscellaneous doc updates :pr:`1269`
        * Removed conda pre-release testing from the release process document :pr:`1282`
        * Updates to contributing guide :pr:`1310`
        * Added Alteryx footer to docs with Twitter and Github link :pr:`1312`
        * Added documentation for evalml installation for Python 3.6 :pr:`1322`
        * Added documentation changes to make the API Docs easier to understand :pr:`1323`
        * Fixed documentation for ``feature_importance`` :pr:`1353`
        * Added tutorial for running `AutoML` with text data :pr:`1357`
        * Added documentation for woodwork integration with automl search :pr:`1361`
    * Testing Changes
        * Added tests for ``jupyter_check`` to handle IPython :pr:`1256`
        * Cleaned up ``make_pipeline`` tests to test for all estimators :pr:`1257`
        * Added a test to check conda build after merge to main :pr:`1247`
        * Removed code that was lacking codecov for ``__main__.py`` and unnecessary :pr:`1293`
        * Codecov: round coverage up instead of down :pr:`1334`
        * Add DockerHub credentials to CI testing environment :pr:`1356`
        * Add DockerHub credentials to conda testing environment :pr:`1363`

.. warning::

    **Breaking Changes**
        * Renamed ``LabelLeakageDataCheck`` to ``TargetLeakageDataCheck`` :pr:`1319`
        * ``max_pipelines`` parameter has been removed from ``AutoMLSearch``. Please use ``max_iterations`` instead. :pr:`1264`
        * ``AutoMLSearch.search()`` will now log a warning if the input is not a ``Woodwork`` data structure (``pandas``, ``numpy``) :pr:`1299`
        * Make ``max_batches`` argument to ``AutoMLSearch.search`` public :pr:`1320`
        * Removed unused argument `feature_types` from AutoMLSearch.search :pr:`1062`

**v0.14.1 Sep. 29, 2020**
    * Enhancements
        * Updated partial dependence methods to support calculating numeric columns in a dataset with non-numeric columns :pr:`1150`
        * Added ``get_feature_names`` on ``OneHotEncoder`` :pr:`1193`
        * Added ``detect_problem_type`` to ``problem_type/utils.py`` to automatically detect the problem type given targets :pr:`1194`
        * Added LightGBM to ``AutoMLSearch`` :pr:`1199`
        * Updated ``scikit-learn`` and ``scikit-optimize`` to use latest versions - 0.23.2 and 0.8.1 respectively :pr:`1141`
        * Added ``__str__`` and ``__repr__`` for pipelines and components :pr:`1218`
        * Included internal target check for both training and validation data in ``AutoMLSearch`` :pr:`1226`
        * Added ``ProblemTypes.all_problem_types`` helper to get list of supported problem types :pr:`1219`
        * Added ``DecisionTreeClassifier`` and ``DecisionTreeRegressor`` classes :pr:`1223`
        * Added ``ProblemTypes.all_problem_types`` helper to get list of supported problem types :pr:`1219`
        * ``DataChecks`` can now be parametrized by passing a list of ``DataCheck`` classes and a parameter dictionary :pr:`1167`
        * Added first CV fold score as validation score in ``AutoMLSearch.rankings`` :pr:`1221`
        * Updated ``flake8`` configuration to enable linting on ``__init__.py`` files :pr:`1234`
        * Refined ``make_pipeline_from_components`` implementation :pr:`1204`
    * Fixes
        * Updated GitHub URL after migration to Alteryx GitHub org :pr:`1207`
        * Changed Problem Type enum to be more similar to the string name :pr:`1208`
        * Wrapped call to scikit-learn's partial dependence method in a ``try``/``finally`` block :pr:`1232`
    * Changes
        * Added ``allow_writing_files`` as a named argument to CatBoost estimators. :pr:`1202`
        * Added ``solver`` and ``multi_class`` as named arguments to ``LogisticRegressionClassifier`` :pr:`1202`
        * Replaced pipeline's ``._transform`` method to evaluate all the preprocessing steps of a pipeline with ``.compute_estimator_features`` :pr:`1231`
        * Changed default large dataset train/test splitting behavior :pr:`1205`
    * Documentation Changes
        * Included description of how to access the component instances and features for pipeline user guide :pr:`1163`
        * Updated API docs to refer to target as "target" instead of "labels" for non-classification tasks and minor docs cleanup :pr:`1160`
        * Added Class Imbalance Data Check to ``api_reference.rst`` :pr:`1190` :pr:`1200`
        * Added pipeline properties to API reference :pr:`1209`
        * Clarified what the objective parameter in AutoML is used for in AutoML API reference and AutoML user guide :pr:`1222`
        * Updated API docs to include ``skopt.space.Categorical`` option for component hyperparameter range definition :pr:`1228`
        * Added install documentation for ``libomp`` in order to use LightGBM on Mac :pr:`1233`
        * Improved description of ``max_iterations`` in documentation :pr:`1212`
        * Removed unused code from sphinx conf :pr:`1235`
    * Testing Changes

.. warning::

    **Breaking Changes**
        * ``DefaultDataChecks`` now accepts a ``problem_type`` parameter that must be specified :pr:`1167`
        * Pipeline's ``._transform`` method to evaluate all the preprocessing steps of a pipeline has been replaced with ``.compute_estimator_features`` :pr:`1231`
        * ``get_objectives`` has been renamed to ``get_core_objectives``. This function will now return a list of valid objective instances :pr:`1230`


**v0.13.2 Sep. 17, 2020**
    * Enhancements
        * Added ``output_format`` field to explain predictions functions :pr:`1107`
        * Modified ``get_objective`` and ``get_objectives`` to be able to return any objective in ``evalml.objectives`` :pr:`1132`
        * Added a ``return_instance`` boolean parameter to ``get_objective`` :pr:`1132`
        * Added ``ClassImbalanceDataCheck`` to determine whether target imbalance falls below a given threshold :pr:`1135`
        * Added label encoder to LightGBM for binary classification :pr:`1152`
        * Added labels for the row index of confusion matrix :pr:`1154`
        * Added ``AutoMLSearch`` object as another parameter in search callbacks :pr:`1156`
        * Added the corresponding probability threshold for each point displayed in ``graph_roc_curve`` :pr:`1161`
        * Added ``__eq__`` for ``ComponentBase`` and ``PipelineBase`` :pr:`1178`
        * Added support for multiclass classification for ``roc_curve`` :pr:`1164`
        * Added ``categories`` accessor to ``OneHotEncoder`` for listing the categories associated with a feature :pr:`1182`
        * Added utility function to create pipeline instances from a list of component instances :pr:`1176`
    * Fixes
        * Fixed XGBoost column names for partial dependence methods :pr:`1104`
        * Removed dead code validating column type from ``TextFeaturizer`` :pr:`1122`
        * Fixed issue where ``Imputer`` cannot fit when there is None in a categorical or boolean column :pr:`1144`
        * ``OneHotEncoder`` preserves the custom index in the input data :pr:`1146`
        * Fixed representation for ``ModelFamily`` :pr:`1165`
        * Removed duplicate ``nbsphinx`` dependency in ``dev-requirements.txt`` :pr:`1168`
        * Users can now pass in any valid kwargs to all estimators :pr:`1157`
        * Remove broken accessor ``OneHotEncoder.get_feature_names`` and unneeded base class :pr:`1179`
        * Removed LightGBM Estimator from AutoML models :pr:`1186`
    * Changes
        * Pinned ``scikit-optimize`` version to 0.7.4 :pr:`1136`
        * Removed ``tqdm`` as a dependency :pr:`1177`
        * Added lightgbm version 3.0.0 to ``latest_dependency_versions.txt`` :pr:`1185`
        * Rename ``max_pipelines`` to ``max_iterations`` :pr:`1169`
    * Documentation Changes
        * Fixed API docs for ``AutoMLSearch`` ``add_result_callback`` :pr:`1113`
        * Added a step to our release process for pushing our latest version to conda-forge :pr:`1118`
        * Added warning for missing ipywidgets dependency for using ``PipelineSearchPlots`` on Jupyterlab :pr:`1145`
        * Updated ``README.md`` example to load demo dataset :pr:`1151`
        * Swapped mapping of breast cancer targets in ``model_understanding.ipynb`` :pr:`1170`
    * Testing Changes
        * Added test confirming ``TextFeaturizer`` never outputs null values :pr:`1122`
        * Changed Python version of ``Update Dependencies`` action to 3.8.x :pr:`1137`
        * Fixed release notes check-in test for ``Update Dependencies`` actions :pr:`1172`

.. warning::

    **Breaking Changes**
        * ``get_objective`` will now return a class definition rather than an instance by default :pr:`1132`
        * Deleted ``OPTIONS`` dictionary in ``evalml.objectives.utils.py`` :pr:`1132`
        * If specifying an objective by string, the string must now match the objective's name field, case-insensitive :pr:`1132`
        * Passing "Cost Benefit Matrix", "Fraud Cost", "Lead Scoring", "Mean Squared Log Error",
            "Recall", "Recall Macro", "Recall Micro", "Recall Weighted", or "Root Mean Squared Log Error" to ``AutoMLSearch`` will now result in a ``ValueError``
            rather than an ``ObjectiveNotFoundError`` :pr:`1132`
        * Search callbacks ``start_iteration_callback`` and ``add_results_callback`` have changed to include a copy of the AutoMLSearch object as a third parameter :pr:`1156`
        * Deleted ``OneHotEncoder.get_feature_names`` method which had been broken for a while, in favor of pipelines' ``input_feature_names`` :pr:`1179`
        * Deleted empty base class ``CategoricalEncoder`` which ``OneHotEncoder`` component was inheriting from :pr:`1176`
        * Results from ``roc_curve`` will now return as a list of dictionaries with each dictionary representing a class :pr:`1164`
        * ``max_pipelines`` now raises a ``DeprecationWarning`` and will be removed in the next release. ``max_iterations`` should be used instead. :pr:`1169`


**v0.13.1 Aug. 25, 2020**
    * Enhancements
        * Added Cost-Benefit Matrix objective for binary classification :pr:`1038`
        * Split ``fill_value`` into ``categorical_fill_value`` and ``numeric_fill_value`` for Imputer :pr:`1019`
        * Added ``explain_predictions`` and ``explain_predictions_best_worst`` for explaining multiple predictions with SHAP :pr:`1016`
        * Added new LSA component for text featurization :pr:`1022`
        * Added guide on installing with conda :pr:`1041`
        * Added a “cost-benefit curve” util method to graph cost-benefit matrix scores vs. binary classification thresholds :pr:`1081`
        * Standardized error when calling transform/predict before fit for pipelines :pr:`1048`
        * Added ``percent_better_than_baseline`` to AutoML search rankings and full rankings table :pr:`1050`
        * Added one-way partial dependence and partial dependence plots :pr:`1079`
        * Added "Feature Value" column to prediction explanation reports. :pr:`1064`
        * Added LightGBM classification estimator :pr:`1082`, :pr:`1114`
        * Added ``max_batches`` parameter to ``AutoMLSearch`` :pr:`1087`
    * Fixes
        * Updated ``TextFeaturizer`` component to no longer require an internet connection to run :pr:`1022`
        * Fixed non-deterministic element of ``TextFeaturizer`` transformations :pr:`1022`
        * Added a StandardScaler to all ElasticNet pipelines :pr:`1065`
        * Updated cost-benefit matrix to normalize score :pr:`1099`
        * Fixed logic in ``calculate_percent_difference`` so that it can handle negative values :pr:`1100`
    * Changes
        * Added ``needs_fitting`` property to ``ComponentBase`` :pr:`1044`
        * Updated references to data types to use datatype lists defined in ``evalml.utils.gen_utils`` :pr:`1039`
        * Remove maximum version limit for SciPy dependency :pr:`1051`
        * Moved ``all_components`` and other component importers into runtime methods :pr:`1045`
        * Consolidated graphing utility methods under ``evalml.utils.graph_utils`` :pr:`1060`
        * Made slight tweaks to how ``TextFeaturizer`` uses ``featuretools``, and did some refactoring of that and of LSA :pr:`1090`
        * Changed ``show_all_features`` parameter into ``importance_threshold``, which allows for thresholding feature importance :pr:`1097`, :pr:`1103`
    * Documentation Changes
        * Update ``setup.py`` URL to point to the github repo :pr:`1037`
        * Added tutorial for using the cost-benefit matrix objective :pr:`1088`
        * Updated ``model_understanding.ipynb`` to include documentation for using plotly on Jupyter Lab :pr:`1108`
    * Testing Changes
        * Refactor CircleCI tests to use matrix jobs (:pr:`1043`)
        * Added a test to check that all test directories are included in evalml package :pr:`1054`


.. warning::

    **Breaking Changes**
        * ``confusion_matrix`` and ``normalize_confusion_matrix`` have been moved to ``evalml.utils`` :pr:`1038`
        * All graph utility methods previously under ``evalml.pipelines.graph_utils`` have been moved to ``evalml.utils.graph_utils`` :pr:`1060`


**v0.12.2 Aug. 6, 2020**
    * Enhancements
        * Add save/load method to components :pr:`1023`
        * Expose pickle ``protocol`` as optional arg to save/load :pr:`1023`
        * Updated estimators used in AutoML to include ExtraTrees and ElasticNet estimators :pr:`1030`
    * Fixes
    * Changes
        * Removed ``DeprecationWarning`` for ``SimpleImputer`` :pr:`1018`
    * Documentation Changes
        * Add note about version numbers to release process docs :pr:`1034`
    * Testing Changes
        * Test files are now included in the evalml package :pr:`1029`


**v0.12.0 Aug. 3, 2020**
    * Enhancements
        * Added string and categorical targets support for binary and multiclass pipelines and check for numeric targets for ``DetectLabelLeakage`` data check :pr:`932`
        * Added clear exception for regression pipelines if target datatype is string or categorical :pr:`960`
        * Added target column names and class labels in ``predict`` and ``predict_proba`` output for pipelines :pr:`951`
        * Added ``_compute_shap_values`` and ``normalize_values`` to ``pipelines/explanations`` module :pr:`958`
        * Added ``explain_prediction`` feature which explains single predictions with SHAP :pr:`974`
        * Added Imputer to allow different imputation strategies for numerical and categorical dtypes :pr:`991`
        * Added support for configuring logfile path using env var, and don't create logger if there are filesystem errors :pr:`975`
        * Updated catboost estimators' default parameters and automl hyperparameter ranges to speed up fit time :pr:`998`
    * Fixes
        * Fixed ReadtheDocs warning failure regarding embedded gif :pr:`943`
        * Removed incorrect parameter passed to pipeline classes in ``_add_baseline_pipelines`` :pr:`941`
        * Added universal error for calling ``predict``, ``predict_proba``, ``transform``, and ``feature_importances`` before fitting :pr:`969`, :pr:`994`
        * Made ``TextFeaturizer`` component and pip dependencies ``featuretools`` and ``nlp_primitives`` optional :pr:`976`
        * Updated imputation strategy in automl to no longer limit impute strategy to ``most_frequent`` for all features if there are any categorical columns :pr:`991`
        * Fixed ``UnboundLocalError`` for ``cv_pipeline`` when automl search errors :pr:`996`
        * Fixed ``Imputer`` to reset dataframe index to preserve behavior expected from  ``SimpleImputer`` :pr:`1009`
    * Changes
        * Moved ``get_estimators`` to ``evalml.pipelines.components.utils`` :pr:`934`
        * Modified Pipelines to raise ``PipelineScoreError`` when they encounter an error during scoring :pr:`936`
        * Moved ``evalml.model_families.list_model_families`` to ``evalml.pipelines.components.allowed_model_families`` :pr:`959`
        * Renamed ``DateTimeFeaturization`` to ``DateTimeFeaturizer`` :pr:`977`
        * Added check to stop search and raise an error if all pipelines in a batch return NaN scores :pr:`1015`
    * Documentation Changes
        * Updated ``README.md`` :pr:`963`
        * Reworded message when errors are returned from data checks in search :pr:`982`
        * Added section on understanding model predictions with ``explain_prediction`` to User Guide :pr:`981`
        * Added a section to the user guide and api reference about how XGBoost and CatBoost are not fully supported. :pr:`992`
        * Added custom components section in user guide :pr:`993`
        * Updated FAQ section formatting :pr:`997`
        * Updated release process documentation :pr:`1003`
    * Testing Changes
        * Moved ``predict_proba`` and ``predict`` tests regarding string / categorical targets to ``test_pipelines.py`` :pr:`972`
        * Fixed dependency update bot by updating python version to 3.7 to avoid frequent github version updates :pr:`1002`


.. warning::

    **Breaking Changes**
        * ``get_estimators`` has been moved to ``evalml.pipelines.components.utils`` (previously was under ``evalml.pipelines.utils``) :pr:`934`
        * Removed the ``raise_errors`` flag in AutoML search. All errors during pipeline evaluation will be caught and logged. :pr:`936`
        * ``evalml.model_families.list_model_families`` has been moved to ``evalml.pipelines.components.allowed_model_families`` :pr:`959`
        * ``TextFeaturizer``: the ``featuretools`` and ``nlp_primitives`` packages must be installed after installing evalml in order to use this component :pr:`976`
        * Renamed ``DateTimeFeaturization`` to ``DateTimeFeaturizer`` :pr:`977`


**v0.11.2 July 16, 2020**
    * Enhancements
        * Added ``NoVarianceDataCheck`` to ``DefaultDataChecks`` :pr:`893`
        * Added text processing and featurization component ``TextFeaturizer`` :pr:`913`, :pr:`924`
        * Added additional checks to ``InvalidTargetDataCheck`` to handle invalid target data types :pr:`929`
        * ``AutoMLSearch`` will now handle ``KeyboardInterrupt`` and prompt user for confirmation :pr:`915`
    * Fixes
        * Makes automl results a read-only property :pr:`919`
    * Changes
        * Deleted static pipelines and refactored tests involving static pipelines, removed ``all_pipelines()`` and ``get_pipelines()`` :pr:`904`
        * Moved ``list_model_families`` to ``evalml.model_family.utils`` :pr:`903`
        * Updated ``all_pipelines``, ``all_estimators``, ``all_components`` to use the same mechanism for dynamically generating their elements :pr:`898`
        * Rename ``master`` branch to ``main`` :pr:`918`
        * Add pypi release github action :pr:`923`
        * Updated ``AutoMLSearch.search`` stdout output and logging and removed tqdm progress bar :pr:`921`
        * Moved automl config checks previously in ``search()`` to init :pr:`933`
    * Documentation Changes
        * Reorganized and rewrote documentation :pr:`937`
        * Updated to use pydata sphinx theme :pr:`937`
        * Updated docs to use ``release_notes`` instead of ``changelog`` :pr:`942`
    * Testing Changes
        * Cleaned up fixture names and usages in tests :pr:`895`


.. warning::

    **Breaking Changes**
        * ``list_model_families`` has been moved to ``evalml.model_family.utils`` (previously was under ``evalml.pipelines.utils``) :pr:`903`
        * ``get_estimators`` has been moved to ``evalml.pipelines.components.utils`` (previously was under ``evalml.pipelines.utils``) :pr:`934`
        * Static pipeline definitions have been removed, but similar pipelines can still be constructed via creating an instance of ``PipelineBase`` :pr:`904`
        * ``all_pipelines()`` and ``get_pipelines()`` utility methods have been removed :pr:`904`


**v0.11.0 June 30, 2020**
    * Enhancements
        * Added multiclass support for ROC curve graphing :pr:`832`
        * Added preprocessing component to drop features whose percentage of NaN values exceeds a specified threshold :pr:`834`
        * Added data check to check for problematic target labels :pr:`814`
        * Added PerColumnImputer that allows imputation strategies per column :pr:`824`
        * Added transformer to drop specific columns :pr:`827`
        * Added support for ``categories``, ``handle_error``, and ``drop`` parameters in ``OneHotEncoder`` :pr:`830` :pr:`897`
        * Added preprocessing component to handle DateTime columns featurization :pr:`838`
        * Added ability to clone pipelines and components :pr:`842`
        * Define getter method for component ``parameters`` :pr:`847`
        * Added utility methods to calculate and graph permutation importances :pr:`860`, :pr:`880`
        * Added new utility functions necessary for generating dynamic preprocessing pipelines :pr:`852`
        * Added kwargs to all components :pr:`863`
        * Updated ``AutoSearchBase`` to use dynamically generated preprocessing pipelines :pr:`870`
        * Added SelectColumns transformer :pr:`873`
        * Added ability to evaluate additional pipelines for automl search :pr:`874`
        * Added ``default_parameters`` class property to components and pipelines :pr:`879`
        * Added better support for disabling data checks in automl search :pr:`892`
        * Added ability to save and load AutoML objects to file :pr:`888`
        * Updated ``AutoSearchBase.get_pipelines`` to return an untrained pipeline instance :pr:`876`
        * Saved learned binary classification thresholds in automl results cv data dict :pr:`876`
    * Fixes
        * Fixed bug where SimpleImputer cannot handle dropped columns :pr:`846`
        * Fixed bug where PerColumnImputer cannot handle dropped columns :pr:`855`
        * Enforce requirement that builtin components save all inputted values in their parameters dict :pr:`847`
        * Don't list base classes in ``all_components`` output :pr:`847`
        * Standardize all components to output pandas data structures, and accept either pandas or numpy :pr:`853`
        * Fixed rankings and full_rankings error when search has not been run :pr:`894`
    * Changes
        * Update ``all_pipelines`` and ``all_components`` to try initializing pipelines/components, and on failure exclude them :pr:`849`
        * Refactor ``handle_components`` to ``handle_components_class``, standardize to ``ComponentBase`` subclass instead of instance :pr:`850`
        * Refactor "blacklist"/"whitelist" to "allow"/"exclude" lists :pr:`854`
        * Replaced ``AutoClassificationSearch`` and ``AutoRegressionSearch`` with ``AutoMLSearch`` :pr:`871`
        * Renamed feature_importances and permutation_importances methods to use singular names (feature_importance and permutation_importance) :pr:`883`
        * Updated ``automl`` default data splitter to train/validation split for large datasets :pr:`877`
        * Added open source license, update some repo metadata :pr:`887`
        * Removed dead code in ``_get_preprocessing_components`` :pr:`896`
    * Documentation Changes
        * Fix some typos and update the EvalML logo :pr:`872`
    * Testing Changes
        * Update the changelog check job to expect the new branching pattern for the deps update bot :pr:`836`
        * Check that all components output pandas datastructures, and can accept either pandas or numpy :pr:`853`
        * Replaced ``AutoClassificationSearch`` and ``AutoRegressionSearch`` with ``AutoMLSearch`` :pr:`871`


.. warning::

    **Breaking Changes**
        * Pipelines' static ``component_graph`` field must contain either ``ComponentBase`` subclasses or ``str``, instead of ``ComponentBase`` subclass instances :pr:`850`
        * Rename ``handle_component`` to ``handle_component_class``. Now standardizes to ``ComponentBase`` subclasses instead of ``ComponentBase`` subclass instances :pr:`850`
        * Renamed automl's ``cv`` argument to ``data_split`` :pr:`877`
        * Pipelines' and classifiers' ``feature_importances`` is renamed ``feature_importance``, ``graph_feature_importances`` is renamed ``graph_feature_importance`` :pr:`883`
        * Passing ``data_checks=None`` to automl search will not perform any data checks as opposed to default checks. :pr:`892`
        * Pipelines to search for in AutoML are now determined automatically, rather than using the statically-defined pipeline classes. :pr:`870`
        * Updated ``AutoSearchBase.get_pipelines`` to return an untrained pipeline instance, instead of one which happened to be trained on the final cross-validation fold :pr:`876`


**v0.10.0 May 29, 2020**
    * Enhancements
        * Added baseline models for classification and regression, add functionality to calculate baseline models before searching in AutoML :pr:`746`
        * Port over highly-null guardrail as a data check and define ``DefaultDataChecks`` and ``DisableDataChecks`` classes :pr:`745`
        * Update ``Tuner`` classes to work directly with pipeline parameters dicts instead of flat parameter lists :pr:`779`
        * Add Elastic Net as a pipeline option :pr:`812`
        * Added new Pipeline option ``ExtraTrees`` :pr:`790`
        * Added precicion-recall curve metrics and plot for binary classification problems in ``evalml.pipeline.graph_utils`` :pr:`794`
        * Update the default automl algorithm to search in batches, starting with default parameters for each pipeline and iterating from there :pr:`793`
        * Added ``AutoMLAlgorithm`` class and ``IterativeAlgorithm`` impl, separated from ``AutoSearchBase`` :pr:`793`
    * Fixes
        * Update pipeline ``score`` to return ``nan`` score for any objective which throws an exception during scoring :pr:`787`
        * Fixed bug introduced in :pr:`787` where binary classification metrics requiring predicted probabilities error in scoring :pr:`798`
        * CatBoost and XGBoost classifiers and regressors can no longer have a learning rate of 0 :pr:`795`
    * Changes
        * Cleanup pipeline ``score`` code, and cleanup codecov :pr:`711`
        * Remove ``pass`` for abstract methods for codecov :pr:`730`
        * Added __str__ for AutoSearch object :pr:`675`
        * Add util methods to graph ROC and confusion matrix :pr:`720`
        * Refactor ``AutoBase`` to ``AutoSearchBase`` :pr:`758`
        * Updated AutoBase with ``data_checks`` parameter, removed previous ``detect_label_leakage`` parameter, and added functionality to run data checks before search in AutoML :pr:`765`
        * Updated our logger to use Python's logging utils :pr:`763`
        * Refactor most of ``AutoSearchBase._do_iteration`` impl into ``AutoSearchBase._evaluate`` :pr:`762`
        * Port over all guardrails to use the new DataCheck API :pr:`789`
        * Expanded ``import_or_raise`` to catch all exceptions :pr:`759`
        * Adds RMSE, MSLE, RMSLE as standard metrics :pr:`788`
        * Don't allow ``Recall`` to be used as an objective for AutoML :pr:`784`
        * Removed feature selection from pipelines :pr:`819`
        * Update default estimator parameters to make automl search faster and more accurate :pr:`793`
    * Documentation Changes
        * Add instructions to freeze ``master`` on ``release.md`` :pr:`726`
        * Update release instructions with more details :pr:`727` :pr:`733`
        * Add objective base classes to API reference :pr:`736`
        * Fix components API to match other modules :pr:`747`
    * Testing Changes
        * Delete codecov yml, use codecov.io's default :pr:`732`
        * Added unit tests for fraud cost, lead scoring, and standard metric objectives :pr:`741`
        * Update codecov client :pr:`782`
        * Updated AutoBase __str__ test to include no parameters case :pr:`783`
        * Added unit tests for ``ExtraTrees`` pipeline :pr:`790`
        * If codecov fails to upload, fail build :pr:`810`
        * Updated Python version of dependency action :pr:`816`
        * Update the dependency update bot to use a suffix when creating branches :pr:`817`

.. warning::

    **Breaking Changes**
        * The ``detect_label_leakage`` parameter for AutoML classes has been removed and replaced by a ``data_checks`` parameter :pr:`765`
        * Moved ROC and confusion matrix methods from ``evalml.pipeline.plot_utils`` to ``evalml.pipeline.graph_utils`` :pr:`720`
        * ``Tuner`` classes require a pipeline hyperparameter range dict as an init arg instead of a space definition :pr:`779`
        * ``Tuner.propose`` and ``Tuner.add`` work directly with pipeline parameters dicts instead of flat parameter lists :pr:`779`
        * ``PipelineBase.hyperparameters`` and ``custom_hyperparameters`` use pipeline parameters dict format instead of being represented as a flat list :pr:`779`
        * All guardrail functions previously under ``evalml.guardrails.utils`` will be removed and replaced by data checks :pr:`789`
        * ``Recall`` disallowed as an objective for AutoML :pr:`784`
        * ``AutoSearchBase`` parameter ``tuner`` has been renamed to ``tuner_class`` :pr:`793`
        * ``AutoSearchBase`` parameter ``possible_pipelines`` and ``possible_model_families`` have been renamed to ``allowed_pipelines`` and ``allowed_model_families`` :pr:`793`


**v0.9.0 Apr. 27, 2020**
    * Enhancements
        * Added ``Accuracy`` as an standard objective :pr:`624`
        * Added verbose parameter to load_fraud :pr:`560`
        * Added Balanced Accuracy metric for binary, multiclass :pr:`612` :pr:`661`
        * Added XGBoost regressor and XGBoost regression pipeline :pr:`666`
        * Added ``Accuracy`` metric for multiclass :pr:`672`
        * Added objective name in ``AutoBase.describe_pipeline`` :pr:`686`
        * Added ``DataCheck`` and ``DataChecks``, ``Message`` classes and relevant subclasses :pr:`739`
    * Fixes
        * Removed direct access to ``cls.component_graph`` :pr:`595`
        * Add testing files to .gitignore :pr:`625`
        * Remove circular dependencies from ``Makefile`` :pr:`637`
        * Add error case for ``normalize_confusion_matrix()`` :pr:`640`
        * Fixed ``XGBoostClassifier`` and ``XGBoostRegressor`` bug with feature names that contain [, ], or < :pr:`659`
        * Update ``make_pipeline_graph`` to not accidentally create empty file when testing if path is valid :pr:`649`
        * Fix pip installation warning about docsutils version, from boto dependency :pr:`664`
        * Removed zero division warning for F1/precision/recall metrics :pr:`671`
        * Fixed ``summary`` for pipelines without estimators :pr:`707`
    * Changes
        * Updated default objective for binary/multiclass classification to log loss :pr:`613`
        * Created classification and regression pipeline subclasses and removed objective as an attribute of pipeline classes :pr:`405`
        * Changed the output of ``score`` to return one dictionary :pr:`429`
        * Created binary and multiclass objective subclasses :pr:`504`
        * Updated objectives API :pr:`445`
        * Removed call to ``get_plot_data`` from AutoML :pr:`615`
        * Set ``raise_error`` to default to True for AutoML classes :pr:`638`
        * Remove unnecessary "u" prefixes on some unicode strings :pr:`641`
        * Changed one-hot encoder to return uint8 dtypes instead of ints :pr:`653`
        * Pipeline ``_name`` field changed to ``custom_name`` :pr:`650`
        * Removed ``graphs.py`` and moved methods into ``PipelineBase`` :pr:`657`, :pr:`665`
        * Remove s3fs as a dev dependency :pr:`664`
        * Changed requirements-parser to be a core dependency :pr:`673`
        * Replace ``supported_problem_types`` field on pipelines with ``problem_type`` attribute on base classes :pr:`678`
        * Changed AutoML to only show best results for a given pipeline template in ``rankings``, added ``full_rankings`` property to show all :pr:`682`
        * Update ``ModelFamily`` values: don't list xgboost/catboost as classifiers now that we have regression pipelines for them :pr:`677`
        * Changed AutoML's ``describe_pipeline`` to get problem type from pipeline instead :pr:`685`
        * Standardize ``import_or_raise`` error messages :pr:`683`
        * Updated argument order of objectives to align with sklearn's :pr:`698`
        * Renamed ``pipeline.feature_importance_graph`` to ``pipeline.graph_feature_importances`` :pr:`700`
        * Moved ROC and confusion matrix methods to ``evalml.pipelines.plot_utils`` :pr:`704`
        * Renamed ``MultiClassificationObjective`` to ``MulticlassClassificationObjective``, to align with pipeline naming scheme :pr:`715`
    * Documentation Changes
        * Fixed some sphinx warnings :pr:`593`
        * Fixed docstring for ``AutoClassificationSearch`` with correct command :pr:`599`
        * Limit readthedocs formats to pdf, not htmlzip and epub :pr:`594` :pr:`600`
        * Clean up objectives API documentation :pr:`605`
        * Fixed function on Exploring search results page :pr:`604`
        * Update release process doc :pr:`567`
        * ``AutoClassificationSearch`` and ``AutoRegressionSearch`` show inherited methods in API reference :pr:`651`
        * Fixed improperly formatted code in breaking changes for changelog :pr:`655`
        * Added configuration to treat Sphinx warnings as errors :pr:`660`
        * Removed separate plotting section for pipelines in API reference :pr:`657`, :pr:`665`
        * Have leads example notebook load S3 files using https, so we can delete s3fs dev dependency :pr:`664`
        * Categorized components in API reference and added descriptions for each category :pr:`663`
        * Fixed Sphinx warnings about ``BalancedAccuracy`` objective :pr:`669`
        * Updated API reference to include missing components and clean up pipeline docstrings :pr:`689`
        * Reorganize API ref, and clarify pipeline sub-titles :pr:`688`
        * Add and update preprocessing utils in API reference :pr:`687`
        * Added inheritance diagrams to API reference :pr:`695`
        * Documented which default objective AutoML optimizes for :pr:`699`
        * Create seperate install page :pr:`701`
        * Include more utils in API ref, like ``import_or_raise`` :pr:`704`
        * Add more color to pipeline documentation :pr:`705`
    * Testing Changes
        * Matched install commands of ``check_latest_dependencies`` test and it's GitHub action :pr:`578`
        * Added Github app to auto assign PR author as assignee :pr:`477`
        * Removed unneeded conda installation of xgboost in windows checkin tests :pr:`618`
        * Update graph tests to always use tmpfile dir :pr:`649`
        * Changelog checkin test workaround for release PRs: If 'future release' section is empty of PR refs, pass check :pr:`658`
        * Add changelog checkin test exception for ``dep-update`` branch :pr:`723`

.. warning::

    **Breaking Changes**

    * Pipelines will now no longer take an objective parameter during instantiation, and will no longer have an objective attribute.
    * ``fit()`` and ``predict()`` now use an optional ``objective`` parameter, which is only used in binary classification pipelines to fit for a specific objective.
    * ``score()`` will now use a required ``objectives`` parameter that is used to determine all the objectives to score on. This differs from the previous behavior, where the pipeline's objective was scored on regardless.
    * ``score()`` will now return one dictionary of all objective scores.
    * ``ROC`` and ``ConfusionMatrix`` plot methods via ``Auto(*).plot`` have been removed by :pr:`615` and are replaced by ``roc_curve`` and ``confusion_matrix`` in ``evamlm.pipelines.plot_utils`` in :pr:`704`
    * ``normalize_confusion_matrix`` has been moved to ``evalml.pipelines.plot_utils`` :pr:`704`
    * Pipelines ``_name`` field changed to ``custom_name``
    * Pipelines ``supported_problem_types`` field is removed because it is no longer necessary :pr:`678`
    * Updated argument order of objectives' ``objective_function`` to align with sklearn :pr:`698`
    * ``pipeline.feature_importance_graph`` has been renamed to ``pipeline.graph_feature_importances`` in :pr:`700`
    * Removed unsupported ``MSLE`` objective :pr:`704`


**v0.8.0 Apr. 1, 2020**
    * Enhancements
        * Add normalization option and information to confusion matrix :pr:`484`
        * Add util function to drop rows with NaN values :pr:`487`
        * Renamed ``PipelineBase.name`` as ``PipelineBase.summary`` and redefined ``PipelineBase.name`` as class property :pr:`491`
        * Added access to parameters in Pipelines with ``PipelineBase.parameters`` (used to be return of ``PipelineBase.describe``) :pr:`501`
        * Added ``fill_value`` parameter for ``SimpleImputer`` :pr:`509`
        * Added functionality to override component hyperparameters and made pipelines take hyperparemeters from components :pr:`516`
        * Allow ``numpy.random.RandomState`` for random_state parameters :pr:`556`
    * Fixes
        * Removed unused dependency ``matplotlib``, and move ``category_encoders`` to test reqs :pr:`572`
    * Changes
        * Undo version cap in XGBoost placed in :pr:`402` and allowed all released of XGBoost :pr:`407`
        * Support pandas 1.0.0 :pr:`486`
        * Made all references to the logger static :pr:`503`
        * Refactored ``model_type`` parameter for components and pipelines to ``model_family`` :pr:`507`
        * Refactored ``problem_types`` for pipelines and components into ``supported_problem_types`` :pr:`515`
        * Moved ``pipelines/utils.save_pipeline`` and ``pipelines/utils.load_pipeline`` to ``PipelineBase.save`` and ``PipelineBase.load`` :pr:`526`
        * Limit number of categories encoded by ``OneHotEncoder`` :pr:`517`
    * Documentation Changes
        * Updated API reference to remove ``PipelinePlot`` and added moved ``PipelineBase`` plotting methods :pr:`483`
        * Add code style and github issue guides :pr:`463` :pr:`512`
        * Updated API reference for to surface class variables for pipelines and components :pr:`537`
        * Fixed README documentation link :pr:`535`
        * Unhid PR references in changelog :pr:`656`
    * Testing Changes
        * Added automated dependency check PR :pr:`482`, :pr:`505`
        * Updated automated dependency check comment :pr:`497`
        * Have build_docs job use python executor, so that env vars are set properly :pr:`547`
        * Added simple test to make sure ``OneHotEncoder``'s top_n works with large number of categories :pr:`552`
        * Run windows unit tests on PRs :pr:`557`


.. warning::

    **Breaking Changes**

    * ``AutoClassificationSearch`` and ``AutoRegressionSearch``'s ``model_types`` parameter has been refactored into ``allowed_model_families``
    * ``ModelTypes`` enum has been changed to ``ModelFamily``
    * Components and Pipelines now have a ``model_family`` field instead of ``model_type``
    * ``get_pipelines`` utility function now accepts ``model_families`` as an argument instead of ``model_types``
    * ``PipelineBase.name`` no longer returns structure of pipeline and has been replaced by ``PipelineBase.summary``
    * ``PipelineBase.problem_types`` and ``Estimator.problem_types`` has been renamed to ``supported_problem_types``
    * ``pipelines/utils.save_pipeline`` and ``pipelines/utils.load_pipeline`` moved to ``PipelineBase.save`` and ``PipelineBase.load``


**v0.7.0 Mar. 9, 2020**
    * Enhancements
        * Added emacs buffers to .gitignore :pr:`350`
        * Add CatBoost (gradient-boosted trees) classification and regression components and pipelines :pr:`247`
        * Added Tuner abstract base class :pr:`351`
        * Added ``n_jobs`` as parameter for ``AutoClassificationSearch`` and ``AutoRegressionSearch`` :pr:`403`
        * Changed colors of confusion matrix to shades of blue and updated axis order to match scikit-learn's :pr:`426`
        * Added ``PipelineBase`` ``.graph`` and ``.feature_importance_graph`` methods, moved from previous location :pr:`423`
        * Added support for python 3.8 :pr:`462`
    * Fixes
        * Fixed ROC and confusion matrix plots not being calculated if user passed own additional_objectives :pr:`276`
        * Fixed ReadtheDocs ``FileNotFoundError`` exception for fraud dataset :pr:`439`
    * Changes
        * Added ``n_estimators`` as a tunable parameter for XGBoost :pr:`307`
        * Remove unused parameter ``ObjectiveBase.fit_needs_proba`` :pr:`320`
        * Remove extraneous parameter ``component_type`` from all components :pr:`361`
        * Remove unused ``rankings.csv`` file :pr:`397`
        * Downloaded demo and test datasets so unit tests can run offline :pr:`408`
        * Remove ``_needs_fitting`` attribute from Components :pr:`398`
        * Changed plot.feature_importance to show only non-zero feature importances by default, added optional parameter to show all :pr:`413`
        * Refactored ``PipelineBase`` to take in parameter dictionary and moved pipeline metadata to class attribute :pr:`421`
        * Dropped support for Python 3.5 :pr:`438`
        * Removed unused ``apply.py`` file :pr:`449`
        * Clean up ``requirements.txt`` to remove unused deps :pr:`451`
        * Support installation without all required dependencies :pr:`459`
    * Documentation Changes
        * Update release.md with instructions to release to internal license key :pr:`354`
    * Testing Changes
        * Added tests for utils (and moved current utils to gen_utils) :pr:`297`
        * Moved XGBoost install into it's own separate step on Windows using Conda :pr:`313`
        * Rewind pandas version to before 1.0.0, to diagnose test failures for that version :pr:`325`
        * Added dependency update checkin test :pr:`324`
        * Rewind XGBoost version to before 1.0.0 to diagnose test failures for that version :pr:`402`
        * Update dependency check to use a whitelist :pr:`417`
        * Update unit test jobs to not install dev deps :pr:`455`

.. warning::

    **Breaking Changes**

    * Python 3.5 will not be actively supported.

**v0.6.0 Dec. 16, 2019**
    * Enhancements
        * Added ability to create a plot of feature importances :pr:`133`
        * Add early stopping to AutoML using patience and tolerance parameters :pr:`241`
        * Added ROC and confusion matrix metrics and plot for classification problems and introduce PipelineSearchPlots class :pr:`242`
        * Enhanced AutoML results with search order :pr:`260`
        * Added utility function to show system and environment information :pr:`300`
    * Fixes
        * Lower botocore requirement :pr:`235`
        * Fixed decision_function calculation for ``FraudCost`` objective :pr:`254`
        * Fixed return value of ``Recall`` metrics :pr:`264`
        * Components return ``self`` on fit :pr:`289`
    * Changes
        * Renamed automl classes to ``AutoRegressionSearch`` and ``AutoClassificationSearch`` :pr:`287`
        * Updating demo datasets to retain column names :pr:`223`
        * Moving pipeline visualization to ``PipelinePlot`` class :pr:`228`
        * Standarizing inputs as ``pd.Dataframe`` / ``pd.Series`` :pr:`130`
        * Enforcing that pipelines must have an estimator as last component :pr:`277`
        * Added ``ipywidgets`` as a dependency in ``requirements.txt`` :pr:`278`
        * Added Random and Grid Search Tuners :pr:`240`
    * Documentation Changes
        * Adding class properties to API reference :pr:`244`
        * Fix and filter FutureWarnings from scikit-learn :pr:`249`, :pr:`257`
        * Adding Linear Regression to API reference and cleaning up some Sphinx warnings :pr:`227`
    * Testing Changes
        * Added support for testing on Windows with CircleCI :pr:`226`
        * Added support for doctests :pr:`233`

.. warning::

    **Breaking Changes**

    * The ``fit()`` method for ``AutoClassifier`` and ``AutoRegressor`` has been renamed to ``search()``.
    * ``AutoClassifier`` has been renamed to ``AutoClassificationSearch``
    * ``AutoRegressor`` has been renamed to ``AutoRegressionSearch``
    * ``AutoClassificationSearch.results`` and ``AutoRegressionSearch.results`` now is a dictionary with ``pipeline_results`` and ``search_order`` keys. ``pipeline_results`` can be used to access a dictionary that is identical to the old ``.results`` dictionary. Whereas, ``search_order`` returns a list of the search order in terms of ``pipeline_id``.
    * Pipelines now require an estimator as the last component in ``component_list``. Slicing pipelines now throws an ``NotImplementedError`` to avoid returning pipelines without an estimator.

**v0.5.2 Nov. 18, 2019**
    * Enhancements
        * Adding basic pipeline structure visualization :pr:`211`
    * Documentation Changes
        * Added notebooks to build process :pr:`212`

**v0.5.1 Nov. 15, 2019**
    * Enhancements
        * Added basic outlier detection guardrail :pr:`151`
        * Added basic ID column guardrail :pr:`135`
        * Added support for unlimited pipelines with a ``max_time`` limit :pr:`70`
        * Updated .readthedocs.yaml to successfully build :pr:`188`
    * Fixes
        * Removed MSLE from default additional objectives :pr:`203`
        * Fixed ``random_state`` passed in pipelines :pr:`204`
        * Fixed slow down in RFRegressor :pr:`206`
    * Changes
        * Pulled information for describe_pipeline from pipeline's new describe method :pr:`190`
        * Refactored pipelines :pr:`108`
        * Removed guardrails from Auto(*) :pr:`202`, :pr:`208`
    * Documentation Changes
        * Updated documentation to show ``max_time`` enhancements :pr:`189`
        * Updated release instructions for RTD :pr:`193`
        * Added notebooks to build process :pr:`212`
        * Added contributing instructions :pr:`213`
        * Added new content :pr:`222`

**v0.5.0 Oct. 29, 2019**
    * Enhancements
        * Added basic one hot encoding :pr:`73`
        * Use enums for model_type :pr:`110`
        * Support for splitting regression datasets :pr:`112`
        * Auto-infer multiclass classification :pr:`99`
        * Added support for other units in ``max_time`` :pr:`125`
        * Detect highly null columns :pr:`121`
        * Added additional regression objectives :pr:`100`
        * Show an interactive iteration vs. score plot when using fit() :pr:`134`
    * Fixes
        * Reordered ``describe_pipeline`` :pr:`94`
        * Added type check for ``model_type`` :pr:`109`
        * Fixed ``s`` units when setting string ``max_time`` :pr:`132`
        * Fix objectives not appearing in API documentation :pr:`150`
    * Changes
        * Reorganized tests :pr:`93`
        * Moved logging to its own module :pr:`119`
        * Show progress bar history :pr:`111`
        * Using ``cloudpickle`` instead of pickle to allow unloading of custom objectives :pr:`113`
        * Removed render.py :pr:`154`
    * Documentation Changes
        * Update release instructions :pr:`140`
        * Include additional_objectives parameter :pr:`124`
        * Added Changelog :pr:`136`
    * Testing Changes
        * Code coverage :pr:`90`
        * Added CircleCI tests for other Python versions :pr:`104`
        * Added doc notebooks as tests :pr:`139`
        * Test metadata for CircleCI and 2 core parallelism :pr:`137`

**v0.4.1 Sep. 16, 2019**
    * Enhancements
        * Added AutoML for classification and regressor using Autobase and Skopt :pr:`7` :pr:`9`
        * Implemented standard classification and regression metrics :pr:`7`
        * Added logistic regression, random forest, and XGBoost pipelines :pr:`7`
        * Implemented support for custom objectives :pr:`15`
        * Feature importance for pipelines :pr:`18`
        * Serialization for pipelines :pr:`19`
        * Allow fitting on objectives for optimal threshold :pr:`27`
        * Added detect label leakage :pr:`31`
        * Implemented callbacks :pr:`42`
        * Allow for multiclass classification :pr:`21`
        * Added support for additional objectives :pr:`79`
    * Fixes
        * Fixed feature selection in pipelines :pr:`13`
        * Made ``random_seed`` usage consistent :pr:`45`
    * Documentation Changes
        * Documentation Changes
        * Added docstrings :pr:`6`
        * Created notebooks for docs :pr:`6`
        * Initialized readthedocs EvalML :pr:`6`
        * Added favicon :pr:`38`
    * Testing Changes
        * Added testing for loading data :pr:`39`

**v0.2.0 Aug. 13, 2019**
    * Enhancements
        * Created fraud detection objective :pr:`4`

**v0.1.0 July. 31, 2019**
    * *First Release*
    * Enhancements
        * Added lead scoring objecitve :pr:`1`
        * Added basic classifier :pr:`1`
    * Documentation Changes
        * Initialized Sphinx for docs :pr:`1`<|MERGE_RESOLUTION|>--- conflicted
+++ resolved
@@ -17,11 +17,8 @@
         * Updated components and pipelines to return ``Woodwork`` data structures :pr:`1668`
         * Dropped support for Python version 3.6 :pr:`1751`
     * Documentation Changes
-<<<<<<< HEAD
         * Add Twitter and Github link to documentation toolbar :pr:`1754`
-=======
         * Added Open Graph info to documentation :pr:`1758`
->>>>>>> c6d7eee0
     * Testing Changes
 
 .. warning::
