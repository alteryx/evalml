Release Notes
-------------

**Future Releases**
    * Enhancements
        * Added stacked ensemble component classes (``StackedEnsembleClassifier``, ``StackedEnsembleRegressor``) :pr:`1134`
        * Added ``DecisionTreeClassifier`` and ``DecisionTreeRegressor`` to AutoML :pr:`1255`
        * Added ``graph_prediction_vs_actual`` in ``model_understanding`` for regression problems :pr:`1252`
        * Added parameter to ``OneHotEncoder`` to enable filtering for features to encode for :pr:`1249`
        * Added percent-better-than-baseline for all objectives to automl.results :pr:`1244`
        * Added ``HighVarianceCVDataCheck`` and replaced synonymous warning in ``AutoMLSearch`` :pr:`1254`
<<<<<<< HEAD
        * Added ``PCA Transformer`` component for dimensionality reduction :pr:`1270`
=======
        * Added `PCA Transformer` component for dimensionality reduction :pr:`1270`
        * Updated ``AutoMLSearch`` to support ``Woodwork`` data structures :pr:`1299`
>>>>>>> 1e4307ac
    * Fixes
        * Fixed ML performance issue with ordered datasets: always shuffle data in automl's default CV splits :pr:`1265`
        * Fixed broken ``evalml info`` CLI command :pr:`1293`
        * Fixed ``boosting type='rf'`` for LightGBM Classifier, as well as ``num_leaves`` error :pr:`1302`
        * Fixed bug in ``explain_predictions_best_worst`` where a custom index in the target variable would cause a ``ValueError`` :pr:`1318`
        * Added stacked ensemble estimators to to ``evalml.pipelines.__init__`` file :pr:`1326`
    * Changes
        * Allow ``add_to_rankings`` to be called before AutoMLSearch is called :pr:`1250`
        * Removed ``max_pipelines`` parameter from ``AutoMLSearch`` :pr:`1264`
    * Documentation Changes
        * Fixed and updated code blocks in Release Notes :pr:`1243`
        * Added DecisionTree estimators to API Reference :pr:`1246`
        * Changed class inheritance display to flow vertically :pr:`1248`
        * Updated cost-benefit tutorial to use a holdout/test set :pr:`1159`
        * Added ``evalml info`` command to documentation :pr:`1293`
        * Miscellaneous doc updates :pr:`1269`
        * Removed conda pre-release testing from the release process document :pr:`1282`
        * Updates to contributing guide :pr:`1310`
        * Added Alteryx footer to docs with Twitter and Github link :pr:`1312`
        * Added documentation changes to make the API Docs easier to understand :pr:`1323`
    * Testing Changes
        * Added tests for ``jupyter_check`` to handle IPython :pr:`1256`
        * Cleaned up ``make_pipeline`` tests to test for all estimators :pr:`1257`
        * Added a test to check conda build after merge to main :pr:`1247`
        * Removed code that was lacking codecov for ``__main__.py`` and unnecessary :pr:`1293`


.. warning::

    **Breaking Changes**
        * Renamed ``LabelLeakageDataCheck`` to ``TargetLeakageDataCheck`` :pr:`1319`
<<<<<<< HEAD
        * ``max_pipelines`` parameter has been removed from ``AutoMLSearch``. Please use ``max_iterations`` instead. :pr:`1264`
=======
        * ``AutoMLSearch.search()`` will now log a warning if the input is not a ``Woodwork`` data structure (``pandas``, ``numpy``) :pr:`1299`
>>>>>>> 1e4307ac


**v0.14.1 Sep. 29, 2020**
    * Enhancements
        * Updated partial dependence methods to support calculating numeric columns in a dataset with non-numeric columns :pr:`1150`
        * Added ``get_feature_names`` on ``OneHotEncoder`` :pr:`1193`
        * Added ``detect_problem_type`` to ``problem_type/utils.py`` to automatically detect the problem type given targets :pr:`1194`
        * Added LightGBM to ``AutoMLSearch`` :pr:`1199`
        * Updated ``scikit-learn`` and ``scikit-optimize`` to use latest versions - 0.23.2 and 0.8.1 respectively :pr:`1141`
        * Added ``__str__`` and ``__repr__`` for pipelines and components :pr:`1218`
        * Included internal target check for both training and validation data in ``AutoMLSearch`` :pr:`1226`
        * Added ``ProblemTypes.all_problem_types`` helper to get list of supported problem types :pr:`1219`
        * Added ``DecisionTreeClassifier`` and ``DecisionTreeRegressor`` classes :pr:`1223`
        * Added ``ProblemTypes.all_problem_types`` helper to get list of supported problem types :pr:`1219`
        * ``DataChecks`` can now be parametrized by passing a list of ``DataCheck`` classes and a parameter dictionary :pr:`1167`
        * Added first CV fold score as validation score in ``AutoMLSearch.rankings`` :pr:`1221`
        * Updated ``flake8`` configuration to enable linting on ``__init__.py`` files :pr:`1234`
        * Refined ``make_pipeline_from_components`` implementation :pr:`1204`
    * Fixes
        * Updated GitHub URL after migration to Alteryx GitHub org :pr:`1207`
        * Changed Problem Type enum to be more similar to the string name :pr:`1208`
        * Wrapped call to scikit-learn's partial dependence method in a ``try``/``finally`` block :pr:`1232`
    * Changes
        * Added ``allow_writing_files`` as a named argument to CatBoost estimators. :pr:`1202`
        * Added ``solver`` and ``multi_class`` as named arguments to ``LogisticRegressionClassifier`` :pr:`1202`
        * Replaced pipeline's ``._transform`` method to evaluate all the preprocessing steps of a pipeline with ``.compute_estimator_features`` :pr:`1231`
        * Changed default large dataset train/test splitting behavior :pr:`1205`
    * Documentation Changes
        * Included description of how to access the component instances and features for pipeline user guide :pr:`1163`
        * Updated API docs to refer to target as "target" instead of "labels" for non-classification tasks and minor docs cleanup :pr:`1160`
        * Added Class Imbalance Data Check to ``api_reference.rst`` :pr:`1190` :pr:`1200`
        * Added pipeline properties to API reference :pr:`1209`
        * Clarified what the objective parameter in AutoML is used for in AutoML API reference and AutoML user guide :pr:`1222`
        * Updated API docs to include ``skopt.space.Categorical`` option for component hyperparameter range definition :pr:`1228`
        * Added install documentation for ``libomp`` in order to use LightGBM on Mac :pr:`1233`
        * Improved description of ``max_iterations`` in documentation :pr:`1212`
        * Removed unused code from sphinx conf :pr:`1235`
    * Testing Changes

.. warning::

    **Breaking Changes**
        * ``DefaultDataChecks`` now accepts a ``problem_type`` parameter that must be specified :pr:`1167`
        * Pipeline's ``._transform`` method to evaluate all the preprocessing steps of a pipeline has been replaced with ``.compute_estimator_features`` :pr:`1231`
        * ``get_objectives`` has been renamed to ``get_core_objectives``. This function will now return a list of valid objective instances :pr:`1230`


**v0.13.2 Sep. 17, 2020**
    * Enhancements
        * Added ``output_format`` field to explain predictions functions :pr:`1107`
        * Modified ``get_objective`` and ``get_objectives`` to be able to return any objective in ``evalml.objectives`` :pr:`1132`
        * Added a ``return_instance`` boolean parameter to ``get_objective`` :pr:`1132`
        * Added ``ClassImbalanceDataCheck`` to determine whether target imbalance falls below a given threshold :pr:`1135`
        * Added label encoder to LightGBM for binary classification :pr:`1152`
        * Added labels for the row index of confusion matrix :pr:`1154`
        * Added ``AutoMLSearch`` object as another parameter in search callbacks :pr:`1156`
        * Added the corresponding probability threshold for each point displayed in ``graph_roc_curve`` :pr:`1161`
        * Added ``__eq__`` for ``ComponentBase`` and ``PipelineBase`` :pr:`1178`
        * Added support for multiclass classification for ``roc_curve`` :pr:`1164`
        * Added ``categories`` accessor to ``OneHotEncoder`` for listing the categories associated with a feature :pr:`1182`
        * Added utility function to create pipeline instances from a list of component instances :pr:`1176`
    * Fixes
        * Fixed XGBoost column names for partial dependence methods :pr:`1104`
        * Removed dead code validating column type from ``TextFeaturizer`` :pr:`1122`
        * Fixed issue where ``Imputer`` cannot fit when there is None in a categorical or boolean column :pr:`1144`
        * ``OneHotEncoder`` preserves the custom index in the input data :pr:`1146`
        * Fixed representation for ``ModelFamily`` :pr:`1165`
        * Removed duplicate ``nbsphinx`` dependency in ``dev-requirements.txt`` :pr:`1168`
        * Users can now pass in any valid kwargs to all estimators :pr:`1157`
        * Remove broken accessor ``OneHotEncoder.get_feature_names`` and unneeded base class :pr:`1179`
        * Removed LightGBM Estimator from AutoML models :pr:`1186`
    * Changes
        * Pinned ``scikit-optimize`` version to 0.7.4 :pr:`1136`
        * Removed ``tqdm`` as a dependency :pr:`1177`
        * Added lightgbm version 3.0.0 to ``latest_dependency_versions.txt`` :pr:`1185`
        * Rename ``max_pipelines`` to ``max_iterations`` :pr:`1169`
    * Documentation Changes
        * Fixed API docs for ``AutoMLSearch`` ``add_result_callback`` :pr:`1113`
        * Added a step to our release process for pushing our latest version to conda-forge :pr:`1118`
        * Added warning for missing ipywidgets dependency for using ``PipelineSearchPlots`` on Jupyterlab :pr:`1145`
        * Updated ``README.md`` example to load demo dataset :pr:`1151`
        * Swapped mapping of breast cancer targets in ``model_understanding.ipynb`` :pr:`1170`
    * Testing Changes
        * Added test confirming ``TextFeaturizer`` never outputs null values :pr:`1122`
        * Changed Python version of ``Update Dependencies`` action to 3.8.x :pr:`1137`
        * Fixed release notes check-in test for ``Update Dependencies`` actions :pr:`1172`

.. warning::

    **Breaking Changes**
        * ``get_objective`` will now return a class definition rather than an instance by default :pr:`1132`
        * Deleted ``OPTIONS`` dictionary in ``evalml.objectives.utils.py`` :pr:`1132`
        * If specifying an objective by string, the string must now match the objective's name field, case-insensitive :pr:`1132`
        * Passing "Cost Benefit Matrix", "Fraud Cost", "Lead Scoring", "Mean Squared Log Error",
            "Recall", "Recall Macro", "Recall Micro", "Recall Weighted", or "Root Mean Squared Log Error" to ``AutoMLSearch`` will now result in a ``ValueError``
            rather than an ``ObjectiveNotFoundError`` :pr:`1132`
        * Search callbacks ``start_iteration_callback`` and ``add_results_callback`` have changed to include a copy of the AutoMLSearch object as a third parameter :pr:`1156`
        * Deleted ``OneHotEncoder.get_feature_names`` method which had been broken for a while, in favor of pipelines' ``input_feature_names`` :pr:`1179`
        * Deleted empty base class ``CategoricalEncoder`` which ``OneHotEncoder`` component was inheriting from :pr:`1176`
        * Results from ``roc_curve`` will now return as a list of dictionaries with each dictionary representing a class :pr:`1164`
        * ``max_pipelines`` now raises a ``DeprecationWarning`` and will be removed in the next release. ``max_iterations`` should be used instead. :pr:`1169`


**v0.13.1 Aug. 25, 2020**
    * Enhancements
        * Added Cost-Benefit Matrix objective for binary classification :pr:`1038`
        * Split ``fill_value`` into ``categorical_fill_value`` and ``numeric_fill_value`` for Imputer :pr:`1019`
        * Added ``explain_predictions`` and ``explain_predictions_best_worst`` for explaining multiple predictions with SHAP :pr:`1016`
        * Added new LSA component for text featurization :pr:`1022`
        * Added guide on installing with conda :pr:`1041`
        * Added a “cost-benefit curve” util method to graph cost-benefit matrix scores vs. binary classification thresholds :pr:`1081`
        * Standardized error when calling transform/predict before fit for pipelines :pr:`1048`
        * Added ``percent_better_than_baseline`` to AutoML search rankings and full rankings table :pr:`1050`
        * Added one-way partial dependence and partial dependence plots :pr:`1079`
        * Added "Feature Value" column to prediction explanation reports. :pr:`1064`
        * Added LightGBM classification estimator :pr:`1082`, :pr:`1114`
        * Added ``max_batches`` parameter to ``AutoMLSearch`` :pr:`1087`
    * Fixes
        * Updated ``TextFeaturizer`` component to no longer require an internet connection to run :pr:`1022`
        * Fixed non-deterministic element of ``TextFeaturizer`` transformations :pr:`1022`
        * Added a StandardScaler to all ElasticNet pipelines :pr:`1065`
        * Updated cost-benefit matrix to normalize score :pr:`1099`
        * Fixed logic in ``calculate_percent_difference`` so that it can handle negative values :pr:`1100`
    * Changes
        * Added ``needs_fitting`` property to ``ComponentBase`` :pr:`1044`
        * Updated references to data types to use datatype lists defined in ``evalml.utils.gen_utils`` :pr:`1039`
        * Remove maximum version limit for SciPy dependency :pr:`1051`
        * Moved ``all_components`` and other component importers into runtime methods :pr:`1045`
        * Consolidated graphing utility methods under ``evalml.utils.graph_utils`` :pr:`1060`
        * Made slight tweaks to how ``TextFeaturizer`` uses ``featuretools``, and did some refactoring of that and of LSA :pr:`1090`
        * Changed ``show_all_features`` parameter into ``importance_threshold``, which allows for thresholding feature importance :pr:`1097`, :pr:`1103`
    * Documentation Changes
        * Update ``setup.py`` URL to point to the github repo :pr:`1037`
        * Added tutorial for using the cost-benefit matrix objective :pr:`1088`
        * Updated ``model_understanding.ipynb`` to include documentation for using plotly on Jupyter Lab :pr:`1108`
    * Testing Changes
        * Refactor CircleCI tests to use matrix jobs (:pr:`1043`)
        * Added a test to check that all test directories are included in evalml package :pr:`1054`


.. warning::

    **Breaking Changes**
        * ``confusion_matrix`` and ``normalize_confusion_matrix`` have been moved to ``evalml.utils`` :pr:`1038`
        * All graph utility methods previously under ``evalml.pipelines.graph_utils`` have been moved to ``evalml.utils.graph_utils`` :pr:`1060`


**v0.12.2 Aug. 6, 2020**
    * Enhancements
        * Add save/load method to components :pr:`1023`
        * Expose pickle ``protocol`` as optional arg to save/load :pr:`1023`
        * Updated estimators used in AutoML to include ExtraTrees and ElasticNet estimators :pr:`1030`
    * Fixes
    * Changes
        * Removed ``DeprecationWarning`` for ``SimpleImputer`` :pr:`1018`
    * Documentation Changes
        * Add note about version numbers to release process docs :pr:`1034`
    * Testing Changes
        * Test files are now included in the evalml package :pr:`1029`


**v0.12.0 Aug. 3, 2020**
    * Enhancements
        * Added string and categorical targets support for binary and multiclass pipelines and check for numeric targets for ``DetectLabelLeakage`` data check :pr:`932`
        * Added clear exception for regression pipelines if target datatype is string or categorical :pr:`960`
        * Added target column names and class labels in ``predict`` and ``predict_proba`` output for pipelines :pr:`951`
        * Added ``_compute_shap_values`` and ``normalize_values`` to ``pipelines/explanations`` module :pr:`958`
        * Added ``explain_prediction`` feature which explains single predictions with SHAP :pr:`974`
        * Added Imputer to allow different imputation strategies for numerical and categorical dtypes :pr:`991`
        * Added support for configuring logfile path using env var, and don't create logger if there are filesystem errors :pr:`975`
        * Updated catboost estimators' default parameters and automl hyperparameter ranges to speed up fit time :pr:`998`
    * Fixes
        * Fixed ReadtheDocs warning failure regarding embedded gif :pr:`943`
        * Removed incorrect parameter passed to pipeline classes in ``_add_baseline_pipelines`` :pr:`941`
        * Added universal error for calling ``predict``, ``predict_proba``, ``transform``, and ``feature_importances`` before fitting :pr:`969`, :pr:`994`
        * Made ``TextFeaturizer`` component and pip dependencies ``featuretools`` and ``nlp_primitives`` optional :pr:`976`
        * Updated imputation strategy in automl to no longer limit impute strategy to ``most_frequent`` for all features if there are any categorical columns :pr:`991`
        * Fixed ``UnboundLocalError`` for ``cv_pipeline`` when automl search errors :pr:`996`
        * Fixed ``Imputer`` to reset dataframe index to preserve behavior expected from  ``SimpleImputer`` :pr:`1009`
    * Changes
        * Moved ``get_estimators`` to ``evalml.pipelines.components.utils`` :pr:`934`
        * Modified Pipelines to raise ``PipelineScoreError`` when they encounter an error during scoring :pr:`936`
        * Moved ``evalml.model_families.list_model_families`` to ``evalml.pipelines.components.allowed_model_families`` :pr:`959`
        * Renamed ``DateTimeFeaturization`` to ``DateTimeFeaturizer`` :pr:`977`
        * Added check to stop search and raise an error if all pipelines in a batch return NaN scores :pr:`1015`
    * Documentation Changes
        * Updated ``README.md`` :pr:`963`
        * Reworded message when errors are returned from data checks in search :pr:`982`
        * Added section on understanding model predictions with ``explain_prediction`` to User Guide :pr:`981`
        * Added a section to the user guide and api reference about how XGBoost and CatBoost are not fully supported. :pr:`992`
        * Added custom components section in user guide :pr:`993`
        * Updated FAQ section formatting :pr:`997`
        * Updated release process documentation :pr:`1003`
    * Testing Changes
        * Moved ``predict_proba`` and ``predict`` tests regarding string / categorical targets to ``test_pipelines.py`` :pr:`972`
        * Fixed dependency update bot by updating python version to 3.7 to avoid frequent github version updates :pr:`1002`


.. warning::

    **Breaking Changes**
        * ``get_estimators`` has been moved to ``evalml.pipelines.components.utils`` (previously was under ``evalml.pipelines.utils``) :pr:`934`
        * Removed the ``raise_errors`` flag in AutoML search. All errors during pipeline evaluation will be caught and logged. :pr:`936`
        * ``evalml.model_families.list_model_families`` has been moved to ``evalml.pipelines.components.allowed_model_families`` :pr:`959`
        * ``TextFeaturizer``: the ``featuretools`` and ``nlp_primitives`` packages must be installed after installing evalml in order to use this component :pr:`976`
        * Renamed ``DateTimeFeaturization`` to ``DateTimeFeaturizer`` :pr:`977`


**v0.11.2 July 16, 2020**
    * Enhancements
        * Added ``NoVarianceDataCheck`` to ``DefaultDataChecks`` :pr:`893`
        * Added text processing and featurization component ``TextFeaturizer`` :pr:`913`, :pr:`924`
        * Added additional checks to ``InvalidTargetDataCheck`` to handle invalid target data types :pr:`929`
        * ``AutoMLSearch`` will now handle ``KeyboardInterrupt`` and prompt user for confirmation :pr:`915`
    * Fixes
        * Makes automl results a read-only property :pr:`919`
    * Changes
        * Deleted static pipelines and refactored tests involving static pipelines, removed ``all_pipelines()`` and ``get_pipelines()`` :pr:`904`
        * Moved ``list_model_families`` to ``evalml.model_family.utils`` :pr:`903`
        * Updated ``all_pipelines``, ``all_estimators``, ``all_components`` to use the same mechanism for dynamically generating their elements :pr:`898`
        * Rename ``master`` branch to ``main`` :pr:`918`
        * Add pypi release github action :pr:`923`
        * Updated ``AutoMLSearch.search`` stdout output and logging and removed tqdm progress bar :pr:`921`
        * Moved automl config checks previously in ``search()`` to init :pr:`933`
    * Documentation Changes
        * Reorganized and rewrote documentation :pr:`937`
        * Updated to use pydata sphinx theme :pr:`937`
        * Updated docs to use ``release_notes`` instead of ``changelog`` :pr:`942`
    * Testing Changes
        * Cleaned up fixture names and usages in tests :pr:`895`


.. warning::

    **Breaking Changes**
        * ``list_model_families`` has been moved to ``evalml.model_family.utils`` (previously was under ``evalml.pipelines.utils``) :pr:`903`
        * ``get_estimators`` has been moved to ``evalml.pipelines.components.utils`` (previously was under ``evalml.pipelines.utils``) :pr:`934`
        * Static pipeline definitions have been removed, but similar pipelines can still be constructed via creating an instance of ``PipelineBase`` :pr:`904`
        * ``all_pipelines()`` and ``get_pipelines()`` utility methods have been removed :pr:`904`


**v0.11.0 June 30, 2020**
    * Enhancements
        * Added multiclass support for ROC curve graphing :pr:`832`
        * Added preprocessing component to drop features whose percentage of NaN values exceeds a specified threshold :pr:`834`
        * Added data check to check for problematic target labels :pr:`814`
        * Added PerColumnImputer that allows imputation strategies per column :pr:`824`
        * Added transformer to drop specific columns :pr:`827`
        * Added support for ``categories``, ``handle_error``, and ``drop`` parameters in ``OneHotEncoder`` :pr:`830` :pr:`897`
        * Added preprocessing component to handle DateTime columns featurization :pr:`838`
        * Added ability to clone pipelines and components :pr:`842`
        * Define getter method for component ``parameters`` :pr:`847`
        * Added utility methods to calculate and graph permutation importances :pr:`860`, :pr:`880`
        * Added new utility functions necessary for generating dynamic preprocessing pipelines :pr:`852`
        * Added kwargs to all components :pr:`863`
        * Updated ``AutoSearchBase`` to use dynamically generated preprocessing pipelines :pr:`870`
        * Added SelectColumns transformer :pr:`873`
        * Added ability to evaluate additional pipelines for automl search :pr:`874`
        * Added ``default_parameters`` class property to components and pipelines :pr:`879`
        * Added better support for disabling data checks in automl search :pr:`892`
        * Added ability to save and load AutoML objects to file :pr:`888`
        * Updated ``AutoSearchBase.get_pipelines`` to return an untrained pipeline instance :pr:`876`
        * Saved learned binary classification thresholds in automl results cv data dict :pr:`876`
    * Fixes
        * Fixed bug where SimpleImputer cannot handle dropped columns :pr:`846`
        * Fixed bug where PerColumnImputer cannot handle dropped columns :pr:`855`
        * Enforce requirement that builtin components save all inputted values in their parameters dict :pr:`847`
        * Don't list base classes in ``all_components`` output :pr:`847`
        * Standardize all components to output pandas data structures, and accept either pandas or numpy :pr:`853`
        * Fixed rankings and full_rankings error when search has not been run :pr:`894`
    * Changes
        * Update ``all_pipelines`` and ``all_components`` to try initializing pipelines/components, and on failure exclude them :pr:`849`
        * Refactor ``handle_components`` to ``handle_components_class``, standardize to ``ComponentBase`` subclass instead of instance :pr:`850`
        * Refactor "blacklist"/"whitelist" to "allow"/"exclude" lists :pr:`854`
        * Replaced ``AutoClassificationSearch`` and ``AutoRegressionSearch`` with ``AutoMLSearch`` :pr:`871`
        * Renamed feature_importances and permutation_importances methods to use singular names (feature_importance and permutation_importance) :pr:`883`
        * Updated ``automl`` default data splitter to train/validation split for large datasets :pr:`877`
        * Added open source license, update some repo metadata :pr:`887`
        * Removed dead code in ``_get_preprocessing_components`` :pr:`896`
    * Documentation Changes
        * Fix some typos and update the EvalML logo :pr:`872`
    * Testing Changes
        * Update the changelog check job to expect the new branching pattern for the deps update bot :pr:`836`
        * Check that all components output pandas datastructures, and can accept either pandas or numpy :pr:`853`
        * Replaced ``AutoClassificationSearch`` and ``AutoRegressionSearch`` with ``AutoMLSearch`` :pr:`871`


.. warning::

    **Breaking Changes**
        * Pipelines' static ``component_graph`` field must contain either ``ComponentBase`` subclasses or ``str``, instead of ``ComponentBase`` subclass instances :pr:`850`
        * Rename ``handle_component`` to ``handle_component_class``. Now standardizes to ``ComponentBase`` subclasses instead of ``ComponentBase`` subclass instances :pr:`850`
        * Renamed automl's ``cv`` argument to ``data_split`` :pr:`877`
        * Pipelines' and classifiers' ``feature_importances`` is renamed ``feature_importance``, ``graph_feature_importances`` is renamed ``graph_feature_importance`` :pr:`883`
        * Passing ``data_checks=None`` to automl search will not perform any data checks as opposed to default checks. :pr:`892`
        * Pipelines to search for in AutoML are now determined automatically, rather than using the statically-defined pipeline classes. :pr:`870`
        * Updated ``AutoSearchBase.get_pipelines`` to return an untrained pipeline instance, instead of one which happened to be trained on the final cross-validation fold :pr:`876`


**v0.10.0 May 29, 2020**
    * Enhancements
        * Added baseline models for classification and regression, add functionality to calculate baseline models before searching in AutoML :pr:`746`
        * Port over highly-null guardrail as a data check and define ``DefaultDataChecks`` and ``DisableDataChecks`` classes :pr:`745`
        * Update ``Tuner`` classes to work directly with pipeline parameters dicts instead of flat parameter lists :pr:`779`
        * Add Elastic Net as a pipeline option :pr:`812`
        * Added new Pipeline option ``ExtraTrees`` :pr:`790`
        * Added precicion-recall curve metrics and plot for binary classification problems in ``evalml.pipeline.graph_utils`` :pr:`794`
        * Update the default automl algorithm to search in batches, starting with default parameters for each pipeline and iterating from there :pr:`793`
        * Added ``AutoMLAlgorithm`` class and ``IterativeAlgorithm`` impl, separated from ``AutoSearchBase`` :pr:`793`
    * Fixes
        * Update pipeline ``score`` to return ``nan`` score for any objective which throws an exception during scoring :pr:`787`
        * Fixed bug introduced in :pr:`787` where binary classification metrics requiring predicted probabilities error in scoring :pr:`798`
        * CatBoost and XGBoost classifiers and regressors can no longer have a learning rate of 0 :pr:`795`
    * Changes
        * Cleanup pipeline ``score`` code, and cleanup codecov :pr:`711`
        * Remove ``pass`` for abstract methods for codecov :pr:`730`
        * Added __str__ for AutoSearch object :pr:`675`
        * Add util methods to graph ROC and confusion matrix :pr:`720`
        * Refactor ``AutoBase`` to ``AutoSearchBase`` :pr:`758`
        * Updated AutoBase with ``data_checks`` parameter, removed previous ``detect_label_leakage`` parameter, and added functionality to run data checks before search in AutoML :pr:`765`
        * Updated our logger to use Python's logging utils :pr:`763`
        * Refactor most of ``AutoSearchBase._do_iteration`` impl into ``AutoSearchBase._evaluate`` :pr:`762`
        * Port over all guardrails to use the new DataCheck API :pr:`789`
        * Expanded ``import_or_raise`` to catch all exceptions :pr:`759`
        * Adds RMSE, MSLE, RMSLE as standard metrics :pr:`788`
        * Don't allow ``Recall`` to be used as an objective for AutoML :pr:`784`
        * Removed feature selection from pipelines :pr:`819`
        * Update default estimator parameters to make automl search faster and more accurate :pr:`793`
    * Documentation Changes
        * Add instructions to freeze ``master`` on ``release.md`` :pr:`726`
        * Update release instructions with more details :pr:`727` :pr:`733`
        * Add objective base classes to API reference :pr:`736`
        * Fix components API to match other modules :pr:`747`
    * Testing Changes
        * Delete codecov yml, use codecov.io's default :pr:`732`
        * Added unit tests for fraud cost, lead scoring, and standard metric objectives :pr:`741`
        * Update codecov client :pr:`782`
        * Updated AutoBase __str__ test to include no parameters case :pr:`783`
        * Added unit tests for ``ExtraTrees`` pipeline :pr:`790`
        * If codecov fails to upload, fail build :pr:`810`
        * Updated Python version of dependency action :pr:`816`
        * Update the dependency update bot to use a suffix when creating branches :pr:`817`

.. warning::

    **Breaking Changes**
        * The ``detect_label_leakage`` parameter for AutoML classes has been removed and replaced by a ``data_checks`` parameter :pr:`765`
        * Moved ROC and confusion matrix methods from ``evalml.pipeline.plot_utils`` to ``evalml.pipeline.graph_utils`` :pr:`720`
        * ``Tuner`` classes require a pipeline hyperparameter range dict as an init arg instead of a space definition :pr:`779`
        * ``Tuner.propose`` and ``Tuner.add`` work directly with pipeline parameters dicts instead of flat parameter lists :pr:`779`
        * ``PipelineBase.hyperparameters`` and ``custom_hyperparameters`` use pipeline parameters dict format instead of being represented as a flat list :pr:`779`
        * All guardrail functions previously under ``evalml.guardrails.utils`` will be removed and replaced by data checks :pr:`789`
        * ``Recall`` disallowed as an objective for AutoML :pr:`784`
        * ``AutoSearchBase`` parameter ``tuner`` has been renamed to ``tuner_class`` :pr:`793`
        * ``AutoSearchBase`` parameter ``possible_pipelines`` and ``possible_model_families`` have been renamed to ``allowed_pipelines`` and ``allowed_model_families`` :pr:`793`


**v0.9.0 Apr. 27, 2020**
    * Enhancements
        * Added ``Accuracy`` as an standard objective :pr:`624`
        * Added verbose parameter to load_fraud :pr:`560`
        * Added Balanced Accuracy metric for binary, multiclass :pr:`612` :pr:`661`
        * Added XGBoost regressor and XGBoost regression pipeline :pr:`666`
        * Added ``Accuracy`` metric for multiclass :pr:`672`
        * Added objective name in ``AutoBase.describe_pipeline`` :pr:`686`
        * Added ``DataCheck`` and ``DataChecks``, ``Message`` classes and relevant subclasses :pr:`739`
    * Fixes
        * Removed direct access to ``cls.component_graph`` :pr:`595`
        * Add testing files to .gitignore :pr:`625`
        * Remove circular dependencies from ``Makefile`` :pr:`637`
        * Add error case for ``normalize_confusion_matrix()`` :pr:`640`
        * Fixed ``XGBoostClassifier`` and ``XGBoostRegressor`` bug with feature names that contain [, ], or < :pr:`659`
        * Update ``make_pipeline_graph`` to not accidentally create empty file when testing if path is valid :pr:`649`
        * Fix pip installation warning about docsutils version, from boto dependency :pr:`664`
        * Removed zero division warning for F1/precision/recall metrics :pr:`671`
        * Fixed ``summary`` for pipelines without estimators :pr:`707`
    * Changes
        * Updated default objective for binary/multiclass classification to log loss :pr:`613`
        * Created classification and regression pipeline subclasses and removed objective as an attribute of pipeline classes :pr:`405`
        * Changed the output of ``score`` to return one dictionary :pr:`429`
        * Created binary and multiclass objective subclasses :pr:`504`
        * Updated objectives API :pr:`445`
        * Removed call to ``get_plot_data`` from AutoML :pr:`615`
        * Set ``raise_error`` to default to True for AutoML classes :pr:`638`
        * Remove unnecessary "u" prefixes on some unicode strings :pr:`641`
        * Changed one-hot encoder to return uint8 dtypes instead of ints :pr:`653`
        * Pipeline ``_name`` field changed to ``custom_name`` :pr:`650`
        * Removed ``graphs.py`` and moved methods into ``PipelineBase`` :pr:`657`, :pr:`665`
        * Remove s3fs as a dev dependency :pr:`664`
        * Changed requirements-parser to be a core dependency :pr:`673`
        * Replace ``supported_problem_types`` field on pipelines with ``problem_type`` attribute on base classes :pr:`678`
        * Changed AutoML to only show best results for a given pipeline template in ``rankings``, added ``full_rankings`` property to show all :pr:`682`
        * Update ``ModelFamily`` values: don't list xgboost/catboost as classifiers now that we have regression pipelines for them :pr:`677`
        * Changed AutoML's ``describe_pipeline`` to get problem type from pipeline instead :pr:`685`
        * Standardize ``import_or_raise`` error messages :pr:`683`
        * Updated argument order of objectives to align with sklearn's :pr:`698`
        * Renamed ``pipeline.feature_importance_graph`` to ``pipeline.graph_feature_importances`` :pr:`700`
        * Moved ROC and confusion matrix methods to ``evalml.pipelines.plot_utils`` :pr:`704`
        * Renamed ``MultiClassificationObjective`` to ``MulticlassClassificationObjective``, to align with pipeline naming scheme :pr:`715`
    * Documentation Changes
        * Fixed some sphinx warnings :pr:`593`
        * Fixed docstring for ``AutoClassificationSearch`` with correct command :pr:`599`
        * Limit readthedocs formats to pdf, not htmlzip and epub :pr:`594` :pr:`600`
        * Clean up objectives API documentation :pr:`605`
        * Fixed function on Exploring search results page :pr:`604`
        * Update release process doc :pr:`567`
        * ``AutoClassificationSearch`` and ``AutoRegressionSearch`` show inherited methods in API reference :pr:`651`
        * Fixed improperly formatted code in breaking changes for changelog :pr:`655`
        * Added configuration to treat Sphinx warnings as errors :pr:`660`
        * Removed separate plotting section for pipelines in API reference :pr:`657`, :pr:`665`
        * Have leads example notebook load S3 files using https, so we can delete s3fs dev dependency :pr:`664`
        * Categorized components in API reference and added descriptions for each category :pr:`663`
        * Fixed Sphinx warnings about ``BalancedAccuracy`` objective :pr:`669`
        * Updated API reference to include missing components and clean up pipeline docstrings :pr:`689`
        * Reorganize API ref, and clarify pipeline sub-titles :pr:`688`
        * Add and update preprocessing utils in API reference :pr:`687`
        * Added inheritance diagrams to API reference :pr:`695`
        * Documented which default objective AutoML optimizes for :pr:`699`
        * Create seperate install page :pr:`701`
        * Include more utils in API ref, like ``import_or_raise`` :pr:`704`
        * Add more color to pipeline documentation :pr:`705`
    * Testing Changes
        * Matched install commands of ``check_latest_dependencies`` test and it's GitHub action :pr:`578`
        * Added Github app to auto assign PR author as assignee :pr:`477`
        * Removed unneeded conda installation of xgboost in windows checkin tests :pr:`618`
        * Update graph tests to always use tmpfile dir :pr:`649`
        * Changelog checkin test workaround for release PRs: If 'future release' section is empty of PR refs, pass check :pr:`658`
        * Add changelog checkin test exception for ``dep-update`` branch :pr:`723`

.. warning::

    **Breaking Changes**

    * Pipelines will now no longer take an objective parameter during instantiation, and will no longer have an objective attribute.
    * ``fit()`` and ``predict()`` now use an optional ``objective`` parameter, which is only used in binary classification pipelines to fit for a specific objective.
    * ``score()`` will now use a required ``objectives`` parameter that is used to determine all the objectives to score on. This differs from the previous behavior, where the pipeline's objective was scored on regardless.
    * ``score()`` will now return one dictionary of all objective scores.
    * ``ROC`` and ``ConfusionMatrix`` plot methods via ``Auto(*).plot`` have been removed by :pr:`615` and are replaced by ``roc_curve`` and ``confusion_matrix`` in ``evamlm.pipelines.plot_utils`` in :pr:`704`
    * ``normalize_confusion_matrix`` has been moved to ``evalml.pipelines.plot_utils`` :pr:`704`
    * Pipelines ``_name`` field changed to ``custom_name``
    * Pipelines ``supported_problem_types`` field is removed because it is no longer necessary :pr:`678`
    * Updated argument order of objectives' ``objective_function`` to align with sklearn :pr:`698`
    * ``pipeline.feature_importance_graph`` has been renamed to ``pipeline.graph_feature_importances`` in :pr:`700`
    * Removed unsupported ``MSLE`` objective :pr:`704`


**v0.8.0 Apr. 1, 2020**
    * Enhancements
        * Add normalization option and information to confusion matrix :pr:`484`
        * Add util function to drop rows with NaN values :pr:`487`
        * Renamed ``PipelineBase.name`` as ``PipelineBase.summary`` and redefined ``PipelineBase.name`` as class property :pr:`491`
        * Added access to parameters in Pipelines with ``PipelineBase.parameters`` (used to be return of ``PipelineBase.describe``) :pr:`501`
        * Added ``fill_value`` parameter for ``SimpleImputer`` :pr:`509`
        * Added functionality to override component hyperparameters and made pipelines take hyperparemeters from components :pr:`516`
        * Allow ``numpy.random.RandomState`` for random_state parameters :pr:`556`
    * Fixes
        * Removed unused dependency ``matplotlib``, and move ``category_encoders`` to test reqs :pr:`572`
    * Changes
        * Undo version cap in XGBoost placed in :pr:`402` and allowed all released of XGBoost :pr:`407`
        * Support pandas 1.0.0 :pr:`486`
        * Made all references to the logger static :pr:`503`
        * Refactored ``model_type`` parameter for components and pipelines to ``model_family`` :pr:`507`
        * Refactored ``problem_types`` for pipelines and components into ``supported_problem_types`` :pr:`515`
        * Moved ``pipelines/utils.save_pipeline`` and ``pipelines/utils.load_pipeline`` to ``PipelineBase.save`` and ``PipelineBase.load`` :pr:`526`
        * Limit number of categories encoded by ``OneHotEncoder`` :pr:`517`
    * Documentation Changes
        * Updated API reference to remove ``PipelinePlot`` and added moved ``PipelineBase`` plotting methods :pr:`483`
        * Add code style and github issue guides :pr:`463` :pr:`512`
        * Updated API reference for to surface class variables for pipelines and components :pr:`537`
        * Fixed README documentation link :pr:`535`
        * Unhid PR references in changelog :pr:`656`
    * Testing Changes
        * Added automated dependency check PR :pr:`482`, :pr:`505`
        * Updated automated dependency check comment :pr:`497`
        * Have build_docs job use python executor, so that env vars are set properly :pr:`547`
        * Added simple test to make sure ``OneHotEncoder``'s top_n works with large number of categories :pr:`552`
        * Run windows unit tests on PRs :pr:`557`


.. warning::

    **Breaking Changes**

    * ``AutoClassificationSearch`` and ``AutoRegressionSearch``'s ``model_types`` parameter has been refactored into ``allowed_model_families``
    * ``ModelTypes`` enum has been changed to ``ModelFamily``
    * Components and Pipelines now have a ``model_family`` field instead of ``model_type``
    * ``get_pipelines`` utility function now accepts ``model_families`` as an argument instead of ``model_types``
    * ``PipelineBase.name`` no longer returns structure of pipeline and has been replaced by ``PipelineBase.summary``
    * ``PipelineBase.problem_types`` and ``Estimator.problem_types`` has been renamed to ``supported_problem_types``
    * ``pipelines/utils.save_pipeline`` and ``pipelines/utils.load_pipeline`` moved to ``PipelineBase.save`` and ``PipelineBase.load``


**v0.7.0 Mar. 9, 2020**
    * Enhancements
        * Added emacs buffers to .gitignore :pr:`350`
        * Add CatBoost (gradient-boosted trees) classification and regression components and pipelines :pr:`247`
        * Added Tuner abstract base class :pr:`351`
        * Added ``n_jobs`` as parameter for ``AutoClassificationSearch`` and ``AutoRegressionSearch`` :pr:`403`
        * Changed colors of confusion matrix to shades of blue and updated axis order to match scikit-learn's :pr:`426`
        * Added ``PipelineBase`` ``.graph`` and ``.feature_importance_graph`` methods, moved from previous location :pr:`423`
        * Added support for python 3.8 :pr:`462`
    * Fixes
        * Fixed ROC and confusion matrix plots not being calculated if user passed own additional_objectives :pr:`276`
        * Fixed ReadtheDocs ``FileNotFoundError`` exception for fraud dataset :pr:`439`
    * Changes
        * Added ``n_estimators`` as a tunable parameter for XGBoost :pr:`307`
        * Remove unused parameter ``ObjectiveBase.fit_needs_proba`` :pr:`320`
        * Remove extraneous parameter ``component_type`` from all components :pr:`361`
        * Remove unused ``rankings.csv`` file :pr:`397`
        * Downloaded demo and test datasets so unit tests can run offline :pr:`408`
        * Remove ``_needs_fitting`` attribute from Components :pr:`398`
        * Changed plot.feature_importance to show only non-zero feature importances by default, added optional parameter to show all :pr:`413`
        * Refactored ``PipelineBase`` to take in parameter dictionary and moved pipeline metadata to class attribute :pr:`421`
        * Dropped support for Python 3.5 :pr:`438`
        * Removed unused ``apply.py`` file :pr:`449`
        * Clean up ``requirements.txt`` to remove unused deps :pr:`451`
        * Support installation without all required dependencies :pr:`459`
    * Documentation Changes
        * Update release.md with instructions to release to internal license key :pr:`354`
    * Testing Changes
        * Added tests for utils (and moved current utils to gen_utils) :pr:`297`
        * Moved XGBoost install into it's own separate step on Windows using Conda :pr:`313`
        * Rewind pandas version to before 1.0.0, to diagnose test failures for that version :pr:`325`
        * Added dependency update checkin test :pr:`324`
        * Rewind XGBoost version to before 1.0.0 to diagnose test failures for that version :pr:`402`
        * Update dependency check to use a whitelist :pr:`417`
        * Update unit test jobs to not install dev deps :pr:`455`

.. warning::

    **Breaking Changes**

    * Python 3.5 will not be actively supported.

**v0.6.0 Dec. 16, 2019**
    * Enhancements
        * Added ability to create a plot of feature importances :pr:`133`
        * Add early stopping to AutoML using patience and tolerance parameters :pr:`241`
        * Added ROC and confusion matrix metrics and plot for classification problems and introduce PipelineSearchPlots class :pr:`242`
        * Enhanced AutoML results with search order :pr:`260`
        * Added utility function to show system and environment information :pr:`300`
    * Fixes
        * Lower botocore requirement :pr:`235`
        * Fixed decision_function calculation for ``FraudCost`` objective :pr:`254`
        * Fixed return value of ``Recall`` metrics :pr:`264`
        * Components return ``self`` on fit :pr:`289`
    * Changes
        * Renamed automl classes to ``AutoRegressionSearch`` and ``AutoClassificationSearch`` :pr:`287`
        * Updating demo datasets to retain column names :pr:`223`
        * Moving pipeline visualization to ``PipelinePlot`` class :pr:`228`
        * Standarizing inputs as ``pd.Dataframe`` / ``pd.Series`` :pr:`130`
        * Enforcing that pipelines must have an estimator as last component :pr:`277`
        * Added ``ipywidgets`` as a dependency in ``requirements.txt`` :pr:`278`
        * Added Random and Grid Search Tuners :pr:`240`
    * Documentation Changes
        * Adding class properties to API reference :pr:`244`
        * Fix and filter FutureWarnings from scikit-learn :pr:`249`, :pr:`257`
        * Adding Linear Regression to API reference and cleaning up some Sphinx warnings :pr:`227`
    * Testing Changes
        * Added support for testing on Windows with CircleCI :pr:`226`
        * Added support for doctests :pr:`233`

.. warning::

    **Breaking Changes**

    * The ``fit()`` method for ``AutoClassifier`` and ``AutoRegressor`` has been renamed to ``search()``.
    * ``AutoClassifier`` has been renamed to ``AutoClassificationSearch``
    * ``AutoRegressor`` has been renamed to ``AutoRegressionSearch``
    * ``AutoClassificationSearch.results`` and ``AutoRegressionSearch.results`` now is a dictionary with ``pipeline_results`` and ``search_order`` keys. ``pipeline_results`` can be used to access a dictionary that is identical to the old ``.results`` dictionary. Whereas, ``search_order`` returns a list of the search order in terms of ``pipeline_id``.
    * Pipelines now require an estimator as the last component in ``component_list``. Slicing pipelines now throws an ``NotImplementedError`` to avoid returning pipelines without an estimator.

**v0.5.2 Nov. 18, 2019**
    * Enhancements
        * Adding basic pipeline structure visualization :pr:`211`
    * Documentation Changes
        * Added notebooks to build process :pr:`212`

**v0.5.1 Nov. 15, 2019**
    * Enhancements
        * Added basic outlier detection guardrail :pr:`151`
        * Added basic ID column guardrail :pr:`135`
        * Added support for unlimited pipelines with a ``max_time`` limit :pr:`70`
        * Updated .readthedocs.yaml to successfully build :pr:`188`
    * Fixes
        * Removed MSLE from default additional objectives :pr:`203`
        * Fixed ``random_state`` passed in pipelines :pr:`204`
        * Fixed slow down in RFRegressor :pr:`206`
    * Changes
        * Pulled information for describe_pipeline from pipeline's new describe method :pr:`190`
        * Refactored pipelines :pr:`108`
        * Removed guardrails from Auto(*) :pr:`202`, :pr:`208`
    * Documentation Changes
        * Updated documentation to show ``max_time`` enhancements :pr:`189`
        * Updated release instructions for RTD :pr:`193`
        * Added notebooks to build process :pr:`212`
        * Added contributing instructions :pr:`213`
        * Added new content :pr:`222`

**v0.5.0 Oct. 29, 2019**
    * Enhancements
        * Added basic one hot encoding :pr:`73`
        * Use enums for model_type :pr:`110`
        * Support for splitting regression datasets :pr:`112`
        * Auto-infer multiclass classification :pr:`99`
        * Added support for other units in ``max_time`` :pr:`125`
        * Detect highly null columns :pr:`121`
        * Added additional regression objectives :pr:`100`
        * Show an interactive iteration vs. score plot when using fit() :pr:`134`
    * Fixes
        * Reordered ``describe_pipeline`` :pr:`94`
        * Added type check for ``model_type`` :pr:`109`
        * Fixed ``s`` units when setting string ``max_time`` :pr:`132`
        * Fix objectives not appearing in API documentation :pr:`150`
    * Changes
        * Reorganized tests :pr:`93`
        * Moved logging to its own module :pr:`119`
        * Show progress bar history :pr:`111`
        * Using ``cloudpickle`` instead of pickle to allow unloading of custom objectives :pr:`113`
        * Removed render.py :pr:`154`
    * Documentation Changes
        * Update release instructions :pr:`140`
        * Include additional_objectives parameter :pr:`124`
        * Added Changelog :pr:`136`
    * Testing Changes
        * Code coverage :pr:`90`
        * Added CircleCI tests for other Python versions :pr:`104`
        * Added doc notebooks as tests :pr:`139`
        * Test metadata for CircleCI and 2 core parallelism :pr:`137`

**v0.4.1 Sep. 16, 2019**
    * Enhancements
        * Added AutoML for classification and regressor using Autobase and Skopt :pr:`7` :pr:`9`
        * Implemented standard classification and regression metrics :pr:`7`
        * Added logistic regression, random forest, and XGBoost pipelines :pr:`7`
        * Implemented support for custom objectives :pr:`15`
        * Feature importance for pipelines :pr:`18`
        * Serialization for pipelines :pr:`19`
        * Allow fitting on objectives for optimal threshold :pr:`27`
        * Added detect label leakage :pr:`31`
        * Implemented callbacks :pr:`42`
        * Allow for multiclass classification :pr:`21`
        * Added support for additional objectives :pr:`79`
    * Fixes
        * Fixed feature selection in pipelines :pr:`13`
        * Made ``random_seed`` usage consistent :pr:`45`
    * Documentation Changes
        * Documentation Changes
        * Added docstrings :pr:`6`
        * Created notebooks for docs :pr:`6`
        * Initialized readthedocs EvalML :pr:`6`
        * Added favicon :pr:`38`
    * Testing Changes
        * Added testing for loading data :pr:`39`

**v0.2.0 Aug. 13, 2019**
    * Enhancements
        * Created fraud detection objective :pr:`4`

**v0.1.0 July. 31, 2019**
    * *First Release*
    * Enhancements
        * Added lead scoring objecitve :pr:`1`
        * Added basic classifier :pr:`1`
    * Documentation Changes
        * Initialized Sphinx for docs :pr:`1`<|MERGE_RESOLUTION|>--- conflicted
+++ resolved
@@ -9,12 +9,8 @@
         * Added parameter to ``OneHotEncoder`` to enable filtering for features to encode for :pr:`1249`
         * Added percent-better-than-baseline for all objectives to automl.results :pr:`1244`
         * Added ``HighVarianceCVDataCheck`` and replaced synonymous warning in ``AutoMLSearch`` :pr:`1254`
-<<<<<<< HEAD
         * Added ``PCA Transformer`` component for dimensionality reduction :pr:`1270`
-=======
-        * Added `PCA Transformer` component for dimensionality reduction :pr:`1270`
         * Updated ``AutoMLSearch`` to support ``Woodwork`` data structures :pr:`1299`
->>>>>>> 1e4307ac
     * Fixes
         * Fixed ML performance issue with ordered datasets: always shuffle data in automl's default CV splits :pr:`1265`
         * Fixed broken ``evalml info`` CLI command :pr:`1293`
@@ -46,11 +42,8 @@
 
     **Breaking Changes**
         * Renamed ``LabelLeakageDataCheck`` to ``TargetLeakageDataCheck`` :pr:`1319`
-<<<<<<< HEAD
         * ``max_pipelines`` parameter has been removed from ``AutoMLSearch``. Please use ``max_iterations`` instead. :pr:`1264`
-=======
         * ``AutoMLSearch.search()`` will now log a warning if the input is not a ``Woodwork`` data structure (``pandas``, ``numpy``) :pr:`1299`
->>>>>>> 1e4307ac
 
 
 **v0.14.1 Sep. 29, 2020**
