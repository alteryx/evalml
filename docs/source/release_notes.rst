Release Notes
-------------
**Future Releases**
    * Enhancements
<<<<<<< HEAD
        * Implement ``generate_pipeline_example`` :pr:`4023`
=======
      * Move black to regular dependency and use it for ``generate_pipeline_code`` :pr:`4005`
>>>>>>> be98201e
    * Fixes
    * Changes
        * Increase min catboost to 1.1.1 and xgboost to 1.7.0 to add nullable type support for those estimators :pr:`3996`
    * Documentation Changes
    * Testing Changes
        * Use ``release.yaml`` for performance tests on merge to main :pr:`4007`

.. warning::

    **Breaking Changes**

**v0.68.0 Feb. 15, 2023**
    * Enhancements
        * Integrated ``determine_periodicity`` into ``AutoMLSearch`` :pr:`3952`
        * Removed frequency limitations for decomposition using the ``STLDecomposer`` :pr:`3952`
    * Changes
        * Remove requirements-parser requirement :pr:`3978`
        * Updated the ``SKOptTuner`` to use a gradient boosting regressor for tuning instead of extra trees :pr:`3983`
        * Unpinned sktime from below 1.2, increased minimum to 1.2.1 :pr:`3983`
    * Testing Changes
        * Add pull request check for linked issues to CI workflow :pr:`3970`, :pr:`3980`
        * Upgraded minimum `IPython` version to 8.10.0 :pr:`3987`

**v0.67.0 Jan. 31, 2023**
    * Fixes
        * Re-added ``TimeSeriesPipeline.should_skip_featurization`` to fix bug where data would get featurized unnecessarily :pr:`3964`
        * Allow float categories to be passed into CatBoost estimators :pr:`3966`
    * Changes
        * Update pyproject.toml to correctly specify the data filepaths :pr:`3967`
    * Documentation Changes
        * Added demo for prediction intervals :pr:`3954`

**v0.66.1 Jan. 26, 2023**
    * Fixes
        * Updated ``LabelEncoder`` to store the original typing information :pr:`3960`
        * Fixed bug where all-null ``BooleanNullable`` columns would break the imputer during transform :pr:`3959`

**v0.66.0 Jan. 24, 2023**
    * Enhancements
        * Improved decomposer ``determine_periodicity`` functionality for better period guesses :pr:`3912`
        * Added ``dates_needed_for_prediction`` for time series pipelines :pr:`3906`
        * Added ``RFClassifierRFESelector``  and ``RFRegressorRFESelector`` components for feature selection using recursive feature elimination :pr:`3934`
        * Added ``dates_needed_for_prediction_range`` for time series pipelines :pr:`3941`
    * Fixes
        * Fixed ``set_period()`` not updating decomposer parameters :pr:`3932`
        * Removed second identical batch for time series problems in ``DefaultAlgorithm`` :pr:`3936`
        * Fix install command for alteryx-open-src-update-checker :pr:`3940`
        * Fixed non-prophet case of ``test_components_can_be_used_for_partial_dependence_fast_mode`` :pr:`3949`
    * Changes
        * Updated ``PolynomialDecomposer`` to work with sktime v0.15.1 :pr:`3930`
        * Add ruff and use pyproject.toml (move away from setup.cfg) :pr:`3928`
        * Pinned `category-encoders`` to 2.5.1.post0 :pr:`3933`
        * Remove requirements-parser and tomli from core requirements :pr:`3948`


**v0.65.0 Jan. 3, 2023**
    * Enhancements
        * Added the ability to retrieve prediction intervals for estimators that support time series regression :pr:`3876`
        * Added utils to handle the logic for threshold tuning objective and resplitting data :pr:`3888`
        * Integrated ``OrdinalEncoder`` into AutoMLSearch :pr:`3765`
    * Fixes
        * Fixed ARIMA not accounting for gap in prediction from end of training data :pr:`3884`
        * Fixed ``DefaultAlgorithm`` adding an extra ``OneHotEncoder`` when a categorical column is not selected :pr:`3914`
    * Changes
        * Added a threshold to ``DateTimeFormatDataCheck`` to account for too many duplicate or nan values :pr:`3883`
        * Changed treatment of ``Boolean`` columns for ``SimpleImputer`` and ``ClassImbalanceDataCheck`` to be compatible with new Woodwork inference :pr:`3892`
        * Split decomposer ``seasonal_period`` parameter into ``seasonal_smoother`` and ``period`` parameters :pr:`3896`
        * Excluded catboost from the broken link checking workflow due to 403 errors :pr:`3899`
        * Pinned scikit-learn version below 1.2.0 :pr:`3901`
        * Cast newly created one hot encoded columns as ``bool`` dtype :pr:`3913`
    * Documentation Changes
        * Hid non-essential warning messages in time series docs :pr:`3890`
    * Testing Changes


**v0.64.0 Dec. 8, 2022**
    * Enhancements
    * Fixes
        * Allowed the DFS Transformer to calculate feature values for Features with a ``dataframe_name`` that is not ``"X"`` :pr:`3873`
        * Stopped passing full list of DFS Transformer features into cloned pipeline in partial dependence fast mode :pr:`3875`
    * Changes
        * Update leaderboard names to show `ranking_score` instead of `validation_score` :pr:`3878`
        * Remove Int64Index after Pandas 1.5 Upgrade :pr:`3825`
        * Reduced the threshold for setting ``use_covariates`` to False for ARIMA models in AutoMLSearch :pr:`3868`
        * Pinned woodwork version at <=0.19.0 :pr:`3871`
        * Updated minimum Pandas version to 1.5.0 :pr:`3808`
        * Remove dsherry from automated dependency update reviews and added tamargrey :pr:`3870`
    * Documentation Changes
    * Testing Changes


**v0.63.0 Nov. 23, 2022**
    * Enhancements
        * Added fast mode to partial dependence :pr:`3753`
        * Added the ability to serialize featuretools features into time series pipelines :pr:`3836`
    * Fixes
        * Fixed ``TimeSeriesFeaturizer`` potentially selecting lags outside of feature engineering window :pr:`3773`
        * Fixed bug where ``TimeSeriesFeaturizer`` could not encode Ordinal columns with non numeric categories :pr:`3812`
        * Updated demo dataset links to point to new endpoint :pr:`3826`
        * Updated ``STLDecomposer`` to infer the time index frequency if it's not present :pr:`3829`
        * Updated ``_drop_time_index`` to move the time index from X to both ``X.index`` and ``y.index`` :pr:`3829`
        * Fixed bug where engineered features lost their origin attribute in partial dependence, causing it to fail :pr:`3830`
        * Fixed bug where partial dependence's fast mode handling for the DFS Transformer wouldn't work with multi output features :pr:`3830`
        * Allowed target to be present and ignored in partial dependence's DFS Transformer fast mode handling  :pr:`3830`
    * Changes
        * Consolidated decomposition frequency validation logic to ``Decomposer`` class :pr:`3811`
        * Removed Featuretools version upper bound and prevent Woodwork 0.20.0 from being installed :pr:`3813`
        * Updated min Featuretools version to 0.16.0, min nlp-primitives version to 2.9.0 and min Dask version to 2022.2.0 :pr:`3823`
        * Rename issue templates config.yaml to config.yml :pr:`3844`
        * Reverted change adding a ``should_skip_featurization`` flag to time series pipelines :pr:`3862`
    * Documentation Changes
        * Added information about STL Decomposition to the time series docs :pr:`3835`
        * Removed RTD failure on warnings :pr:`3864`


**v0.62.0 Nov. 01, 2022**
    * Fixes
        * Fixed bug with datetime conversion in ``get_time_index`` :pr:`3792`
        * Fixed bug where invalid anchored or offset frequencies were including the ``STLDecomposer`` in pipelines :pr:`3794`
        * Fixed bug where irregular datetime frequencies were causing errors in ``make_pipeline`` :pr:`3800`
    * Changes
        * Capped dask at < 2022.10.1 :pr:`3797`
        * Uncapped dask and excluded 2022.10.1 from viable versions :pr:`3803`
        * Removed all references to XGBoost's deprecated ``_use_label_encoder`` argument :pr:`3805`
        * Capped featuretools at < 1.17.0 :pr:`3805`
        * Capped woodwork at < 0.21.0 :pr:`3805`


**v0.61.1 Oct. 27, 2022**
    * Fixes
        * Fixed bug where ``TimeSeriesBaselinePipeline`` wouldn't preserve index name of input features :pr:`3788`
        * Fixed bug in ``TimeSeriesBaselinePipeline`` referencing a static string instead of time index var :pr:`3788`
    * Documentation Changes
        * Updated Release Notes :pr:`3788`


**v0.61.0 Oct. 25, 2022**
    * Enhancements
        * Added the STL Decomposer :pr:`3741`
        * Integrated STLDecomposer into AutoMLSearch for time series regression problems :pr:`3781`
        * Brought the PolynomialDecomposer up to parity with STLDecomposer :pr:`3768`
    * Changes
        * Cap Featuretools at < 1.15.0 :pr:`3775`
        * Remove Featuretools upper bound restriction and fix nlp-primitives import statements :pr:`3778`


**v0.60.0 Oct. 19, 2022**
    * Enhancements
        * Add forecast functions to time series regression pipeline :pr:`3742`
    * Fixes
        * Fix to allow ``IDColumnsDataCheck`` to work with ``IntegerNullable`` inputs :pr:`3740`
        * Fixed datasets name for main performance tests :pr:`3743`
    * Changes
        * Use Woodwork's ``dependence_dict`` method to calculate for ``TargetLeakageDataCheck`` :pr:`3728`
    * Documentation Changes
    * Testing Changes

.. warning::

    **Breaking Changes**
        * ``TargetLeakageDataCheck`` now uses argument ``mutual_info`` rather than ``mutual`` :pr:`3728`


**v0.59.0 Sept. 27, 2022**
    * Enhancements
        * Enhanced Decomposer with ``determine_periodicity`` function to automatically determine periodicity of seasonal target. :pr:`3729`
        * Enhanced Decomposer with ``set_seasonal_period`` function to set a ``Decomposer`` object's seasonal period automatically. :pr:`3729`
        * Added ``OrdinalEncoder`` component  :pr:`3736`
    * Fixes
        * Fixed holdout warning message showing when using default parameters :pr:`3727`
        * Fixed bug in Oversampler where categorical dtypes would fail :pr:`3732`
    * Changes
        * Automatic sorting of the ``time_index`` prior to running ``DataChecks`` has been disabled :pr:`3723`
    * Documentation Changes
    * Testing Changes
        * Update job to use new looking glass report command :pr:`3733`


**v0.58.0 Sept. 20, 2022**
    * Enhancements
        * Defined `get_trend_df()` for PolynomialDecomposer to allow decomposition of target data into trend, seasonality and residual. :pr:`3720`
        * Updated to run with Woodwork >= 0.18.0 :pr:`3700`
        * Pass time index column to time series native estimators but drop otherwise :pr:`3691`
        * Added ``errors`` attribute to ``AutoMLSearch`` for useful debugging :pr:`3702`
    * Fixes
        * Removed multiple samplers occurring in pipelines generated by ``DefaultAlgorithm`` :pr:`3696`
        * Fix search order changing when using ``DefaultAlgorithm`` :pr:`3704`
    * Changes
        * Bumped up minimum version of sktime to 0.12.0. :pr:`3720`
        * Added abstract Decomposer class as a parent to PolynomialDecomposer to support additional decomposers. :pr:`3720`
        * Pinned ``pmdarima`` < 2.0.0 :pr:`3679`
        * Added support for using ``downcast_nullable_types`` with Series as well as DataFrames :pr:`3697`
        * Added distinction between ranking and optimization objectives :pr:`3721`
    * Documentation Changes
    * Testing Changes
        * Updated pytest fixtures and brittle test files to explicitly set woodwork typing information :pr:`3697`
        * Added github workflow to run looking glass performance tests on merge to main :pr:`3690`
        * Fixed looking glass performance test script :pr:`3715`
        * Remove commit message from looking glass slack message :pr:`3719`

**v0.57.0 Sept. 6, 2022**
    * Enhancements
        *  Added ``KNNImputer`` class and created new knn parameter for Imputer :pr:`3662`
    * Fixes
        * ``IDColumnsDataCheck`` now only returns an action code to set the first column as the primary key if it contains unique values :pr:`3639`
        * ``IDColumnsDataCheck`` now can handle primary key columns containing "integer" values that are of the double type :pr:`3683`
        * Added support for BooleanNullable columns in EvalML pipelines and imputer :pr:`3678`
        * Updated StandardScaler to only apply to numeric columns :pr:`3686`
    * Changes
        * Unpinned sktime to allow for version 0.13.2 :pr:`3685`
        * Pinned ``pmdarima`` < 2.0.0 :pr:`3679`

**v0.56.1 Aug. 19, 2022**
    * Fixes
        * ``IDColumnsDataCheck`` now only returns an action code to set the first column as the primary key if it contains unique values :pr:`3639`
        * Reverted the ``make_pipeline`` changes that conditionally included the imputers :pr:`3672`

**v0.56.0 Aug. 15, 2022**
    * Enhancements
        * Add CI testing environment in Mac for install workflow :pr:`3646`
        * Updated ``make_pipeline`` to only include the Imputer in pipelines if NaNs exist in the data :pr:`3657`
        * Updated to run with Woodwork >= 0.17.2 :pr:`3626`
        * Add ``exclude_featurizers`` parameter to ``AutoMLSearch`` to specify featurizers that should be excluded from all pipelines :pr:`3631`
        * Add ``fit_transform`` method to pipelines and component graphs :pr:`3640`
        * Changed default value of data splitting for time series problem holdout set evaluation :pr:`3650`
    * Fixes
        * Reverted the Woodwork 0.17.x compatibility work due to performance regression :pr:`3664`
    * Changes
        * Disable holdout set in AutoML search by default :pr:`3659`
        * Pinned ``sktime`` at >=0.7.0,<0.13.1 due to slowdowns with time series modeling :pr:`3658`
        * Added additional testing support for Python 3.10 :pr:`3609`
    * Documentation Changes
        * Updated broken link checker to exclude stackoverflow domain :pr:`3633`
        * Add instructions to add new users to evalml-core-feedstock :pr:`3636`


**v0.55.0 July. 24, 2022**
    * Enhancements
        * Increased the amount of logical type information passed to Woodwork when calling ``ww.init()`` in transformers :pr:`3604`
        * Added ability to log how long each batch and pipeline take in ``automl.search()`` :pr:`3577`
        * Added the option to set the ``sp`` parameter for ARIMA models :pr:`3597`
        * Updated the CV split size of time series problems to match forecast horizon for improved performance :pr:`3616`
        * Added holdout set evaluation as part of AutoML search and pipeline ranking :pr:`3499`
        * Added Dockerfile.arm and .dockerignore for python version and M1 testing :pr:`3609`
        * Added ``test_gen_utils::in_container_arm64()`` fixture :pr:`3609`
    * Fixes
        * Fixed iterative graphs not appearing in documentation :pr:`3592`
        * Updated the ``load_diabetes()`` method to account for scikit-learn 1.1.1 changes to the dataset :pr:`3591`
        * Capped woodwork version at < 0.17.0 :pr:`3612`
        * Bump minimum scikit-optimize version to 0.9.0 `:pr:`3614`
        * Invalid target data checks involving regression and unsupported data types now produce a different ``DataCheckMessageCode`` :pr:`3630`
        * Updated ``test_data_checks.py::test_data_checks_raises_value_errors_on_init`` - more lenient text check :pr:`3609`
    * Changes
        * Add pre-commit hooks for linting :pr:`3608`
        * Implemented a lower threshold and window size for the ``TimeSeriesRegularizer`` and ``DatetimeFormatDataCheck`` :pr:`3627`
        * Updated ``IDColumnsDataCheck`` to return an action to set the first column as the primary key if it is identified as an ID column :pr:`3634`
    * Documentation Changes
    * Testing Changes
        * Pinned GraphViz version for Windows CI Test :pr:`3596`
        * Removed skipping of PolynomialDecomposer tests for Python 3.9 envs. :pr:`3720`
        * Removed ``pytest.mark.skip_if_39`` pytest marker :pr:`3602` :pr:`3607`
        * Updated pytest==7.1.2 :pr:`3609`
        * Added Dockerfile.arm and .dockerignore for python version and M1 testing :pr:`3609`
        * Added ``test_gen_utils::in_container_arm64()`` fixture :pr:`3609`

.. warning::

    **Breaking Changes**
        * Refactored test cases that iterate over all components to use ``pytest.mark.parametrise`` and changed the corresponding ``if...continue`` blocks to ``pytest.mark.xfail`` :pr:`3622`


**v0.54.0 June. 23, 2022**
    * Fixes
        * Updated the Imputer and SimpleImputer to work with scikit-learn 1.1.1. :pr:`3525`
        * Bumped the minimum versions of scikit-learn to 1.1.1 and imbalanced-learn to 0.9.1. :pr:`3525`
        * Added a clearer error message when ``describe`` is called on an un-instantiated ComponentGraph :pr:`3569`
        * Added a clearer error message when time series' ``predict`` is called with its X_train or y_train parameter set as None :pr:`3579`
    * Changes
        * Don't pass ``time_index`` as kwargs to sktime ARIMA implementation for compatibility with latest version :pr:`3564`
        * Remove incompatible ``nlp-primitives`` version 2.6.0 from accepted dependency versions :pr:`3572`, :pr:`3574`
        * Updated evalml authors :pr:`3581`
    * Documentation Changes
        * Fix typo in ``long_description`` field in ``setup.cfg`` :pr:`3553`
        * Update install page to remove Python 3.7 mention :pr:`3567`


**v0.53.1 June. 9, 2022**
    * Changes
        * Set the development status to ``4 - Beta`` in ``setup.cfg`` :pr:`3550`


**v0.53.0 June. 9, 2022**
    * Enhancements
        * Pass ``n_jobs`` to default algorithm :pr:`3548`
    * Fixes
        * Fixed github workflows for featuretools and woodwork to test their main branch against evalml. :pr:`3517`
        * Supress warnings in ``TargetEncoder`` raised by a coming change to default parameters :pr:`3540`
        * Fixed bug where schema was not being preserved in column renaming for XGBoost and LightGBM models :pr:`3496`
    * Changes
        * Transitioned to use pyproject.toml and setup.cfg away from setup.py :pr:`3494`, :pr:`3536`
    * Documentation Changes
        * Updated the Time Series User Guide page to include known-in-advance features and fix typos :pr:`3521`
        * Add slack and stackoverflow icon to footer :pr:`3528`
        * Add install instructions for M1 Mac :pr:`3543`
    * Testing Changes
        * Rename yml to yaml for GitHub Actions :pr:`3522`
        * Remove ``noncore_dependency`` pytest marker :pr:`3541`
        * Changed ``test_smotenc_category_features`` to use valid postal code values in response to new woodwork type validation :pr:`3544`


**v0.52.0 May. 12, 2022**
    * Changes
        * Added github workflows for featuretools and woodwork to test their main branch against evalml. :pr:`3504`
        * Added pmdarima to conda recipe. :pr:`3505`
        * Added a threshold for ``NullDataCheck`` before a warning is issued for null values :pr:`3507`
        * Changed ``NoVarianceDataCheck`` to only output warnings :pr:`3506`
        * Reverted XGBoost Classifier/Regressor patch for all boolean columns needing to be converted to int. :pr:`3503`
        * Updated ``roc_curve()`` and ``conf_matrix()`` to work with IntegerNullable and BooleanNullable types. :pr:`3465`
        * Changed ``ComponentGraph._transform_features`` to raise a ``PipelineError`` instead of a ``ValueError``. This is not a breaking change because ``PipelineError`` is a subclass of ``ValueError``. :pr:`3497`
        * Capped ``sklearn`` at version 1.1.0 :pr:`3518`
    * Documentation Changes
        * Updated to install prophet extras in Read the Docs. :pr:`3509`
    * Testing Changes
        * Moved vowpal wabbit in test recipe to ``evalml`` package from ``evalml-core`` :pr:`3502`


**v0.51.0 Apr. 28, 2022**
    * Enhancements
        * Updated ``make_pipeline_from_data_check_output`` to work with time series problems. :pr:`3454`
    * Fixes
        * Changed ``PipelineBase.graph_json()`` to return a python dictionary and renamed as ``graph_dict()``:pr:`3463`
    * Changes
        * Added ``vowpalwabbit`` to local recipe and remove ``is_using_conda`` pytest skip markers from relevant tests :pr:`3481`
    * Documentation Changes
        * Fixed broken link in contributing guide :pr:`3464`
        * Improved development instructions :pr:`3468`
        * Added the ``TimeSeriesRegularizer`` and ``TimeSeriesImputer`` to the timeseries section of the User Guide :pr:`3473`
        * Updated OSS slack link :pr:`3487`
        * Fix rendering of model understanding plotly charts in docs :pr:`3460`
    * Testing Changes
        * Updated unit tests to support woodwork 0.16.2 :pr:`3482`
        * Fix some unit tests after vowpal wabbit got added to conda recipe :pr:`3486`

.. warning::

    **Breaking Changes**
        * Renamed ``PipelineBase.graph_json()`` to ``PipelineBase.graph_dict()`` :pr:`3463`
        * Minimum supported woodwork version is now 0.16.2 :pr:`3482`

**v0.50.0 Apr. 12, 2022**
    * Enhancements
        * Added ``TimeSeriesImputer`` component :pr:`3374`
        * Replaced ``pipeline_parameters`` and ``custom_hyperparameters`` with ``search_parameters`` in ``AutoMLSearch`` :pr:`3373`, :pr:`3427`
        * Added ``TimeSeriesRegularizer`` to smooth uninferrable date ranges for time series problems :pr:`3376`
        * Enabled ensembling as a parameter for ``DefaultAlgorithm`` :pr:`3435`, :pr:`3444`
    * Fixes
        * Fix ``DefaultAlgorithm`` not handling Email and URL features :pr:`3419`
        * Added test to ensure ``LabelEncoder`` parameters preserved during ``AutoMLSearch`` :pr:`3326`
    * Changes
        * Updated ``DateTimeFormatDataCheck`` to use woodwork's ``infer_frequency`` function :pr:`3425`
        * Renamed ``graphs.py`` to ``visualizations.py`` :pr:`3439`
    * Documentation Changes
        * Updated the model understanding section of the user guide to include missing functions :pr:`3446`
        * Rearranged the user guide model understanding page for easier navigation :pr:`3457`
        * Update README text to Alteryx :pr:`3462`

.. warning::

    **Breaking Changes**
        * Renamed ``graphs.py`` to ``visualizations.py`` :pr:`3439`
        * Replaced ``pipeline_parameters`` and ``custom_hyperparameters`` with ``search_parameters`` in ``AutoMLSearch`` :pr:`3373`

**v0.49.0 Mar. 31, 2022**
    * Enhancements
        * Added ``use_covariates`` parameter to ``ARIMARegressor`` :pr:`3407`
        * ``AutoMLSearch`` will set ``use_covariates`` to ``False`` for ARIMA when dataset is large :pr:`3407`
        * Add ability to retrieve logical types to a component in the graph via ``get_component_input_logical_types`` :pr:`3428`
        * Add ability to get logical types passed to the last component via ``last_component_input_logical_types`` :pr:`3428`
    * Fixes
        * Fix conda build after PR `3407` :pr:`3429`
    * Changes
        * Moved model understanding metrics from ``graph.py`` into a separate file :pr:`3417`
        * Unpin ``click`` dependency :pr:`3420`
        * For ``IterativeAlgorithm``, put time series algorithms first :pr:`3407`
        * Use ``prophet-prebuilt`` to install prophet in extras :pr:`3407`

.. warning::

    **Breaking Changes**
        * Moved model understanding metrics from ``graph.py`` to ``metrics.py`` :pr:`3417`


**v0.48.0 Mar. 25, 2022**
    * Enhancements
        * Add support for oversampling in time series classification problems :pr:`3387`
    * Fixes
        * Fixed ``TimeSeriesFeaturizer`` to make it deterministic when creating and choosing columns :pr:`3384`
        * Fixed bug where Email/URL features with missing values would cause the imputer to error out :pr:`3388`
    * Changes
        * Update maintainers to add Frank :pr:`3382`
        * Allow woodwork version 0.14.0 to be installed :pr:`3381`
        * Moved partial dependence functions from ``graph.py`` to a separate file :pr:`3404`
        * Pin ``click`` at ``8.0.4`` due to incompatibility with ``black`` :pr:`3413`
    * Documentation Changes
        * Added automl user guide section covering search algorithms :pr:`3394`
        * Updated broken links and automated broken link detection :pr:`3398`
        * Upgraded nbconvert :pr:`3402`, :pr:`3411`
    * Testing Changes
        * Updated scheduled workflows to only run on Alteryx owned repos (:pr:`3395`)
        * Exclude documentation versions other than latest from broken link check :pr:`3401`

.. warning::

    **Breaking Changes**
        * Moved partial dependence functions from ``graph.py`` to ``partial_dependence.py`` :pr:`3404`


**v0.47.0 Mar. 16, 2022**
    * Enhancements
        * Added ``TimeSeriesFeaturizer`` into ARIMA-based pipelines :pr:`3313`
        * Added caching capability for ensemble training during ``AutoMLSearch`` :pr:`3257`
        * Added new error code for zero unique values in ``NoVarianceDataCheck`` :pr:`3372`
    * Fixes
        * Fixed ``get_pipelines`` to reset pipeline threshold for binary cases :pr:`3360`
    * Changes
        * Update maintainers :pr:`3365`
        * Revert pandas 1.3.0 compatibility patch :pr:`3378`
    * Documentation Changes
        * Fixed documentation links to point to correct pages :pr:`3358`
    * Testing Changes
        * Checkout main branch in build_conda_pkg job :pr:`3375`

**v0.46.0 Mar. 03, 2022**
    * Enhancements
        * Added ``test_size`` parameter to ``ClassImbalanceDataCheck`` :pr:`3341`
        * Make target optional for ``NoVarianceDataCheck`` :pr:`3339`
    * Changes
        * Removed ``python_version<3.9`` environment marker from sktime dependency :pr:`3332`
        * Updated ``DatetimeFormatDataCheck`` to return all messages and not return early if NaNs are detected :pr:`3354`
    * Documentation Changes
        * Added in-line tabs and copy-paste functionality to documentation, overhauled Install page :pr:`3353`

**v0.45.0 Feb. 17, 2022**
    * Enhancements
        * Added support for pandas >= 1.4.0 :pr:`3324`
        * Standardized feature importance for estimators :pr:`3305`
        * Replaced usage of private method with Woodwork's public ``get_subset_schema`` method :pr:`3325`
    * Changes
        * Added an ``is_cv`` property to the datasplitters used :pr:`3297`
        * Changed SimpleImputer to ignore Natural Language columns :pr:`3324`
        * Added drop NaN component to some time series pipelines :pr:`3310`
    * Documentation Changes
        * Update README.md with Alteryx link (:pr:`3319`)
        * Added formatting to the AutoML user guide to shorten result outputs :pr:`3328`
    * Testing Changes
        * Add auto approve dependency workflow schedule for every 30 mins :pr:`3312`

**v0.44.0 Feb. 04, 2022**
    * Enhancements
        * Updated ``DefaultAlgorithm`` to also limit estimator usage for long-running multiclass problems :pr:`3099`
        * Added ``make_pipeline_from_data_check_output()`` utility method :pr:`3277`
        * Updated ``AutoMLSearch`` to use ``DefaultAlgorithm`` as the default automl algorithm :pr:`3261`, :pr:`3304`
        * Added more specific data check errors to ``DatetimeFormatDataCheck`` :pr:`3288`
        * Added ``features`` as a parameter for ``AutoMLSearch`` and add ``DFSTransformer`` to pipelines when ``features`` are present :pr:`3309`
    * Fixes
        * Updated the binary classification pipeline's ``optimize_thresholds`` method to use Nelder-Mead :pr:`3280`
        * Fixed bug where feature importance on time series pipelines only showed 0 for time index :pr:`3285`
    * Changes
        * Removed ``DateTimeNaNDataCheck`` and ``NaturalLanguageNaNDataCheck`` in favor of ``NullDataCheck`` :pr:`3260`
        * Drop support for Python 3.7 :pr:`3291`
        * Updated minimum version of ``woodwork`` to ``v0.12.0`` :pr:`3290`
    * Documentation Changes
        * Update documentation and docstring for `validate_holdout_datasets` for time series problems :pr:`3278`
        * Fixed mistake in documentation where wrong objective was used for calculating percent-better-than-baseline :pr:`3285`


.. warning::

    **Breaking Changes**
        * Removed ``DateTimeNaNDataCheck`` and ``NaturalLanguageNaNDataCheck`` in favor of ``NullDataCheck`` :pr:`3260`
        * Dropped support for Python 3.7 :pr:`3291`


**v0.43.0 Jan. 25, 2022**
    * Enhancements
        * Updated new ``NullDataCheck`` to return a warning and suggest an action to impute columns with null values :pr:`3197`
        * Updated ``make_pipeline_from_actions`` to handle null column imputation :pr:`3237`
        * Updated data check actions API to return options instead of actions and add functionality to suggest and take action on columns with null values :pr:`3182`
    * Fixes
        * Fixed categorical data leaking into non-categorical sub-pipelines in ``DefaultAlgorithm`` :pr:`3209`
        * Fixed Python 3.9 installation for prophet by updating ``pmdarima`` version in requirements :pr:`3268`
        * Allowed DateTime columns to pass through PerColumnImputer without breaking :pr:`3267`
    * Changes
        * Updated ``DataCheck`` ``validate()`` output to return a dictionary instead of list for actions :pr:`3142`
        * Updated ``DataCheck`` ``validate()`` API to use the new ``DataCheckActionOption`` class instead of ``DataCheckAction`` :pr:`3152`
        * Uncapped numba version and removed it from requirements :pr:`3263`
        * Renamed ``HighlyNullDataCheck`` to ``NullDataCheck`` :pr:`3197`
        * Updated data check ``validate()`` output to return a list of warnings and errors instead of a dictionary :pr:`3244`
        * Capped ``pandas`` at < 1.4.0 :pr:`3274`
    * Testing Changes
        * Bumped minimum ``IPython`` version to 7.16.3 in ``test-requirements.txt`` based on dependabot feedback :pr:`3269`

.. warning::

    **Breaking Changes**
        * Renamed ``HighlyNullDataCheck`` to ``NullDataCheck`` :pr:`3197`
        * Updated data check ``validate()`` output to return a list of warnings and errors instead of a dictionary. See the Data Check or Data Check Actions pages (under User Guide) for examples. :pr:`3244`
        * Removed ``impute_all`` and ``default_impute_strategy`` parameters from the ``PerColumnImputer`` :pr:`3267`
        * Updated ``PerColumnImputer`` such that columns not specified in ``impute_strategies`` dict will not be imputed anymore :pr:`3267`


**v0.42.0 Jan. 18, 2022**
    * Enhancements
        * Required the separation of training and test data by ``gap`` + 1 units to be verified by ``time_index`` for time series problems :pr:`3208`
        * Added support for boolean features for ``ARIMARegressor`` :pr:`3187`
        * Updated dependency bot workflow to remove outdated description and add new configuration to delete branches automatically :pr:`3212`
        * Added ``n_obs`` and ``n_splits`` to ``TimeSeriesParametersDataCheck`` error details :pr:`3246`
    * Fixes
        * Fixed classification pipelines to only accept target data with the appropriate number of classes :pr:`3185`
        * Added support for time series in ``DefaultAlgorithm`` :pr:`3177`
        * Standardized names of featurization components :pr:`3192`
        * Removed empty cell in text_input.ipynb :pr:`3234`
        * Removed potential prediction explanations failure when pipelines predicted a class with probability 1 :pr:`3221`
        * Dropped NaNs before partial dependence grid generation :pr:`3235`
        * Allowed prediction explanations to be json-serializable :pr:`3262`
        * Fixed bug where ``InvalidTargetDataCheck`` would not check time series regression targets :pr:`3251`
        * Fixed bug in ``are_datasets_separated_by_gap_time_index`` :pr:`3256`
    * Changes
        * Raised lowest compatible numpy version to 1.21.0 to address security concerns :pr:`3207`
        * Changed the default objective to ``MedianAE`` from ``R2`` for time series regression :pr:`3205`
        * Removed all-nan Unknown to Double logical conversion in ``infer_feature_types`` :pr:`3196`
        * Checking the validity of holdout data for time series problems can be performed by calling ``pipelines.utils.validate_holdout_datasets`` prior to calling ``predict`` :pr:`3208`
    * Testing Changes
        * Update auto approve workflow trigger and delete branch after merge :pr:`3265`

.. warning::

    **Breaking Changes**
        * Renamed ``DateTime Featurizer Component`` to ``DateTime Featurizer`` and ``Natural Language Featurization Component`` to ``Natural Language Featurizer`` :pr:`3192`



**v0.41.0 Jan. 06, 2022**
    * Enhancements
        * Added string support for DataCheckActionCode :pr:`3167`
        * Added ``DataCheckActionOption`` class :pr:`3134`
        * Add issue templates for bugs, feature requests and documentation improvements for GitHub :pr:`3199`
    * Fixes
        * Fix bug where prediction explanations ``class_name`` was shown as float for boolean targets :pr:`3179`
        * Fixed bug in nightly linux tests :pr:`3189`
    * Changes
        * Removed usage of scikit-learn's ``LabelEncoder`` in favor of ours :pr:`3161`
        * Removed nullable types checking from ``infer_feature_types`` :pr:`3156`
        * Fixed ``mean_cv_data`` and ``validation_score`` values in AutoMLSearch.rankings to reflect cv score or ``NaN`` when appropriate :pr:`3162`
    * Testing Changes
        * Updated tests to use new pipeline API instead of defining custom pipeline classes :pr:`3172`
        * Add workflow to auto-merge dependency PRs if status checks pass :pr:`3184`

**v0.40.0 Dec. 22, 2021**
    * Enhancements
        * Added ``TimeSeriesSplittingDataCheck`` to ``DefaultDataChecks`` to verify adequate class representation in time series classification problems :pr:`3141`
        * Added the ability to accept serialized features and skip computation in ``DFSTransformer`` :pr:`3106`
        * Added support for known-in-advance features :pr:`3149`
        * Added Holt-Winters ``ExponentialSmoothingRegressor`` for time series regression problems :pr:`3157`
        * Required the separation of training and test data by ``gap`` + 1 units to be verified by ``time_index`` for time series problems :pr:`3160`
    * Fixes
        * Fixed error caused when tuning threshold for time series binary classification :pr:`3140`
    * Changes
        * ``TimeSeriesParametersDataCheck`` was added to ``DefaultDataChecks`` for time series problems :pr:`3139`
        * Renamed ``date_index`` to ``time_index`` in ``problem_configuration`` for time series problems :pr:`3137`
        * Updated ``nlp-primitives`` minimum version to 2.1.0 :pr:`3166`
        * Updated minimum version of ``woodwork`` to v0.11.0 :pr:`3171`
        * Revert `3160` until uninferrable frequency can be addressed earlier in the process :pr:`3198`
    * Documentation Changes
        * Added comments to provide clarity on doctests :pr:`3155`
    * Testing Changes
        * Parameterized tests in ``test_datasets.py`` :pr:`3145`

.. warning::

    **Breaking Changes**
        * Renamed ``date_index`` to ``time_index`` in ``problem_configuration`` for time series problems :pr:`3137`


**v0.39.0 Dec. 9, 2021**
    * Enhancements
        * Renamed ``DelayedFeatureTransformer`` to ``TimeSeriesFeaturizer`` and enhanced it to compute rolling features :pr:`3028`
        * Added ability to impute only specific columns in ``PerColumnImputer`` :pr:`3123`
        * Added ``TimeSeriesParametersDataCheck`` to verify the time series parameters are valid given the number of splits in cross validation :pr:`3111`
    * Fixes
        * Default parameters for ``RFRegressorSelectFromModel`` and ``RFClassifierSelectFromModel`` has been fixed to avoid selecting all features :pr:`3110`
    * Changes
        * Removed reliance on a datetime index for ``ARIMARegressor`` and ``ProphetRegressor`` :pr:`3104`
        * Included target leakage check when fitting ``ARIMARegressor`` to account for the lack of ``TimeSeriesFeaturizer`` in ``ARIMARegressor`` based pipelines :pr:`3104`
        * Cleaned up and refactored ``InvalidTargetDataCheck`` implementation and docstring :pr:`3122`
        * Removed indices information from the output of ``HighlyNullDataCheck``'s ``validate()`` method :pr:`3092`
        * Added ``ReplaceNullableTypes`` component to prepare for handling pandas nullable types. :pr:`3090`
        * Updated ``make_pipeline`` for handling pandas nullable types in preprocessing pipeline. :pr:`3129`
        * Removed unused ``EnsembleMissingPipelinesError`` exception definition :pr:`3131`
    * Testing Changes
        * Refactored tests to avoid using ``importorskip`` :pr:`3126`
        * Added ``skip_during_conda`` test marker to skip tests that are not supposed to run during conda build :pr:`3127`
        * Added ``skip_if_39`` test marker to skip tests that are not supposed to run during python 3.9 :pr:`3133`

.. warning::

    **Breaking Changes**
        * Renamed ``DelayedFeatureTransformer`` to ``TimeSeriesFeaturizer`` :pr:`3028`
        * ``ProphetRegressor`` now requires a datetime column in ``X`` represented by the ``date_index`` parameter :pr:`3104`
        * Renamed module ``evalml.data_checks.invalid_target_data_check`` to ``evalml.data_checks.invalid_targets_data_check`` :pr:`3122`
        * Removed unused ``EnsembleMissingPipelinesError`` exception definition :pr:`3131`


**v0.38.0 Nov. 27, 2021**
    * Enhancements
        * Added ``data_check_name`` attribute to the data check action class :pr:`3034`
        * Added ``NumWords`` and ``NumCharacters`` primitives to ``TextFeaturizer`` and renamed ``TextFeaturizer` to ``NaturalLanguageFeaturizer`` :pr:`3030`
        * Added support for ``scikit-learn > 1.0.0`` :pr:`3051`
        * Required the ``date_index`` parameter to be specified for time series problems  in ``AutoMLSearch`` :pr:`3041`
        * Allowed time series pipelines to predict on test datasets whose length is less than or equal to the ``forecast_horizon``. Also allowed the test set index to start at 0. :pr:`3071`
        * Enabled time series pipeline to predict on data with features that are not known-in-advanced :pr:`3094`
    * Fixes
        * Added in error message when fit and predict/predict_proba data types are different :pr:`3036`
        * Fixed bug where ensembling components could not get converted to JSON format :pr:`3049`
        * Fixed bug where components with tuned integer hyperparameters could not get converted to JSON format :pr:`3049`
        * Fixed bug where force plots were not displaying correct feature values :pr:`3044`
        * Included confusion matrix at the pipeline threshold for ``find_confusion_matrix_per_threshold`` :pr:`3080`
        * Fixed bug where One Hot Encoder would error out if a non-categorical feature had a missing value :pr:`3083`
        * Fixed bug where features created from categorical columns by ``Delayed Feature Transformer`` would be inferred as categorical :pr:`3083`
    * Changes
        * Delete ``predict_uses_y`` estimator attribute :pr:`3069`
        * Change ``DateTimeFeaturizer`` to use corresponding Featuretools primitives :pr:`3081`
        * Updated ``TargetDistributionDataCheck`` to return metadata details as floats rather strings :pr:`3085`
        * Removed dependency on ``psutil`` package :pr:`3093`
    * Documentation Changes
        * Updated docs to use data check action methods rather than manually cleaning data :pr:`3050`
    * Testing Changes
        * Updated integration tests to use ``make_pipeline_from_actions`` instead of private method :pr:`3047`


.. warning::

    **Breaking Changes**
        * Added ``data_check_name`` attribute to the data check action class :pr:`3034`
        * Renamed ``TextFeaturizer` to ``NaturalLanguageFeaturizer`` :pr:`3030`
        * Updated the ``Pipeline.graph_json`` function to return a dictionary of "from" and "to" edges instead of tuples :pr:`3049`
        * Delete ``predict_uses_y`` estimator attribute :pr:`3069`
        * Changed time series problems in ``AutoMLSearch`` to need a not-``None`` ``date_index`` :pr:`3041`
        * Changed the ``DelayedFeatureTransformer`` to throw a ``ValueError`` during fit if the ``date_index`` is ``None`` :pr:`3041`
        * Passing ``X=None`` to ``DelayedFeatureTransformer`` is deprecated :pr:`3041`


**v0.37.0 Nov. 9, 2021**
    * Enhancements
        * Added ``find_confusion_matrix_per_threshold`` to Model Understanding :pr:`2972`
        * Limit computationally-intensive models during ``AutoMLSearch`` for certain multiclass problems, allow for opt-in with parameter ``allow_long_running_models`` :pr:`2982`
        * Added support for stacked ensemble pipelines to prediction explanations module :pr:`2971`
        * Added integration tests for data checks and data checks actions workflow :pr:`2883`
        * Added a change in pipeline structure to handle categorical columns separately for pipelines in ``DefaultAlgorithm`` :pr:`2986`
        * Added an algorithm to ``DelayedFeatureTransformer`` to select better lags :pr:`3005`
        * Added test to ensure pickling pipelines preserves thresholds :pr:`3027`
        * Added AutoML function to access ensemble pipeline's input pipelines IDs :pr:`3011`
        * Added ability to define which class is "positive" for label encoder in binary classification case :pr:`3033`
    * Fixes
        * Fixed bug where ``Oversampler`` didn't consider boolean columns to be categorical :pr:`2980`
        * Fixed permutation importance failing when target is categorical :pr:`3017`
        * Updated estimator and pipelines' ``predict``, ``predict_proba``, ``transform``, ``inverse_transform`` methods to preserve input indices :pr:`2979`
        * Updated demo dataset link for daily min temperatures :pr:`3023`
    * Changes
        * Updated ``OutliersDataCheck`` and ``UniquenessDataCheck`` and allow for the suspension of the Nullable types error :pr:`3018`
    * Documentation Changes
        * Fixed cost benefit matrix demo formatting :pr:`2990`
        * Update ReadMe.md with new badge links and updated installation instructions for conda :pr:`2998`
        * Added more comprehensive doctests :pr:`3002`


**v0.36.0 Oct. 27, 2021**
    * Enhancements
        * Added LIME as an algorithm option for ``explain_predictions`` and ``explain_predictions_best_worst`` :pr:`2905`
        * Standardized data check messages and added default "rows" and "columns" to data check message details dictionary :pr:`2869`
        * Added ``rows_of_interest`` to pipeline utils :pr:`2908`
        * Added support for woodwork version ``0.8.2`` :pr:`2909`
        * Enhanced the ``DateTimeFeaturizer`` to handle ``NaNs`` in date features :pr:`2909`
        * Added support for woodwork logical types ``PostalCode``, ``SubRegionCode``, and ``CountryCode`` in model understanding tools :pr:`2946`
        * Added Vowpal Wabbit regressor and classifiers :pr:`2846`
        * Added `NoSplit` data splitter for future unsupervised learning searches :pr:`2958`
        * Added method to convert actions into a preprocessing pipeline :pr:`2968`
    * Fixes
        * Fixed bug where partial dependence was not respecting the ww schema :pr:`2929`
        * Fixed ``calculate_permutation_importance`` for datetimes on ``StandardScaler`` :pr:`2938`
        * Fixed ``SelectColumns`` to only select available features for feature selection in ``DefaultAlgorithm`` :pr:`2944`
        * Fixed ``DropColumns`` component not receiving parameters in ``DefaultAlgorithm`` :pr:`2945`
        * Fixed bug where trained binary thresholds were not being returned by ``get_pipeline`` or ``clone`` :pr:`2948`
        * Fixed bug where ``Oversampler`` selected ww logical categorical instead of ww semantic category :pr:`2946`
    * Changes
        * Changed ``make_pipeline`` function to place the ``DateTimeFeaturizer`` prior to the ``Imputer`` so that ``NaN`` dates can be imputed :pr:`2909`
        * Refactored ``OutliersDataCheck`` and ``HighlyNullDataCheck`` to add more descriptive metadata :pr:`2907`
        * Bumped minimum version of ``dask`` from 2021.2.0 to 2021.10.0 :pr:`2978`
    * Documentation Changes
        * Added back Future Release section to release notes :pr:`2927`
        * Updated CI to run doctest (docstring tests) and apply necessary fixes to docstrings :pr:`2933`
        * Added documentation for ``BinaryClassificationPipeline`` thresholding :pr:`2937`
    * Testing Changes
        * Fixed dependency checker to catch full names of packages :pr:`2930`
        * Refactored ``build_conda_pkg`` to work from a local recipe :pr:`2925`
        * Refactored component test for different environments :pr:`2957`

.. warning::

    **Breaking Changes**
        * Standardized data check messages and added default "rows" and "columns" to data check message details dictionary. This may change the number of messages returned from a data check. :pr:`2869`


**v0.35.0 Oct. 14, 2021**
    * Enhancements
        * Added human-readable pipeline explanations to model understanding :pr:`2861`
        * Updated to support Featuretools 1.0.0 and nlp-primitives 2.0.0 :pr:`2848`
    * Fixes
        * Fixed bug where ``long`` mode for the top level search method was not respected :pr:`2875`
        * Pinned ``cmdstan`` to ``0.28.0`` in ``cmdstan-builder`` to prevent future breaking of support for Prophet :pr:`2880`
        * Added ``Jarque-Bera`` to the ``TargetDistributionDataCheck`` :pr:`2891`
    * Changes
        * Updated pipelines to use a label encoder component instead of doing encoding on the pipeline level :pr:`2821`
        * Deleted scikit-learn ensembler :pr:`2819`
        * Refactored pipeline building logic out of ``AutoMLSearch`` and into ``IterativeAlgorithm`` :pr:`2854`
        * Refactored names for methods in ``ComponentGraph`` and ``PipelineBase`` :pr:`2902`
    * Documentation Changes
        * Updated ``install.ipynb`` to reflect flexibility for ``cmdstan`` version installation :pr:`2880`
        * Updated the conda section of our contributing guide :pr:`2899`
    * Testing Changes
        * Updated ``test_all_estimators`` to account for Prophet being allowed for Python 3.9 :pr:`2892`
        * Updated linux tests to use ``cmdstan-builder==0.0.8`` :pr:`2880`

.. warning::

    **Breaking Changes**
        * Updated pipelines to use a label encoder component instead of doing encoding on the pipeline level. This means that pipelines will no longer automatically encode non-numerical targets. Please use a label encoder if working with classification problems and non-numeric targets. :pr:`2821`
        * Deleted scikit-learn ensembler :pr:`2819`
        * ``IterativeAlgorithm`` now requires X, y, problem_type as required arguments as well as sampler_name, allowed_model_families, allowed_component_graphs, max_batches, and verbose as optional arguments :pr:`2854`
        * Changed method names of ``fit_features`` and ``compute_final_component_features`` to ``fit_and_transform_all_but_final`` and ``transform_all_but_final`` in ``ComponentGraph``, and ``compute_estimator_features`` to ``transform_all_but_final`` in pipeline classes :pr:`2902`

**v0.34.0 Sep. 30, 2021**
    * Enhancements
        * Updated to work with Woodwork 0.8.1 :pr:`2783`
        * Added validation that ``training_data`` and ``training_target`` are not ``None`` in prediction explanations :pr:`2787`
        * Added support for training-only components in pipelines and component graphs :pr:`2776`
        * Added default argument for the parameters value for ``ComponentGraph.instantiate`` :pr:`2796`
        * Added ``TIME_SERIES_REGRESSION`` to ``LightGBMRegressor's`` supported problem types :pr:`2793`
        * Provided a JSON representation of a pipeline's DAG structure :pr:`2812`
        * Added validation to holdout data passed to ``predict`` and ``predict_proba`` for time series :pr:`2804`
        * Added information about which row indices are outliers in ``OutliersDataCheck`` :pr:`2818`
        * Added verbose flag to top level ``search()`` method :pr:`2813`
        * Added support for linting jupyter notebooks and clearing the executed cells and empty cells :pr:`2829` :pr:`2837`
        * Added "DROP_ROWS" action to output of ``OutliersDataCheck.validate()`` :pr:`2820`
        * Added the ability of ``AutoMLSearch`` to accept a ``SequentialEngine`` instance as engine input :pr:`2838`
        * Added new label encoder component to EvalML :pr:`2853`
        * Added our own partial dependence implementation :pr:`2834`
    * Fixes
        * Fixed bug where ``calculate_permutation_importance`` was not calculating the right value for pipelines with target transformers :pr:`2782`
        * Fixed bug where transformed target values were not used in ``fit`` for time series pipelines :pr:`2780`
        * Fixed bug where ``score_pipelines`` method of ``AutoMLSearch`` would not work for time series problems :pr:`2786`
        * Removed ``TargetTransformer`` class :pr:`2833`
        * Added tests to verify ``ComponentGraph`` support by pipelines :pr:`2830`
        * Fixed incorrect parameter for baseline regression pipeline in ``AutoMLSearch`` :pr:`2847`
        * Fixed bug where the desired estimator family order was not respected in ``IterativeAlgorithm`` :pr:`2850`
    * Changes
        * Changed woodwork initialization to use partial schemas :pr:`2774`
        * Made ``Transformer.transform()`` an abstract method :pr:`2744`
        * Deleted ``EmptyDataChecks`` class :pr:`2794`
        * Removed data check for checking log distributions in ``make_pipeline`` :pr:`2806`
        * Changed the minimum ``woodwork`` version to 0.8.0 :pr:`2783`
        * Pinned ``woodwork`` version to 0.8.0 :pr:`2832`
        * Removed ``model_family`` attribute from ``ComponentBase`` and transformers :pr:`2828`
        * Limited ``scikit-learn`` until new features and errors can be addressed :pr:`2842`
        * Show DeprecationWarning when Sklearn Ensemblers are called :pr:`2859`
    * Testing Changes
        * Updated matched assertion message regarding monotonic indices in polynomial detrender tests :pr:`2811`
        * Added a test to make sure pip versions match conda versions :pr:`2851`

.. warning::

    **Breaking Changes**
        * Made ``Transformer.transform()`` an abstract method :pr:`2744`
        * Deleted ``EmptyDataChecks`` class :pr:`2794`
        * Removed data check for checking log distributions in ``make_pipeline`` :pr:`2806`


**v0.33.0 Sep. 15, 2021**
    * Fixes
        * Fixed bug where warnings during ``make_pipeline`` were not being raised to the user :pr:`2765`
    * Changes
        * Refactored and removed ``SamplerBase`` class :pr:`2775`
    * Documentation Changes
        * Added docstring linting packages ``pydocstyle`` and ``darglint`` to `make-lint` command :pr:`2670`


**v0.32.1 Sep. 10, 2021**
    * Enhancements
        * Added ``verbose`` flag to ``AutoMLSearch`` to run search in silent mode by default :pr:`2645`
        * Added label encoder to ``XGBoostClassifier`` to remove the warning :pr:`2701`
        * Set ``eval_metric`` to ``logloss`` for ``XGBoostClassifier`` :pr:`2741`
        * Added support for ``woodwork`` versions ``0.7.0`` and ``0.7.1`` :pr:`2743`
        * Changed ``explain_predictions`` functions to display original feature values :pr:`2759`
        * Added ``X_train`` and ``y_train`` to ``graph_prediction_vs_actual_over_time`` and ``get_prediction_vs_actual_over_time_data`` :pr:`2762`
        * Added ``forecast_horizon`` as a required parameter to time series pipelines and ``AutoMLSearch`` :pr:`2697`
        * Added ``predict_in_sample`` and ``predict_proba_in_sample`` methods to time series pipelines to predict on data where the target is known, e.g. cross-validation :pr:`2697`
    * Fixes
        * Fixed bug where ``_catch_warnings`` assumed all warnings were ``PipelineNotUsed`` :pr:`2753`
        * Fixed bug where ``Imputer.transform`` would erase ww typing information prior to handing data to the ``SimpleImputer`` :pr:`2752`
        * Fixed bug where ``Oversampler`` could not be copied :pr:`2755`
    * Changes
        * Deleted ``drop_nan_target_rows`` utility method :pr:`2737`
        * Removed default logging setup and debugging log file :pr:`2645`
        * Changed the default n_jobs value for ``XGBoostClassifier`` and ``XGBoostRegressor`` to 12 :pr:`2757`
        * Changed ``TimeSeriesBaselineEstimator`` to only work on a time series pipeline with a ``DelayedFeaturesTransformer`` :pr:`2697`
        * Added ``X_train`` and ``y_train`` as optional parameters to pipeline ``predict``, ``predict_proba``. Only used for time series pipelines :pr:`2697`
        * Added ``training_data`` and ``training_target`` as optional parameters to ``explain_predictions`` and ``explain_predictions_best_worst`` to support time series pipelines :pr:`2697`
        * Changed time series pipeline predictions to no longer output series/dataframes padded with NaNs. A prediction will be returned for every row in the `X` input :pr:`2697`
    * Documentation Changes
        * Specified installation steps for Prophet :pr:`2713`
        * Added documentation for data exploration on data check actions :pr:`2696`
        * Added a user guide entry for time series modelling :pr:`2697`
    * Testing Changes
        * Fixed flaky ``TargetDistributionDataCheck`` test for very_lognormal distribution :pr:`2748`

.. warning::

    **Breaking Changes**
        * Removed default logging setup and debugging log file :pr:`2645`
        * Added ``X_train`` and ``y_train`` to ``graph_prediction_vs_actual_over_time`` and ``get_prediction_vs_actual_over_time_data`` :pr:`2762`
        * Added ``forecast_horizon`` as a required parameter to time series pipelines and ``AutoMLSearch`` :pr:`2697`
        * Changed ``TimeSeriesBaselineEstimator`` to only work on a time series pipeline with a ``DelayedFeaturesTransformer`` :pr:`2697`
        * Added ``X_train`` and ``y_train`` as required parameters for ``predict`` and ``predict_proba`` in time series pipelines :pr:`2697`
        * Added ``training_data`` and ``training_target`` as required parameters to ``explain_predictions`` and ``explain_predictions_best_worst`` for time series pipelines :pr:`2697`

**v0.32.0 Aug. 31, 2021**
    * Enhancements
        * Allow string for ``engine`` parameter for ``AutoMLSearch``:pr:`2667`
        * Add ``ProphetRegressor`` to AutoML :pr:`2619`
        * Integrated ``DefaultAlgorithm`` into ``AutoMLSearch`` :pr:`2634`
        * Removed SVM "linear" and "precomputed" kernel hyperparameter options, and improved default parameters :pr:`2651`
        * Updated ``ComponentGraph`` initalization to raise ``ValueError`` when user attempts to use ``.y`` for a component that does not produce a tuple output :pr:`2662`
        * Updated to support Woodwork 0.6.0 :pr:`2690`
        * Updated pipeline ``graph()`` to distingush X and y edges :pr:`2654`
        * Added ``DropRowsTransformer`` component :pr:`2692`
        * Added ``DROP_ROWS`` to ``_make_component_list_from_actions`` and clean up metadata :pr:`2694`
        * Add new ensembler component :pr:`2653`
    * Fixes
        * Updated Oversampler logic to select best SMOTE based on component input instead of pipeline input :pr:`2695`
        * Added ability to explicitly close DaskEngine resources to improve runtime and reduce Dask warnings :pr:`2667`
        * Fixed partial dependence bug for ensemble pipelines :pr:`2714`
        * Updated ``TargetLeakageDataCheck`` to maintain user-selected logical types :pr:`2711`
    * Changes
        * Replaced ``SMOTEOversampler``, ``SMOTENOversampler`` and ``SMOTENCOversampler`` with consolidated ``Oversampler`` component :pr:`2695`
        * Removed ``LinearRegressor`` from the list of default ``AutoMLSearch`` estimators due to poor performance :pr:`2660`
    * Documentation Changes
        * Added user guide documentation for using ``ComponentGraph`` and added ``ComponentGraph`` to API reference :pr:`2673`
        * Updated documentation to make parallelization of AutoML clearer :pr:`2667`
    * Testing Changes
        * Removes the process-level parallelism from the ``test_cancel_job`` test :pr:`2666`
        * Installed numba 0.53 in windows CI to prevent problems installing version 0.54 :pr:`2710`

.. warning::

    **Breaking Changes**
        * Renamed the current top level ``search`` method to ``search_iterative`` and defined a new ``search`` method for the ``DefaultAlgorithm`` :pr:`2634`
        * Replaced ``SMOTEOversampler``, ``SMOTENOversampler`` and ``SMOTENCOversampler`` with consolidated ``Oversampler`` component :pr:`2695`
        * Removed ``LinearRegressor`` from the list of default ``AutoMLSearch`` estimators due to poor performance :pr:`2660`

**v0.31.0 Aug. 19, 2021**
    * Enhancements
        * Updated the high variance check in AutoMLSearch to be robust to a variety of objectives and cv scores :pr:`2622`
        * Use Woodwork's outlier detection for the ``OutliersDataCheck`` :pr:`2637`
        * Added ability to utilize instantiated components when creating a pipeline :pr:`2643`
        * Sped up the all Nan and unknown check in ``infer_feature_types`` :pr:`2661`
    * Fixes
    * Changes
        * Deleted ``_put_into_original_order`` helper function :pr:`2639`
        * Refactored time series pipeline code using a time series pipeline base class :pr:`2649`
        * Renamed ``dask_tests`` to ``parallel_tests`` :pr:`2657`
        * Removed commented out code in ``pipeline_meta.py`` :pr:`2659`
    * Documentation Changes
        * Add complete install command to README and Install section :pr:`2627`
        * Cleaned up documentation for ``MulticollinearityDataCheck`` :pr:`2664`
    * Testing Changes
        * Speed up CI by splitting Prophet tests into a separate workflow in GitHub :pr:`2644`

.. warning::

    **Breaking Changes**
        * ``TimeSeriesRegressionPipeline`` no longer inherits from ``TimeSeriesRegressionPipeline`` :pr:`2649`


**v0.30.2 Aug. 16, 2021**
    * Fixes
        * Updated changelog and version numbers to match the release.  Release 0.30.1 was release erroneously without a change to the version numbers.  0.30.2 replaces it.

**v0.30.1 Aug. 12, 2021**
    * Enhancements
        * Added ``DatetimeFormatDataCheck`` for time series problems :pr:`2603`
        * Added ``ProphetRegressor`` to estimators :pr:`2242`
        * Updated ``ComponentGraph`` to handle not calling samplers' transform during predict, and updated samplers' transform methods s.t. ``fit_transform`` is equivalent to ``fit(X, y).transform(X, y)`` :pr:`2583`
        * Updated ``ComponentGraph`` ``_validate_component_dict`` logic to be stricter about input values :pr:`2599`
        * Patched bug in ``xgboost`` estimators where predicting on a feature matrix of only booleans would throw an exception. :pr:`2602`
        * Updated ``ARIMARegressor`` to use relative forecasting to predict values :pr:`2613`
        * Added support for creating pipelines without an estimator as the final component and added ``transform(X, y)`` method to pipelines and component graphs :pr:`2625`
        * Updated to support Woodwork 0.5.1 :pr:`2610`
    * Fixes
        * Updated ``AutoMLSearch`` to drop ``ARIMARegressor`` from ``allowed_estimators`` if an incompatible frequency is detected :pr:`2632`
        * Updated ``get_best_sampler_for_data`` to consider all non-numeric datatypes as categorical for SMOTE :pr:`2590`
        * Fixed inconsistent test results from `TargetDistributionDataCheck` :pr:`2608`
        * Adopted vectorized pd.NA checking for Woodwork 0.5.1 support :pr:`2626`
        * Pinned upper version of astroid to 2.6.6 to keep ReadTheDocs working. :pr:`2638`
    * Changes
        * Renamed SMOTE samplers to SMOTE oversampler :pr:`2595`
        * Changed ``partial_dependence`` and ``graph_partial_dependence`` to raise a ``PartialDependenceError`` instead of ``ValueError``. This is not a breaking change because ``PartialDependenceError`` is a subclass of ``ValueError`` :pr:`2604`
        * Cleaned up code duplication in ``ComponentGraph`` :pr:`2612`
        * Stored predict_proba results in .x for intermediate estimators in ComponentGraph :pr:`2629`
    * Documentation Changes
        * To avoid local docs build error, only add warning disable and download headers on ReadTheDocs builds, not locally :pr:`2617`
    * Testing Changes
        * Updated partial_dependence tests to change the element-wise comparison per the Plotly 5.2.1 upgrade :pr:`2638`
        * Changed the lint CI job to only check against python 3.9 via the `-t` flag :pr:`2586`
        * Installed Prophet in linux nightlies test and fixed ``test_all_components`` :pr:`2598`
        * Refactored and fixed all ``make_pipeline`` tests to assert correct order and address new Woodwork Unknown type inference :pr:`2572`
        * Removed ``component_graphs`` as a global variable in ``test_component_graphs.py`` :pr:`2609`

.. warning::

    **Breaking Changes**
        * Renamed SMOTE samplers to SMOTE oversampler. Please use ``SMOTEOversampler``, ``SMOTENCOversampler``, ``SMOTENOversampler`` instead of ``SMOTESampler``, ``SMOTENCSampler``, and ``SMOTENSampler`` :pr:`2595`


**v0.30.0 Aug. 3, 2021**
    * Enhancements
        * Added ``LogTransformer`` and ``TargetDistributionDataCheck`` :pr:`2487`
        * Issue a warning to users when a pipeline parameter passed in isn't used in the pipeline :pr:`2564`
        * Added Gini coefficient as an objective :pr:`2544`
        * Added ``repr`` to ``ComponentGraph`` :pr:`2565`
        * Added components to extract features from ``URL`` and ``EmailAddress`` Logical Types :pr:`2550`
        * Added support for `NaN` values in ``TextFeaturizer`` :pr:`2532`
        * Added ``SelectByType`` transformer :pr:`2531`
        * Added separate thresholds for percent null rows and columns in ``HighlyNullDataCheck`` :pr:`2562`
        * Added support for `NaN` natural language values :pr:`2577`
    * Fixes
        * Raised error message for types ``URL``, ``NaturalLanguage``, and ``EmailAddress`` in ``partial_dependence`` :pr:`2573`
    * Changes
        * Updated ``PipelineBase`` implementation for creating pipelines from a list of components :pr:`2549`
        * Moved ``get_hyperparameter_ranges`` to ``PipelineBase`` class from automl/utils module :pr:`2546`
        * Renamed ``ComponentGraph``'s ``get_parents`` to ``get_inputs`` :pr:`2540`
        * Removed ``ComponentGraph.linearized_component_graph`` and ``ComponentGraph.from_list`` :pr:`2556`
        * Updated ``ComponentGraph`` to enforce requiring `.x` and `.y` inputs for each component in the graph :pr:`2563`
        * Renamed existing ensembler implementation from ``StackedEnsemblers`` to ``SklearnStackedEnsemblers`` :pr:`2578`
    * Documentation Changes
        * Added documentation for ``DaskEngine`` and ``CFEngine`` parallel engines :pr:`2560`
        * Improved detail of ``TextFeaturizer`` docstring and tutorial :pr:`2568`
    * Testing Changes
        * Added test that makes sure ``split_data`` does not shuffle for time series problems :pr:`2552`

.. warning::

    **Breaking Changes**
        * Moved ``get_hyperparameter_ranges`` to ``PipelineBase`` class from automl/utils module :pr:`2546`
        * Renamed ``ComponentGraph``'s ``get_parents`` to ``get_inputs`` :pr:`2540`
        * Removed ``ComponentGraph.linearized_component_graph`` and ``ComponentGraph.from_list`` :pr:`2556`
        * Updated ``ComponentGraph`` to enforce requiring `.x` and `.y` inputs for each component in the graph :pr:`2563`


**v0.29.0 Jul. 21, 2021**
    * Enhancements
        * Updated 1-way partial dependence support for datetime features :pr:`2454`
        * Added details on how to fix error caused by broken ww schema :pr:`2466`
        * Added ability to use built-in pickle for saving AutoMLSearch :pr:`2463`
        * Updated our components and component graphs to use latest features of ww 0.4.1, e.g. ``concat_columns`` and drop in-place. :pr:`2465`
        * Added new, concurrent.futures based engine for parallel AutoML :pr:`2506`
        * Added support for new Woodwork ``Unknown`` type in AutoMLSearch :pr:`2477`
        * Updated our components with an attribute that describes if they modify features or targets and can be used in list API for pipeline initialization :pr:`2504`
        * Updated ``ComponentGraph`` to accept X and y as inputs :pr:`2507`
        * Removed unused ``TARGET_BINARY_INVALID_VALUES`` from ``DataCheckMessageCode`` enum and fixed formatting of objective documentation :pr:`2520`
        * Added ``EvalMLAlgorithm`` :pr:`2525`
        * Added support for `NaN` values in ``TextFeaturizer`` :pr:`2532`
    * Fixes
        * Fixed ``FraudCost`` objective and reverted threshold optimization method for binary classification to ``Golden`` :pr:`2450`
        * Added custom exception message for partial dependence on features with scales that are too small :pr:`2455`
        * Ensures the typing for Ordinal and Datetime ltypes are passed through _retain_custom_types_and_initalize_woodwork :pr:`2461`
        * Updated to work with Pandas 1.3.0 :pr:`2442`
        * Updated to work with sktime 0.7.0 :pr:`2499`
    * Changes
        * Updated XGBoost dependency to ``>=1.4.2`` :pr:`2484`, :pr:`2498`
        * Added a ``DeprecationWarning`` about deprecating the list API for ``ComponentGraph`` :pr:`2488`
        * Updated ``make_pipeline`` for AutoML to create dictionaries, not lists, to initialize pipelines :pr:`2504`
        * No longer installing graphviz on windows in our CI pipelines because release 0.17 breaks windows 3.7 :pr:`2516`
    * Documentation Changes
        * Moved docstrings from ``__init__`` to class pages, added missing docstrings for missing classes, and updated missing default values :pr:`2452`
        * Build documentation with sphinx-autoapi :pr:`2458`
        * Change ``autoapi_ignore`` to only ignore files in ``evalml/tests/*`` :pr:`2530`
    * Testing Changes
        * Fixed flaky dask tests :pr:`2471`
        * Removed shellcheck action from ``build_conda_pkg`` action :pr:`2514`
        * Added a tmp_dir fixture that deletes its contents after tests run :pr:`2505`
        * Added a test that makes sure all pipelines in ``AutoMLSearch`` get the same data splits :pr:`2513`
        * Condensed warning output in test logs :pr:`2521`

.. warning::

    **Breaking Changes**
        * `NaN` values in the `Natural Language` type are no longer supported by the Imputer with the pandas upgrade. :pr:`2477`

**v0.28.0 Jul. 2, 2021**
    * Enhancements
        * Added support for showing a Individual Conditional Expectations plot when graphing Partial Dependence :pr:`2386`
        * Exposed ``thread_count`` for Catboost estimators as ``n_jobs`` parameter :pr:`2410`
        * Updated Objectives API to allow for sample weighting :pr:`2433`
    * Fixes
        * Deleted unreachable line from ``IterativeAlgorithm`` :pr:`2464`
    * Changes
        * Pinned Woodwork version between 0.4.1 and 0.4.2 :pr:`2460`
        * Updated psutils minimum version in requirements :pr:`2438`
        * Updated ``log_error_callback`` to not include filepath in logged message :pr:`2429`
    * Documentation Changes
        * Sped up docs :pr:`2430`
        * Removed mentions of ``DataTable`` and ``DataColumn`` from the docs :pr:`2445`
    * Testing Changes
        * Added slack integration for nightlies tests :pr:`2436`
        * Changed ``build_conda_pkg`` CI job to run only when dependencies are updates :pr:`2446`
        * Updated workflows to store pytest runtimes as test artifacts :pr:`2448`
        * Added ``AutoMLTestEnv`` test fixture for making it easy to mock automl tests :pr:`2406`

**v0.27.0 Jun. 22, 2021**
    * Enhancements
        * Adds force plots for prediction explanations :pr:`2157`
        * Removed self-reference from ``AutoMLSearch`` :pr:`2304`
        * Added support for nonlinear pipelines for ``generate_pipeline_code`` :pr:`2332`
        * Added ``inverse_transform`` method to pipelines :pr:`2256`
        * Add optional automatic update checker :pr:`2350`
        * Added ``search_order`` to ``AutoMLSearch``'s ``rankings`` and ``full_rankings`` tables :pr:`2345`
        * Updated threshold optimization method for binary classification :pr:`2315`
        * Updated demos to pull data from S3 instead of including demo data in package :pr:`2387`
        * Upgrade woodwork version to v0.4.1 :pr:`2379`
    * Fixes
        * Preserve user-specified woodwork types throughout pipeline fit/predict :pr:`2297`
        * Fixed ``ComponentGraph`` appending target to ``final_component_features`` if there is a component that returns both X and y :pr:`2358`
        * Fixed partial dependence graph method failing on multiclass problems when the class labels are numeric :pr:`2372`
        * Added ``thresholding_objective`` argument to ``AutoMLSearch`` for binary classification problems :pr:`2320`
        * Added change for ``k_neighbors`` parameter in SMOTE Oversamplers to automatically handle small samples :pr:`2375`
        * Changed naming for ``Logistic Regression Classifier`` file :pr:`2399`
        * Pinned pytest-timeout to fix minimum dependence checker :pr:`2425`
        * Replaced ``Elastic Net Classifier`` base class with ``Logistsic Regression`` to avoid ``NaN`` outputs :pr:`2420`
    * Changes
        * Cleaned up ``PipelineBase``'s ``component_graph`` and ``_component_graph`` attributes. Updated ``PipelineBase`` ``__repr__`` and added ``__eq__`` for ``ComponentGraph`` :pr:`2332`
        * Added and applied  ``black`` linting package to the EvalML repo in place of ``autopep8`` :pr:`2306`
        * Separated `custom_hyperparameters` from pipelines and added them as an argument to ``AutoMLSearch`` :pr:`2317`
        * Replaced `allowed_pipelines` with `allowed_component_graphs` :pr:`2364`
        * Removed private method ``_compute_features_during_fit`` from ``PipelineBase`` :pr:`2359`
        * Updated ``compute_order`` in ``ComponentGraph`` to be a read-only property :pr:`2408`
        * Unpinned PyZMQ version in requirements.txt :pr:`2389`
        * Uncapping LightGBM version in requirements.txt :pr:`2405`
        * Updated minimum version of plotly :pr:`2415`
        * Removed ``SensitivityLowAlert`` objective from core objectives :pr:`2418`
    * Documentation Changes
        * Fixed lead scoring weights in the demos documentation :pr:`2315`
        * Fixed start page code and description dataset naming discrepancy :pr:`2370`
    * Testing Changes
        * Update minimum unit tests to run on all pull requests :pr:`2314`
        * Pass token to authorize uploading of codecov reports :pr:`2344`
        * Add ``pytest-timeout``. All tests that run longer than 6 minutes will fail. :pr:`2374`
        * Separated the dask tests out into separate github action jobs to isolate dask failures. :pr:`2376`
        * Refactored dask tests :pr:`2377`
        * Added the combined dask/non-dask unit tests back and renamed the dask only unit tests. :pr:`2382`
        * Sped up unit tests and split into separate jobs :pr:`2365`
        * Change CI job names, run lint for python 3.9, run nightlies on python 3.8 at 3am EST :pr:`2395` :pr:`2398`
        * Set fail-fast to false for CI jobs that run for PRs :pr:`2402`

.. warning::

    **Breaking Changes**
        * `AutoMLSearch` will accept `allowed_component_graphs` instead of `allowed_pipelines` :pr:`2364`
        * Removed ``PipelineBase``'s ``_component_graph`` attribute. Updated ``PipelineBase`` ``__repr__`` and added ``__eq__`` for ``ComponentGraph`` :pr:`2332`
        * `pipeline_parameters` will no longer accept `skopt.space` variables since hyperparameter ranges will now be specified through `custom_hyperparameters` :pr:`2317`

**v0.25.0 Jun. 01, 2021**
    * Enhancements
        * Upgraded minimum woodwork to version 0.3.1. Previous versions will not be supported :pr:`2181`
        * Added a new callback parameter for ``explain_predictions_best_worst`` :pr:`2308`
    * Fixes
    * Changes
        * Deleted the ``return_pandas`` flag from our demo data loaders :pr:`2181`
        * Moved ``default_parameters`` to ``ComponentGraph`` from ``PipelineBase`` :pr:`2307`
    * Documentation Changes
        * Updated the release procedure documentation :pr:`2230`
    * Testing Changes
        * Ignoring ``test_saving_png_file`` while building conda package :pr:`2323`

.. warning::

    **Breaking Changes**
        * Deleted the ``return_pandas`` flag from our demo data loaders :pr:`2181`
        * Upgraded minimum woodwork to version 0.3.1. Previous versions will not be supported :pr:`2181`
        * Due to the weak-ref in woodwork, set the result of ``infer_feature_types`` to a variable before accessing woodwork :pr:`2181`

**v0.24.2 May. 24, 2021**
    * Enhancements
        * Added oversamplers to AutoMLSearch :pr:`2213` :pr:`2286`
        * Added dictionary input functionality for ``Undersampler`` component :pr:`2271`
        * Changed the default parameter values for ``Elastic Net Classifier`` and ``Elastic Net Regressor`` :pr:`2269`
        * Added dictionary input functionality for the Oversampler components :pr:`2288`
    * Fixes
        * Set default `n_jobs` to 1 for `StackedEnsembleClassifier` and `StackedEnsembleRegressor` until fix for text-based parallelism in sklearn stacking can be found :pr:`2295`
    * Changes
        * Updated ``start_iteration_callback`` to accept a pipeline instance instead of a pipeline class and no longer accept pipeline parameters as a parameter :pr:`2290`
        * Refactored ``calculate_permutation_importance`` method and add per-column permutation importance method :pr:`2302`
        * Updated logging information in ``AutoMLSearch.__init__`` to clarify pipeline generation :pr:`2263`
    * Documentation Changes
        * Minor changes to the release procedure :pr:`2230`
    * Testing Changes
        * Use codecov action to update coverage reports :pr:`2238`
        * Removed MarkupSafe dependency version pin from requirements.txt and moved instead into RTD docs build CI :pr:`2261`

.. warning::

    **Breaking Changes**
        * Updated ``start_iteration_callback`` to accept a pipeline instance instead of a pipeline class and no longer accept pipeline parameters as a parameter :pr:`2290`
        * Moved ``default_parameters`` to ``ComponentGraph`` from ``PipelineBase``. A pipeline's ``default_parameters`` is now accessible via ``pipeline.component_graph.default_parameters`` :pr:`2307`


**v0.24.1 May. 16, 2021**
    * Enhancements
        * Integrated ``ARIMARegressor`` into AutoML :pr:`2009`
        * Updated ``HighlyNullDataCheck`` to also perform a null row check :pr:`2222`
        * Set ``max_depth`` to 1 in calls to featuretools dfs :pr:`2231`
    * Fixes
        * Removed data splitter sampler calls during training :pr:`2253`
        * Set minimum required version for for pyzmq, colorama, and docutils :pr:`2254`
        * Changed BaseSampler to return None instead of y :pr:`2272`
    * Changes
        * Removed ensemble split and indices in ``AutoMLSearch`` :pr:`2260`
        * Updated pipeline ``repr()`` and ``generate_pipeline_code`` to return pipeline instances without generating custom pipeline class :pr:`2227`
    * Documentation Changes
        * Capped Sphinx version under 4.0.0 :pr:`2244`
    * Testing Changes
        * Change number of cores for pytest from 4 to 2 :pr:`2266`
        * Add minimum dependency checker to generate minimum requirement files :pr:`2267`
        * Add unit tests with minimum dependencies  :pr:`2277`


**v0.24.0 May. 04, 2021**
    * Enhancements
        * Added `date_index` as a required parameter for TimeSeries problems :pr:`2217`
        * Have the ``OneHotEncoder`` return the transformed columns as booleans rather than floats :pr:`2170`
        * Added Oversampler transformer component to EvalML :pr:`2079`
        * Added Undersampler to AutoMLSearch, as well as arguments ``_sampler_method`` and ``sampler_balanced_ratio`` :pr:`2128`
        * Updated prediction explanations functions to allow pipelines with XGBoost estimators :pr:`2162`
        * Added partial dependence for datetime columns :pr:`2180`
        * Update precision-recall curve with positive label index argument, and fix for 2d predicted probabilities :pr:`2090`
        * Add pct_null_rows to ``HighlyNullDataCheck`` :pr:`2211`
        * Added a standalone AutoML `search` method for convenience, which runs data checks and then runs automl :pr:`2152`
        * Make the first batch of AutoML have a predefined order, with linear models first and complex models last :pr:`2223` :pr:`2225`
        * Added sampling dictionary support to ``BalancedClassficationSampler`` :pr:`2235`
    * Fixes
        * Fixed partial dependence not respecting grid resolution parameter for numerical features :pr:`2180`
        * Enable prediction explanations for catboost for multiclass problems :pr:`2224`
    * Changes
        * Deleted baseline pipeline classes :pr:`2202`
        * Reverting user specified date feature PR :pr:`2155` until `pmdarima` installation fix is found :pr:`2214`
        * Updated pipeline API to accept component graph and other class attributes as instance parameters. Old pipeline API still works but will not be supported long-term. :pr:`2091`
        * Removed all old datasplitters from EvalML :pr:`2193`
        * Deleted ``make_pipeline_from_components`` :pr:`2218`
    * Documentation Changes
        * Renamed dataset to clarify that its gzipped but not a tarball :pr:`2183`
        * Updated documentation to use pipeline instances instead of pipeline subclasses :pr:`2195`
        * Updated contributing guide with a note about GitHub Actions permissions :pr:`2090`
        * Updated automl and model understanding user guides :pr:`2090`
    * Testing Changes
        * Use machineFL user token for dependency update bot, and add more reviewers :pr:`2189`


.. warning::

    **Breaking Changes**
        * All baseline pipeline classes (``BaselineBinaryPipeline``, ``BaselineMulticlassPipeline``, ``BaselineRegressionPipeline``, etc.) have been deleted :pr:`2202`
        * Updated pipeline API to accept component graph and other class attributes as instance parameters. Old pipeline API still works but will not be supported long-term. Pipelines can now be initialized by specifying the component graph as the first parameter, and then passing in optional arguments such as ``custom_name``, ``parameters``, etc. For example, ``BinaryClassificationPipeline(["Random Forest Classifier"], parameters={})``.  :pr:`2091`
        * Removed all old datasplitters from EvalML :pr:`2193`
        * Deleted utility method ``make_pipeline_from_components`` :pr:`2218`


**v0.23.0 Apr. 20, 2021**
    * Enhancements
        * Refactored ``EngineBase`` and ``SequentialEngine`` api. Adding ``DaskEngine`` :pr:`1975`.
        * Added optional ``engine`` argument to ``AutoMLSearch`` :pr:`1975`
        * Added a warning about how time series support is still in beta when a user passes in a time series problem to ``AutoMLSearch`` :pr:`2118`
        * Added ``NaturalLanguageNaNDataCheck`` data check :pr:`2122`
        * Added ValueError to ``partial_dependence`` to prevent users from computing partial dependence on columns with all NaNs :pr:`2120`
        * Added standard deviation of cv scores to rankings table :pr:`2154`
    * Fixes
        * Fixed ``BalancedClassificationDataCVSplit``, ``BalancedClassificationDataTVSplit``, and ``BalancedClassificationSampler`` to use ``minority:majority`` ratio instead of ``majority:minority`` :pr:`2077`
        * Fixed bug where two-way partial dependence plots with categorical variables were not working correctly :pr:`2117`
        * Fixed bug where ``hyperparameters`` were not displaying properly for pipelines with a list ``component_graph`` and duplicate components :pr:`2133`
        * Fixed bug where ``pipeline_parameters`` argument in ``AutoMLSearch`` was not applied to pipelines passed in as ``allowed_pipelines`` :pr:`2133`
        * Fixed bug where ``AutoMLSearch`` was not applying custom hyperparameters to pipelines with a list ``component_graph`` and duplicate components :pr:`2133`
    * Changes
        * Removed ``hyperparameter_ranges`` from Undersampler and renamed ``balanced_ratio`` to ``sampling_ratio`` for samplers :pr:`2113`
        * Renamed ``TARGET_BINARY_NOT_TWO_EXAMPLES_PER_CLASS`` data check message code to ``TARGET_MULTICLASS_NOT_TWO_EXAMPLES_PER_CLASS`` :pr:`2126`
        * Modified one-way partial dependence plots of categorical features to display data with a bar plot :pr:`2117`
        * Renamed ``score`` column for ``automl.rankings`` as ``mean_cv_score`` :pr:`2135`
        * Remove 'warning' from docs tool output :pr:`2031`
    * Documentation Changes
        * Fixed ``conf.py`` file :pr:`2112`
        * Added a sentence to the automl user guide stating that our support for time series problems is still in beta. :pr:`2118`
        * Fixed documentation demos :pr:`2139`
        * Update test badge in README to use GitHub Actions :pr:`2150`
    * Testing Changes
        * Fixed ``test_describe_pipeline`` for ``pandas`` ``v1.2.4`` :pr:`2129`
        * Added a GitHub Action for building the conda package :pr:`1870` :pr:`2148`


.. warning::

    **Breaking Changes**
        * Renamed ``balanced_ratio`` to ``sampling_ratio`` for the ``BalancedClassificationDataCVSplit``, ``BalancedClassificationDataTVSplit``, ``BalancedClassficationSampler``, and Undersampler :pr:`2113`
        * Deleted the "errors" key from automl results :pr:`1975`
        * Deleted the ``raise_and_save_error_callback`` and the ``log_and_save_error_callback`` :pr:`1975`
        * Fixed ``BalancedClassificationDataCVSplit``, ``BalancedClassificationDataTVSplit``, and ``BalancedClassificationSampler`` to use minority:majority ratio instead of majority:minority :pr:`2077`


**v0.22.0 Apr. 06, 2021**
    * Enhancements
        * Added a GitHub Action for ``linux_unit_tests``:pr:`2013`
        * Added recommended actions for ``InvalidTargetDataCheck``, updated ``_make_component_list_from_actions`` to address new action, and added ``TargetImputer`` component :pr:`1989`
        * Updated ``AutoMLSearch._check_for_high_variance`` to not emit ``RuntimeWarning`` :pr:`2024`
        * Added exception when pipeline passed to ``explain_predictions`` is a ``Stacked Ensemble`` pipeline :pr:`2033`
        * Added sensitivity at low alert rates as an objective :pr:`2001`
        * Added ``Undersampler`` transformer component :pr:`2030`
    * Fixes
        * Updated Engine's ``train_batch`` to apply undersampling :pr:`2038`
        * Fixed bug in where Time Series Classification pipelines were not encoding targets in ``predict`` and ``predict_proba`` :pr:`2040`
        * Fixed data splitting errors if target is float for classification problems :pr:`2050`
        * Pinned ``docutils`` to <0.17 to fix ReadtheDocs warning issues :pr:`2088`
    * Changes
        * Removed lists as acceptable hyperparameter ranges in ``AutoMLSearch`` :pr:`2028`
        * Renamed "details" to "metadata" for data check actions :pr:`2008`
    * Documentation Changes
        * Catch and suppress warnings in documentation :pr:`1991` :pr:`2097`
        * Change spacing in ``start.ipynb`` to provide clarity for ``AutoMLSearch`` :pr:`2078`
        * Fixed start code on README :pr:`2108`
    * Testing Changes


**v0.21.0 Mar. 24, 2021**
    * Enhancements
        * Changed ``AutoMLSearch`` to default ``optimize_thresholds`` to True :pr:`1943`
        * Added multiple oversampling and undersampling sampling methods as data splitters for imbalanced classification :pr:`1775`
        * Added params to balanced classification data splitters for visibility :pr:`1966`
        * Updated ``make_pipeline`` to not add ``Imputer`` if input data does not have numeric or categorical columns :pr:`1967`
        * Updated ``ClassImbalanceDataCheck`` to better handle multiclass imbalances :pr:`1986`
        * Added recommended actions for the output of data check's ``validate`` method :pr:`1968`
        * Added error message for ``partial_dependence`` when features are mostly the same value :pr:`1994`
        * Updated ``OneHotEncoder`` to drop one redundant feature by default for features with two categories :pr:`1997`
        * Added a ``PolynomialDecomposer`` component :pr:`1992`
        * Added ``DateTimeNaNDataCheck`` data check :pr:`2039`
    * Fixes
        * Changed best pipeline to train on the entire dataset rather than just ensemble indices for ensemble problems :pr:`2037`
        * Updated binary classification pipelines to use objective decision function during scoring of custom objectives :pr:`1934`
    * Changes
        * Removed ``data_checks`` parameter, ``data_check_results`` and data checks logic from ``AutoMLSearch`` :pr:`1935`
        * Deleted ``random_state`` argument :pr:`1985`
        * Updated Woodwork version requirement to ``v0.0.11`` :pr:`1996`
    * Documentation Changes
    * Testing Changes
        * Removed ``build_docs`` CI job in favor of RTD GH builder :pr:`1974`
        * Added tests to confirm support for Python 3.9 :pr:`1724`
        * Added tests to support Dask AutoML/Engine :pr:`1990`
        * Changed ``build_conda_pkg`` job to use ``latest_release_changes`` branch in the feedstock. :pr:`1979`

.. warning::

    **Breaking Changes**
        * Changed ``AutoMLSearch`` to default ``optimize_thresholds`` to True :pr:`1943`
        * Removed ``data_checks`` parameter, ``data_check_results`` and data checks logic from ``AutoMLSearch``. To run the data checks which were previously run by default in ``AutoMLSearch``, please call ``DefaultDataChecks().validate(X_train, y_train)`` or take a look at our documentation for more examples. :pr:`1935`
        * Deleted ``random_state`` argument :pr:`1985`

**v0.20.0 Mar. 10, 2021**
    * Enhancements
        * Added a GitHub Action for Detecting dependency changes :pr:`1933`
        * Create a separate CV split to train stacked ensembler on for AutoMLSearch :pr:`1814`
        * Added a GitHub Action for Linux unit tests :pr:`1846`
        * Added ``ARIMARegressor`` estimator :pr:`1894`
        * Added ``DataCheckAction`` class and ``DataCheckActionCode`` enum :pr:`1896`
        * Updated ``Woodwork`` requirement to ``v0.0.10`` :pr:`1900`
        * Added ``BalancedClassificationDataCVSplit`` and ``BalancedClassificationDataTVSplit`` to AutoMLSearch :pr:`1875`
        * Update default classification data splitter to use downsampling for highly imbalanced data :pr:`1875`
        * Updated ``describe_pipeline`` to return more information, including ``id`` of pipelines used for ensemble models :pr:`1909`
        * Added utility method to create list of components from a list of ``DataCheckAction`` :pr:`1907`
        * Updated ``validate`` method to include a ``action`` key in returned dictionary for all ``DataCheck``and ``DataChecks`` :pr:`1916`
        * Aggregating the shap values for predictions that we know the provenance of, e.g. OHE, text, and date-time. :pr:`1901`
        * Improved error message when custom objective is passed as a string in ``pipeline.score`` :pr:`1941`
        * Added ``score_pipelines`` and ``train_pipelines`` methods to ``AutoMLSearch`` :pr:`1913`
        * Added support for ``pandas`` version 1.2.0 :pr:`1708`
        * Added ``score_batch`` and ``train_batch`` abstact methods to ``EngineBase`` and implementations in ``SequentialEngine`` :pr:`1913`
        * Added ability to handle index columns in ``AutoMLSearch`` and ``DataChecks`` :pr:`2138`
    * Fixes
        * Removed CI check for ``check_dependencies_updated_linux`` :pr:`1950`
        * Added metaclass for time series pipelines and fix binary classification pipeline ``predict`` not using objective if it is passed as a named argument :pr:`1874`
        * Fixed stack trace in prediction explanation functions caused by mixed string/numeric pandas column names :pr:`1871`
        * Fixed stack trace caused by passing pipelines with duplicate names to ``AutoMLSearch`` :pr:`1932`
        * Fixed ``AutoMLSearch.get_pipelines`` returning pipelines with the same attributes :pr:`1958`
    * Changes
        * Reversed GitHub Action for Linux unit tests until a fix for report generation is found :pr:`1920`
        * Updated ``add_results`` in ``AutoMLAlgorithm`` to take in entire pipeline results dictionary from ``AutoMLSearch`` :pr:`1891`
        * Updated ``ClassImbalanceDataCheck`` to look for severe class imbalance scenarios :pr:`1905`
        * Deleted the ``explain_prediction`` function :pr:`1915`
        * Removed ``HighVarianceCVDataCheck`` and convered it to an ``AutoMLSearch`` method instead :pr:`1928`
        * Removed warning in ``InvalidTargetDataCheck`` returned when numeric binary classification targets are not (0, 1) :pr:`1959`
    * Documentation Changes
        * Updated ``model_understanding.ipynb`` to demo the two-way partial dependence capability :pr:`1919`
    * Testing Changes

.. warning::

    **Breaking Changes**
        * Deleted the ``explain_prediction`` function :pr:`1915`
        * Removed ``HighVarianceCVDataCheck`` and convered it to an ``AutoMLSearch`` method instead :pr:`1928`
        * Added ``score_batch`` and ``train_batch`` abstact methods to ``EngineBase``. These need to be implemented in Engine subclasses :pr:`1913`


**v0.19.0 Feb. 23, 2021**
    * Enhancements
        * Added a GitHub Action for Python windows unit tests :pr:`1844`
        * Added a GitHub Action for checking updated release notes :pr:`1849`
        * Added a GitHub Action for Python lint checks :pr:`1837`
        * Adjusted ``explain_prediction``, ``explain_predictions`` and ``explain_predictions_best_worst`` to handle timeseries problems. :pr:`1818`
        * Updated ``InvalidTargetDataCheck`` to check for mismatched indices in target and features :pr:`1816`
        * Updated ``Woodwork`` structures returned from components to support ``Woodwork`` logical type overrides set by the user :pr:`1784`
        * Updated estimators to keep track of input feature names during ``fit()`` :pr:`1794`
        * Updated ``visualize_decision_tree`` to include feature names in output :pr:`1813`
        * Added ``is_bounded_like_percentage`` property for objectives. If true, the ``calculate_percent_difference`` method will return the absolute difference rather than relative difference :pr:`1809`
        * Added full error traceback to AutoMLSearch logger file :pr:`1840`
        * Changed ``TargetEncoder`` to preserve custom indices in the data :pr:`1836`
        * Refactored ``explain_predictions`` and ``explain_predictions_best_worst`` to only compute features once for all rows that need to be explained :pr:`1843`
        * Added custom random undersampler data splitter for classification :pr:`1857`
        * Updated ``OutliersDataCheck`` implementation to calculate the probability of having no outliers :pr:`1855`
        * Added ``Engines`` pipeline processing API :pr:`1838`
    * Fixes
        * Changed EngineBase random_state arg to random_seed and same for user guide docs :pr:`1889`
    * Changes
        * Modified ``calculate_percent_difference`` so that division by 0 is now inf rather than nan :pr:`1809`
        * Removed ``text_columns`` parameter from ``LSA`` and ``TextFeaturizer`` components :pr:`1652`
        * Added ``random_seed`` as an argument to our automl/pipeline/component API. Using ``random_state`` will raise a warning :pr:`1798`
        * Added ``DataCheckError`` message in ``InvalidTargetDataCheck`` if input target is None and removed exception raised :pr:`1866`
    * Documentation Changes
    * Testing Changes
        * Added back coverage for ``_get_feature_provenance`` in ``TextFeaturizer`` after ``text_columns`` was removed :pr:`1842`
        * Pin graphviz version for windows builds :pr:`1847`
        * Unpin graphviz version for windows builds :pr:`1851`

.. warning::

    **Breaking Changes**
        * Added a deprecation warning to ``explain_prediction``. It will be deleted in the next release. :pr:`1860`


**v0.18.2 Feb. 10, 2021**
    * Enhancements
        * Added uniqueness score data check :pr:`1785`
        * Added "dataframe" output format for prediction explanations :pr:`1781`
        * Updated LightGBM estimators to handle ``pandas.MultiIndex`` :pr:`1770`
        * Sped up permutation importance for some pipelines :pr:`1762`
        * Added sparsity data check :pr:`1797`
        * Confirmed support for threshold tuning for binary time series classification problems :pr:`1803`
    * Fixes
    * Changes
    * Documentation Changes
        * Added section on conda to the contributing guide :pr:`1771`
        * Updated release process to reflect freezing `main` before perf tests :pr:`1787`
        * Moving some prs to the right section of the release notes :pr:`1789`
        * Tweak README.md. :pr:`1800`
        * Fixed back arrow on install page docs :pr:`1795`
        * Fixed docstring for `ClassImbalanceDataCheck.validate()` :pr:`1817`
    * Testing Changes

**v0.18.1 Feb. 1, 2021**
    * Enhancements
        * Added ``graph_t_sne`` as a visualization tool for high dimensional data :pr:`1731`
        * Added the ability to see the linear coefficients of features in linear models terms :pr:`1738`
        * Added support for ``scikit-learn`` ``v0.24.0`` :pr:`1733`
        * Added support for ``scipy`` ``v1.6.0`` :pr:`1752`
        * Added SVM Classifier and Regressor to estimators :pr:`1714` :pr:`1761`
    * Fixes
        * Addressed bug with ``partial_dependence`` and categorical data with more categories than grid resolution :pr:`1748`
        * Removed ``random_state`` arg from ``get_pipelines`` in ``AutoMLSearch`` :pr:`1719`
        * Pinned pyzmq at less than 22.0.0 till we add support :pr:`1756`
    * Changes
        * Updated components and pipelines to return ``Woodwork`` data structures :pr:`1668`
        * Updated ``clone()`` for pipelines and components to copy over random state automatically :pr:`1753`
        * Dropped support for Python version 3.6 :pr:`1751`
        * Removed deprecated ``verbose`` flag from ``AutoMLSearch`` parameters :pr:`1772`
    * Documentation Changes
        * Add Twitter and Github link to documentation toolbar :pr:`1754`
        * Added Open Graph info to documentation :pr:`1758`
    * Testing Changes

.. warning::

    **Breaking Changes**
        * Components and pipelines return ``Woodwork`` data structures instead of ``pandas`` data structures :pr:`1668`
        * Python 3.6 will not be actively supported due to discontinued support from EvalML dependencies.
        * Deprecated ``verbose`` flag is removed for ``AutoMLSearch`` :pr:`1772`


**v0.18.0 Jan. 26, 2021**
    * Enhancements
        * Added RMSLE, MSLE, and MAPE to core objectives while checking for negative target values in ``invalid_targets_data_check`` :pr:`1574`
        * Added validation checks for binary problems with regression-like datasets and multiclass problems without true multiclass targets in ``invalid_targets_data_check`` :pr:`1665`
        * Added time series support for ``make_pipeline`` :pr:`1566`
        * Added target name for output of pipeline ``predict`` method :pr:`1578`
        * Added multiclass check to ``InvalidTargetDataCheck`` for two examples per class :pr:`1596`
        * Added support for ``graphviz`` ``v0.16`` :pr:`1657`
        * Enhanced time series pipelines to accept empty features :pr:`1651`
        * Added KNN Classifier to estimators. :pr:`1650`
        * Added support for list inputs for objectives :pr:`1663`
        * Added support for ``AutoMLSearch`` to handle time series classification pipelines :pr:`1666`
        * Enhanced ``DelayedFeaturesTransformer`` to encode categorical features and targets before delaying them :pr:`1691`
        * Added 2-way dependence plots. :pr:`1690`
        * Added ability to directly iterate through components within Pipelines :pr:`1583`
    * Fixes
        * Fixed inconsistent attributes and added Exceptions to docs :pr:`1673`
        * Fixed ``TargetLeakageDataCheck`` to use Woodwork ``mutual_information`` rather than using Pandas' Pearson Correlation :pr:`1616`
        * Fixed thresholding for pipelines in ``AutoMLSearch`` to only threshold binary classification pipelines :pr:`1622` :pr:`1626`
        * Updated ``load_data`` to return Woodwork structures and update default parameter value for ``index`` to ``None`` :pr:`1610`
        * Pinned scipy at < 1.6.0 while we work on adding support :pr:`1629`
        * Fixed data check message formatting in ``AutoMLSearch`` :pr:`1633`
        * Addressed stacked ensemble component for ``scikit-learn`` v0.24 support by setting ``shuffle=True`` for default CV :pr:`1613`
        * Fixed bug where ``Imputer`` reset the index on ``X`` :pr:`1590`
        * Fixed ``AutoMLSearch`` stacktrace when a cutom objective was passed in as a primary objective or additional objective :pr:`1575`
        * Fixed custom index bug for ``MAPE`` objective :pr:`1641`
        * Fixed index bug for ``TextFeaturizer`` and ``LSA`` components :pr:`1644`
        * Limited ``load_fraud`` dataset loaded into ``automl.ipynb`` :pr:`1646`
        * ``add_to_rankings`` updates ``AutoMLSearch.best_pipeline`` when necessary :pr:`1647`
        * Fixed bug where time series baseline estimators were not receiving ``gap`` and ``max_delay`` in ``AutoMLSearch`` :pr:`1645`
        * Fixed jupyter notebooks to help the RTD buildtime :pr:`1654`
        * Added ``positive_only`` objectives to ``non_core_objectives`` :pr:`1661`
        * Fixed stacking argument ``n_jobs`` for IterativeAlgorithm :pr:`1706`
        * Updated CatBoost estimators to return self in ``.fit()`` rather than the underlying model for consistency :pr:`1701`
        * Added ability to initialize pipeline parameters in ``AutoMLSearch`` constructor :pr:`1676`
    * Changes
        * Added labeling to ``graph_confusion_matrix`` :pr:`1632`
        * Rerunning search for ``AutoMLSearch`` results in a message thrown rather than failing the search, and removed ``has_searched`` property :pr:`1647`
        * Changed tuner class to allow and ignore single parameter values as input :pr:`1686`
        * Capped LightGBM version limit to remove bug in docs :pr:`1711`
        * Removed support for `np.random.RandomState` in EvalML :pr:`1727`
    * Documentation Changes
        * Update Model Understanding in the user guide to include ``visualize_decision_tree`` :pr:`1678`
        * Updated docs to include information about ``AutoMLSearch`` callback parameters and methods :pr:`1577`
        * Updated docs to prompt users to install graphiz on Mac :pr:`1656`
        * Added ``infer_feature_types`` to the ``start.ipynb`` guide :pr:`1700`
        * Added multicollinearity data check to API reference and docs :pr:`1707`
    * Testing Changes

.. warning::

    **Breaking Changes**
        * Removed ``has_searched`` property from ``AutoMLSearch`` :pr:`1647`
        * Components and pipelines return ``Woodwork`` data structures instead of ``pandas`` data structures :pr:`1668`
        * Removed support for `np.random.RandomState` in EvalML. Rather than passing ``np.random.RandomState`` as component and pipeline random_state values, we use int random_seed :pr:`1727`


**v0.17.0 Dec. 29, 2020**
    * Enhancements
        * Added ``save_plot`` that allows for saving figures from different backends :pr:`1588`
        * Added ``LightGBM Regressor`` to regression components :pr:`1459`
        * Added ``visualize_decision_tree`` for tree visualization with ``decision_tree_data_from_estimator`` and ``decision_tree_data_from_pipeline`` to reformat tree structure output :pr:`1511`
        * Added `DFS Transformer` component into transformer components :pr:`1454`
        * Added ``MAPE`` to the standard metrics for time series problems and update objectives :pr:`1510`
        * Added ``graph_prediction_vs_actual_over_time`` and ``get_prediction_vs_actual_over_time_data`` to the model understanding module for time series problems :pr:`1483`
        * Added a ``ComponentGraph`` class that will support future pipelines as directed acyclic graphs :pr:`1415`
        * Updated data checks to accept ``Woodwork`` data structures :pr:`1481`
        * Added parameter to ``InvalidTargetDataCheck`` to show only top unique values rather than all unique values :pr:`1485`
        * Added multicollinearity data check :pr:`1515`
        * Added baseline pipeline and components for time series regression problems :pr:`1496`
        * Added more information to users about ensembling behavior in ``AutoMLSearch`` :pr:`1527`
        * Add woodwork support for more utility and graph methods :pr:`1544`
        * Changed ``DateTimeFeaturizer`` to encode features as int :pr:`1479`
        * Return trained pipelines from ``AutoMLSearch.best_pipeline`` :pr:`1547`
        * Added utility method so that users can set feature types without having to learn about Woodwork directly :pr:`1555`
        * Added Linear Discriminant Analysis transformer for dimensionality reduction :pr:`1331`
        * Added multiclass support for ``partial_dependence`` and ``graph_partial_dependence`` :pr:`1554`
        * Added ``TimeSeriesBinaryClassificationPipeline`` and ``TimeSeriesMulticlassClassificationPipeline`` classes :pr:`1528`
        * Added ``make_data_splitter`` method for easier automl data split customization :pr:`1568`
        * Integrated ``ComponentGraph`` class into Pipelines for full non-linear pipeline support :pr:`1543`
        * Update ``AutoMLSearch`` constructor to take training data instead of ``search`` and ``add_to_leaderboard`` :pr:`1597`
        * Update ``split_data`` helper args :pr:`1597`
        * Add problem type utils ``is_regression``, ``is_classification``, ``is_timeseries`` :pr:`1597`
        * Rename ``AutoMLSearch`` ``data_split`` arg to ``data_splitter`` :pr:`1569`
    * Fixes
        * Fix AutoML not passing CV folds to ``DefaultDataChecks`` for usage by ``ClassImbalanceDataCheck`` :pr:`1619`
        * Fix Windows CI jobs: install ``numba`` via conda, required for ``shap`` :pr:`1490`
        * Added custom-index support for `reset-index-get_prediction_vs_actual_over_time_data` :pr:`1494`
        * Fix ``generate_pipeline_code`` to account for boolean and None differences between Python and JSON :pr:`1524` :pr:`1531`
        * Set max value for plotly and xgboost versions while we debug CI failures with newer versions :pr:`1532`
        * Undo version pinning for plotly :pr:`1533`
        * Fix ReadTheDocs build by updating the version of ``setuptools`` :pr:`1561`
        * Set ``random_state`` of data splitter in AutoMLSearch to take int to keep consistency in the resulting splits :pr:`1579`
        * Pin sklearn version while we work on adding support :pr:`1594`
        * Pin pandas at <1.2.0 while we work on adding support :pr:`1609`
        * Pin graphviz at < 0.16 while we work on adding support :pr:`1609`
    * Changes
        * Reverting ``save_graph`` :pr:`1550` to resolve kaleido build issues :pr:`1585`
        * Update circleci badge to apply to ``main`` :pr:`1489`
        * Added script to generate github markdown for releases :pr:`1487`
        * Updated selection using pandas ``dtypes`` to selecting using Woodwork logical types :pr:`1551`
        * Updated dependencies to fix ``ImportError: cannot import name 'MaskedArray' from 'sklearn.utils.fixes'`` error and to address Woodwork and Featuretool dependencies :pr:`1540`
        * Made ``get_prediction_vs_actual_data()`` a public method :pr:`1553`
        * Updated ``Woodwork`` version requirement to v0.0.7 :pr:`1560`
        * Move data splitters from ``evalml.automl.data_splitters`` to ``evalml.preprocessing.data_splitters`` :pr:`1597`
        * Rename "# Testing" in automl log output to "# Validation" :pr:`1597`
    * Documentation Changes
        * Added partial dependence methods to API reference :pr:`1537`
        * Updated documentation for confusion matrix methods :pr:`1611`
    * Testing Changes
        * Set ``n_jobs=1`` in most unit tests to reduce memory :pr:`1505`

.. warning::

    **Breaking Changes**
        * Updated minimal dependencies: ``numpy>=1.19.1``, ``pandas>=1.1.0``, ``scikit-learn>=0.23.1``, ``scikit-optimize>=0.8.1``
        * Updated ``AutoMLSearch.best_pipeline`` to return a trained pipeline. Pass in ``train_best_pipeline=False`` to AutoMLSearch in order to return an untrained pipeline.
        * Pipeline component instances can no longer be iterated through using ``Pipeline.component_graph`` :pr:`1543`
        * Update ``AutoMLSearch`` constructor to take training data instead of ``search`` and ``add_to_leaderboard`` :pr:`1597`
        * Update ``split_data`` helper args :pr:`1597`
        * Move data splitters from ``evalml.automl.data_splitters`` to ``evalml.preprocessing.data_splitters`` :pr:`1597`
        * Rename ``AutoMLSearch`` ``data_split`` arg to ``data_splitter`` :pr:`1569`



**v0.16.1 Dec. 1, 2020**
    * Enhancements
        * Pin woodwork version to v0.0.6 to avoid breaking changes :pr:`1484`
        * Updated ``Woodwork`` to >=0.0.5 in ``core-requirements.txt`` :pr:`1473`
        * Removed ``copy_dataframe`` parameter for ``Woodwork``, updated ``Woodwork`` to >=0.0.6 in ``core-requirements.txt`` :pr:`1478`
        * Updated ``detect_problem_type`` to use ``pandas.api.is_numeric_dtype`` :pr:`1476`
    * Changes
        * Changed ``make clean`` to delete coverage reports as a convenience for developers :pr:`1464`
        * Set ``n_jobs=-1`` by default for stacked ensemble components :pr:`1472`
    * Documentation Changes
        * Updated pipeline and component documentation and demos to use ``Woodwork`` :pr:`1466`
    * Testing Changes
        * Update dependency update checker to use everything from core and optional dependencies :pr:`1480`


**v0.16.0 Nov. 24, 2020**
    * Enhancements
        * Updated pipelines and ``make_pipeline`` to accept ``Woodwork`` inputs :pr:`1393`
        * Updated components to accept ``Woodwork`` inputs :pr:`1423`
        * Added ability to freeze hyperparameters for ``AutoMLSearch`` :pr:`1284`
        * Added ``Target Encoder`` into transformer components :pr:`1401`
        * Added callback for error handling in ``AutoMLSearch`` :pr:`1403`
        * Added the index id to the ``explain_predictions_best_worst`` output to help users identify which rows in their data are included :pr:`1365`
        * The top_k features displayed in ``explain_predictions_*`` functions are now determined by the magnitude of shap values as opposed to the ``top_k`` largest and smallest shap values. :pr:`1374`
        * Added a problem type for time series regression :pr:`1386`
        * Added a ``is_defined_for_problem_type`` method to ``ObjectiveBase`` :pr:`1386`
        * Added a ``random_state`` parameter to ``make_pipeline_from_components`` function :pr:`1411`
        * Added ``DelayedFeaturesTransformer`` :pr:`1396`
        * Added a ``TimeSeriesRegressionPipeline`` class :pr:`1418`
        * Removed ``core-requirements.txt`` from the package distribution :pr:`1429`
        * Updated data check messages to include a `"code"` and `"details"` fields :pr:`1451`, :pr:`1462`
        * Added a ``TimeSeriesSplit`` data splitter for time series problems :pr:`1441`
        * Added a ``problem_configuration`` parameter to AutoMLSearch :pr:`1457`
    * Fixes
        * Fixed ``IndexError`` raised in ``AutoMLSearch`` when ``ensembling = True`` but only one pipeline to iterate over :pr:`1397`
        * Fixed stacked ensemble input bug and LightGBM warning and bug in ``AutoMLSearch`` :pr:`1388`
        * Updated enum classes to show possible enum values as attributes :pr:`1391`
        * Updated calls to ``Woodwork``'s ``to_pandas()`` to ``to_series()`` and ``to_dataframe()`` :pr:`1428`
        * Fixed bug in OHE where column names were not guaranteed to be unique :pr:`1349`
        * Fixed bug with percent improvement of ``ExpVariance`` objective on data with highly skewed target :pr:`1467`
        * Fix SimpleImputer error which occurs when all features are bool type :pr:`1215`
    * Changes
        * Changed ``OutliersDataCheck`` to return the list of columns, rather than rows, that contain outliers :pr:`1377`
        * Simplified and cleaned output for Code Generation :pr:`1371`
        * Reverted changes from :pr:`1337` :pr:`1409`
        * Updated data checks to return dictionary of warnings and errors instead of a list :pr:`1448`
        * Updated ``AutoMLSearch`` to pass ``Woodwork`` data structures to every pipeline (instead of pandas DataFrames) :pr:`1450`
        * Update ``AutoMLSearch`` to default to ``max_batches=1`` instead of ``max_iterations=5`` :pr:`1452`
        * Updated _evaluate_pipelines to consolidate side effects :pr:`1410`
    * Documentation Changes
        * Added description of CLA to contributing guide, updated description of draft PRs :pr:`1402`
        * Updated documentation to include all data checks, ``DataChecks``, and usage of data checks in AutoML :pr:`1412`
        * Updated docstrings from ``np.array`` to ``np.ndarray`` :pr:`1417`
        * Added section on stacking ensembles in AutoMLSearch documentation :pr:`1425`
    * Testing Changes
        * Removed ``category_encoders`` from test-requirements.txt :pr:`1373`
        * Tweak codecov.io settings again to avoid flakes :pr:`1413`
        * Modified ``make lint`` to check notebook versions in the docs :pr:`1431`
        * Modified ``make lint-fix`` to standardize notebook versions in the docs :pr:`1431`
        * Use new version of pull request Github Action for dependency check (:pr:`1443`)
        * Reduced number of workers for tests to 4 :pr:`1447`

.. warning::

    **Breaking Changes**
        * The ``top_k`` and ``top_k_features`` parameters in ``explain_predictions_*`` functions now return ``k`` features as opposed to ``2 * k`` features :pr:`1374`
        * Renamed ``problem_type`` to ``problem_types`` in ``RegressionObjective``, ``BinaryClassificationObjective``, and ``MulticlassClassificationObjective`` :pr:`1319`
        * Data checks now return a dictionary of warnings and errors instead of a list :pr:`1448`



**v0.15.0 Oct. 29, 2020**
    * Enhancements
        * Added stacked ensemble component classes (``StackedEnsembleClassifier``, ``StackedEnsembleRegressor``) :pr:`1134`
        * Added stacked ensemble components to ``AutoMLSearch`` :pr:`1253`
        * Added ``DecisionTreeClassifier`` and ``DecisionTreeRegressor`` to AutoML :pr:`1255`
        * Added ``graph_prediction_vs_actual`` in ``model_understanding`` for regression problems :pr:`1252`
        * Added parameter to ``OneHotEncoder`` to enable filtering for features to encode for :pr:`1249`
        * Added percent-better-than-baseline for all objectives to automl.results :pr:`1244`
        * Added ``HighVarianceCVDataCheck`` and replaced synonymous warning in ``AutoMLSearch`` :pr:`1254`
        * Added `PCA Transformer` component for dimensionality reduction :pr:`1270`
        * Added ``generate_pipeline_code`` and ``generate_component_code`` to allow for code generation given a pipeline or component instance :pr:`1306`
        * Added ``PCA Transformer`` component for dimensionality reduction :pr:`1270`
        * Updated ``AutoMLSearch`` to support ``Woodwork`` data structures :pr:`1299`
        * Added cv_folds to ``ClassImbalanceDataCheck`` and added this check to ``DefaultDataChecks`` :pr:`1333`
        * Make ``max_batches`` argument to ``AutoMLSearch.search`` public :pr:`1320`
        * Added text support to automl search :pr:`1062`
        * Added ``_pipelines_per_batch`` as a private argument to ``AutoMLSearch`` :pr:`1355`
    * Fixes
        * Fixed ML performance issue with ordered datasets: always shuffle data in automl's default CV splits :pr:`1265`
        * Fixed broken ``evalml info`` CLI command :pr:`1293`
        * Fixed ``boosting type='rf'`` for LightGBM Classifier, as well as ``num_leaves`` error :pr:`1302`
        * Fixed bug in ``explain_predictions_best_worst`` where a custom index in the target variable would cause a ``ValueError`` :pr:`1318`
        * Added stacked ensemble estimators to to ``evalml.pipelines.__init__`` file :pr:`1326`
        * Fixed bug in OHE where calls to transform were not deterministic if ``top_n`` was less than the number of categories in a column :pr:`1324`
        * Fixed LightGBM warning messages during AutoMLSearch :pr:`1342`
        * Fix warnings thrown during AutoMLSearch in ``HighVarianceCVDataCheck`` :pr:`1346`
        * Fixed bug where TrainingValidationSplit would return invalid location indices for dataframes with a custom index :pr:`1348`
        * Fixed bug where the AutoMLSearch ``random_state`` was not being passed to the created pipelines :pr:`1321`
    * Changes
        * Allow ``add_to_rankings`` to be called before AutoMLSearch is called :pr:`1250`
        * Removed Graphviz from test-requirements to add to requirements.txt :pr:`1327`
        * Removed ``max_pipelines`` parameter from ``AutoMLSearch`` :pr:`1264`
        * Include editable installs in all install make targets :pr:`1335`
        * Made pip dependencies `featuretools` and `nlp_primitives` core dependencies :pr:`1062`
        * Removed `PartOfSpeechCount` from `TextFeaturizer` transform primitives :pr:`1062`
        * Added warning for ``partial_dependency`` when the feature includes null values :pr:`1352`
    * Documentation Changes
        * Fixed and updated code blocks in Release Notes :pr:`1243`
        * Added DecisionTree estimators to API Reference :pr:`1246`
        * Changed class inheritance display to flow vertically :pr:`1248`
        * Updated cost-benefit tutorial to use a holdout/test set :pr:`1159`
        * Added ``evalml info`` command to documentation :pr:`1293`
        * Miscellaneous doc updates :pr:`1269`
        * Removed conda pre-release testing from the release process document :pr:`1282`
        * Updates to contributing guide :pr:`1310`
        * Added Alteryx footer to docs with Twitter and Github link :pr:`1312`
        * Added documentation for evalml installation for Python 3.6 :pr:`1322`
        * Added documentation changes to make the API Docs easier to understand :pr:`1323`
        * Fixed documentation for ``feature_importance`` :pr:`1353`
        * Added tutorial for running `AutoML` with text data :pr:`1357`
        * Added documentation for woodwork integration with automl search :pr:`1361`
    * Testing Changes
        * Added tests for ``jupyter_check`` to handle IPython :pr:`1256`
        * Cleaned up ``make_pipeline`` tests to test for all estimators :pr:`1257`
        * Added a test to check conda build after merge to main :pr:`1247`
        * Removed code that was lacking codecov for ``__main__.py`` and unnecessary :pr:`1293`
        * Codecov: round coverage up instead of down :pr:`1334`
        * Add DockerHub credentials to CI testing environment :pr:`1356`
        * Add DockerHub credentials to conda testing environment :pr:`1363`

.. warning::

    **Breaking Changes**
        * Renamed ``LabelLeakageDataCheck`` to ``TargetLeakageDataCheck`` :pr:`1319`
        * ``max_pipelines`` parameter has been removed from ``AutoMLSearch``. Please use ``max_iterations`` instead. :pr:`1264`
        * ``AutoMLSearch.search()`` will now log a warning if the input is not a ``Woodwork`` data structure (``pandas``, ``numpy``) :pr:`1299`
        * Make ``max_batches`` argument to ``AutoMLSearch.search`` public :pr:`1320`
        * Removed unused argument `feature_types` from AutoMLSearch.search :pr:`1062`

**v0.14.1 Sep. 29, 2020**
    * Enhancements
        * Updated partial dependence methods to support calculating numeric columns in a dataset with non-numeric columns :pr:`1150`
        * Added ``get_feature_names`` on ``OneHotEncoder`` :pr:`1193`
        * Added ``detect_problem_type`` to ``problem_type/utils.py`` to automatically detect the problem type given targets :pr:`1194`
        * Added LightGBM to ``AutoMLSearch`` :pr:`1199`
        * Updated ``scikit-learn`` and ``scikit-optimize`` to use latest versions - 0.23.2 and 0.8.1 respectively :pr:`1141`
        * Added ``__str__`` and ``__repr__`` for pipelines and components :pr:`1218`
        * Included internal target check for both training and validation data in ``AutoMLSearch`` :pr:`1226`
        * Added ``ProblemTypes.all_problem_types`` helper to get list of supported problem types :pr:`1219`
        * Added ``DecisionTreeClassifier`` and ``DecisionTreeRegressor`` classes :pr:`1223`
        * Added ``ProblemTypes.all_problem_types`` helper to get list of supported problem types :pr:`1219`
        * ``DataChecks`` can now be parametrized by passing a list of ``DataCheck`` classes and a parameter dictionary :pr:`1167`
        * Added first CV fold score as validation score in ``AutoMLSearch.rankings`` :pr:`1221`
        * Updated ``flake8`` configuration to enable linting on ``__init__.py`` files :pr:`1234`
        * Refined ``make_pipeline_from_components`` implementation :pr:`1204`
    * Fixes
        * Updated GitHub URL after migration to Alteryx GitHub org :pr:`1207`
        * Changed Problem Type enum to be more similar to the string name :pr:`1208`
        * Wrapped call to scikit-learn's partial dependence method in a ``try``/``finally`` block :pr:`1232`
    * Changes
        * Added ``allow_writing_files`` as a named argument to CatBoost estimators. :pr:`1202`
        * Added ``solver`` and ``multi_class`` as named arguments to ``LogisticRegressionClassifier`` :pr:`1202`
        * Replaced pipeline's ``._transform`` method to evaluate all the preprocessing steps of a pipeline with ``.compute_estimator_features`` :pr:`1231`
        * Changed default large dataset train/test splitting behavior :pr:`1205`
    * Documentation Changes
        * Included description of how to access the component instances and features for pipeline user guide :pr:`1163`
        * Updated API docs to refer to target as "target" instead of "labels" for non-classification tasks and minor docs cleanup :pr:`1160`
        * Added Class Imbalance Data Check to ``api_reference.rst`` :pr:`1190` :pr:`1200`
        * Added pipeline properties to API reference :pr:`1209`
        * Clarified what the objective parameter in AutoML is used for in AutoML API reference and AutoML user guide :pr:`1222`
        * Updated API docs to include ``skopt.space.Categorical`` option for component hyperparameter range definition :pr:`1228`
        * Added install documentation for ``libomp`` in order to use LightGBM on Mac :pr:`1233`
        * Improved description of ``max_iterations`` in documentation :pr:`1212`
        * Removed unused code from sphinx conf :pr:`1235`
    * Testing Changes

.. warning::

    **Breaking Changes**
        * ``DefaultDataChecks`` now accepts a ``problem_type`` parameter that must be specified :pr:`1167`
        * Pipeline's ``._transform`` method to evaluate all the preprocessing steps of a pipeline has been replaced with ``.compute_estimator_features`` :pr:`1231`
        * ``get_objectives`` has been renamed to ``get_core_objectives``. This function will now return a list of valid objective instances :pr:`1230`


**v0.13.2 Sep. 17, 2020**
    * Enhancements
        * Added ``output_format`` field to explain predictions functions :pr:`1107`
        * Modified ``get_objective`` and ``get_objectives`` to be able to return any objective in ``evalml.objectives`` :pr:`1132`
        * Added a ``return_instance`` boolean parameter to ``get_objective`` :pr:`1132`
        * Added ``ClassImbalanceDataCheck`` to determine whether target imbalance falls below a given threshold :pr:`1135`
        * Added label encoder to LightGBM for binary classification :pr:`1152`
        * Added labels for the row index of confusion matrix :pr:`1154`
        * Added ``AutoMLSearch`` object as another parameter in search callbacks :pr:`1156`
        * Added the corresponding probability threshold for each point displayed in ``graph_roc_curve`` :pr:`1161`
        * Added ``__eq__`` for ``ComponentBase`` and ``PipelineBase`` :pr:`1178`
        * Added support for multiclass classification for ``roc_curve`` :pr:`1164`
        * Added ``categories`` accessor to ``OneHotEncoder`` for listing the categories associated with a feature :pr:`1182`
        * Added utility function to create pipeline instances from a list of component instances :pr:`1176`
    * Fixes
        * Fixed XGBoost column names for partial dependence methods :pr:`1104`
        * Removed dead code validating column type from ``TextFeaturizer`` :pr:`1122`
        * Fixed issue where ``Imputer`` cannot fit when there is None in a categorical or boolean column :pr:`1144`
        * ``OneHotEncoder`` preserves the custom index in the input data :pr:`1146`
        * Fixed representation for ``ModelFamily`` :pr:`1165`
        * Removed duplicate ``nbsphinx`` dependency in ``dev-requirements.txt`` :pr:`1168`
        * Users can now pass in any valid kwargs to all estimators :pr:`1157`
        * Remove broken accessor ``OneHotEncoder.get_feature_names`` and unneeded base class :pr:`1179`
        * Removed LightGBM Estimator from AutoML models :pr:`1186`
    * Changes
        * Pinned ``scikit-optimize`` version to 0.7.4 :pr:`1136`
        * Removed ``tqdm`` as a dependency :pr:`1177`
        * Added lightgbm version 3.0.0 to ``latest_dependency_versions.txt`` :pr:`1185`
        * Rename ``max_pipelines`` to ``max_iterations`` :pr:`1169`
    * Documentation Changes
        * Fixed API docs for ``AutoMLSearch`` ``add_result_callback`` :pr:`1113`
        * Added a step to our release process for pushing our latest version to conda-forge :pr:`1118`
        * Added warning for missing ipywidgets dependency for using ``PipelineSearchPlots`` on Jupyterlab :pr:`1145`
        * Updated ``README.md`` example to load demo dataset :pr:`1151`
        * Swapped mapping of breast cancer targets in ``model_understanding.ipynb`` :pr:`1170`
    * Testing Changes
        * Added test confirming ``TextFeaturizer`` never outputs null values :pr:`1122`
        * Changed Python version of ``Update Dependencies`` action to 3.8.x :pr:`1137`
        * Fixed release notes check-in test for ``Update Dependencies`` actions :pr:`1172`

.. warning::

    **Breaking Changes**
        * ``get_objective`` will now return a class definition rather than an instance by default :pr:`1132`
        * Deleted ``OPTIONS`` dictionary in ``evalml.objectives.utils.py`` :pr:`1132`
        * If specifying an objective by string, the string must now match the objective's name field, case-insensitive :pr:`1132`
        * Passing "Cost Benefit Matrix", "Fraud Cost", "Lead Scoring", "Mean Squared Log Error",
            "Recall", "Recall Macro", "Recall Micro", "Recall Weighted", or "Root Mean Squared Log Error" to ``AutoMLSearch`` will now result in a ``ValueError``
            rather than an ``ObjectiveNotFoundError`` :pr:`1132`
        * Search callbacks ``start_iteration_callback`` and ``add_results_callback`` have changed to include a copy of the AutoMLSearch object as a third parameter :pr:`1156`
        * Deleted ``OneHotEncoder.get_feature_names`` method which had been broken for a while, in favor of pipelines' ``input_feature_names`` :pr:`1179`
        * Deleted empty base class ``CategoricalEncoder`` which ``OneHotEncoder`` component was inheriting from :pr:`1176`
        * Results from ``roc_curve`` will now return as a list of dictionaries with each dictionary representing a class :pr:`1164`
        * ``max_pipelines`` now raises a ``DeprecationWarning`` and will be removed in the next release. ``max_iterations`` should be used instead. :pr:`1169`


**v0.13.1 Aug. 25, 2020**
    * Enhancements
        * Added Cost-Benefit Matrix objective for binary classification :pr:`1038`
        * Split ``fill_value`` into ``categorical_fill_value`` and ``numeric_fill_value`` for Imputer :pr:`1019`
        * Added ``explain_predictions`` and ``explain_predictions_best_worst`` for explaining multiple predictions with SHAP :pr:`1016`
        * Added new LSA component for text featurization :pr:`1022`
        * Added guide on installing with conda :pr:`1041`
        * Added a “cost-benefit curve” util method to graph cost-benefit matrix scores vs. binary classification thresholds :pr:`1081`
        * Standardized error when calling transform/predict before fit for pipelines :pr:`1048`
        * Added ``percent_better_than_baseline`` to AutoML search rankings and full rankings table :pr:`1050`
        * Added one-way partial dependence and partial dependence plots :pr:`1079`
        * Added "Feature Value" column to prediction explanation reports. :pr:`1064`
        * Added LightGBM classification estimator :pr:`1082`, :pr:`1114`
        * Added ``max_batches`` parameter to ``AutoMLSearch`` :pr:`1087`
    * Fixes
        * Updated ``TextFeaturizer`` component to no longer require an internet connection to run :pr:`1022`
        * Fixed non-deterministic element of ``TextFeaturizer`` transformations :pr:`1022`
        * Added a StandardScaler to all ElasticNet pipelines :pr:`1065`
        * Updated cost-benefit matrix to normalize score :pr:`1099`
        * Fixed logic in ``calculate_percent_difference`` so that it can handle negative values :pr:`1100`
    * Changes
        * Added ``needs_fitting`` property to ``ComponentBase`` :pr:`1044`
        * Updated references to data types to use datatype lists defined in ``evalml.utils.gen_utils`` :pr:`1039`
        * Remove maximum version limit for SciPy dependency :pr:`1051`
        * Moved ``all_components`` and other component importers into runtime methods :pr:`1045`
        * Consolidated graphing utility methods under ``evalml.utils.graph_utils`` :pr:`1060`
        * Made slight tweaks to how ``TextFeaturizer`` uses ``featuretools``, and did some refactoring of that and of LSA :pr:`1090`
        * Changed ``show_all_features`` parameter into ``importance_threshold``, which allows for thresholding feature importance :pr:`1097`, :pr:`1103`
    * Documentation Changes
        * Update ``setup.py`` URL to point to the github repo :pr:`1037`
        * Added tutorial for using the cost-benefit matrix objective :pr:`1088`
        * Updated ``model_understanding.ipynb`` to include documentation for using plotly on Jupyter Lab :pr:`1108`
    * Testing Changes
        * Refactor CircleCI tests to use matrix jobs (:pr:`1043`)
        * Added a test to check that all test directories are included in evalml package :pr:`1054`


.. warning::

    **Breaking Changes**
        * ``confusion_matrix`` and ``normalize_confusion_matrix`` have been moved to ``evalml.utils`` :pr:`1038`
        * All graph utility methods previously under ``evalml.pipelines.graph_utils`` have been moved to ``evalml.utils.graph_utils`` :pr:`1060`


**v0.12.2 Aug. 6, 2020**
    * Enhancements
        * Add save/load method to components :pr:`1023`
        * Expose pickle ``protocol`` as optional arg to save/load :pr:`1023`
        * Updated estimators used in AutoML to include ExtraTrees and ElasticNet estimators :pr:`1030`
    * Fixes
    * Changes
        * Removed ``DeprecationWarning`` for ``SimpleImputer`` :pr:`1018`
    * Documentation Changes
        * Add note about version numbers to release process docs :pr:`1034`
    * Testing Changes
        * Test files are now included in the evalml package :pr:`1029`


**v0.12.0 Aug. 3, 2020**
    * Enhancements
        * Added string and categorical targets support for binary and multiclass pipelines and check for numeric targets for ``DetectLabelLeakage`` data check :pr:`932`
        * Added clear exception for regression pipelines if target datatype is string or categorical :pr:`960`
        * Added target column names and class labels in ``predict`` and ``predict_proba`` output for pipelines :pr:`951`
        * Added ``_compute_shap_values`` and ``normalize_values`` to ``pipelines/explanations`` module :pr:`958`
        * Added ``explain_prediction`` feature which explains single predictions with SHAP :pr:`974`
        * Added Imputer to allow different imputation strategies for numerical and categorical dtypes :pr:`991`
        * Added support for configuring logfile path using env var, and don't create logger if there are filesystem errors :pr:`975`
        * Updated catboost estimators' default parameters and automl hyperparameter ranges to speed up fit time :pr:`998`
    * Fixes
        * Fixed ReadtheDocs warning failure regarding embedded gif :pr:`943`
        * Removed incorrect parameter passed to pipeline classes in ``_add_baseline_pipelines`` :pr:`941`
        * Added universal error for calling ``predict``, ``predict_proba``, ``transform``, and ``feature_importances`` before fitting :pr:`969`, :pr:`994`
        * Made ``TextFeaturizer`` component and pip dependencies ``featuretools`` and ``nlp_primitives`` optional :pr:`976`
        * Updated imputation strategy in automl to no longer limit impute strategy to ``most_frequent`` for all features if there are any categorical columns :pr:`991`
        * Fixed ``UnboundLocalError`` for ``cv_pipeline`` when automl search errors :pr:`996`
        * Fixed ``Imputer`` to reset dataframe index to preserve behavior expected from  ``SimpleImputer`` :pr:`1009`
    * Changes
        * Moved ``get_estimators`` to ``evalml.pipelines.components.utils`` :pr:`934`
        * Modified Pipelines to raise ``PipelineScoreError`` when they encounter an error during scoring :pr:`936`
        * Moved ``evalml.model_families.list_model_families`` to ``evalml.pipelines.components.allowed_model_families`` :pr:`959`
        * Renamed ``DateTimeFeaturization`` to ``DateTimeFeaturizer`` :pr:`977`
        * Added check to stop search and raise an error if all pipelines in a batch return NaN scores :pr:`1015`
    * Documentation Changes
        * Updated ``README.md`` :pr:`963`
        * Reworded message when errors are returned from data checks in search :pr:`982`
        * Added section on understanding model predictions with ``explain_prediction`` to User Guide :pr:`981`
        * Added a section to the user guide and api reference about how XGBoost and CatBoost are not fully supported. :pr:`992`
        * Added custom components section in user guide :pr:`993`
        * Updated FAQ section formatting :pr:`997`
        * Updated release process documentation :pr:`1003`
    * Testing Changes
        * Moved ``predict_proba`` and ``predict`` tests regarding string / categorical targets to ``test_pipelines.py`` :pr:`972`
        * Fixed dependency update bot by updating python version to 3.7 to avoid frequent github version updates :pr:`1002`


.. warning::

    **Breaking Changes**
        * ``get_estimators`` has been moved to ``evalml.pipelines.components.utils`` (previously was under ``evalml.pipelines.utils``) :pr:`934`
        * Removed the ``raise_errors`` flag in AutoML search. All errors during pipeline evaluation will be caught and logged. :pr:`936`
        * ``evalml.model_families.list_model_families`` has been moved to ``evalml.pipelines.components.allowed_model_families`` :pr:`959`
        * ``TextFeaturizer``: the ``featuretools`` and ``nlp_primitives`` packages must be installed after installing evalml in order to use this component :pr:`976`
        * Renamed ``DateTimeFeaturization`` to ``DateTimeFeaturizer`` :pr:`977`


**v0.11.2 July 16, 2020**
    * Enhancements
        * Added ``NoVarianceDataCheck`` to ``DefaultDataChecks`` :pr:`893`
        * Added text processing and featurization component ``TextFeaturizer`` :pr:`913`, :pr:`924`
        * Added additional checks to ``InvalidTargetDataCheck`` to handle invalid target data types :pr:`929`
        * ``AutoMLSearch`` will now handle ``KeyboardInterrupt`` and prompt user for confirmation :pr:`915`
    * Fixes
        * Makes automl results a read-only property :pr:`919`
    * Changes
        * Deleted static pipelines and refactored tests involving static pipelines, removed ``all_pipelines()`` and ``get_pipelines()`` :pr:`904`
        * Moved ``list_model_families`` to ``evalml.model_family.utils`` :pr:`903`
        * Updated ``all_pipelines``, ``all_estimators``, ``all_components`` to use the same mechanism for dynamically generating their elements :pr:`898`
        * Rename ``master`` branch to ``main`` :pr:`918`
        * Add pypi release github action :pr:`923`
        * Updated ``AutoMLSearch.search`` stdout output and logging and removed tqdm progress bar :pr:`921`
        * Moved automl config checks previously in ``search()`` to init :pr:`933`
    * Documentation Changes
        * Reorganized and rewrote documentation :pr:`937`
        * Updated to use pydata sphinx theme :pr:`937`
        * Updated docs to use ``release_notes`` instead of ``changelog`` :pr:`942`
    * Testing Changes
        * Cleaned up fixture names and usages in tests :pr:`895`


.. warning::

    **Breaking Changes**
        * ``list_model_families`` has been moved to ``evalml.model_family.utils`` (previously was under ``evalml.pipelines.utils``) :pr:`903`
        * ``get_estimators`` has been moved to ``evalml.pipelines.components.utils`` (previously was under ``evalml.pipelines.utils``) :pr:`934`
        * Static pipeline definitions have been removed, but similar pipelines can still be constructed via creating an instance of ``PipelineBase`` :pr:`904`
        * ``all_pipelines()`` and ``get_pipelines()`` utility methods have been removed :pr:`904`


**v0.11.0 June 30, 2020**
    * Enhancements
        * Added multiclass support for ROC curve graphing :pr:`832`
        * Added preprocessing component to drop features whose percentage of NaN values exceeds a specified threshold :pr:`834`
        * Added data check to check for problematic target labels :pr:`814`
        * Added PerColumnImputer that allows imputation strategies per column :pr:`824`
        * Added transformer to drop specific columns :pr:`827`
        * Added support for ``categories``, ``handle_error``, and ``drop`` parameters in ``OneHotEncoder`` :pr:`830` :pr:`897`
        * Added preprocessing component to handle DateTime columns featurization :pr:`838`
        * Added ability to clone pipelines and components :pr:`842`
        * Define getter method for component ``parameters`` :pr:`847`
        * Added utility methods to calculate and graph permutation importances :pr:`860`, :pr:`880`
        * Added new utility functions necessary for generating dynamic preprocessing pipelines :pr:`852`
        * Added kwargs to all components :pr:`863`
        * Updated ``AutoSearchBase`` to use dynamically generated preprocessing pipelines :pr:`870`
        * Added SelectColumns transformer :pr:`873`
        * Added ability to evaluate additional pipelines for automl search :pr:`874`
        * Added ``default_parameters`` class property to components and pipelines :pr:`879`
        * Added better support for disabling data checks in automl search :pr:`892`
        * Added ability to save and load AutoML objects to file :pr:`888`
        * Updated ``AutoSearchBase.get_pipelines`` to return an untrained pipeline instance :pr:`876`
        * Saved learned binary classification thresholds in automl results cv data dict :pr:`876`
    * Fixes
        * Fixed bug where SimpleImputer cannot handle dropped columns :pr:`846`
        * Fixed bug where PerColumnImputer cannot handle dropped columns :pr:`855`
        * Enforce requirement that builtin components save all inputted values in their parameters dict :pr:`847`
        * Don't list base classes in ``all_components`` output :pr:`847`
        * Standardize all components to output pandas data structures, and accept either pandas or numpy :pr:`853`
        * Fixed rankings and full_rankings error when search has not been run :pr:`894`
    * Changes
        * Update ``all_pipelines`` and ``all_components`` to try initializing pipelines/components, and on failure exclude them :pr:`849`
        * Refactor ``handle_components`` to ``handle_components_class``, standardize to ``ComponentBase`` subclass instead of instance :pr:`850`
        * Refactor "blacklist"/"whitelist" to "allow"/"exclude" lists :pr:`854`
        * Replaced ``AutoClassificationSearch`` and ``AutoRegressionSearch`` with ``AutoMLSearch`` :pr:`871`
        * Renamed feature_importances and permutation_importances methods to use singular names (feature_importance and permutation_importance) :pr:`883`
        * Updated ``automl`` default data splitter to train/validation split for large datasets :pr:`877`
        * Added open source license, update some repo metadata :pr:`887`
        * Removed dead code in ``_get_preprocessing_components`` :pr:`896`
    * Documentation Changes
        * Fix some typos and update the EvalML logo :pr:`872`
    * Testing Changes
        * Update the changelog check job to expect the new branching pattern for the deps update bot :pr:`836`
        * Check that all components output pandas datastructures, and can accept either pandas or numpy :pr:`853`
        * Replaced ``AutoClassificationSearch`` and ``AutoRegressionSearch`` with ``AutoMLSearch`` :pr:`871`


.. warning::

    **Breaking Changes**
        * Pipelines' static ``component_graph`` field must contain either ``ComponentBase`` subclasses or ``str``, instead of ``ComponentBase`` subclass instances :pr:`850`
        * Rename ``handle_component`` to ``handle_component_class``. Now standardizes to ``ComponentBase`` subclasses instead of ``ComponentBase`` subclass instances :pr:`850`
        * Renamed automl's ``cv`` argument to ``data_split`` :pr:`877`
        * Pipelines' and classifiers' ``feature_importances`` is renamed ``feature_importance``, ``graph_feature_importances`` is renamed ``graph_feature_importance`` :pr:`883`
        * Passing ``data_checks=None`` to automl search will not perform any data checks as opposed to default checks. :pr:`892`
        * Pipelines to search for in AutoML are now determined automatically, rather than using the statically-defined pipeline classes. :pr:`870`
        * Updated ``AutoSearchBase.get_pipelines`` to return an untrained pipeline instance, instead of one which happened to be trained on the final cross-validation fold :pr:`876`


**v0.10.0 May 29, 2020**
    * Enhancements
        * Added baseline models for classification and regression, add functionality to calculate baseline models before searching in AutoML :pr:`746`
        * Port over highly-null guardrail as a data check and define ``DefaultDataChecks`` and ``DisableDataChecks`` classes :pr:`745`
        * Update ``Tuner`` classes to work directly with pipeline parameters dicts instead of flat parameter lists :pr:`779`
        * Add Elastic Net as a pipeline option :pr:`812`
        * Added new Pipeline option ``ExtraTrees`` :pr:`790`
        * Added precicion-recall curve metrics and plot for binary classification problems in ``evalml.pipeline.graph_utils`` :pr:`794`
        * Update the default automl algorithm to search in batches, starting with default parameters for each pipeline and iterating from there :pr:`793`
        * Added ``AutoMLAlgorithm`` class and ``IterativeAlgorithm`` impl, separated from ``AutoSearchBase`` :pr:`793`
    * Fixes
        * Update pipeline ``score`` to return ``nan`` score for any objective which throws an exception during scoring :pr:`787`
        * Fixed bug introduced in :pr:`787` where binary classification metrics requiring predicted probabilities error in scoring :pr:`798`
        * CatBoost and XGBoost classifiers and regressors can no longer have a learning rate of 0 :pr:`795`
    * Changes
        * Cleanup pipeline ``score`` code, and cleanup codecov :pr:`711`
        * Remove ``pass`` for abstract methods for codecov :pr:`730`
        * Added __str__ for AutoSearch object :pr:`675`
        * Add util methods to graph ROC and confusion matrix :pr:`720`
        * Refactor ``AutoBase`` to ``AutoSearchBase`` :pr:`758`
        * Updated AutoBase with ``data_checks`` parameter, removed previous ``detect_label_leakage`` parameter, and added functionality to run data checks before search in AutoML :pr:`765`
        * Updated our logger to use Python's logging utils :pr:`763`
        * Refactor most of ``AutoSearchBase._do_iteration`` impl into ``AutoSearchBase._evaluate`` :pr:`762`
        * Port over all guardrails to use the new DataCheck API :pr:`789`
        * Expanded ``import_or_raise`` to catch all exceptions :pr:`759`
        * Adds RMSE, MSLE, RMSLE as standard metrics :pr:`788`
        * Don't allow ``Recall`` to be used as an objective for AutoML :pr:`784`
        * Removed feature selection from pipelines :pr:`819`
        * Update default estimator parameters to make automl search faster and more accurate :pr:`793`
    * Documentation Changes
        * Add instructions to freeze ``master`` on ``release.md`` :pr:`726`
        * Update release instructions with more details :pr:`727` :pr:`733`
        * Add objective base classes to API reference :pr:`736`
        * Fix components API to match other modules :pr:`747`
    * Testing Changes
        * Delete codecov yml, use codecov.io's default :pr:`732`
        * Added unit tests for fraud cost, lead scoring, and standard metric objectives :pr:`741`
        * Update codecov client :pr:`782`
        * Updated AutoBase __str__ test to include no parameters case :pr:`783`
        * Added unit tests for ``ExtraTrees`` pipeline :pr:`790`
        * If codecov fails to upload, fail build :pr:`810`
        * Updated Python version of dependency action :pr:`816`
        * Update the dependency update bot to use a suffix when creating branches :pr:`817`

.. warning::

    **Breaking Changes**
        * The ``detect_label_leakage`` parameter for AutoML classes has been removed and replaced by a ``data_checks`` parameter :pr:`765`
        * Moved ROC and confusion matrix methods from ``evalml.pipeline.plot_utils`` to ``evalml.pipeline.graph_utils`` :pr:`720`
        * ``Tuner`` classes require a pipeline hyperparameter range dict as an init arg instead of a space definition :pr:`779`
        * ``Tuner.propose`` and ``Tuner.add`` work directly with pipeline parameters dicts instead of flat parameter lists :pr:`779`
        * ``PipelineBase.hyperparameters`` and ``custom_hyperparameters`` use pipeline parameters dict format instead of being represented as a flat list :pr:`779`
        * All guardrail functions previously under ``evalml.guardrails.utils`` will be removed and replaced by data checks :pr:`789`
        * ``Recall`` disallowed as an objective for AutoML :pr:`784`
        * ``AutoSearchBase`` parameter ``tuner`` has been renamed to ``tuner_class`` :pr:`793`
        * ``AutoSearchBase`` parameter ``possible_pipelines`` and ``possible_model_families`` have been renamed to ``allowed_pipelines`` and ``allowed_model_families`` :pr:`793`


**v0.9.0 Apr. 27, 2020**
    * Enhancements
        * Added ``Accuracy`` as an standard objective :pr:`624`
        * Added verbose parameter to load_fraud :pr:`560`
        * Added Balanced Accuracy metric for binary, multiclass :pr:`612` :pr:`661`
        * Added XGBoost regressor and XGBoost regression pipeline :pr:`666`
        * Added ``Accuracy`` metric for multiclass :pr:`672`
        * Added objective name in ``AutoBase.describe_pipeline`` :pr:`686`
        * Added ``DataCheck`` and ``DataChecks``, ``Message`` classes and relevant subclasses :pr:`739`
    * Fixes
        * Removed direct access to ``cls.component_graph`` :pr:`595`
        * Add testing files to .gitignore :pr:`625`
        * Remove circular dependencies from ``Makefile`` :pr:`637`
        * Add error case for ``normalize_confusion_matrix()`` :pr:`640`
        * Fixed ``XGBoostClassifier`` and ``XGBoostRegressor`` bug with feature names that contain [, ], or < :pr:`659`
        * Update ``make_pipeline_graph`` to not accidentally create empty file when testing if path is valid :pr:`649`
        * Fix pip installation warning about docsutils version, from boto dependency :pr:`664`
        * Removed zero division warning for F1/precision/recall metrics :pr:`671`
        * Fixed ``summary`` for pipelines without estimators :pr:`707`
    * Changes
        * Updated default objective for binary/multiclass classification to log loss :pr:`613`
        * Created classification and regression pipeline subclasses and removed objective as an attribute of pipeline classes :pr:`405`
        * Changed the output of ``score`` to return one dictionary :pr:`429`
        * Created binary and multiclass objective subclasses :pr:`504`
        * Updated objectives API :pr:`445`
        * Removed call to ``get_plot_data`` from AutoML :pr:`615`
        * Set ``raise_error`` to default to True for AutoML classes :pr:`638`
        * Remove unnecessary "u" prefixes on some unicode strings :pr:`641`
        * Changed one-hot encoder to return uint8 dtypes instead of ints :pr:`653`
        * Pipeline ``_name`` field changed to ``custom_name`` :pr:`650`
        * Removed ``graphs.py`` and moved methods into ``PipelineBase`` :pr:`657`, :pr:`665`
        * Remove s3fs as a dev dependency :pr:`664`
        * Changed requirements-parser to be a core dependency :pr:`673`
        * Replace ``supported_problem_types`` field on pipelines with ``problem_type`` attribute on base classes :pr:`678`
        * Changed AutoML to only show best results for a given pipeline template in ``rankings``, added ``full_rankings`` property to show all :pr:`682`
        * Update ``ModelFamily`` values: don't list xgboost/catboost as classifiers now that we have regression pipelines for them :pr:`677`
        * Changed AutoML's ``describe_pipeline`` to get problem type from pipeline instead :pr:`685`
        * Standardize ``import_or_raise`` error messages :pr:`683`
        * Updated argument order of objectives to align with sklearn's :pr:`698`
        * Renamed ``pipeline.feature_importance_graph`` to ``pipeline.graph_feature_importances`` :pr:`700`
        * Moved ROC and confusion matrix methods to ``evalml.pipelines.plot_utils`` :pr:`704`
        * Renamed ``MultiClassificationObjective`` to ``MulticlassClassificationObjective``, to align with pipeline naming scheme :pr:`715`
    * Documentation Changes
        * Fixed some sphinx warnings :pr:`593`
        * Fixed docstring for ``AutoClassificationSearch`` with correct command :pr:`599`
        * Limit readthedocs formats to pdf, not htmlzip and epub :pr:`594` :pr:`600`
        * Clean up objectives API documentation :pr:`605`
        * Fixed function on Exploring search results page :pr:`604`
        * Update release process doc :pr:`567`
        * ``AutoClassificationSearch`` and ``AutoRegressionSearch`` show inherited methods in API reference :pr:`651`
        * Fixed improperly formatted code in breaking changes for changelog :pr:`655`
        * Added configuration to treat Sphinx warnings as errors :pr:`660`
        * Removed separate plotting section for pipelines in API reference :pr:`657`, :pr:`665`
        * Have leads example notebook load S3 files using https, so we can delete s3fs dev dependency :pr:`664`
        * Categorized components in API reference and added descriptions for each category :pr:`663`
        * Fixed Sphinx warnings about ``BalancedAccuracy`` objective :pr:`669`
        * Updated API reference to include missing components and clean up pipeline docstrings :pr:`689`
        * Reorganize API ref, and clarify pipeline sub-titles :pr:`688`
        * Add and update preprocessing utils in API reference :pr:`687`
        * Added inheritance diagrams to API reference :pr:`695`
        * Documented which default objective AutoML optimizes for :pr:`699`
        * Create seperate install page :pr:`701`
        * Include more utils in API ref, like ``import_or_raise`` :pr:`704`
        * Add more color to pipeline documentation :pr:`705`
    * Testing Changes
        * Matched install commands of ``check_latest_dependencies`` test and it's GitHub action :pr:`578`
        * Added Github app to auto assign PR author as assignee :pr:`477`
        * Removed unneeded conda installation of xgboost in windows checkin tests :pr:`618`
        * Update graph tests to always use tmpfile dir :pr:`649`
        * Changelog checkin test workaround for release PRs: If 'future release' section is empty of PR refs, pass check :pr:`658`
        * Add changelog checkin test exception for ``dep-update`` branch :pr:`723`

.. warning::

    **Breaking Changes**

    * Pipelines will now no longer take an objective parameter during instantiation, and will no longer have an objective attribute.
    * ``fit()`` and ``predict()`` now use an optional ``objective`` parameter, which is only used in binary classification pipelines to fit for a specific objective.
    * ``score()`` will now use a required ``objectives`` parameter that is used to determine all the objectives to score on. This differs from the previous behavior, where the pipeline's objective was scored on regardless.
    * ``score()`` will now return one dictionary of all objective scores.
    * ``ROC`` and ``ConfusionMatrix`` plot methods via ``Auto(*).plot`` have been removed by :pr:`615` and are replaced by ``roc_curve`` and ``confusion_matrix`` in ``evamlm.pipelines.plot_utils`` in :pr:`704`
    * ``normalize_confusion_matrix`` has been moved to ``evalml.pipelines.plot_utils`` :pr:`704`
    * Pipelines ``_name`` field changed to ``custom_name``
    * Pipelines ``supported_problem_types`` field is removed because it is no longer necessary :pr:`678`
    * Updated argument order of objectives' ``objective_function`` to align with sklearn :pr:`698`
    * ``pipeline.feature_importance_graph`` has been renamed to ``pipeline.graph_feature_importances`` in :pr:`700`
    * Removed unsupported ``MSLE`` objective :pr:`704`


**v0.8.0 Apr. 1, 2020**
    * Enhancements
        * Add normalization option and information to confusion matrix :pr:`484`
        * Add util function to drop rows with NaN values :pr:`487`
        * Renamed ``PipelineBase.name`` as ``PipelineBase.summary`` and redefined ``PipelineBase.name`` as class property :pr:`491`
        * Added access to parameters in Pipelines with ``PipelineBase.parameters`` (used to be return of ``PipelineBase.describe``) :pr:`501`
        * Added ``fill_value`` parameter for ``SimpleImputer`` :pr:`509`
        * Added functionality to override component hyperparameters and made pipelines take hyperparemeters from components :pr:`516`
        * Allow ``numpy.random.RandomState`` for random_state parameters :pr:`556`
    * Fixes
        * Removed unused dependency ``matplotlib``, and move ``category_encoders`` to test reqs :pr:`572`
    * Changes
        * Undo version cap in XGBoost placed in :pr:`402` and allowed all released of XGBoost :pr:`407`
        * Support pandas 1.0.0 :pr:`486`
        * Made all references to the logger static :pr:`503`
        * Refactored ``model_type`` parameter for components and pipelines to ``model_family`` :pr:`507`
        * Refactored ``problem_types`` for pipelines and components into ``supported_problem_types`` :pr:`515`
        * Moved ``pipelines/utils.save_pipeline`` and ``pipelines/utils.load_pipeline`` to ``PipelineBase.save`` and ``PipelineBase.load`` :pr:`526`
        * Limit number of categories encoded by ``OneHotEncoder`` :pr:`517`
    * Documentation Changes
        * Updated API reference to remove ``PipelinePlot`` and added moved ``PipelineBase`` plotting methods :pr:`483`
        * Add code style and github issue guides :pr:`463` :pr:`512`
        * Updated API reference for to surface class variables for pipelines and components :pr:`537`
        * Fixed README documentation link :pr:`535`
        * Unhid PR references in changelog :pr:`656`
    * Testing Changes
        * Added automated dependency check PR :pr:`482`, :pr:`505`
        * Updated automated dependency check comment :pr:`497`
        * Have build_docs job use python executor, so that env vars are set properly :pr:`547`
        * Added simple test to make sure ``OneHotEncoder``'s top_n works with large number of categories :pr:`552`
        * Run windows unit tests on PRs :pr:`557`


.. warning::

    **Breaking Changes**

    * ``AutoClassificationSearch`` and ``AutoRegressionSearch``'s ``model_types`` parameter has been refactored into ``allowed_model_families``
    * ``ModelTypes`` enum has been changed to ``ModelFamily``
    * Components and Pipelines now have a ``model_family`` field instead of ``model_type``
    * ``get_pipelines`` utility function now accepts ``model_families`` as an argument instead of ``model_types``
    * ``PipelineBase.name`` no longer returns structure of pipeline and has been replaced by ``PipelineBase.summary``
    * ``PipelineBase.problem_types`` and ``Estimator.problem_types`` has been renamed to ``supported_problem_types``
    * ``pipelines/utils.save_pipeline`` and ``pipelines/utils.load_pipeline`` moved to ``PipelineBase.save`` and ``PipelineBase.load``


**v0.7.0 Mar. 9, 2020**
    * Enhancements
        * Added emacs buffers to .gitignore :pr:`350`
        * Add CatBoost (gradient-boosted trees) classification and regression components and pipelines :pr:`247`
        * Added Tuner abstract base class :pr:`351`
        * Added ``n_jobs`` as parameter for ``AutoClassificationSearch`` and ``AutoRegressionSearch`` :pr:`403`
        * Changed colors of confusion matrix to shades of blue and updated axis order to match scikit-learn's :pr:`426`
        * Added ``PipelineBase`` ``.graph`` and ``.feature_importance_graph`` methods, moved from previous location :pr:`423`
        * Added support for python 3.8 :pr:`462`
    * Fixes
        * Fixed ROC and confusion matrix plots not being calculated if user passed own additional_objectives :pr:`276`
        * Fixed ReadtheDocs ``FileNotFoundError`` exception for fraud dataset :pr:`439`
    * Changes
        * Added ``n_estimators`` as a tunable parameter for XGBoost :pr:`307`
        * Remove unused parameter ``ObjectiveBase.fit_needs_proba`` :pr:`320`
        * Remove extraneous parameter ``component_type`` from all components :pr:`361`
        * Remove unused ``rankings.csv`` file :pr:`397`
        * Downloaded demo and test datasets so unit tests can run offline :pr:`408`
        * Remove ``_needs_fitting`` attribute from Components :pr:`398`
        * Changed plot.feature_importance to show only non-zero feature importances by default, added optional parameter to show all :pr:`413`
        * Refactored ``PipelineBase`` to take in parameter dictionary and moved pipeline metadata to class attribute :pr:`421`
        * Dropped support for Python 3.5 :pr:`438`
        * Removed unused ``apply.py`` file :pr:`449`
        * Clean up ``requirements.txt`` to remove unused deps :pr:`451`
        * Support installation without all required dependencies :pr:`459`
    * Documentation Changes
        * Update release.md with instructions to release to internal license key :pr:`354`
    * Testing Changes
        * Added tests for utils (and moved current utils to gen_utils) :pr:`297`
        * Moved XGBoost install into it's own separate step on Windows using Conda :pr:`313`
        * Rewind pandas version to before 1.0.0, to diagnose test failures for that version :pr:`325`
        * Added dependency update checkin test :pr:`324`
        * Rewind XGBoost version to before 1.0.0 to diagnose test failures for that version :pr:`402`
        * Update dependency check to use a whitelist :pr:`417`
        * Update unit test jobs to not install dev deps :pr:`455`

.. warning::

    **Breaking Changes**

    * Python 3.5 will not be actively supported.

**v0.6.0 Dec. 16, 2019**
    * Enhancements
        * Added ability to create a plot of feature importances :pr:`133`
        * Add early stopping to AutoML using patience and tolerance parameters :pr:`241`
        * Added ROC and confusion matrix metrics and plot for classification problems and introduce PipelineSearchPlots class :pr:`242`
        * Enhanced AutoML results with search order :pr:`260`
        * Added utility function to show system and environment information :pr:`300`
    * Fixes
        * Lower botocore requirement :pr:`235`
        * Fixed decision_function calculation for ``FraudCost`` objective :pr:`254`
        * Fixed return value of ``Recall`` metrics :pr:`264`
        * Components return ``self`` on fit :pr:`289`
    * Changes
        * Renamed automl classes to ``AutoRegressionSearch`` and ``AutoClassificationSearch`` :pr:`287`
        * Updating demo datasets to retain column names :pr:`223`
        * Moving pipeline visualization to ``PipelinePlot`` class :pr:`228`
        * Standarizing inputs as ``pd.Dataframe`` / ``pd.Series`` :pr:`130`
        * Enforcing that pipelines must have an estimator as last component :pr:`277`
        * Added ``ipywidgets`` as a dependency in ``requirements.txt`` :pr:`278`
        * Added Random and Grid Search Tuners :pr:`240`
    * Documentation Changes
        * Adding class properties to API reference :pr:`244`
        * Fix and filter FutureWarnings from scikit-learn :pr:`249`, :pr:`257`
        * Adding Linear Regression to API reference and cleaning up some Sphinx warnings :pr:`227`
    * Testing Changes
        * Added support for testing on Windows with CircleCI :pr:`226`
        * Added support for doctests :pr:`233`

.. warning::

    **Breaking Changes**

    * The ``fit()`` method for ``AutoClassifier`` and ``AutoRegressor`` has been renamed to ``search()``.
    * ``AutoClassifier`` has been renamed to ``AutoClassificationSearch``
    * ``AutoRegressor`` has been renamed to ``AutoRegressionSearch``
    * ``AutoClassificationSearch.results`` and ``AutoRegressionSearch.results`` now is a dictionary with ``pipeline_results`` and ``search_order`` keys. ``pipeline_results`` can be used to access a dictionary that is identical to the old ``.results`` dictionary. Whereas, ``search_order`` returns a list of the search order in terms of ``pipeline_id``.
    * Pipelines now require an estimator as the last component in ``component_list``. Slicing pipelines now throws an ``NotImplementedError`` to avoid returning pipelines without an estimator.

**v0.5.2 Nov. 18, 2019**
    * Enhancements
        * Adding basic pipeline structure visualization :pr:`211`
    * Documentation Changes
        * Added notebooks to build process :pr:`212`

**v0.5.1 Nov. 15, 2019**
    * Enhancements
        * Added basic outlier detection guardrail :pr:`151`
        * Added basic ID column guardrail :pr:`135`
        * Added support for unlimited pipelines with a ``max_time`` limit :pr:`70`
        * Updated .readthedocs.yaml to successfully build :pr:`188`
    * Fixes
        * Removed MSLE from default additional objectives :pr:`203`
        * Fixed ``random_state`` passed in pipelines :pr:`204`
        * Fixed slow down in RFRegressor :pr:`206`
    * Changes
        * Pulled information for describe_pipeline from pipeline's new describe method :pr:`190`
        * Refactored pipelines :pr:`108`
        * Removed guardrails from Auto(*) :pr:`202`, :pr:`208`
    * Documentation Changes
        * Updated documentation to show ``max_time`` enhancements :pr:`189`
        * Updated release instructions for RTD :pr:`193`
        * Added notebooks to build process :pr:`212`
        * Added contributing instructions :pr:`213`
        * Added new content :pr:`222`

**v0.5.0 Oct. 29, 2019**
    * Enhancements
        * Added basic one hot encoding :pr:`73`
        * Use enums for model_type :pr:`110`
        * Support for splitting regression datasets :pr:`112`
        * Auto-infer multiclass classification :pr:`99`
        * Added support for other units in ``max_time`` :pr:`125`
        * Detect highly null columns :pr:`121`
        * Added additional regression objectives :pr:`100`
        * Show an interactive iteration vs. score plot when using fit() :pr:`134`
    * Fixes
        * Reordered ``describe_pipeline`` :pr:`94`
        * Added type check for ``model_type`` :pr:`109`
        * Fixed ``s`` units when setting string ``max_time`` :pr:`132`
        * Fix objectives not appearing in API documentation :pr:`150`
    * Changes
        * Reorganized tests :pr:`93`
        * Moved logging to its own module :pr:`119`
        * Show progress bar history :pr:`111`
        * Using ``cloudpickle`` instead of pickle to allow unloading of custom objectives :pr:`113`
        * Removed render.py :pr:`154`
    * Documentation Changes
        * Update release instructions :pr:`140`
        * Include additional_objectives parameter :pr:`124`
        * Added Changelog :pr:`136`
    * Testing Changes
        * Code coverage :pr:`90`
        * Added CircleCI tests for other Python versions :pr:`104`
        * Added doc notebooks as tests :pr:`139`
        * Test metadata for CircleCI and 2 core parallelism :pr:`137`

**v0.4.1 Sep. 16, 2019**
    * Enhancements
        * Added AutoML for classification and regressor using Autobase and Skopt :pr:`7` :pr:`9`
        * Implemented standard classification and regression metrics :pr:`7`
        * Added logistic regression, random forest, and XGBoost pipelines :pr:`7`
        * Implemented support for custom objectives :pr:`15`
        * Feature importance for pipelines :pr:`18`
        * Serialization for pipelines :pr:`19`
        * Allow fitting on objectives for optimal threshold :pr:`27`
        * Added detect label leakage :pr:`31`
        * Implemented callbacks :pr:`42`
        * Allow for multiclass classification :pr:`21`
        * Added support for additional objectives :pr:`79`
    * Fixes
        * Fixed feature selection in pipelines :pr:`13`
        * Made ``random_seed`` usage consistent :pr:`45`
    * Documentation Changes
        * Documentation Changes
        * Added docstrings :pr:`6`
        * Created notebooks for docs :pr:`6`
        * Initialized readthedocs EvalML :pr:`6`
        * Added favicon :pr:`38`
    * Testing Changes
        * Added testing for loading data :pr:`39`

**v0.2.0 Aug. 13, 2019**
    * Enhancements
        * Created fraud detection objective :pr:`4`

**v0.1.0 July. 31, 2019**
    * *First Release*
    * Enhancements
        * Added lead scoring objecitve :pr:`1`
        * Added basic classifier :pr:`1`
    * Documentation Changes
        * Initialized Sphinx for docs :pr:`1`<|MERGE_RESOLUTION|>--- conflicted
+++ resolved
@@ -2,11 +2,8 @@
 -------------
 **Future Releases**
     * Enhancements
-<<<<<<< HEAD
+        * Move black to regular dependency and use it for ``generate_pipeline_code`` :pr:`4005`
         * Implement ``generate_pipeline_example`` :pr:`4023`
-=======
-      * Move black to regular dependency and use it for ``generate_pipeline_code`` :pr:`4005`
->>>>>>> be98201e
     * Fixes
     * Changes
         * Increase min catboost to 1.1.1 and xgboost to 1.7.0 to add nullable type support for those estimators :pr:`3996`
