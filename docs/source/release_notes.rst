--- conflicted
+++ resolved
@@ -9,11 +9,8 @@
         * Removed vowpalwabbit :pr:`4427`
         * Uncapped holidays :pr:`4428`
         * Unpinned kaleido :pr:`4423`
-<<<<<<< HEAD
+        * Unpinned shap and scipy :pr:`4436`
         * Unpinned most pinned dependencies under project.optional-dependencies :pr:`4431`
-=======
-        * Unpinned shap and scipy :pr:`4436`
->>>>>>> 3d5bf450
     * Documentation Changes
     * Testing Changes
         * Added ability to run airflow tests in Python 3.9 :pr:`4391`
