--- conflicted
+++ resolved
@@ -5,11 +5,8 @@
     * Enhancements
         * Added ability to freeze hyperparameters for AutoMLSearch :pr:`1284`
     * Fixes
-<<<<<<< HEAD
         * Fixed stacked ensemble input bug and LightGBM warning and bug in AutoMLSearch :pr:`1388`
-=======
         * Updated enum classes to show possible enum values as attributes :pr:`1391`
->>>>>>> 102f741a
     * Changes
     * Documentation Changes
     * Testing Changes
