--- conflicted
+++ resolved
@@ -2,25 +2,21 @@
 -------------
 **Future Releases**
     * Enhancements
-<<<<<<< HEAD
+    * Fixes
+    * Changes
+    * Documentation Changes
+    * Testing Changes
+        * Fixed installation of prophet for linux nightly tests :pr:`4114`
+
+.. warning::
+
+    **Breaking Changes**
+
+
+**v0.72.0 Mar. 27, 2023**
+    * Enhancements
         * Updated `pipeline.get_prediction_intervals()` to add trend prediction interval information from STL decomposer :pr:`4093`
         * Added ``method=all`` support for ``TargetLeakageDataCheck`` :pr:`4106`
-=======
->>>>>>> b43b1bb8
-    * Fixes
-    * Changes
-    * Documentation Changes
-    * Testing Changes
-        * Fixed installation of prophet for linux nightly tests :pr:`4114`
-
-.. warning::
-
-    **Breaking Changes**
-
-
-**v0.72.0 Mar. 27, 2023**
-    * Enhancements
-        * Updated `pipeline.get_prediction_intervals()` to add trend prediction interval information from STL decomposer :pr:`4093`
     * Fixes
         * Fixed ensemble pipelines not working with ``generate_pipeline_example`` :pr:`4102`
     * Changes
