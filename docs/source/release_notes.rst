Release Notes
-------------
**Future Releases**
    * Enhancements
    * Fixes
    * Changes
    * Documentation Changes
    * Testing Changes

.. warning::

    **Breaking Changes**

<<<<<<< HEAD
=======
**v0.57.0 Sept. 6, 2022**
    * Enhancements
        *  Added ``KNNImputer`` class and created new knn parameter for Imputer :pr:`3662`
    * Fixes
        * ``IDColumnsDataCheck`` now only returns an action code to set the first column as the primary key if it contains unique values :pr:`3639`
        * ``IDColumnsDataCheck`` now can handle primary key columns containing "integer" values that are of the double type :pr:`3683`
        * Added support for BooleanNullable columns in EvalML pipelines and imputer :pr:`3678`
        * Updated StandardScaler to only apply to numeric columns :pr:`3686`
    * Changes
        * Unpinned sktime to allow for version 0.13.2 :pr:`3685`
        * Pinned ``pmdarima`` < 2.0.0 :pr:`3679`

>>>>>>> d83053f8
**v0.56.1 Aug. 19, 2022**
    * Fixes
        * ``IDColumnsDataCheck`` now only returns an action code to set the first column as the primary key if it contains unique values :pr:`3639`
        * Reverted the ``make_pipeline`` changes that conditionally included the imputers :pr:`3672`

**v0.56.0 Aug. 15, 2022**
    * Enhancements
        * Add CI testing environment in Mac for install workflow :pr:`3646`
        * Updated ``make_pipeline`` to only include the Imputer in pipelines if NaNs exist in the data :pr:`3657`
        * Updated to run with Woodwork >= 0.17.2 :pr:`3626`
        * Add ``exclude_featurizers`` parameter to ``AutoMLSearch`` to specify featurizers that should be excluded from all pipelines :pr:`3631`
        * Add ``fit_transform`` method to pipelines and component graphs :pr:`3640`
        * Changed default value of data splitting for time series problem holdout set evaluation :pr:`3650`
    * Fixes
        * Reverted the Woodwork 0.17.x compatibility work due to performance regression :pr:`3664`
    * Changes
        * Disable holdout set in AutoML search by default :pr:`3659`
        * Pinned ``sktime`` at >=0.7.0,<0.13.1 due to slowdowns with time series modeling :pr:`3658`
        * Added additional testing support for Python 3.10 :pr:`3609`
    * Documentation Changes
        * Updated broken link checker to exclude stackoverflow domain :pr:`3633`
        * Add instructions to add new users to evalml-core-feedstock :pr:`3636`


**v0.55.0 July. 24, 2022**
    * Enhancements
        * Increased the amount of logical type information passed to Woodwork when calling ``ww.init()`` in transformers :pr:`3604`
        * Added ability to log how long each batch and pipeline take in ``automl.search()`` :pr:`3577`
        * Added the option to set the ``sp`` parameter for ARIMA models :pr:`3597`
        * Updated the CV split size of time series problems to match forecast horizon for improved performance :pr:`3616`
        * Added holdout set evaluation as part of AutoML search and pipeline ranking :pr:`3499`
        * Added Dockerfile.arm and .dockerignore for python version and M1 testing :pr:`3609`
        * Added ``test_gen_utils::in_container_arm64()`` fixture :pr:`3609`
    * Fixes
        * Fixed iterative graphs not appearing in documentation :pr:`3592`
        * Updated the ``load_diabetes()`` method to account for scikit-learn 1.1.1 changes to the dataset :pr:`3591`
        * Capped woodwork version at < 0.17.0 :pr:`3612`
        * Bump minimum scikit-optimize version to 0.9.0 `:pr:`3614`
        * Invalid target data checks involving regression and unsupported data types now produce a different ``DataCheckMessageCode`` :pr:`3630`
        * Updated ``test_data_checks.py::test_data_checks_raises_value_errors_on_init`` - more lenient text check :pr:`3609`
    * Changes
        * Add pre-commit hooks for linting :pr:`3608`
        * Implemented a lower threshold and window size for the ``TimeSeriesRegularizer`` and ``DatetimeFormatDataCheck`` :pr:`3627`
        * Updated ``IDColumnsDataCheck`` to return an action to set the first column as the primary key if it is identified as an ID column :pr:`3634`
    * Documentation Changes
    * Testing Changes
        * Pinned GraphViz version for Windows CI Test :pr:`3596`
        * Removed ``pytest.mark.skip_if_39`` pytest marker :pr:`3602` :pr:`3607`
        * Updated pytest==7.1.2 :pr:`3609`
        * Added Dockerfile.arm and .dockerignore for python version and M1 testing :pr:`3609`
        * Added ``test_gen_utils::in_container_arm64()`` fixture :pr:`3609`

.. warning::

    **Breaking Changes**
        * Refactored test cases that iterate over all components to use ``pytest.mark.parametrise`` and changed the corresponding ``if...continue`` blocks to ``pytest.mark.xfail`` :pr:`3622`


**v0.54.0 June. 23, 2022**
    * Fixes
        * Updated the Imputer and SimpleImputer to work with scikit-learn 1.1.1. :pr:`3525`
        * Bumped the minimum versions of scikit-learn to 1.1.1 and imbalanced-learn to 0.9.1. :pr:`3525`
        * Added a clearer error message when ``describe`` is called on an un-instantiated ComponentGraph :pr:`3569`
        * Added a clearer error message when time series' ``predict`` is called with its X_train or y_train parameter set as None :pr:`3579`
    * Changes
        * Don't pass ``time_index`` as kwargs to sktime ARIMA implementation for compatibility with latest version :pr:`3564`
        * Remove incompatible ``nlp-primitives`` version 2.6.0 from accepted dependency versions :pr:`3572`, :pr:`3574`
        * Updated evalml authors :pr:`3581`
    * Documentation Changes
        * Fix typo in ``long_description`` field in ``setup.cfg`` :pr:`3553`
        * Update install page to remove Python 3.7 mention :pr:`3567`


**v0.53.1 June. 9, 2022**
    * Changes
        * Set the development status to ``4 - Beta`` in ``setup.cfg`` :pr:`3550`


**v0.53.0 June. 9, 2022**
    * Enhancements
        * Pass ``n_jobs`` to default algorithm :pr:`3548`
    * Fixes
        * Fixed github workflows for featuretools and woodwork to test their main branch against evalml. :pr:`3517`
        * Supress warnings in ``TargetEncoder`` raised by a coming change to default parameters :pr:`3540`
        * Fixed bug where schema was not being preserved in column renaming for XGBoost and LightGBM models :pr:`3496`
    * Changes
        * Transitioned to use pyproject.toml and setup.cfg away from setup.py :pr:`3494`, :pr:`3536`
    * Documentation Changes
        * Updated the Time Series User Guide page to include known-in-advance features and fix typos :pr:`3521`
        * Add slack and stackoverflow icon to footer :pr:`3528`
        * Add install instructions for M1 Mac :pr:`3543`
    * Testing Changes
        * Rename yml to yaml for GitHub Actions :pr:`3522`
        * Remove ``noncore_dependency`` pytest marker :pr:`3541`
        * Changed ``test_smotenc_category_features`` to use valid postal code values in response to new woodwork type validation :pr:`3544`


**v0.52.0 May. 12, 2022**
    * Changes
        * Added github workflows for featuretools and woodwork to test their main branch against evalml. :pr:`3504`
        * Added pmdarima to conda recipe. :pr:`3505`
        * Added a threshold for ``NullDataCheck`` before a warning is issued for null values :pr:`3507`
        * Changed ``NoVarianceDataCheck`` to only output warnings :pr:`3506`
        * Reverted XGBoost Classifier/Regressor patch for all boolean columns needing to be converted to int. :pr:`3503`
        * Updated ``roc_curve()`` and ``conf_matrix()`` to work with IntegerNullable and BooleanNullable types. :pr:`3465`
        * Changed ``ComponentGraph._transform_features`` to raise a ``PipelineError`` instead of a ``ValueError``. This is not a breaking change because ``PipelineError`` is a subclass of ``ValueError``. :pr:`3497`
        * Capped ``sklearn`` at version 1.1.0 :pr:`3518`
    * Documentation Changes
        * Updated to install prophet extras in Read the Docs. :pr:`3509`
    * Testing Changes
        * Moved vowpal wabbit in test recipe to ``evalml`` package from ``evalml-core`` :pr:`3502`


**v0.51.0 Apr. 28, 2022**
    * Enhancements
        * Updated ``make_pipeline_from_data_check_output`` to work with time series problems. :pr:`3454`
    * Fixes
        * Changed ``PipelineBase.graph_json()`` to return a python dictionary and renamed as ``graph_dict()``:pr:`3463`
    * Changes
        * Added ``vowpalwabbit`` to local recipe and remove ``is_using_conda`` pytest skip markers from relevant tests :pr:`3481`
    * Documentation Changes
        * Fixed broken link in contributing guide :pr:`3464`
        * Improved development instructions :pr:`3468`
        * Added the ``TimeSeriesRegularizer`` and ``TimeSeriesImputer`` to the timeseries section of the User Guide :pr:`3473`
        * Updated OSS slack link :pr:`3487`
        * Fix rendering of model understanding plotly charts in docs :pr:`3460`
    * Testing Changes
        * Updated unit tests to support woodwork 0.16.2 :pr:`3482`
        * Fix some unit tests after vowpal wabbit got added to conda recipe :pr:`3486`

.. warning::

    **Breaking Changes**
        * Renamed ``PipelineBase.graph_json()`` to ``PipelineBase.graph_dict()`` :pr:`3463`
        * Minimum supported woodwork version is now 0.16.2 :pr:`3482`

**v0.50.0 Apr. 12, 2022**
    * Enhancements
        * Added ``TimeSeriesImputer`` component :pr:`3374`
        * Replaced ``pipeline_parameters`` and ``custom_hyperparameters`` with ``search_parameters`` in ``AutoMLSearch`` :pr:`3373`, :pr:`3427`
        * Added ``TimeSeriesRegularizer`` to smooth uninferrable date ranges for time series problems :pr:`3376`
        * Enabled ensembling as a parameter for ``DefaultAlgorithm`` :pr:`3435`, :pr:`3444`
    * Fixes
        * Fix ``DefaultAlgorithm`` not handling Email and URL features :pr:`3419`
        * Added test to ensure ``LabelEncoder`` parameters preserved during ``AutoMLSearch`` :pr:`3326`
    * Changes
        * Updated ``DateTimeFormatDataCheck`` to use woodwork's ``infer_frequency`` function :pr:`3425`
        * Renamed ``graphs.py`` to ``visualizations.py`` :pr:`3439`
    * Documentation Changes
        * Updated the model understanding section of the user guide to include missing functions :pr:`3446`
        * Rearranged the user guide model understanding page for easier navigation :pr:`3457`
        * Update README text to Alteryx :pr:`3462`

.. warning::

    **Breaking Changes**
        * Renamed ``graphs.py`` to ``visualizations.py`` :pr:`3439`
        * Replaced ``pipeline_parameters`` and ``custom_hyperparameters`` with ``search_parameters`` in ``AutoMLSearch`` :pr:`3373`

**v0.49.0 Mar. 31, 2022**
    * Enhancements
        * Added ``use_covariates`` parameter to ``ARIMARegressor`` :pr:`3407`
        * ``AutoMLSearch`` will set ``use_covariates`` to ``False`` for ARIMA when dataset is large :pr:`3407`
        * Add ability to retrieve logical types to a component in the graph via ``get_component_input_logical_types`` :pr:`3428`
        * Add ability to get logical types passed to the last component via ``last_component_input_logical_types`` :pr:`3428`
    * Fixes
        * Fix conda build after PR `3407` :pr:`3429`
    * Changes
        * Moved model understanding metrics from ``graph.py`` into a separate file :pr:`3417`
        * Unpin ``click`` dependency :pr:`3420`
        * For ``IterativeAlgorithm``, put time series algorithms first :pr:`3407`
        * Use ``prophet-prebuilt`` to install prophet in extras :pr:`3407`

.. warning::

    **Breaking Changes**
        * Moved model understanding metrics from ``graph.py`` to ``metrics.py`` :pr:`3417`


**v0.48.0 Mar. 25, 2022**
    * Enhancements
        * Add support for oversampling in time series classification problems :pr:`3387`
    * Fixes
        * Fixed ``TimeSeriesFeaturizer`` to make it deterministic when creating and choosing columns :pr:`3384`
        * Fixed bug where Email/URL features with missing values would cause the imputer to error out :pr:`3388`
    * Changes
        * Update maintainers to add Frank :pr:`3382`
        * Allow woodwork version 0.14.0 to be installed :pr:`3381`
        * Moved partial dependence functions from ``graph.py`` to a separate file :pr:`3404`
        * Pin ``click`` at ``8.0.4`` due to incompatibility with ``black`` :pr:`3413`
    * Documentation Changes
        * Added automl user guide section covering search algorithms :pr:`3394`
        * Updated broken links and automated broken link detection :pr:`3398`
        * Upgraded nbconvert :pr:`3402`, :pr:`3411`
    * Testing Changes
        * Updated scheduled workflows to only run on Alteryx owned repos (:pr:`3395`)
        * Exclude documentation versions other than latest from broken link check :pr:`3401`

.. warning::

    **Breaking Changes**
        * Moved partial dependence functions from ``graph.py`` to ``partial_dependence.py`` :pr:`3404`


**v0.47.0 Mar. 16, 2022**
    * Enhancements
        * Added ``TimeSeriesFeaturizer`` into ARIMA-based pipelines :pr:`3313`
        * Added caching capability for ensemble training during ``AutoMLSearch`` :pr:`3257`
        * Added new error code for zero unique values in ``NoVarianceDataCheck`` :pr:`3372`
    * Fixes
        * Fixed ``get_pipelines`` to reset pipeline threshold for binary cases :pr:`3360`
    * Changes
        * Update maintainers :pr:`3365`
        * Revert pandas 1.3.0 compatibility patch :pr:`3378`
    * Documentation Changes
        * Fixed documentation links to point to correct pages :pr:`3358`
    * Testing Changes
        * Checkout main branch in build_conda_pkg job :pr:`3375`

**v0.46.0 Mar. 03, 2022**
    * Enhancements
        * Added ``test_size`` parameter to ``ClassImbalanceDataCheck`` :pr:`3341`
        * Make target optional for ``NoVarianceDataCheck`` :pr:`3339`
    * Changes
        * Removed ``python_version<3.9`` environment marker from sktime dependency :pr:`3332`
        * Updated ``DatetimeFormatDataCheck`` to return all messages and not return early if NaNs are detected :pr:`3354`
    * Documentation Changes
        * Added in-line tabs and copy-paste functionality to documentation, overhauled Install page :pr:`3353`

**v0.45.0 Feb. 17, 2022**
    * Enhancements
        * Added support for pandas >= 1.4.0 :pr:`3324`
        * Standardized feature importance for estimators :pr:`3305`
        * Replaced usage of private method with Woodwork's public ``get_subset_schema`` method :pr:`3325`
    * Changes
        * Added an ``is_cv`` property to the datasplitters used :pr:`3297`
        * Changed SimpleImputer to ignore Natural Language columns :pr:`3324`
        * Added drop NaN component to some time series pipelines :pr:`3310`
    * Documentation Changes
        * Update README.md with Alteryx link (:pr:`3319`)
        * Added formatting to the AutoML user guide to shorten result outputs :pr:`3328`
    * Testing Changes
        * Add auto approve dependency workflow schedule for every 30 mins :pr:`3312`

**v0.44.0 Feb. 04, 2022**
    * Enhancements
        * Updated ``DefaultAlgorithm`` to also limit estimator usage for long-running multiclass problems :pr:`3099`
        * Added ``make_pipeline_from_data_check_output()`` utility method :pr:`3277`
        * Updated ``AutoMLSearch`` to use ``DefaultAlgorithm`` as the default automl algorithm :pr:`3261`, :pr:`3304`
        * Added more specific data check errors to ``DatetimeFormatDataCheck`` :pr:`3288`
        * Added ``features`` as a parameter for ``AutoMLSearch`` and add ``DFSTransformer`` to pipelines when ``features`` are present :pr:`3309`
    * Fixes
        * Updated the binary classification pipeline's ``optimize_thresholds`` method to use Nelder-Mead :pr:`3280`
        * Fixed bug where feature importance on time series pipelines only showed 0 for time index :pr:`3285`
    * Changes
        * Removed ``DateTimeNaNDataCheck`` and ``NaturalLanguageNaNDataCheck`` in favor of ``NullDataCheck`` :pr:`3260`
        * Drop support for Python 3.7 :pr:`3291`
        * Updated minimum version of ``woodwork`` to ``v0.12.0`` :pr:`3290`
    * Documentation Changes
        * Update documentation and docstring for `validate_holdout_datasets` for time series problems :pr:`3278`
        * Fixed mistake in documentation where wrong objective was used for calculating percent-better-than-baseline :pr:`3285`


.. warning::

    **Breaking Changes**
        * Removed ``DateTimeNaNDataCheck`` and ``NaturalLanguageNaNDataCheck`` in favor of ``NullDataCheck`` :pr:`3260`
        * Dropped support for Python 3.7 :pr:`3291`


**v0.43.0 Jan. 25, 2022**
    * Enhancements
        * Updated new ``NullDataCheck`` to return a warning and suggest an action to impute columns with null values :pr:`3197`
        * Updated ``make_pipeline_from_actions`` to handle null column imputation :pr:`3237`
        * Updated data check actions API to return options instead of actions and add functionality to suggest and take action on columns with null values :pr:`3182`
    * Fixes
        * Fixed categorical data leaking into non-categorical sub-pipelines in ``DefaultAlgorithm`` :pr:`3209`
        * Fixed Python 3.9 installation for prophet by updating ``pmdarima`` version in requirements :pr:`3268`
        * Allowed DateTime columns to pass through PerColumnImputer without breaking :pr:`3267`
    * Changes
        * Updated ``DataCheck`` ``validate()`` output to return a dictionary instead of list for actions :pr:`3142`
        * Updated ``DataCheck`` ``validate()`` API to use the new ``DataCheckActionOption`` class instead of ``DataCheckAction`` :pr:`3152`
        * Uncapped numba version and removed it from requirements :pr:`3263`
        * Renamed ``HighlyNullDataCheck`` to ``NullDataCheck`` :pr:`3197`
        * Updated data check ``validate()`` output to return a list of warnings and errors instead of a dictionary :pr:`3244`
        * Capped ``pandas`` at < 1.4.0 :pr:`3274`
    * Testing Changes
        * Bumped minimum ``IPython`` version to 7.16.3 in ``test-requirements.txt`` based on dependabot feedback :pr:`3269`

.. warning::

    **Breaking Changes**
        * Renamed ``HighlyNullDataCheck`` to ``NullDataCheck`` :pr:`3197`
        * Updated data check ``validate()`` output to return a list of warnings and errors instead of a dictionary. See the Data Check or Data Check Actions pages (under User Guide) for examples. :pr:`3244`
        * Removed ``impute_all`` and ``default_impute_strategy`` parameters from the ``PerColumnImputer`` :pr:`3267`
        * Updated ``PerColumnImputer`` such that columns not specified in ``impute_strategies`` dict will not be imputed anymore :pr:`3267`


**v0.42.0 Jan. 18, 2022**
    * Enhancements
        * Required the separation of training and test data by ``gap`` + 1 units to be verified by ``time_index`` for time series problems :pr:`3208`
        * Added support for boolean features for ``ARIMARegressor`` :pr:`3187`
        * Updated dependency bot workflow to remove outdated description and add new configuration to delete branches automatically :pr:`3212`
        * Added ``n_obs`` and ``n_splits`` to ``TimeSeriesParametersDataCheck`` error details :pr:`3246`
    * Fixes
        * Fixed classification pipelines to only accept target data with the appropriate number of classes :pr:`3185`
        * Added support for time series in ``DefaultAlgorithm`` :pr:`3177`
        * Standardized names of featurization components :pr:`3192`
        * Removed empty cell in text_input.ipynb :pr:`3234`
        * Removed potential prediction explanations failure when pipelines predicted a class with probability 1 :pr:`3221`
        * Dropped NaNs before partial dependence grid generation :pr:`3235`
        * Allowed prediction explanations to be json-serializable :pr:`3262`
        * Fixed bug where ``InvalidTargetDataCheck`` would not check time series regression targets :pr:`3251`
        * Fixed bug in ``are_datasets_separated_by_gap_time_index`` :pr:`3256`
    * Changes
        * Raised lowest compatible numpy version to 1.21.0 to address security concerns :pr:`3207`
        * Changed the default objective to ``MedianAE`` from ``R2`` for time series regression :pr:`3205`
        * Removed all-nan Unknown to Double logical conversion in ``infer_feature_types`` :pr:`3196`
        * Checking the validity of holdout data for time series problems can be performed by calling ``pipelines.utils.validate_holdout_datasets`` prior to calling ``predict`` :pr:`3208`
    * Testing Changes
        * Update auto approve workflow trigger and delete branch after merge :pr:`3265`

.. warning::

    **Breaking Changes**
        * Renamed ``DateTime Featurizer Component`` to ``DateTime Featurizer`` and ``Natural Language Featurization Component`` to ``Natural Language Featurizer`` :pr:`3192`



**v0.41.0 Jan. 06, 2022**
    * Enhancements
        * Added string support for DataCheckActionCode :pr:`3167`
        * Added ``DataCheckActionOption`` class :pr:`3134`
        * Add issue templates for bugs, feature requests and documentation improvements for GitHub :pr:`3199`
    * Fixes
        * Fix bug where prediction explanations ``class_name`` was shown as float for boolean targets :pr:`3179`
        * Fixed bug in nightly linux tests :pr:`3189`
    * Changes
        * Removed usage of scikit-learn's ``LabelEncoder`` in favor of ours :pr:`3161`
        * Removed nullable types checking from ``infer_feature_types`` :pr:`3156`
        * Fixed ``mean_cv_data`` and ``validation_score`` values in AutoMLSearch.rankings to reflect cv score or ``NaN`` when appropriate :pr:`3162`
    * Testing Changes
        * Updated tests to use new pipeline API instead of defining custom pipeline classes :pr:`3172`
        * Add workflow to auto-merge dependency PRs if status checks pass :pr:`3184`

**v0.40.0 Dec. 22, 2021**
    * Enhancements
        * Added ``TimeSeriesSplittingDataCheck`` to ``DefaultDataChecks`` to verify adequate class representation in time series classification problems :pr:`3141`
        * Added the ability to accept serialized features and skip computation in ``DFSTransformer`` :pr:`3106`
        * Added support for known-in-advance features :pr:`3149`
        * Added Holt-Winters ``ExponentialSmoothingRegressor`` for time series regression problems :pr:`3157`
        * Required the separation of training and test data by ``gap`` + 1 units to be verified by ``time_index`` for time series problems :pr:`3160`
    * Fixes
        * Fixed error caused when tuning threshold for time series binary classification :pr:`3140`
    * Changes
        * ``TimeSeriesParametersDataCheck`` was added to ``DefaultDataChecks`` for time series problems :pr:`3139`
        * Renamed ``date_index`` to ``time_index`` in ``problem_configuration`` for time series problems :pr:`3137`
        * Updated ``nlp-primitives`` minimum version to 2.1.0 :pr:`3166`
        * Updated minimum version of ``woodwork`` to v0.11.0 :pr:`3171`
        * Revert `3160` until uninferrable frequency can be addressed earlier in the process :pr:`3198`
    * Documentation Changes
        * Added comments to provide clarity on doctests :pr:`3155`
    * Testing Changes
        * Parameterized tests in ``test_datasets.py`` :pr:`3145`

.. warning::

    **Breaking Changes**
        * Renamed ``date_index`` to ``time_index`` in ``problem_configuration`` for time series problems :pr:`3137`


**v0.39.0 Dec. 9, 2021**
    * Enhancements
        * Renamed ``DelayedFeatureTransformer`` to ``TimeSeriesFeaturizer`` and enhanced it to compute rolling features :pr:`3028`
        * Added ability to impute only specific columns in ``PerColumnImputer`` :pr:`3123`
        * Added ``TimeSeriesParametersDataCheck`` to verify the time series parameters are valid given the number of splits in cross validation :pr:`3111`
    * Fixes
        * Default parameters for ``RFRegressorSelectFromModel`` and ``RFClassifierSelectFromModel`` has been fixed to avoid selecting all features :pr:`3110`
    * Changes
        * Removed reliance on a datetime index for ``ARIMARegressor`` and ``ProphetRegressor`` :pr:`3104`
        * Included target leakage check when fitting ``ARIMARegressor`` to account for the lack of ``TimeSeriesFeaturizer`` in ``ARIMARegressor`` based pipelines :pr:`3104`
        * Cleaned up and refactored ``InvalidTargetDataCheck`` implementation and docstring :pr:`3122`
        * Removed indices information from the output of ``HighlyNullDataCheck``'s ``validate()`` method :pr:`3092`
        * Added ``ReplaceNullableTypes`` component to prepare for handling pandas nullable types. :pr:`3090`
        * Updated ``make_pipeline`` for handling pandas nullable types in preprocessing pipeline. :pr:`3129`
        * Removed unused ``EnsembleMissingPipelinesError`` exception definition :pr:`3131`
    * Testing Changes
        * Refactored tests to avoid using ``importorskip`` :pr:`3126`
        * Added ``skip_during_conda`` test marker to skip tests that are not supposed to run during conda build :pr:`3127`
        * Added ``skip_if_39`` test marker to skip tests that are not supposed to run during python 3.9 :pr:`3133`

.. warning::

    **Breaking Changes**
        * Renamed ``DelayedFeatureTransformer`` to ``TimeSeriesFeaturizer`` :pr:`3028`
        * ``ProphetRegressor`` now requires a datetime column in ``X`` represented by the ``date_index`` parameter :pr:`3104`
        * Renamed module ``evalml.data_checks.invalid_target_data_check`` to ``evalml.data_checks.invalid_targets_data_check`` :pr:`3122`
        * Removed unused ``EnsembleMissingPipelinesError`` exception definition :pr:`3131`


**v0.38.0 Nov. 27, 2021**
    * Enhancements
        * Added ``data_check_name`` attribute to the data check action class :pr:`3034`
        * Added ``NumWords`` and ``NumCharacters`` primitives to ``TextFeaturizer`` and renamed ``TextFeaturizer` to ``NaturalLanguageFeaturizer`` :pr:`3030`
        * Added support for ``scikit-learn > 1.0.0`` :pr:`3051`
        * Required the ``date_index`` parameter to be specified for time series problems  in ``AutoMLSearch`` :pr:`3041`
        * Allowed time series pipelines to predict on test datasets whose length is less than or equal to the ``forecast_horizon``. Also allowed the test set index to start at 0. :pr:`3071`
        * Enabled time series pipeline to predict on data with features that are not known-in-advanced :pr:`3094`
    * Fixes
        * Added in error message when fit and predict/predict_proba data types are different :pr:`3036`
        * Fixed bug where ensembling components could not get converted to JSON format :pr:`3049`
        * Fixed bug where components with tuned integer hyperparameters could not get converted to JSON format :pr:`3049`
        * Fixed bug where force plots were not displaying correct feature values :pr:`3044`
        * Included confusion matrix at the pipeline threshold for ``find_confusion_matrix_per_threshold`` :pr:`3080`
        * Fixed bug where One Hot Encoder would error out if a non-categorical feature had a missing value :pr:`3083`
        * Fixed bug where features created from categorical columns by ``Delayed Feature Transformer`` would be inferred as categorical :pr:`3083`
    * Changes
        * Delete ``predict_uses_y`` estimator attribute :pr:`3069`
        * Change ``DateTimeFeaturizer`` to use corresponding Featuretools primitives :pr:`3081`
        * Updated ``TargetDistributionDataCheck`` to return metadata details as floats rather strings :pr:`3085`
        * Removed dependency on ``psutil`` package :pr:`3093`
    * Documentation Changes
        * Updated docs to use data check action methods rather than manually cleaning data :pr:`3050`
    * Testing Changes
        * Updated integration tests to use ``make_pipeline_from_actions`` instead of private method :pr:`3047`


.. warning::

    **Breaking Changes**
        * Added ``data_check_name`` attribute to the data check action class :pr:`3034`
        * Renamed ``TextFeaturizer` to ``NaturalLanguageFeaturizer`` :pr:`3030`
        * Updated the ``Pipeline.graph_json`` function to return a dictionary of "from" and "to" edges instead of tuples :pr:`3049`
        * Delete ``predict_uses_y`` estimator attribute :pr:`3069`
        * Changed time series problems in ``AutoMLSearch`` to need a not-``None`` ``date_index`` :pr:`3041`
        * Changed the ``DelayedFeatureTransformer`` to throw a ``ValueError`` during fit if the ``date_index`` is ``None`` :pr:`3041`
        * Passing ``X=None`` to ``DelayedFeatureTransformer`` is deprecated :pr:`3041`


**v0.37.0 Nov. 9, 2021**
    * Enhancements
        * Added ``find_confusion_matrix_per_threshold`` to Model Understanding :pr:`2972`
        * Limit computationally-intensive models during ``AutoMLSearch`` for certain multiclass problems, allow for opt-in with parameter ``allow_long_running_models`` :pr:`2982`
        * Added support for stacked ensemble pipelines to prediction explanations module :pr:`2971`
        * Added integration tests for data checks and data checks actions workflow :pr:`2883`
        * Added a change in pipeline structure to handle categorical columns separately for pipelines in ``DefaultAlgorithm`` :pr:`2986`
        * Added an algorithm to ``DelayedFeatureTransformer`` to select better lags :pr:`3005`
        * Added test to ensure pickling pipelines preserves thresholds :pr:`3027`
        * Added AutoML function to access ensemble pipeline's input pipelines IDs :pr:`3011`
        * Added ability to define which class is "positive" for label encoder in binary classification case :pr:`3033`
    * Fixes
        * Fixed bug where ``Oversampler`` didn't consider boolean columns to be categorical :pr:`2980`
        * Fixed permutation importance failing when target is categorical :pr:`3017`
        * Updated estimator and pipelines' ``predict``, ``predict_proba``, ``transform``, ``inverse_transform`` methods to preserve input indices :pr:`2979`
        * Updated demo dataset link for daily min temperatures :pr:`3023`
    * Changes
        * Updated ``OutliersDataCheck`` and ``UniquenessDataCheck`` and allow for the suspension of the Nullable types error :pr:`3018`
    * Documentation Changes
        * Fixed cost benefit matrix demo formatting :pr:`2990`
        * Update ReadMe.md with new badge links and updated installation instructions for conda :pr:`2998`
        * Added more comprehensive doctests :pr:`3002`


**v0.36.0 Oct. 27, 2021**
    * Enhancements
        * Added LIME as an algorithm option for ``explain_predictions`` and ``explain_predictions_best_worst`` :pr:`2905`
        * Standardized data check messages and added default "rows" and "columns" to data check message details dictionary :pr:`2869`
        * Added ``rows_of_interest`` to pipeline utils :pr:`2908`
        * Added support for woodwork version ``0.8.2`` :pr:`2909`
        * Enhanced the ``DateTimeFeaturizer`` to handle ``NaNs`` in date features :pr:`2909`
        * Added support for woodwork logical types ``PostalCode``, ``SubRegionCode``, and ``CountryCode`` in model understanding tools :pr:`2946`
        * Added Vowpal Wabbit regressor and classifiers :pr:`2846`
        * Added `NoSplit` data splitter for future unsupervised learning searches :pr:`2958`
        * Added method to convert actions into a preprocessing pipeline :pr:`2968`
    * Fixes
        * Fixed bug where partial dependence was not respecting the ww schema :pr:`2929`
        * Fixed ``calculate_permutation_importance`` for datetimes on ``StandardScaler`` :pr:`2938`
        * Fixed ``SelectColumns`` to only select available features for feature selection in ``DefaultAlgorithm`` :pr:`2944`
        * Fixed ``DropColumns`` component not receiving parameters in ``DefaultAlgorithm`` :pr:`2945`
        * Fixed bug where trained binary thresholds were not being returned by ``get_pipeline`` or ``clone`` :pr:`2948`
        * Fixed bug where ``Oversampler`` selected ww logical categorical instead of ww semantic category :pr:`2946`
    * Changes
        * Changed ``make_pipeline`` function to place the ``DateTimeFeaturizer`` prior to the ``Imputer`` so that ``NaN`` dates can be imputed :pr:`2909`
        * Refactored ``OutliersDataCheck`` and ``HighlyNullDataCheck`` to add more descriptive metadata :pr:`2907`
        * Bumped minimum version of ``dask`` from 2021.2.0 to 2021.10.0 :pr:`2978`
    * Documentation Changes
        * Added back Future Release section to release notes :pr:`2927`
        * Updated CI to run doctest (docstring tests) and apply necessary fixes to docstrings :pr:`2933`
        * Added documentation for ``BinaryClassificationPipeline`` thresholding :pr:`2937`
    * Testing Changes
        * Fixed dependency checker to catch full names of packages :pr:`2930`
        * Refactored ``build_conda_pkg`` to work from a local recipe :pr:`2925`
        * Refactored component test for different environments :pr:`2957`

.. warning::

    **Breaking Changes**
        * Standardized data check messages and added default "rows" and "columns" to data check message details dictionary. This may change the number of messages returned from a data check. :pr:`2869`


**v0.35.0 Oct. 14, 2021**
    * Enhancements
        * Added human-readable pipeline explanations to model understanding :pr:`2861`
        * Updated to support Featuretools 1.0.0 and nlp-primitives 2.0.0 :pr:`2848`
    * Fixes
        * Fixed bug where ``long`` mode for the top level search method was not respected :pr:`2875`
        * Pinned ``cmdstan`` to ``0.28.0`` in ``cmdstan-builder`` to prevent future breaking of support for Prophet :pr:`2880`
        * Added ``Jarque-Bera`` to the ``TargetDistributionDataCheck`` :pr:`2891`
    * Changes
        * Updated pipelines to use a label encoder component instead of doing encoding on the pipeline level :pr:`2821`
        * Deleted scikit-learn ensembler :pr:`2819`
        * Refactored pipeline building logic out of ``AutoMLSearch`` and into ``IterativeAlgorithm`` :pr:`2854`
        * Refactored names for methods in ``ComponentGraph`` and ``PipelineBase`` :pr:`2902`
    * Documentation Changes
        * Updated ``install.ipynb`` to reflect flexibility for ``cmdstan`` version installation :pr:`2880`
        * Updated the conda section of our contributing guide :pr:`2899`
    * Testing Changes
        * Updated ``test_all_estimators`` to account for Prophet being allowed for Python 3.9 :pr:`2892`
        * Updated linux tests to use ``cmdstan-builder==0.0.8`` :pr:`2880`

.. warning::

    **Breaking Changes**
        * Updated pipelines to use a label encoder component instead of doing encoding on the pipeline level. This means that pipelines will no longer automatically encode non-numerical targets. Please use a label encoder if working with classification problems and non-numeric targets. :pr:`2821`
        * Deleted scikit-learn ensembler :pr:`2819`
        * ``IterativeAlgorithm`` now requires X, y, problem_type as required arguments as well as sampler_name, allowed_model_families, allowed_component_graphs, max_batches, and verbose as optional arguments :pr:`2854`
        * Changed method names of ``fit_features`` and ``compute_final_component_features`` to ``fit_and_transform_all_but_final`` and ``transform_all_but_final`` in ``ComponentGraph``, and ``compute_estimator_features`` to ``transform_all_but_final`` in pipeline classes :pr:`2902`

**v0.34.0 Sep. 30, 2021**
    * Enhancements
        * Updated to work with Woodwork 0.8.1 :pr:`2783`
        * Added validation that ``training_data`` and ``training_target`` are not ``None`` in prediction explanations :pr:`2787`
        * Added support for training-only components in pipelines and component graphs :pr:`2776`
        * Added default argument for the parameters value for ``ComponentGraph.instantiate`` :pr:`2796`
        * Added ``TIME_SERIES_REGRESSION`` to ``LightGBMRegressor's`` supported problem types :pr:`2793`
        * Provided a JSON representation of a pipeline's DAG structure :pr:`2812`
        * Added validation to holdout data passed to ``predict`` and ``predict_proba`` for time series :pr:`2804`
        * Added information about which row indices are outliers in ``OutliersDataCheck`` :pr:`2818`
        * Added verbose flag to top level ``search()`` method :pr:`2813`
        * Added support for linting jupyter notebooks and clearing the executed cells and empty cells :pr:`2829` :pr:`2837`
        * Added "DROP_ROWS" action to output of ``OutliersDataCheck.validate()`` :pr:`2820`
        * Added the ability of ``AutoMLSearch`` to accept a ``SequentialEngine`` instance as engine input :pr:`2838`
        * Added new label encoder component to EvalML :pr:`2853`
        * Added our own partial dependence implementation :pr:`2834`
    * Fixes
        * Fixed bug where ``calculate_permutation_importance`` was not calculating the right value for pipelines with target transformers :pr:`2782`
        * Fixed bug where transformed target values were not used in ``fit`` for time series pipelines :pr:`2780`
        * Fixed bug where ``score_pipelines`` method of ``AutoMLSearch`` would not work for time series problems :pr:`2786`
        * Removed ``TargetTransformer`` class :pr:`2833`
        * Added tests to verify ``ComponentGraph`` support by pipelines :pr:`2830`
        * Fixed incorrect parameter for baseline regression pipeline in ``AutoMLSearch`` :pr:`2847`
        * Fixed bug where the desired estimator family order was not respected in ``IterativeAlgorithm`` :pr:`2850`
    * Changes
        * Changed woodwork initialization to use partial schemas :pr:`2774`
        * Made ``Transformer.transform()`` an abstract method :pr:`2744`
        * Deleted ``EmptyDataChecks`` class :pr:`2794`
        * Removed data check for checking log distributions in ``make_pipeline`` :pr:`2806`
        * Changed the minimum ``woodwork`` version to 0.8.0 :pr:`2783`
        * Pinned ``woodwork`` version to 0.8.0 :pr:`2832`
        * Removed ``model_family`` attribute from ``ComponentBase`` and transformers :pr:`2828`
        * Limited ``scikit-learn`` until new features and errors can be addressed :pr:`2842`
        * Show DeprecationWarning when Sklearn Ensemblers are called :pr:`2859`
    * Testing Changes
        * Updated matched assertion message regarding monotonic indices in polynomial detrender tests :pr:`2811`
        * Added a test to make sure pip versions match conda versions :pr:`2851`

.. warning::

    **Breaking Changes**
        * Made ``Transformer.transform()`` an abstract method :pr:`2744`
        * Deleted ``EmptyDataChecks`` class :pr:`2794`
        * Removed data check for checking log distributions in ``make_pipeline`` :pr:`2806`


**v0.33.0 Sep. 15, 2021**
    * Fixes
        * Fixed bug where warnings during ``make_pipeline`` were not being raised to the user :pr:`2765`
    * Changes
        * Refactored and removed ``SamplerBase`` class :pr:`2775`
    * Documentation Changes
        * Added docstring linting packages ``pydocstyle`` and ``darglint`` to `make-lint` command :pr:`2670`


**v0.32.1 Sep. 10, 2021**
    * Enhancements
        * Added ``verbose`` flag to ``AutoMLSearch`` to run search in silent mode by default :pr:`2645`
        * Added label encoder to ``XGBoostClassifier`` to remove the warning :pr:`2701`
        * Set ``eval_metric`` to ``logloss`` for ``XGBoostClassifier`` :pr:`2741`
        * Added support for ``woodwork`` versions ``0.7.0`` and ``0.7.1`` :pr:`2743`
        * Changed ``explain_predictions`` functions to display original feature values :pr:`2759`
        * Added ``X_train`` and ``y_train`` to ``graph_prediction_vs_actual_over_time`` and ``get_prediction_vs_actual_over_time_data`` :pr:`2762`
        * Added ``forecast_horizon`` as a required parameter to time series pipelines and ``AutoMLSearch`` :pr:`2697`
        * Added ``predict_in_sample`` and ``predict_proba_in_sample`` methods to time series pipelines to predict on data where the target is known, e.g. cross-validation :pr:`2697`
    * Fixes
        * Fixed bug where ``_catch_warnings`` assumed all warnings were ``PipelineNotUsed`` :pr:`2753`
        * Fixed bug where ``Imputer.transform`` would erase ww typing information prior to handing data to the ``SimpleImputer`` :pr:`2752`
        * Fixed bug where ``Oversampler`` could not be copied :pr:`2755`
    * Changes
        * Deleted ``drop_nan_target_rows`` utility method :pr:`2737`
        * Removed default logging setup and debugging log file :pr:`2645`
        * Changed the default n_jobs value for ``XGBoostClassifier`` and ``XGBoostRegressor`` to 12 :pr:`2757`
        * Changed ``TimeSeriesBaselineEstimator`` to only work on a time series pipeline with a ``DelayedFeaturesTransformer`` :pr:`2697`
        * Added ``X_train`` and ``y_train`` as optional parameters to pipeline ``predict``, ``predict_proba``. Only used for time series pipelines :pr:`2697`
        * Added ``training_data`` and ``training_target`` as optional parameters to ``explain_predictions`` and ``explain_predictions_best_worst`` to support time series pipelines :pr:`2697`
        * Changed time series pipeline predictions to no longer output series/dataframes padded with NaNs. A prediction will be returned for every row in the `X` input :pr:`2697`
    * Documentation Changes
        * Specified installation steps for Prophet :pr:`2713`
        * Added documentation for data exploration on data check actions :pr:`2696`
        * Added a user guide entry for time series modelling :pr:`2697`
    * Testing Changes
        * Fixed flaky ``TargetDistributionDataCheck`` test for very_lognormal distribution :pr:`2748`

.. warning::

    **Breaking Changes**
        * Removed default logging setup and debugging log file :pr:`2645`
        * Added ``X_train`` and ``y_train`` to ``graph_prediction_vs_actual_over_time`` and ``get_prediction_vs_actual_over_time_data`` :pr:`2762`
        * Added ``forecast_horizon`` as a required parameter to time series pipelines and ``AutoMLSearch`` :pr:`2697`
        * Changed ``TimeSeriesBaselineEstimator`` to only work on a time series pipeline with a ``DelayedFeaturesTransformer`` :pr:`2697`
        * Added ``X_train`` and ``y_train`` as required parameters for ``predict`` and ``predict_proba`` in time series pipelines :pr:`2697`
        * Added ``training_data`` and ``training_target`` as required parameters to ``explain_predictions`` and ``explain_predictions_best_worst`` for time series pipelines :pr:`2697`

**v0.32.0 Aug. 31, 2021**
    * Enhancements
        * Allow string for ``engine`` parameter for ``AutoMLSearch``:pr:`2667`
        * Add ``ProphetRegressor`` to AutoML :pr:`2619`
        * Integrated ``DefaultAlgorithm`` into ``AutoMLSearch`` :pr:`2634`
        * Removed SVM "linear" and "precomputed" kernel hyperparameter options, and improved default parameters :pr:`2651`
        * Updated ``ComponentGraph`` initalization to raise ``ValueError`` when user attempts to use ``.y`` for a component that does not produce a tuple output :pr:`2662`
        * Updated to support Woodwork 0.6.0 :pr:`2690`
        * Updated pipeline ``graph()`` to distingush X and y edges :pr:`2654`
        * Added ``DropRowsTransformer`` component :pr:`2692`
        * Added ``DROP_ROWS`` to ``_make_component_list_from_actions`` and clean up metadata :pr:`2694`
        * Add new ensembler component :pr:`2653`
    * Fixes
        * Updated Oversampler logic to select best SMOTE based on component input instead of pipeline input :pr:`2695`
        * Added ability to explicitly close DaskEngine resources to improve runtime and reduce Dask warnings :pr:`2667`
        * Fixed partial dependence bug for ensemble pipelines :pr:`2714`
        * Updated ``TargetLeakageDataCheck`` to maintain user-selected logical types :pr:`2711`
    * Changes
        * Replaced ``SMOTEOversampler``, ``SMOTENOversampler`` and ``SMOTENCOversampler`` with consolidated ``Oversampler`` component :pr:`2695`
        * Removed ``LinearRegressor`` from the list of default ``AutoMLSearch`` estimators due to poor performance :pr:`2660`
    * Documentation Changes
        * Added user guide documentation for using ``ComponentGraph`` and added ``ComponentGraph`` to API reference :pr:`2673`
        * Updated documentation to make parallelization of AutoML clearer :pr:`2667`
    * Testing Changes
        * Removes the process-level parallelism from the ``test_cancel_job`` test :pr:`2666`
        * Installed numba 0.53 in windows CI to prevent problems installing version 0.54 :pr:`2710`

.. warning::

    **Breaking Changes**
        * Renamed the current top level ``search`` method to ``search_iterative`` and defined a new ``search`` method for the ``DefaultAlgorithm`` :pr:`2634`
        * Replaced ``SMOTEOversampler``, ``SMOTENOversampler`` and ``SMOTENCOversampler`` with consolidated ``Oversampler`` component :pr:`2695`
        * Removed ``LinearRegressor`` from the list of default ``AutoMLSearch`` estimators due to poor performance :pr:`2660`

**v0.31.0 Aug. 19, 2021**
    * Enhancements
        * Updated the high variance check in AutoMLSearch to be robust to a variety of objectives and cv scores :pr:`2622`
        * Use Woodwork's outlier detection for the ``OutliersDataCheck`` :pr:`2637`
        * Added ability to utilize instantiated components when creating a pipeline :pr:`2643`
        * Sped up the all Nan and unknown check in ``infer_feature_types`` :pr:`2661`
    * Fixes
    * Changes
        * Deleted ``_put_into_original_order`` helper function :pr:`2639`
        * Refactored time series pipeline code using a time series pipeline base class :pr:`2649`
        * Renamed ``dask_tests`` to ``parallel_tests`` :pr:`2657`
        * Removed commented out code in ``pipeline_meta.py`` :pr:`2659`
    * Documentation Changes
        * Add complete install command to README and Install section :pr:`2627`
        * Cleaned up documentation for ``MulticollinearityDataCheck`` :pr:`2664`
    * Testing Changes
        * Speed up CI by splitting Prophet tests into a separate workflow in GitHub :pr:`2644`

.. warning::

    **Breaking Changes**
        * ``TimeSeriesRegressionPipeline`` no longer inherits from ``TimeSeriesRegressionPipeline`` :pr:`2649`


**v0.30.2 Aug. 16, 2021**
    * Fixes
        * Updated changelog and version numbers to match the release.  Release 0.30.1 was release erroneously without a change to the version numbers.  0.30.2 replaces it.

**v0.30.1 Aug. 12, 2021**
    * Enhancements
        * Added ``DatetimeFormatDataCheck`` for time series problems :pr:`2603`
        * Added ``ProphetRegressor`` to estimators :pr:`2242`
        * Updated ``ComponentGraph`` to handle not calling samplers' transform during predict, and updated samplers' transform methods s.t. ``fit_transform`` is equivalent to ``fit(X, y).transform(X, y)`` :pr:`2583`
        * Updated ``ComponentGraph`` ``_validate_component_dict`` logic to be stricter about input values :pr:`2599`
        * Patched bug in ``xgboost`` estimators where predicting on a feature matrix of only booleans would throw an exception. :pr:`2602`
        * Updated ``ARIMARegressor`` to use relative forecasting to predict values :pr:`2613`
        * Added support for creating pipelines without an estimator as the final component and added ``transform(X, y)`` method to pipelines and component graphs :pr:`2625`
        * Updated to support Woodwork 0.5.1 :pr:`2610`
    * Fixes
        * Updated ``AutoMLSearch`` to drop ``ARIMARegressor`` from ``allowed_estimators`` if an incompatible frequency is detected :pr:`2632`
        * Updated ``get_best_sampler_for_data`` to consider all non-numeric datatypes as categorical for SMOTE :pr:`2590`
        * Fixed inconsistent test results from `TargetDistributionDataCheck` :pr:`2608`
        * Adopted vectorized pd.NA checking for Woodwork 0.5.1 support :pr:`2626`
        * Pinned upper version of astroid to 2.6.6 to keep ReadTheDocs working. :pr:`2638`
    * Changes
        * Renamed SMOTE samplers to SMOTE oversampler :pr:`2595`
        * Changed ``partial_dependence`` and ``graph_partial_dependence`` to raise a ``PartialDependenceError`` instead of ``ValueError``. This is not a breaking change because ``PartialDependenceError`` is a subclass of ``ValueError`` :pr:`2604`
        * Cleaned up code duplication in ``ComponentGraph`` :pr:`2612`
        * Stored predict_proba results in .x for intermediate estimators in ComponentGraph :pr:`2629`
    * Documentation Changes
        * To avoid local docs build error, only add warning disable and download headers on ReadTheDocs builds, not locally :pr:`2617`
    * Testing Changes
        * Updated partial_dependence tests to change the element-wise comparison per the Plotly 5.2.1 upgrade :pr:`2638`
        * Changed the lint CI job to only check against python 3.9 via the `-t` flag :pr:`2586`
        * Installed Prophet in linux nightlies test and fixed ``test_all_components`` :pr:`2598`
        * Refactored and fixed all ``make_pipeline`` tests to assert correct order and address new Woodwork Unknown type inference :pr:`2572`
        * Removed ``component_graphs`` as a global variable in ``test_component_graphs.py`` :pr:`2609`

.. warning::

    **Breaking Changes**
        * Renamed SMOTE samplers to SMOTE oversampler. Please use ``SMOTEOversampler``, ``SMOTENCOversampler``, ``SMOTENOversampler`` instead of ``SMOTESampler``, ``SMOTENCSampler``, and ``SMOTENSampler`` :pr:`2595`


**v0.30.0 Aug. 3, 2021**
    * Enhancements
        * Added ``LogTransformer`` and ``TargetDistributionDataCheck`` :pr:`2487`
        * Issue a warning to users when a pipeline parameter passed in isn't used in the pipeline :pr:`2564`
        * Added Gini coefficient as an objective :pr:`2544`
        * Added ``repr`` to ``ComponentGraph`` :pr:`2565`
        * Added components to extract features from ``URL`` and ``EmailAddress`` Logical Types :pr:`2550`
        * Added support for `NaN` values in ``TextFeaturizer`` :pr:`2532`
        * Added ``SelectByType`` transformer :pr:`2531`
        * Added separate thresholds for percent null rows and columns in ``HighlyNullDataCheck`` :pr:`2562`
        * Added support for `NaN` natural language values :pr:`2577`
    * Fixes
        * Raised error message for types ``URL``, ``NaturalLanguage``, and ``EmailAddress`` in ``partial_dependence`` :pr:`2573`
    * Changes
        * Updated ``PipelineBase`` implementation for creating pipelines from a list of components :pr:`2549`
        * Moved ``get_hyperparameter_ranges`` to ``PipelineBase`` class from automl/utils module :pr:`2546`
        * Renamed ``ComponentGraph``'s ``get_parents`` to ``get_inputs`` :pr:`2540`
        * Removed ``ComponentGraph.linearized_component_graph`` and ``ComponentGraph.from_list`` :pr:`2556`
        * Updated ``ComponentGraph`` to enforce requiring `.x` and `.y` inputs for each component in the graph :pr:`2563`
        * Renamed existing ensembler implementation from ``StackedEnsemblers`` to ``SklearnStackedEnsemblers`` :pr:`2578`
    * Documentation Changes
        * Added documentation for ``DaskEngine`` and ``CFEngine`` parallel engines :pr:`2560`
        * Improved detail of ``TextFeaturizer`` docstring and tutorial :pr:`2568`
    * Testing Changes
        * Added test that makes sure ``split_data`` does not shuffle for time series problems :pr:`2552`

.. warning::

    **Breaking Changes**
        * Moved ``get_hyperparameter_ranges`` to ``PipelineBase`` class from automl/utils module :pr:`2546`
        * Renamed ``ComponentGraph``'s ``get_parents`` to ``get_inputs`` :pr:`2540`
        * Removed ``ComponentGraph.linearized_component_graph`` and ``ComponentGraph.from_list`` :pr:`2556`
        * Updated ``ComponentGraph`` to enforce requiring `.x` and `.y` inputs for each component in the graph :pr:`2563`


**v0.29.0 Jul. 21, 2021**
    * Enhancements
        * Updated 1-way partial dependence support for datetime features :pr:`2454`
        * Added details on how to fix error caused by broken ww schema :pr:`2466`
        * Added ability to use built-in pickle for saving AutoMLSearch :pr:`2463`
        * Updated our components and component graphs to use latest features of ww 0.4.1, e.g. ``concat_columns`` and drop in-place. :pr:`2465`
        * Added new, concurrent.futures based engine for parallel AutoML :pr:`2506`
        * Added support for new Woodwork ``Unknown`` type in AutoMLSearch :pr:`2477`
        * Updated our components with an attribute that describes if they modify features or targets and can be used in list API for pipeline initialization :pr:`2504`
        * Updated ``ComponentGraph`` to accept X and y as inputs :pr:`2507`
        * Removed unused ``TARGET_BINARY_INVALID_VALUES`` from ``DataCheckMessageCode`` enum and fixed formatting of objective documentation :pr:`2520`
        * Added ``EvalMLAlgorithm`` :pr:`2525`
        * Added support for `NaN` values in ``TextFeaturizer`` :pr:`2532`
    * Fixes
        * Fixed ``FraudCost`` objective and reverted threshold optimization method for binary classification to ``Golden`` :pr:`2450`
        * Added custom exception message for partial dependence on features with scales that are too small :pr:`2455`
        * Ensures the typing for Ordinal and Datetime ltypes are passed through _retain_custom_types_and_initalize_woodwork :pr:`2461`
        * Updated to work with Pandas 1.3.0 :pr:`2442`
        * Updated to work with sktime 0.7.0 :pr:`2499`
    * Changes
        * Updated XGBoost dependency to ``>=1.4.2`` :pr:`2484`, :pr:`2498`
        * Added a ``DeprecationWarning`` about deprecating the list API for ``ComponentGraph`` :pr:`2488`
        * Updated ``make_pipeline`` for AutoML to create dictionaries, not lists, to initialize pipelines :pr:`2504`
        * No longer installing graphviz on windows in our CI pipelines because release 0.17 breaks windows 3.7 :pr:`2516`
    * Documentation Changes
        * Moved docstrings from ``__init__`` to class pages, added missing docstrings for missing classes, and updated missing default values :pr:`2452`
        * Build documentation with sphinx-autoapi :pr:`2458`
        * Change ``autoapi_ignore`` to only ignore files in ``evalml/tests/*`` :pr:`2530`
    * Testing Changes
        * Fixed flaky dask tests :pr:`2471`
        * Removed shellcheck action from ``build_conda_pkg`` action :pr:`2514`
        * Added a tmp_dir fixture that deletes its contents after tests run :pr:`2505`
        * Added a test that makes sure all pipelines in ``AutoMLSearch`` get the same data splits :pr:`2513`
        * Condensed warning output in test logs :pr:`2521`

.. warning::

    **Breaking Changes**
        * `NaN` values in the `Natural Language` type are no longer supported by the Imputer with the pandas upgrade. :pr:`2477`

**v0.28.0 Jul. 2, 2021**
    * Enhancements
        * Added support for showing a Individual Conditional Expectations plot when graphing Partial Dependence :pr:`2386`
        * Exposed ``thread_count`` for Catboost estimators as ``n_jobs`` parameter :pr:`2410`
        * Updated Objectives API to allow for sample weighting :pr:`2433`
    * Fixes
        * Deleted unreachable line from ``IterativeAlgorithm`` :pr:`2464`
    * Changes
        * Pinned Woodwork version between 0.4.1 and 0.4.2 :pr:`2460`
        * Updated psutils minimum version in requirements :pr:`2438`
        * Updated ``log_error_callback`` to not include filepath in logged message :pr:`2429`
    * Documentation Changes
        * Sped up docs :pr:`2430`
        * Removed mentions of ``DataTable`` and ``DataColumn`` from the docs :pr:`2445`
    * Testing Changes
        * Added slack integration for nightlies tests :pr:`2436`
        * Changed ``build_conda_pkg`` CI job to run only when dependencies are updates :pr:`2446`
        * Updated workflows to store pytest runtimes as test artifacts :pr:`2448`
        * Added ``AutoMLTestEnv`` test fixture for making it easy to mock automl tests :pr:`2406`

**v0.27.0 Jun. 22, 2021**
    * Enhancements
        * Adds force plots for prediction explanations :pr:`2157`
        * Removed self-reference from ``AutoMLSearch`` :pr:`2304`
        * Added support for nonlinear pipelines for ``generate_pipeline_code`` :pr:`2332`
        * Added ``inverse_transform`` method to pipelines :pr:`2256`
        * Add optional automatic update checker :pr:`2350`
        * Added ``search_order`` to ``AutoMLSearch``'s ``rankings`` and ``full_rankings`` tables :pr:`2345`
        * Updated threshold optimization method for binary classification :pr:`2315`
        * Updated demos to pull data from S3 instead of including demo data in package :pr:`2387`
        * Upgrade woodwork version to v0.4.1 :pr:`2379`
    * Fixes
        * Preserve user-specified woodwork types throughout pipeline fit/predict :pr:`2297`
        * Fixed ``ComponentGraph`` appending target to ``final_component_features`` if there is a component that returns both X and y :pr:`2358`
        * Fixed partial dependence graph method failing on multiclass problems when the class labels are numeric :pr:`2372`
        * Added ``thresholding_objective`` argument to ``AutoMLSearch`` for binary classification problems :pr:`2320`
        * Added change for ``k_neighbors`` parameter in SMOTE Oversamplers to automatically handle small samples :pr:`2375`
        * Changed naming for ``Logistic Regression Classifier`` file :pr:`2399`
        * Pinned pytest-timeout to fix minimum dependence checker :pr:`2425`
        * Replaced ``Elastic Net Classifier`` base class with ``Logistsic Regression`` to avoid ``NaN`` outputs :pr:`2420`
    * Changes
        * Cleaned up ``PipelineBase``'s ``component_graph`` and ``_component_graph`` attributes. Updated ``PipelineBase`` ``__repr__`` and added ``__eq__`` for ``ComponentGraph`` :pr:`2332`
        * Added and applied  ``black`` linting package to the EvalML repo in place of ``autopep8`` :pr:`2306`
        * Separated `custom_hyperparameters` from pipelines and added them as an argument to ``AutoMLSearch`` :pr:`2317`
        * Replaced `allowed_pipelines` with `allowed_component_graphs` :pr:`2364`
        * Removed private method ``_compute_features_during_fit`` from ``PipelineBase`` :pr:`2359`
        * Updated ``compute_order`` in ``ComponentGraph`` to be a read-only property :pr:`2408`
        * Unpinned PyZMQ version in requirements.txt :pr:`2389`
        * Uncapping LightGBM version in requirements.txt :pr:`2405`
        * Updated minimum version of plotly :pr:`2415`
        * Removed ``SensitivityLowAlert`` objective from core objectives :pr:`2418`
    * Documentation Changes
        * Fixed lead scoring weights in the demos documentation :pr:`2315`
        * Fixed start page code and description dataset naming discrepancy :pr:`2370`
    * Testing Changes
        * Update minimum unit tests to run on all pull requests :pr:`2314`
        * Pass token to authorize uploading of codecov reports :pr:`2344`
        * Add ``pytest-timeout``. All tests that run longer than 6 minutes will fail. :pr:`2374`
        * Separated the dask tests out into separate github action jobs to isolate dask failures. :pr:`2376`
        * Refactored dask tests :pr:`2377`
        * Added the combined dask/non-dask unit tests back and renamed the dask only unit tests. :pr:`2382`
        * Sped up unit tests and split into separate jobs :pr:`2365`
        * Change CI job names, run lint for python 3.9, run nightlies on python 3.8 at 3am EST :pr:`2395` :pr:`2398`
        * Set fail-fast to false for CI jobs that run for PRs :pr:`2402`

.. warning::

    **Breaking Changes**
        * `AutoMLSearch` will accept `allowed_component_graphs` instead of `allowed_pipelines` :pr:`2364`
        * Removed ``PipelineBase``'s ``_component_graph`` attribute. Updated ``PipelineBase`` ``__repr__`` and added ``__eq__`` for ``ComponentGraph`` :pr:`2332`
        * `pipeline_parameters` will no longer accept `skopt.space` variables since hyperparameter ranges will now be specified through `custom_hyperparameters` :pr:`2317`

**v0.25.0 Jun. 01, 2021**
    * Enhancements
        * Upgraded minimum woodwork to version 0.3.1. Previous versions will not be supported :pr:`2181`
        * Added a new callback parameter for ``explain_predictions_best_worst`` :pr:`2308`
    * Fixes
    * Changes
        * Deleted the ``return_pandas`` flag from our demo data loaders :pr:`2181`
        * Moved ``default_parameters`` to ``ComponentGraph`` from ``PipelineBase`` :pr:`2307`
    * Documentation Changes
        * Updated the release procedure documentation :pr:`2230`
    * Testing Changes
        * Ignoring ``test_saving_png_file`` while building conda package :pr:`2323`

.. warning::

    **Breaking Changes**
        * Deleted the ``return_pandas`` flag from our demo data loaders :pr:`2181`
        * Upgraded minimum woodwork to version 0.3.1. Previous versions will not be supported :pr:`2181`
        * Due to the weak-ref in woodwork, set the result of ``infer_feature_types`` to a variable before accessing woodwork :pr:`2181`

**v0.24.2 May. 24, 2021**
    * Enhancements
        * Added oversamplers to AutoMLSearch :pr:`2213` :pr:`2286`
        * Added dictionary input functionality for ``Undersampler`` component :pr:`2271`
        * Changed the default parameter values for ``Elastic Net Classifier`` and ``Elastic Net Regressor`` :pr:`2269`
        * Added dictionary input functionality for the Oversampler components :pr:`2288`
    * Fixes
        * Set default `n_jobs` to 1 for `StackedEnsembleClassifier` and `StackedEnsembleRegressor` until fix for text-based parallelism in sklearn stacking can be found :pr:`2295`
    * Changes
        * Updated ``start_iteration_callback`` to accept a pipeline instance instead of a pipeline class and no longer accept pipeline parameters as a parameter :pr:`2290`
        * Refactored ``calculate_permutation_importance`` method and add per-column permutation importance method :pr:`2302`
        * Updated logging information in ``AutoMLSearch.__init__`` to clarify pipeline generation :pr:`2263`
    * Documentation Changes
        * Minor changes to the release procedure :pr:`2230`
    * Testing Changes
        * Use codecov action to update coverage reports :pr:`2238`
        * Removed MarkupSafe dependency version pin from requirements.txt and moved instead into RTD docs build CI :pr:`2261`

.. warning::

    **Breaking Changes**
        * Updated ``start_iteration_callback`` to accept a pipeline instance instead of a pipeline class and no longer accept pipeline parameters as a parameter :pr:`2290`
        * Moved ``default_parameters`` to ``ComponentGraph`` from ``PipelineBase``. A pipeline's ``default_parameters`` is now accessible via ``pipeline.component_graph.default_parameters`` :pr:`2307`


**v0.24.1 May. 16, 2021**
    * Enhancements
        * Integrated ``ARIMARegressor`` into AutoML :pr:`2009`
        * Updated ``HighlyNullDataCheck`` to also perform a null row check :pr:`2222`
        * Set ``max_depth`` to 1 in calls to featuretools dfs :pr:`2231`
    * Fixes
        * Removed data splitter sampler calls during training :pr:`2253`
        * Set minimum required version for for pyzmq, colorama, and docutils :pr:`2254`
        * Changed BaseSampler to return None instead of y :pr:`2272`
    * Changes
        * Removed ensemble split and indices in ``AutoMLSearch`` :pr:`2260`
        * Updated pipeline ``repr()`` and ``generate_pipeline_code`` to return pipeline instances without generating custom pipeline class :pr:`2227`
    * Documentation Changes
        * Capped Sphinx version under 4.0.0 :pr:`2244`
    * Testing Changes
        * Change number of cores for pytest from 4 to 2 :pr:`2266`
        * Add minimum dependency checker to generate minimum requirement files :pr:`2267`
        * Add unit tests with minimum dependencies  :pr:`2277`


**v0.24.0 May. 04, 2021**
    * Enhancements
        * Added `date_index` as a required parameter for TimeSeries problems :pr:`2217`
        * Have the ``OneHotEncoder`` return the transformed columns as booleans rather than floats :pr:`2170`
        * Added Oversampler transformer component to EvalML :pr:`2079`
        * Added Undersampler to AutoMLSearch, as well as arguments ``_sampler_method`` and ``sampler_balanced_ratio`` :pr:`2128`
        * Updated prediction explanations functions to allow pipelines with XGBoost estimators :pr:`2162`
        * Added partial dependence for datetime columns :pr:`2180`
        * Update precision-recall curve with positive label index argument, and fix for 2d predicted probabilities :pr:`2090`
        * Add pct_null_rows to ``HighlyNullDataCheck`` :pr:`2211`
        * Added a standalone AutoML `search` method for convenience, which runs data checks and then runs automl :pr:`2152`
        * Make the first batch of AutoML have a predefined order, with linear models first and complex models last :pr:`2223` :pr:`2225`
        * Added sampling dictionary support to ``BalancedClassficationSampler`` :pr:`2235`
    * Fixes
        * Fixed partial dependence not respecting grid resolution parameter for numerical features :pr:`2180`
        * Enable prediction explanations for catboost for multiclass problems :pr:`2224`
    * Changes
        * Deleted baseline pipeline classes :pr:`2202`
        * Reverting user specified date feature PR :pr:`2155` until `pmdarima` installation fix is found :pr:`2214`
        * Updated pipeline API to accept component graph and other class attributes as instance parameters. Old pipeline API still works but will not be supported long-term. :pr:`2091`
        * Removed all old datasplitters from EvalML :pr:`2193`
        * Deleted ``make_pipeline_from_components`` :pr:`2218`
    * Documentation Changes
        * Renamed dataset to clarify that its gzipped but not a tarball :pr:`2183`
        * Updated documentation to use pipeline instances instead of pipeline subclasses :pr:`2195`
        * Updated contributing guide with a note about GitHub Actions permissions :pr:`2090`
        * Updated automl and model understanding user guides :pr:`2090`
    * Testing Changes
        * Use machineFL user token for dependency update bot, and add more reviewers :pr:`2189`


.. warning::

    **Breaking Changes**
        * All baseline pipeline classes (``BaselineBinaryPipeline``, ``BaselineMulticlassPipeline``, ``BaselineRegressionPipeline``, etc.) have been deleted :pr:`2202`
        * Updated pipeline API to accept component graph and other class attributes as instance parameters. Old pipeline API still works but will not be supported long-term. Pipelines can now be initialized by specifying the component graph as the first parameter, and then passing in optional arguments such as ``custom_name``, ``parameters``, etc. For example, ``BinaryClassificationPipeline(["Random Forest Classifier"], parameters={})``.  :pr:`2091`
        * Removed all old datasplitters from EvalML :pr:`2193`
        * Deleted utility method ``make_pipeline_from_components`` :pr:`2218`


**v0.23.0 Apr. 20, 2021**
    * Enhancements
        * Refactored ``EngineBase`` and ``SequentialEngine`` api. Adding ``DaskEngine`` :pr:`1975`.
        * Added optional ``engine`` argument to ``AutoMLSearch`` :pr:`1975`
        * Added a warning about how time series support is still in beta when a user passes in a time series problem to ``AutoMLSearch`` :pr:`2118`
        * Added ``NaturalLanguageNaNDataCheck`` data check :pr:`2122`
        * Added ValueError to ``partial_dependence`` to prevent users from computing partial dependence on columns with all NaNs :pr:`2120`
        * Added standard deviation of cv scores to rankings table :pr:`2154`
    * Fixes
        * Fixed ``BalancedClassificationDataCVSplit``, ``BalancedClassificationDataTVSplit``, and ``BalancedClassificationSampler`` to use ``minority:majority`` ratio instead of ``majority:minority`` :pr:`2077`
        * Fixed bug where two-way partial dependence plots with categorical variables were not working correctly :pr:`2117`
        * Fixed bug where ``hyperparameters`` were not displaying properly for pipelines with a list ``component_graph`` and duplicate components :pr:`2133`
        * Fixed bug where ``pipeline_parameters`` argument in ``AutoMLSearch`` was not applied to pipelines passed in as ``allowed_pipelines`` :pr:`2133`
        * Fixed bug where ``AutoMLSearch`` was not applying custom hyperparameters to pipelines with a list ``component_graph`` and duplicate components :pr:`2133`
    * Changes
        * Removed ``hyperparameter_ranges`` from Undersampler and renamed ``balanced_ratio`` to ``sampling_ratio`` for samplers :pr:`2113`
        * Renamed ``TARGET_BINARY_NOT_TWO_EXAMPLES_PER_CLASS`` data check message code to ``TARGET_MULTICLASS_NOT_TWO_EXAMPLES_PER_CLASS`` :pr:`2126`
        * Modified one-way partial dependence plots of categorical features to display data with a bar plot :pr:`2117`
        * Renamed ``score`` column for ``automl.rankings`` as ``mean_cv_score`` :pr:`2135`
        * Remove 'warning' from docs tool output :pr:`2031`
    * Documentation Changes
        * Fixed ``conf.py`` file :pr:`2112`
        * Added a sentence to the automl user guide stating that our support for time series problems is still in beta. :pr:`2118`
        * Fixed documentation demos :pr:`2139`
        * Update test badge in README to use GitHub Actions :pr:`2150`
    * Testing Changes
        * Fixed ``test_describe_pipeline`` for ``pandas`` ``v1.2.4`` :pr:`2129`
        * Added a GitHub Action for building the conda package :pr:`1870` :pr:`2148`


.. warning::

    **Breaking Changes**
        * Renamed ``balanced_ratio`` to ``sampling_ratio`` for the ``BalancedClassificationDataCVSplit``, ``BalancedClassificationDataTVSplit``, ``BalancedClassficationSampler``, and Undersampler :pr:`2113`
        * Deleted the "errors" key from automl results :pr:`1975`
        * Deleted the ``raise_and_save_error_callback`` and the ``log_and_save_error_callback`` :pr:`1975`
        * Fixed ``BalancedClassificationDataCVSplit``, ``BalancedClassificationDataTVSplit``, and ``BalancedClassificationSampler`` to use minority:majority ratio instead of majority:minority :pr:`2077`


**v0.22.0 Apr. 06, 2021**
    * Enhancements
        * Added a GitHub Action for ``linux_unit_tests``:pr:`2013`
        * Added recommended actions for ``InvalidTargetDataCheck``, updated ``_make_component_list_from_actions`` to address new action, and added ``TargetImputer`` component :pr:`1989`
        * Updated ``AutoMLSearch._check_for_high_variance`` to not emit ``RuntimeWarning`` :pr:`2024`
        * Added exception when pipeline passed to ``explain_predictions`` is a ``Stacked Ensemble`` pipeline :pr:`2033`
        * Added sensitivity at low alert rates as an objective :pr:`2001`
        * Added ``Undersampler`` transformer component :pr:`2030`
    * Fixes
        * Updated Engine's ``train_batch`` to apply undersampling :pr:`2038`
        * Fixed bug in where Time Series Classification pipelines were not encoding targets in ``predict`` and ``predict_proba`` :pr:`2040`
        * Fixed data splitting errors if target is float for classification problems :pr:`2050`
        * Pinned ``docutils`` to <0.17 to fix ReadtheDocs warning issues :pr:`2088`
    * Changes
        * Removed lists as acceptable hyperparameter ranges in ``AutoMLSearch`` :pr:`2028`
        * Renamed "details" to "metadata" for data check actions :pr:`2008`
    * Documentation Changes
        * Catch and suppress warnings in documentation :pr:`1991` :pr:`2097`
        * Change spacing in ``start.ipynb`` to provide clarity for ``AutoMLSearch`` :pr:`2078`
        * Fixed start code on README :pr:`2108`
    * Testing Changes


**v0.21.0 Mar. 24, 2021**
    * Enhancements
        * Changed ``AutoMLSearch`` to default ``optimize_thresholds`` to True :pr:`1943`
        * Added multiple oversampling and undersampling sampling methods as data splitters for imbalanced classification :pr:`1775`
        * Added params to balanced classification data splitters for visibility :pr:`1966`
        * Updated ``make_pipeline`` to not add ``Imputer`` if input data does not have numeric or categorical columns :pr:`1967`
        * Updated ``ClassImbalanceDataCheck`` to better handle multiclass imbalances :pr:`1986`
        * Added recommended actions for the output of data check's ``validate`` method :pr:`1968`
        * Added error message for ``partial_dependence`` when features are mostly the same value :pr:`1994`
        * Updated ``OneHotEncoder`` to drop one redundant feature by default for features with two categories :pr:`1997`
        * Added a ``PolynomialDetrender`` component :pr:`1992`
        * Added ``DateTimeNaNDataCheck`` data check :pr:`2039`
    * Fixes
        * Changed best pipeline to train on the entire dataset rather than just ensemble indices for ensemble problems :pr:`2037`
        * Updated binary classification pipelines to use objective decision function during scoring of custom objectives :pr:`1934`
    * Changes
        * Removed ``data_checks`` parameter, ``data_check_results`` and data checks logic from ``AutoMLSearch`` :pr:`1935`
        * Deleted ``random_state`` argument :pr:`1985`
        * Updated Woodwork version requirement to ``v0.0.11`` :pr:`1996`
    * Documentation Changes
    * Testing Changes
        * Removed ``build_docs`` CI job in favor of RTD GH builder :pr:`1974`
        * Added tests to confirm support for Python 3.9 :pr:`1724`
        * Added tests to support Dask AutoML/Engine :pr:`1990`
        * Changed ``build_conda_pkg`` job to use ``latest_release_changes`` branch in the feedstock. :pr:`1979`

.. warning::

    **Breaking Changes**
        * Changed ``AutoMLSearch`` to default ``optimize_thresholds`` to True :pr:`1943`
        * Removed ``data_checks`` parameter, ``data_check_results`` and data checks logic from ``AutoMLSearch``. To run the data checks which were previously run by default in ``AutoMLSearch``, please call ``DefaultDataChecks().validate(X_train, y_train)`` or take a look at our documentation for more examples. :pr:`1935`
        * Deleted ``random_state`` argument :pr:`1985`

**v0.20.0 Mar. 10, 2021**
    * Enhancements
        * Added a GitHub Action for Detecting dependency changes :pr:`1933`
        * Create a separate CV split to train stacked ensembler on for AutoMLSearch :pr:`1814`
        * Added a GitHub Action for Linux unit tests :pr:`1846`
        * Added ``ARIMARegressor`` estimator :pr:`1894`
        * Added ``DataCheckAction`` class and ``DataCheckActionCode`` enum :pr:`1896`
        * Updated ``Woodwork`` requirement to ``v0.0.10`` :pr:`1900`
        * Added ``BalancedClassificationDataCVSplit`` and ``BalancedClassificationDataTVSplit`` to AutoMLSearch :pr:`1875`
        * Update default classification data splitter to use downsampling for highly imbalanced data :pr:`1875`
        * Updated ``describe_pipeline`` to return more information, including ``id`` of pipelines used for ensemble models :pr:`1909`
        * Added utility method to create list of components from a list of ``DataCheckAction`` :pr:`1907`
        * Updated ``validate`` method to include a ``action`` key in returned dictionary for all ``DataCheck``and ``DataChecks`` :pr:`1916`
        * Aggregating the shap values for predictions that we know the provenance of, e.g. OHE, text, and date-time. :pr:`1901`
        * Improved error message when custom objective is passed as a string in ``pipeline.score`` :pr:`1941`
        * Added ``score_pipelines`` and ``train_pipelines`` methods to ``AutoMLSearch`` :pr:`1913`
        * Added support for ``pandas`` version 1.2.0 :pr:`1708`
        * Added ``score_batch`` and ``train_batch`` abstact methods to ``EngineBase`` and implementations in ``SequentialEngine`` :pr:`1913`
        * Added ability to handle index columns in ``AutoMLSearch`` and ``DataChecks`` :pr:`2138`
    * Fixes
        * Removed CI check for ``check_dependencies_updated_linux`` :pr:`1950`
        * Added metaclass for time series pipelines and fix binary classification pipeline ``predict`` not using objective if it is passed as a named argument :pr:`1874`
        * Fixed stack trace in prediction explanation functions caused by mixed string/numeric pandas column names :pr:`1871`
        * Fixed stack trace caused by passing pipelines with duplicate names to ``AutoMLSearch`` :pr:`1932`
        * Fixed ``AutoMLSearch.get_pipelines`` returning pipelines with the same attributes :pr:`1958`
    * Changes
        * Reversed GitHub Action for Linux unit tests until a fix for report generation is found :pr:`1920`
        * Updated ``add_results`` in ``AutoMLAlgorithm`` to take in entire pipeline results dictionary from ``AutoMLSearch`` :pr:`1891`
        * Updated ``ClassImbalanceDataCheck`` to look for severe class imbalance scenarios :pr:`1905`
        * Deleted the ``explain_prediction`` function :pr:`1915`
        * Removed ``HighVarianceCVDataCheck`` and convered it to an ``AutoMLSearch`` method instead :pr:`1928`
        * Removed warning in ``InvalidTargetDataCheck`` returned when numeric binary classification targets are not (0, 1) :pr:`1959`
    * Documentation Changes
        * Updated ``model_understanding.ipynb`` to demo the two-way partial dependence capability :pr:`1919`
    * Testing Changes

.. warning::

    **Breaking Changes**
        * Deleted the ``explain_prediction`` function :pr:`1915`
        * Removed ``HighVarianceCVDataCheck`` and convered it to an ``AutoMLSearch`` method instead :pr:`1928`
        * Added ``score_batch`` and ``train_batch`` abstact methods to ``EngineBase``. These need to be implemented in Engine subclasses :pr:`1913`


**v0.19.0 Feb. 23, 2021**
    * Enhancements
        * Added a GitHub Action for Python windows unit tests :pr:`1844`
        * Added a GitHub Action for checking updated release notes :pr:`1849`
        * Added a GitHub Action for Python lint checks :pr:`1837`
        * Adjusted ``explain_prediction``, ``explain_predictions`` and ``explain_predictions_best_worst`` to handle timeseries problems. :pr:`1818`
        * Updated ``InvalidTargetDataCheck`` to check for mismatched indices in target and features :pr:`1816`
        * Updated ``Woodwork`` structures returned from components to support ``Woodwork`` logical type overrides set by the user :pr:`1784`
        * Updated estimators to keep track of input feature names during ``fit()`` :pr:`1794`
        * Updated ``visualize_decision_tree`` to include feature names in output :pr:`1813`
        * Added ``is_bounded_like_percentage`` property for objectives. If true, the ``calculate_percent_difference`` method will return the absolute difference rather than relative difference :pr:`1809`
        * Added full error traceback to AutoMLSearch logger file :pr:`1840`
        * Changed ``TargetEncoder`` to preserve custom indices in the data :pr:`1836`
        * Refactored ``explain_predictions`` and ``explain_predictions_best_worst`` to only compute features once for all rows that need to be explained :pr:`1843`
        * Added custom random undersampler data splitter for classification :pr:`1857`
        * Updated ``OutliersDataCheck`` implementation to calculate the probability of having no outliers :pr:`1855`
        * Added ``Engines`` pipeline processing API :pr:`1838`
    * Fixes
        * Changed EngineBase random_state arg to random_seed and same for user guide docs :pr:`1889`
    * Changes
        * Modified ``calculate_percent_difference`` so that division by 0 is now inf rather than nan :pr:`1809`
        * Removed ``text_columns`` parameter from ``LSA`` and ``TextFeaturizer`` components :pr:`1652`
        * Added ``random_seed`` as an argument to our automl/pipeline/component API. Using ``random_state`` will raise a warning :pr:`1798`
        * Added ``DataCheckError`` message in ``InvalidTargetDataCheck`` if input target is None and removed exception raised :pr:`1866`
    * Documentation Changes
    * Testing Changes
        * Added back coverage for ``_get_feature_provenance`` in ``TextFeaturizer`` after ``text_columns`` was removed :pr:`1842`
        * Pin graphviz version for windows builds :pr:`1847`
        * Unpin graphviz version for windows builds :pr:`1851`

.. warning::

    **Breaking Changes**
        * Added a deprecation warning to ``explain_prediction``. It will be deleted in the next release. :pr:`1860`


**v0.18.2 Feb. 10, 2021**
    * Enhancements
        * Added uniqueness score data check :pr:`1785`
        * Added "dataframe" output format for prediction explanations :pr:`1781`
        * Updated LightGBM estimators to handle ``pandas.MultiIndex`` :pr:`1770`
        * Sped up permutation importance for some pipelines :pr:`1762`
        * Added sparsity data check :pr:`1797`
        * Confirmed support for threshold tuning for binary time series classification problems :pr:`1803`
    * Fixes
    * Changes
    * Documentation Changes
        * Added section on conda to the contributing guide :pr:`1771`
        * Updated release process to reflect freezing `main` before perf tests :pr:`1787`
        * Moving some prs to the right section of the release notes :pr:`1789`
        * Tweak README.md. :pr:`1800`
        * Fixed back arrow on install page docs :pr:`1795`
        * Fixed docstring for `ClassImbalanceDataCheck.validate()` :pr:`1817`
    * Testing Changes

**v0.18.1 Feb. 1, 2021**
    * Enhancements
        * Added ``graph_t_sne`` as a visualization tool for high dimensional data :pr:`1731`
        * Added the ability to see the linear coefficients of features in linear models terms :pr:`1738`
        * Added support for ``scikit-learn`` ``v0.24.0`` :pr:`1733`
        * Added support for ``scipy`` ``v1.6.0`` :pr:`1752`
        * Added SVM Classifier and Regressor to estimators :pr:`1714` :pr:`1761`
    * Fixes
        * Addressed bug with ``partial_dependence`` and categorical data with more categories than grid resolution :pr:`1748`
        * Removed ``random_state`` arg from ``get_pipelines`` in ``AutoMLSearch`` :pr:`1719`
        * Pinned pyzmq at less than 22.0.0 till we add support :pr:`1756`
    * Changes
        * Updated components and pipelines to return ``Woodwork`` data structures :pr:`1668`
        * Updated ``clone()`` for pipelines and components to copy over random state automatically :pr:`1753`
        * Dropped support for Python version 3.6 :pr:`1751`
        * Removed deprecated ``verbose`` flag from ``AutoMLSearch`` parameters :pr:`1772`
    * Documentation Changes
        * Add Twitter and Github link to documentation toolbar :pr:`1754`
        * Added Open Graph info to documentation :pr:`1758`
    * Testing Changes

.. warning::

    **Breaking Changes**
        * Components and pipelines return ``Woodwork`` data structures instead of ``pandas`` data structures :pr:`1668`
        * Python 3.6 will not be actively supported due to discontinued support from EvalML dependencies.
        * Deprecated ``verbose`` flag is removed for ``AutoMLSearch`` :pr:`1772`


**v0.18.0 Jan. 26, 2021**
    * Enhancements
        * Added RMSLE, MSLE, and MAPE to core objectives while checking for negative target values in ``invalid_targets_data_check`` :pr:`1574`
        * Added validation checks for binary problems with regression-like datasets and multiclass problems without true multiclass targets in ``invalid_targets_data_check`` :pr:`1665`
        * Added time series support for ``make_pipeline`` :pr:`1566`
        * Added target name for output of pipeline ``predict`` method :pr:`1578`
        * Added multiclass check to ``InvalidTargetDataCheck`` for two examples per class :pr:`1596`
        * Added support for ``graphviz`` ``v0.16`` :pr:`1657`
        * Enhanced time series pipelines to accept empty features :pr:`1651`
        * Added KNN Classifier to estimators. :pr:`1650`
        * Added support for list inputs for objectives :pr:`1663`
        * Added support for ``AutoMLSearch`` to handle time series classification pipelines :pr:`1666`
        * Enhanced ``DelayedFeaturesTransformer`` to encode categorical features and targets before delaying them :pr:`1691`
        * Added 2-way dependence plots. :pr:`1690`
        * Added ability to directly iterate through components within Pipelines :pr:`1583`
    * Fixes
        * Fixed inconsistent attributes and added Exceptions to docs :pr:`1673`
        * Fixed ``TargetLeakageDataCheck`` to use Woodwork ``mutual_information`` rather than using Pandas' Pearson Correlation :pr:`1616`
        * Fixed thresholding for pipelines in ``AutoMLSearch`` to only threshold binary classification pipelines :pr:`1622` :pr:`1626`
        * Updated ``load_data`` to return Woodwork structures and update default parameter value for ``index`` to ``None`` :pr:`1610`
        * Pinned scipy at < 1.6.0 while we work on adding support :pr:`1629`
        * Fixed data check message formatting in ``AutoMLSearch`` :pr:`1633`
        * Addressed stacked ensemble component for ``scikit-learn`` v0.24 support by setting ``shuffle=True`` for default CV :pr:`1613`
        * Fixed bug where ``Imputer`` reset the index on ``X`` :pr:`1590`
        * Fixed ``AutoMLSearch`` stacktrace when a cutom objective was passed in as a primary objective or additional objective :pr:`1575`
        * Fixed custom index bug for ``MAPE`` objective :pr:`1641`
        * Fixed index bug for ``TextFeaturizer`` and ``LSA`` components :pr:`1644`
        * Limited ``load_fraud`` dataset loaded into ``automl.ipynb`` :pr:`1646`
        * ``add_to_rankings`` updates ``AutoMLSearch.best_pipeline`` when necessary :pr:`1647`
        * Fixed bug where time series baseline estimators were not receiving ``gap`` and ``max_delay`` in ``AutoMLSearch`` :pr:`1645`
        * Fixed jupyter notebooks to help the RTD buildtime :pr:`1654`
        * Added ``positive_only`` objectives to ``non_core_objectives`` :pr:`1661`
        * Fixed stacking argument ``n_jobs`` for IterativeAlgorithm :pr:`1706`
        * Updated CatBoost estimators to return self in ``.fit()`` rather than the underlying model for consistency :pr:`1701`
        * Added ability to initialize pipeline parameters in ``AutoMLSearch`` constructor :pr:`1676`
    * Changes
        * Added labeling to ``graph_confusion_matrix`` :pr:`1632`
        * Rerunning search for ``AutoMLSearch`` results in a message thrown rather than failing the search, and removed ``has_searched`` property :pr:`1647`
        * Changed tuner class to allow and ignore single parameter values as input :pr:`1686`
        * Capped LightGBM version limit to remove bug in docs :pr:`1711`
        * Removed support for `np.random.RandomState` in EvalML :pr:`1727`
    * Documentation Changes
        * Update Model Understanding in the user guide to include ``visualize_decision_tree`` :pr:`1678`
        * Updated docs to include information about ``AutoMLSearch`` callback parameters and methods :pr:`1577`
        * Updated docs to prompt users to install graphiz on Mac :pr:`1656`
        * Added ``infer_feature_types`` to the ``start.ipynb`` guide :pr:`1700`
        * Added multicollinearity data check to API reference and docs :pr:`1707`
    * Testing Changes

.. warning::

    **Breaking Changes**
        * Removed ``has_searched`` property from ``AutoMLSearch`` :pr:`1647`
        * Components and pipelines return ``Woodwork`` data structures instead of ``pandas`` data structures :pr:`1668`
        * Removed support for `np.random.RandomState` in EvalML. Rather than passing ``np.random.RandomState`` as component and pipeline random_state values, we use int random_seed :pr:`1727`


**v0.17.0 Dec. 29, 2020**
    * Enhancements
        * Added ``save_plot`` that allows for saving figures from different backends :pr:`1588`
        * Added ``LightGBM Regressor`` to regression components :pr:`1459`
        * Added ``visualize_decision_tree`` for tree visualization with ``decision_tree_data_from_estimator`` and ``decision_tree_data_from_pipeline`` to reformat tree structure output :pr:`1511`
        * Added `DFS Transformer` component into transformer components :pr:`1454`
        * Added ``MAPE`` to the standard metrics for time series problems and update objectives :pr:`1510`
        * Added ``graph_prediction_vs_actual_over_time`` and ``get_prediction_vs_actual_over_time_data`` to the model understanding module for time series problems :pr:`1483`
        * Added a ``ComponentGraph`` class that will support future pipelines as directed acyclic graphs :pr:`1415`
        * Updated data checks to accept ``Woodwork`` data structures :pr:`1481`
        * Added parameter to ``InvalidTargetDataCheck`` to show only top unique values rather than all unique values :pr:`1485`
        * Added multicollinearity data check :pr:`1515`
        * Added baseline pipeline and components for time series regression problems :pr:`1496`
        * Added more information to users about ensembling behavior in ``AutoMLSearch`` :pr:`1527`
        * Add woodwork support for more utility and graph methods :pr:`1544`
        * Changed ``DateTimeFeaturizer`` to encode features as int :pr:`1479`
        * Return trained pipelines from ``AutoMLSearch.best_pipeline`` :pr:`1547`
        * Added utility method so that users can set feature types without having to learn about Woodwork directly :pr:`1555`
        * Added Linear Discriminant Analysis transformer for dimensionality reduction :pr:`1331`
        * Added multiclass support for ``partial_dependence`` and ``graph_partial_dependence`` :pr:`1554`
        * Added ``TimeSeriesBinaryClassificationPipeline`` and ``TimeSeriesMulticlassClassificationPipeline`` classes :pr:`1528`
        * Added ``make_data_splitter`` method for easier automl data split customization :pr:`1568`
        * Integrated ``ComponentGraph`` class into Pipelines for full non-linear pipeline support :pr:`1543`
        * Update ``AutoMLSearch`` constructor to take training data instead of ``search`` and ``add_to_leaderboard`` :pr:`1597`
        * Update ``split_data`` helper args :pr:`1597`
        * Add problem type utils ``is_regression``, ``is_classification``, ``is_timeseries`` :pr:`1597`
        * Rename ``AutoMLSearch`` ``data_split`` arg to ``data_splitter`` :pr:`1569`
    * Fixes
        * Fix AutoML not passing CV folds to ``DefaultDataChecks`` for usage by ``ClassImbalanceDataCheck`` :pr:`1619`
        * Fix Windows CI jobs: install ``numba`` via conda, required for ``shap`` :pr:`1490`
        * Added custom-index support for `reset-index-get_prediction_vs_actual_over_time_data` :pr:`1494`
        * Fix ``generate_pipeline_code`` to account for boolean and None differences between Python and JSON :pr:`1524` :pr:`1531`
        * Set max value for plotly and xgboost versions while we debug CI failures with newer versions :pr:`1532`
        * Undo version pinning for plotly :pr:`1533`
        * Fix ReadTheDocs build by updating the version of ``setuptools`` :pr:`1561`
        * Set ``random_state`` of data splitter in AutoMLSearch to take int to keep consistency in the resulting splits :pr:`1579`
        * Pin sklearn version while we work on adding support :pr:`1594`
        * Pin pandas at <1.2.0 while we work on adding support :pr:`1609`
        * Pin graphviz at < 0.16 while we work on adding support :pr:`1609`
    * Changes
        * Reverting ``save_graph`` :pr:`1550` to resolve kaleido build issues :pr:`1585`
        * Update circleci badge to apply to ``main`` :pr:`1489`
        * Added script to generate github markdown for releases :pr:`1487`
        * Updated selection using pandas ``dtypes`` to selecting using Woodwork logical types :pr:`1551`
        * Updated dependencies to fix ``ImportError: cannot import name 'MaskedArray' from 'sklearn.utils.fixes'`` error and to address Woodwork and Featuretool dependencies :pr:`1540`
        * Made ``get_prediction_vs_actual_data()`` a public method :pr:`1553`
        * Updated ``Woodwork`` version requirement to v0.0.7 :pr:`1560`
        * Move data splitters from ``evalml.automl.data_splitters`` to ``evalml.preprocessing.data_splitters`` :pr:`1597`
        * Rename "# Testing" in automl log output to "# Validation" :pr:`1597`
    * Documentation Changes
        * Added partial dependence methods to API reference :pr:`1537`
        * Updated documentation for confusion matrix methods :pr:`1611`
    * Testing Changes
        * Set ``n_jobs=1`` in most unit tests to reduce memory :pr:`1505`

.. warning::

    **Breaking Changes**
        * Updated minimal dependencies: ``numpy>=1.19.1``, ``pandas>=1.1.0``, ``scikit-learn>=0.23.1``, ``scikit-optimize>=0.8.1``
        * Updated ``AutoMLSearch.best_pipeline`` to return a trained pipeline. Pass in ``train_best_pipeline=False`` to AutoMLSearch in order to return an untrained pipeline.
        * Pipeline component instances can no longer be iterated through using ``Pipeline.component_graph`` :pr:`1543`
        * Update ``AutoMLSearch`` constructor to take training data instead of ``search`` and ``add_to_leaderboard`` :pr:`1597`
        * Update ``split_data`` helper args :pr:`1597`
        * Move data splitters from ``evalml.automl.data_splitters`` to ``evalml.preprocessing.data_splitters`` :pr:`1597`
        * Rename ``AutoMLSearch`` ``data_split`` arg to ``data_splitter`` :pr:`1569`



**v0.16.1 Dec. 1, 2020**
    * Enhancements
        * Pin woodwork version to v0.0.6 to avoid breaking changes :pr:`1484`
        * Updated ``Woodwork`` to >=0.0.5 in ``core-requirements.txt`` :pr:`1473`
        * Removed ``copy_dataframe`` parameter for ``Woodwork``, updated ``Woodwork`` to >=0.0.6 in ``core-requirements.txt`` :pr:`1478`
        * Updated ``detect_problem_type`` to use ``pandas.api.is_numeric_dtype`` :pr:`1476`
    * Changes
        * Changed ``make clean`` to delete coverage reports as a convenience for developers :pr:`1464`
        * Set ``n_jobs=-1`` by default for stacked ensemble components :pr:`1472`
    * Documentation Changes
        * Updated pipeline and component documentation and demos to use ``Woodwork`` :pr:`1466`
    * Testing Changes
        * Update dependency update checker to use everything from core and optional dependencies :pr:`1480`


**v0.16.0 Nov. 24, 2020**
    * Enhancements
        * Updated pipelines and ``make_pipeline`` to accept ``Woodwork`` inputs :pr:`1393`
        * Updated components to accept ``Woodwork`` inputs :pr:`1423`
        * Added ability to freeze hyperparameters for ``AutoMLSearch`` :pr:`1284`
        * Added ``Target Encoder`` into transformer components :pr:`1401`
        * Added callback for error handling in ``AutoMLSearch`` :pr:`1403`
        * Added the index id to the ``explain_predictions_best_worst`` output to help users identify which rows in their data are included :pr:`1365`
        * The top_k features displayed in ``explain_predictions_*`` functions are now determined by the magnitude of shap values as opposed to the ``top_k`` largest and smallest shap values. :pr:`1374`
        * Added a problem type for time series regression :pr:`1386`
        * Added a ``is_defined_for_problem_type`` method to ``ObjectiveBase`` :pr:`1386`
        * Added a ``random_state`` parameter to ``make_pipeline_from_components`` function :pr:`1411`
        * Added ``DelayedFeaturesTransformer`` :pr:`1396`
        * Added a ``TimeSeriesRegressionPipeline`` class :pr:`1418`
        * Removed ``core-requirements.txt`` from the package distribution :pr:`1429`
        * Updated data check messages to include a `"code"` and `"details"` fields :pr:`1451`, :pr:`1462`
        * Added a ``TimeSeriesSplit`` data splitter for time series problems :pr:`1441`
        * Added a ``problem_configuration`` parameter to AutoMLSearch :pr:`1457`
    * Fixes
        * Fixed ``IndexError`` raised in ``AutoMLSearch`` when ``ensembling = True`` but only one pipeline to iterate over :pr:`1397`
        * Fixed stacked ensemble input bug and LightGBM warning and bug in ``AutoMLSearch`` :pr:`1388`
        * Updated enum classes to show possible enum values as attributes :pr:`1391`
        * Updated calls to ``Woodwork``'s ``to_pandas()`` to ``to_series()`` and ``to_dataframe()`` :pr:`1428`
        * Fixed bug in OHE where column names were not guaranteed to be unique :pr:`1349`
        * Fixed bug with percent improvement of ``ExpVariance`` objective on data with highly skewed target :pr:`1467`
        * Fix SimpleImputer error which occurs when all features are bool type :pr:`1215`
    * Changes
        * Changed ``OutliersDataCheck`` to return the list of columns, rather than rows, that contain outliers :pr:`1377`
        * Simplified and cleaned output for Code Generation :pr:`1371`
        * Reverted changes from :pr:`1337` :pr:`1409`
        * Updated data checks to return dictionary of warnings and errors instead of a list :pr:`1448`
        * Updated ``AutoMLSearch`` to pass ``Woodwork`` data structures to every pipeline (instead of pandas DataFrames) :pr:`1450`
        * Update ``AutoMLSearch`` to default to ``max_batches=1`` instead of ``max_iterations=5`` :pr:`1452`
        * Updated _evaluate_pipelines to consolidate side effects :pr:`1410`
    * Documentation Changes
        * Added description of CLA to contributing guide, updated description of draft PRs :pr:`1402`
        * Updated documentation to include all data checks, ``DataChecks``, and usage of data checks in AutoML :pr:`1412`
        * Updated docstrings from ``np.array`` to ``np.ndarray`` :pr:`1417`
        * Added section on stacking ensembles in AutoMLSearch documentation :pr:`1425`
    * Testing Changes
        * Removed ``category_encoders`` from test-requirements.txt :pr:`1373`
        * Tweak codecov.io settings again to avoid flakes :pr:`1413`
        * Modified ``make lint`` to check notebook versions in the docs :pr:`1431`
        * Modified ``make lint-fix`` to standardize notebook versions in the docs :pr:`1431`
        * Use new version of pull request Github Action for dependency check (:pr:`1443`)
        * Reduced number of workers for tests to 4 :pr:`1447`

.. warning::

    **Breaking Changes**
        * The ``top_k`` and ``top_k_features`` parameters in ``explain_predictions_*`` functions now return ``k`` features as opposed to ``2 * k`` features :pr:`1374`
        * Renamed ``problem_type`` to ``problem_types`` in ``RegressionObjective``, ``BinaryClassificationObjective``, and ``MulticlassClassificationObjective`` :pr:`1319`
        * Data checks now return a dictionary of warnings and errors instead of a list :pr:`1448`



**v0.15.0 Oct. 29, 2020**
    * Enhancements
        * Added stacked ensemble component classes (``StackedEnsembleClassifier``, ``StackedEnsembleRegressor``) :pr:`1134`
        * Added stacked ensemble components to ``AutoMLSearch`` :pr:`1253`
        * Added ``DecisionTreeClassifier`` and ``DecisionTreeRegressor`` to AutoML :pr:`1255`
        * Added ``graph_prediction_vs_actual`` in ``model_understanding`` for regression problems :pr:`1252`
        * Added parameter to ``OneHotEncoder`` to enable filtering for features to encode for :pr:`1249`
        * Added percent-better-than-baseline for all objectives to automl.results :pr:`1244`
        * Added ``HighVarianceCVDataCheck`` and replaced synonymous warning in ``AutoMLSearch`` :pr:`1254`
        * Added `PCA Transformer` component for dimensionality reduction :pr:`1270`
        * Added ``generate_pipeline_code`` and ``generate_component_code`` to allow for code generation given a pipeline or component instance :pr:`1306`
        * Added ``PCA Transformer`` component for dimensionality reduction :pr:`1270`
        * Updated ``AutoMLSearch`` to support ``Woodwork`` data structures :pr:`1299`
        * Added cv_folds to ``ClassImbalanceDataCheck`` and added this check to ``DefaultDataChecks`` :pr:`1333`
        * Make ``max_batches`` argument to ``AutoMLSearch.search`` public :pr:`1320`
        * Added text support to automl search :pr:`1062`
        * Added ``_pipelines_per_batch`` as a private argument to ``AutoMLSearch`` :pr:`1355`
    * Fixes
        * Fixed ML performance issue with ordered datasets: always shuffle data in automl's default CV splits :pr:`1265`
        * Fixed broken ``evalml info`` CLI command :pr:`1293`
        * Fixed ``boosting type='rf'`` for LightGBM Classifier, as well as ``num_leaves`` error :pr:`1302`
        * Fixed bug in ``explain_predictions_best_worst`` where a custom index in the target variable would cause a ``ValueError`` :pr:`1318`
        * Added stacked ensemble estimators to to ``evalml.pipelines.__init__`` file :pr:`1326`
        * Fixed bug in OHE where calls to transform were not deterministic if ``top_n`` was less than the number of categories in a column :pr:`1324`
        * Fixed LightGBM warning messages during AutoMLSearch :pr:`1342`
        * Fix warnings thrown during AutoMLSearch in ``HighVarianceCVDataCheck`` :pr:`1346`
        * Fixed bug where TrainingValidationSplit would return invalid location indices for dataframes with a custom index :pr:`1348`
        * Fixed bug where the AutoMLSearch ``random_state`` was not being passed to the created pipelines :pr:`1321`
    * Changes
        * Allow ``add_to_rankings`` to be called before AutoMLSearch is called :pr:`1250`
        * Removed Graphviz from test-requirements to add to requirements.txt :pr:`1327`
        * Removed ``max_pipelines`` parameter from ``AutoMLSearch`` :pr:`1264`
        * Include editable installs in all install make targets :pr:`1335`
        * Made pip dependencies `featuretools` and `nlp_primitives` core dependencies :pr:`1062`
        * Removed `PartOfSpeechCount` from `TextFeaturizer` transform primitives :pr:`1062`
        * Added warning for ``partial_dependency`` when the feature includes null values :pr:`1352`
    * Documentation Changes
        * Fixed and updated code blocks in Release Notes :pr:`1243`
        * Added DecisionTree estimators to API Reference :pr:`1246`
        * Changed class inheritance display to flow vertically :pr:`1248`
        * Updated cost-benefit tutorial to use a holdout/test set :pr:`1159`
        * Added ``evalml info`` command to documentation :pr:`1293`
        * Miscellaneous doc updates :pr:`1269`
        * Removed conda pre-release testing from the release process document :pr:`1282`
        * Updates to contributing guide :pr:`1310`
        * Added Alteryx footer to docs with Twitter and Github link :pr:`1312`
        * Added documentation for evalml installation for Python 3.6 :pr:`1322`
        * Added documentation changes to make the API Docs easier to understand :pr:`1323`
        * Fixed documentation for ``feature_importance`` :pr:`1353`
        * Added tutorial for running `AutoML` with text data :pr:`1357`
        * Added documentation for woodwork integration with automl search :pr:`1361`
    * Testing Changes
        * Added tests for ``jupyter_check`` to handle IPython :pr:`1256`
        * Cleaned up ``make_pipeline`` tests to test for all estimators :pr:`1257`
        * Added a test to check conda build after merge to main :pr:`1247`
        * Removed code that was lacking codecov for ``__main__.py`` and unnecessary :pr:`1293`
        * Codecov: round coverage up instead of down :pr:`1334`
        * Add DockerHub credentials to CI testing environment :pr:`1356`
        * Add DockerHub credentials to conda testing environment :pr:`1363`

.. warning::

    **Breaking Changes**
        * Renamed ``LabelLeakageDataCheck`` to ``TargetLeakageDataCheck`` :pr:`1319`
        * ``max_pipelines`` parameter has been removed from ``AutoMLSearch``. Please use ``max_iterations`` instead. :pr:`1264`
        * ``AutoMLSearch.search()`` will now log a warning if the input is not a ``Woodwork`` data structure (``pandas``, ``numpy``) :pr:`1299`
        * Make ``max_batches`` argument to ``AutoMLSearch.search`` public :pr:`1320`
        * Removed unused argument `feature_types` from AutoMLSearch.search :pr:`1062`

**v0.14.1 Sep. 29, 2020**
    * Enhancements
        * Updated partial dependence methods to support calculating numeric columns in a dataset with non-numeric columns :pr:`1150`
        * Added ``get_feature_names`` on ``OneHotEncoder`` :pr:`1193`
        * Added ``detect_problem_type`` to ``problem_type/utils.py`` to automatically detect the problem type given targets :pr:`1194`
        * Added LightGBM to ``AutoMLSearch`` :pr:`1199`
        * Updated ``scikit-learn`` and ``scikit-optimize`` to use latest versions - 0.23.2 and 0.8.1 respectively :pr:`1141`
        * Added ``__str__`` and ``__repr__`` for pipelines and components :pr:`1218`
        * Included internal target check for both training and validation data in ``AutoMLSearch`` :pr:`1226`
        * Added ``ProblemTypes.all_problem_types`` helper to get list of supported problem types :pr:`1219`
        * Added ``DecisionTreeClassifier`` and ``DecisionTreeRegressor`` classes :pr:`1223`
        * Added ``ProblemTypes.all_problem_types`` helper to get list of supported problem types :pr:`1219`
        * ``DataChecks`` can now be parametrized by passing a list of ``DataCheck`` classes and a parameter dictionary :pr:`1167`
        * Added first CV fold score as validation score in ``AutoMLSearch.rankings`` :pr:`1221`
        * Updated ``flake8`` configuration to enable linting on ``__init__.py`` files :pr:`1234`
        * Refined ``make_pipeline_from_components`` implementation :pr:`1204`
    * Fixes
        * Updated GitHub URL after migration to Alteryx GitHub org :pr:`1207`
        * Changed Problem Type enum to be more similar to the string name :pr:`1208`
        * Wrapped call to scikit-learn's partial dependence method in a ``try``/``finally`` block :pr:`1232`
    * Changes
        * Added ``allow_writing_files`` as a named argument to CatBoost estimators. :pr:`1202`
        * Added ``solver`` and ``multi_class`` as named arguments to ``LogisticRegressionClassifier`` :pr:`1202`
        * Replaced pipeline's ``._transform`` method to evaluate all the preprocessing steps of a pipeline with ``.compute_estimator_features`` :pr:`1231`
        * Changed default large dataset train/test splitting behavior :pr:`1205`
    * Documentation Changes
        * Included description of how to access the component instances and features for pipeline user guide :pr:`1163`
        * Updated API docs to refer to target as "target" instead of "labels" for non-classification tasks and minor docs cleanup :pr:`1160`
        * Added Class Imbalance Data Check to ``api_reference.rst`` :pr:`1190` :pr:`1200`
        * Added pipeline properties to API reference :pr:`1209`
        * Clarified what the objective parameter in AutoML is used for in AutoML API reference and AutoML user guide :pr:`1222`
        * Updated API docs to include ``skopt.space.Categorical`` option for component hyperparameter range definition :pr:`1228`
        * Added install documentation for ``libomp`` in order to use LightGBM on Mac :pr:`1233`
        * Improved description of ``max_iterations`` in documentation :pr:`1212`
        * Removed unused code from sphinx conf :pr:`1235`
    * Testing Changes

.. warning::

    **Breaking Changes**
        * ``DefaultDataChecks`` now accepts a ``problem_type`` parameter that must be specified :pr:`1167`
        * Pipeline's ``._transform`` method to evaluate all the preprocessing steps of a pipeline has been replaced with ``.compute_estimator_features`` :pr:`1231`
        * ``get_objectives`` has been renamed to ``get_core_objectives``. This function will now return a list of valid objective instances :pr:`1230`


**v0.13.2 Sep. 17, 2020**
    * Enhancements
        * Added ``output_format`` field to explain predictions functions :pr:`1107`
        * Modified ``get_objective`` and ``get_objectives`` to be able to return any objective in ``evalml.objectives`` :pr:`1132`
        * Added a ``return_instance`` boolean parameter to ``get_objective`` :pr:`1132`
        * Added ``ClassImbalanceDataCheck`` to determine whether target imbalance falls below a given threshold :pr:`1135`
        * Added label encoder to LightGBM for binary classification :pr:`1152`
        * Added labels for the row index of confusion matrix :pr:`1154`
        * Added ``AutoMLSearch`` object as another parameter in search callbacks :pr:`1156`
        * Added the corresponding probability threshold for each point displayed in ``graph_roc_curve`` :pr:`1161`
        * Added ``__eq__`` for ``ComponentBase`` and ``PipelineBase`` :pr:`1178`
        * Added support for multiclass classification for ``roc_curve`` :pr:`1164`
        * Added ``categories`` accessor to ``OneHotEncoder`` for listing the categories associated with a feature :pr:`1182`
        * Added utility function to create pipeline instances from a list of component instances :pr:`1176`
    * Fixes
        * Fixed XGBoost column names for partial dependence methods :pr:`1104`
        * Removed dead code validating column type from ``TextFeaturizer`` :pr:`1122`
        * Fixed issue where ``Imputer`` cannot fit when there is None in a categorical or boolean column :pr:`1144`
        * ``OneHotEncoder`` preserves the custom index in the input data :pr:`1146`
        * Fixed representation for ``ModelFamily`` :pr:`1165`
        * Removed duplicate ``nbsphinx`` dependency in ``dev-requirements.txt`` :pr:`1168`
        * Users can now pass in any valid kwargs to all estimators :pr:`1157`
        * Remove broken accessor ``OneHotEncoder.get_feature_names`` and unneeded base class :pr:`1179`
        * Removed LightGBM Estimator from AutoML models :pr:`1186`
    * Changes
        * Pinned ``scikit-optimize`` version to 0.7.4 :pr:`1136`
        * Removed ``tqdm`` as a dependency :pr:`1177`
        * Added lightgbm version 3.0.0 to ``latest_dependency_versions.txt`` :pr:`1185`
        * Rename ``max_pipelines`` to ``max_iterations`` :pr:`1169`
    * Documentation Changes
        * Fixed API docs for ``AutoMLSearch`` ``add_result_callback`` :pr:`1113`
        * Added a step to our release process for pushing our latest version to conda-forge :pr:`1118`
        * Added warning for missing ipywidgets dependency for using ``PipelineSearchPlots`` on Jupyterlab :pr:`1145`
        * Updated ``README.md`` example to load demo dataset :pr:`1151`
        * Swapped mapping of breast cancer targets in ``model_understanding.ipynb`` :pr:`1170`
    * Testing Changes
        * Added test confirming ``TextFeaturizer`` never outputs null values :pr:`1122`
        * Changed Python version of ``Update Dependencies`` action to 3.8.x :pr:`1137`
        * Fixed release notes check-in test for ``Update Dependencies`` actions :pr:`1172`

.. warning::

    **Breaking Changes**
        * ``get_objective`` will now return a class definition rather than an instance by default :pr:`1132`
        * Deleted ``OPTIONS`` dictionary in ``evalml.objectives.utils.py`` :pr:`1132`
        * If specifying an objective by string, the string must now match the objective's name field, case-insensitive :pr:`1132`
        * Passing "Cost Benefit Matrix", "Fraud Cost", "Lead Scoring", "Mean Squared Log Error",
            "Recall", "Recall Macro", "Recall Micro", "Recall Weighted", or "Root Mean Squared Log Error" to ``AutoMLSearch`` will now result in a ``ValueError``
            rather than an ``ObjectiveNotFoundError`` :pr:`1132`
        * Search callbacks ``start_iteration_callback`` and ``add_results_callback`` have changed to include a copy of the AutoMLSearch object as a third parameter :pr:`1156`
        * Deleted ``OneHotEncoder.get_feature_names`` method which had been broken for a while, in favor of pipelines' ``input_feature_names`` :pr:`1179`
        * Deleted empty base class ``CategoricalEncoder`` which ``OneHotEncoder`` component was inheriting from :pr:`1176`
        * Results from ``roc_curve`` will now return as a list of dictionaries with each dictionary representing a class :pr:`1164`
        * ``max_pipelines`` now raises a ``DeprecationWarning`` and will be removed in the next release. ``max_iterations`` should be used instead. :pr:`1169`


**v0.13.1 Aug. 25, 2020**
    * Enhancements
        * Added Cost-Benefit Matrix objective for binary classification :pr:`1038`
        * Split ``fill_value`` into ``categorical_fill_value`` and ``numeric_fill_value`` for Imputer :pr:`1019`
        * Added ``explain_predictions`` and ``explain_predictions_best_worst`` for explaining multiple predictions with SHAP :pr:`1016`
        * Added new LSA component for text featurization :pr:`1022`
        * Added guide on installing with conda :pr:`1041`
        * Added a “cost-benefit curve” util method to graph cost-benefit matrix scores vs. binary classification thresholds :pr:`1081`
        * Standardized error when calling transform/predict before fit for pipelines :pr:`1048`
        * Added ``percent_better_than_baseline`` to AutoML search rankings and full rankings table :pr:`1050`
        * Added one-way partial dependence and partial dependence plots :pr:`1079`
        * Added "Feature Value" column to prediction explanation reports. :pr:`1064`
        * Added LightGBM classification estimator :pr:`1082`, :pr:`1114`
        * Added ``max_batches`` parameter to ``AutoMLSearch`` :pr:`1087`
    * Fixes
        * Updated ``TextFeaturizer`` component to no longer require an internet connection to run :pr:`1022`
        * Fixed non-deterministic element of ``TextFeaturizer`` transformations :pr:`1022`
        * Added a StandardScaler to all ElasticNet pipelines :pr:`1065`
        * Updated cost-benefit matrix to normalize score :pr:`1099`
        * Fixed logic in ``calculate_percent_difference`` so that it can handle negative values :pr:`1100`
    * Changes
        * Added ``needs_fitting`` property to ``ComponentBase`` :pr:`1044`
        * Updated references to data types to use datatype lists defined in ``evalml.utils.gen_utils`` :pr:`1039`
        * Remove maximum version limit for SciPy dependency :pr:`1051`
        * Moved ``all_components`` and other component importers into runtime methods :pr:`1045`
        * Consolidated graphing utility methods under ``evalml.utils.graph_utils`` :pr:`1060`
        * Made slight tweaks to how ``TextFeaturizer`` uses ``featuretools``, and did some refactoring of that and of LSA :pr:`1090`
        * Changed ``show_all_features`` parameter into ``importance_threshold``, which allows for thresholding feature importance :pr:`1097`, :pr:`1103`
    * Documentation Changes
        * Update ``setup.py`` URL to point to the github repo :pr:`1037`
        * Added tutorial for using the cost-benefit matrix objective :pr:`1088`
        * Updated ``model_understanding.ipynb`` to include documentation for using plotly on Jupyter Lab :pr:`1108`
    * Testing Changes
        * Refactor CircleCI tests to use matrix jobs (:pr:`1043`)
        * Added a test to check that all test directories are included in evalml package :pr:`1054`


.. warning::

    **Breaking Changes**
        * ``confusion_matrix`` and ``normalize_confusion_matrix`` have been moved to ``evalml.utils`` :pr:`1038`
        * All graph utility methods previously under ``evalml.pipelines.graph_utils`` have been moved to ``evalml.utils.graph_utils`` :pr:`1060`


**v0.12.2 Aug. 6, 2020**
    * Enhancements
        * Add save/load method to components :pr:`1023`
        * Expose pickle ``protocol`` as optional arg to save/load :pr:`1023`
        * Updated estimators used in AutoML to include ExtraTrees and ElasticNet estimators :pr:`1030`
    * Fixes
    * Changes
        * Removed ``DeprecationWarning`` for ``SimpleImputer`` :pr:`1018`
    * Documentation Changes
        * Add note about version numbers to release process docs :pr:`1034`
    * Testing Changes
        * Test files are now included in the evalml package :pr:`1029`


**v0.12.0 Aug. 3, 2020**
    * Enhancements
        * Added string and categorical targets support for binary and multiclass pipelines and check for numeric targets for ``DetectLabelLeakage`` data check :pr:`932`
        * Added clear exception for regression pipelines if target datatype is string or categorical :pr:`960`
        * Added target column names and class labels in ``predict`` and ``predict_proba`` output for pipelines :pr:`951`
        * Added ``_compute_shap_values`` and ``normalize_values`` to ``pipelines/explanations`` module :pr:`958`
        * Added ``explain_prediction`` feature which explains single predictions with SHAP :pr:`974`
        * Added Imputer to allow different imputation strategies for numerical and categorical dtypes :pr:`991`
        * Added support for configuring logfile path using env var, and don't create logger if there are filesystem errors :pr:`975`
        * Updated catboost estimators' default parameters and automl hyperparameter ranges to speed up fit time :pr:`998`
    * Fixes
        * Fixed ReadtheDocs warning failure regarding embedded gif :pr:`943`
        * Removed incorrect parameter passed to pipeline classes in ``_add_baseline_pipelines`` :pr:`941`
        * Added universal error for calling ``predict``, ``predict_proba``, ``transform``, and ``feature_importances`` before fitting :pr:`969`, :pr:`994`
        * Made ``TextFeaturizer`` component and pip dependencies ``featuretools`` and ``nlp_primitives`` optional :pr:`976`
        * Updated imputation strategy in automl to no longer limit impute strategy to ``most_frequent`` for all features if there are any categorical columns :pr:`991`
        * Fixed ``UnboundLocalError`` for ``cv_pipeline`` when automl search errors :pr:`996`
        * Fixed ``Imputer`` to reset dataframe index to preserve behavior expected from  ``SimpleImputer`` :pr:`1009`
    * Changes
        * Moved ``get_estimators`` to ``evalml.pipelines.components.utils`` :pr:`934`
        * Modified Pipelines to raise ``PipelineScoreError`` when they encounter an error during scoring :pr:`936`
        * Moved ``evalml.model_families.list_model_families`` to ``evalml.pipelines.components.allowed_model_families`` :pr:`959`
        * Renamed ``DateTimeFeaturization`` to ``DateTimeFeaturizer`` :pr:`977`
        * Added check to stop search and raise an error if all pipelines in a batch return NaN scores :pr:`1015`
    * Documentation Changes
        * Updated ``README.md`` :pr:`963`
        * Reworded message when errors are returned from data checks in search :pr:`982`
        * Added section on understanding model predictions with ``explain_prediction`` to User Guide :pr:`981`
        * Added a section to the user guide and api reference about how XGBoost and CatBoost are not fully supported. :pr:`992`
        * Added custom components section in user guide :pr:`993`
        * Updated FAQ section formatting :pr:`997`
        * Updated release process documentation :pr:`1003`
    * Testing Changes
        * Moved ``predict_proba`` and ``predict`` tests regarding string / categorical targets to ``test_pipelines.py`` :pr:`972`
        * Fixed dependency update bot by updating python version to 3.7 to avoid frequent github version updates :pr:`1002`


.. warning::

    **Breaking Changes**
        * ``get_estimators`` has been moved to ``evalml.pipelines.components.utils`` (previously was under ``evalml.pipelines.utils``) :pr:`934`
        * Removed the ``raise_errors`` flag in AutoML search. All errors during pipeline evaluation will be caught and logged. :pr:`936`
        * ``evalml.model_families.list_model_families`` has been moved to ``evalml.pipelines.components.allowed_model_families`` :pr:`959`
        * ``TextFeaturizer``: the ``featuretools`` and ``nlp_primitives`` packages must be installed after installing evalml in order to use this component :pr:`976`
        * Renamed ``DateTimeFeaturization`` to ``DateTimeFeaturizer`` :pr:`977`


**v0.11.2 July 16, 2020**
    * Enhancements
        * Added ``NoVarianceDataCheck`` to ``DefaultDataChecks`` :pr:`893`
        * Added text processing and featurization component ``TextFeaturizer`` :pr:`913`, :pr:`924`
        * Added additional checks to ``InvalidTargetDataCheck`` to handle invalid target data types :pr:`929`
        * ``AutoMLSearch`` will now handle ``KeyboardInterrupt`` and prompt user for confirmation :pr:`915`
    * Fixes
        * Makes automl results a read-only property :pr:`919`
    * Changes
        * Deleted static pipelines and refactored tests involving static pipelines, removed ``all_pipelines()`` and ``get_pipelines()`` :pr:`904`
        * Moved ``list_model_families`` to ``evalml.model_family.utils`` :pr:`903`
        * Updated ``all_pipelines``, ``all_estimators``, ``all_components`` to use the same mechanism for dynamically generating their elements :pr:`898`
        * Rename ``master`` branch to ``main`` :pr:`918`
        * Add pypi release github action :pr:`923`
        * Updated ``AutoMLSearch.search`` stdout output and logging and removed tqdm progress bar :pr:`921`
        * Moved automl config checks previously in ``search()`` to init :pr:`933`
    * Documentation Changes
        * Reorganized and rewrote documentation :pr:`937`
        * Updated to use pydata sphinx theme :pr:`937`
        * Updated docs to use ``release_notes`` instead of ``changelog`` :pr:`942`
    * Testing Changes
        * Cleaned up fixture names and usages in tests :pr:`895`


.. warning::

    **Breaking Changes**
        * ``list_model_families`` has been moved to ``evalml.model_family.utils`` (previously was under ``evalml.pipelines.utils``) :pr:`903`
        * ``get_estimators`` has been moved to ``evalml.pipelines.components.utils`` (previously was under ``evalml.pipelines.utils``) :pr:`934`
        * Static pipeline definitions have been removed, but similar pipelines can still be constructed via creating an instance of ``PipelineBase`` :pr:`904`
        * ``all_pipelines()`` and ``get_pipelines()`` utility methods have been removed :pr:`904`


**v0.11.0 June 30, 2020**
    * Enhancements
        * Added multiclass support for ROC curve graphing :pr:`832`
        * Added preprocessing component to drop features whose percentage of NaN values exceeds a specified threshold :pr:`834`
        * Added data check to check for problematic target labels :pr:`814`
        * Added PerColumnImputer that allows imputation strategies per column :pr:`824`
        * Added transformer to drop specific columns :pr:`827`
        * Added support for ``categories``, ``handle_error``, and ``drop`` parameters in ``OneHotEncoder`` :pr:`830` :pr:`897`
        * Added preprocessing component to handle DateTime columns featurization :pr:`838`
        * Added ability to clone pipelines and components :pr:`842`
        * Define getter method for component ``parameters`` :pr:`847`
        * Added utility methods to calculate and graph permutation importances :pr:`860`, :pr:`880`
        * Added new utility functions necessary for generating dynamic preprocessing pipelines :pr:`852`
        * Added kwargs to all components :pr:`863`
        * Updated ``AutoSearchBase`` to use dynamically generated preprocessing pipelines :pr:`870`
        * Added SelectColumns transformer :pr:`873`
        * Added ability to evaluate additional pipelines for automl search :pr:`874`
        * Added ``default_parameters`` class property to components and pipelines :pr:`879`
        * Added better support for disabling data checks in automl search :pr:`892`
        * Added ability to save and load AutoML objects to file :pr:`888`
        * Updated ``AutoSearchBase.get_pipelines`` to return an untrained pipeline instance :pr:`876`
        * Saved learned binary classification thresholds in automl results cv data dict :pr:`876`
    * Fixes
        * Fixed bug where SimpleImputer cannot handle dropped columns :pr:`846`
        * Fixed bug where PerColumnImputer cannot handle dropped columns :pr:`855`
        * Enforce requirement that builtin components save all inputted values in their parameters dict :pr:`847`
        * Don't list base classes in ``all_components`` output :pr:`847`
        * Standardize all components to output pandas data structures, and accept either pandas or numpy :pr:`853`
        * Fixed rankings and full_rankings error when search has not been run :pr:`894`
    * Changes
        * Update ``all_pipelines`` and ``all_components`` to try initializing pipelines/components, and on failure exclude them :pr:`849`
        * Refactor ``handle_components`` to ``handle_components_class``, standardize to ``ComponentBase`` subclass instead of instance :pr:`850`
        * Refactor "blacklist"/"whitelist" to "allow"/"exclude" lists :pr:`854`
        * Replaced ``AutoClassificationSearch`` and ``AutoRegressionSearch`` with ``AutoMLSearch`` :pr:`871`
        * Renamed feature_importances and permutation_importances methods to use singular names (feature_importance and permutation_importance) :pr:`883`
        * Updated ``automl`` default data splitter to train/validation split for large datasets :pr:`877`
        * Added open source license, update some repo metadata :pr:`887`
        * Removed dead code in ``_get_preprocessing_components`` :pr:`896`
    * Documentation Changes
        * Fix some typos and update the EvalML logo :pr:`872`
    * Testing Changes
        * Update the changelog check job to expect the new branching pattern for the deps update bot :pr:`836`
        * Check that all components output pandas datastructures, and can accept either pandas or numpy :pr:`853`
        * Replaced ``AutoClassificationSearch`` and ``AutoRegressionSearch`` with ``AutoMLSearch`` :pr:`871`


.. warning::

    **Breaking Changes**
        * Pipelines' static ``component_graph`` field must contain either ``ComponentBase`` subclasses or ``str``, instead of ``ComponentBase`` subclass instances :pr:`850`
        * Rename ``handle_component`` to ``handle_component_class``. Now standardizes to ``ComponentBase`` subclasses instead of ``ComponentBase`` subclass instances :pr:`850`
        * Renamed automl's ``cv`` argument to ``data_split`` :pr:`877`
        * Pipelines' and classifiers' ``feature_importances`` is renamed ``feature_importance``, ``graph_feature_importances`` is renamed ``graph_feature_importance`` :pr:`883`
        * Passing ``data_checks=None`` to automl search will not perform any data checks as opposed to default checks. :pr:`892`
        * Pipelines to search for in AutoML are now determined automatically, rather than using the statically-defined pipeline classes. :pr:`870`
        * Updated ``AutoSearchBase.get_pipelines`` to return an untrained pipeline instance, instead of one which happened to be trained on the final cross-validation fold :pr:`876`


**v0.10.0 May 29, 2020**
    * Enhancements
        * Added baseline models for classification and regression, add functionality to calculate baseline models before searching in AutoML :pr:`746`
        * Port over highly-null guardrail as a data check and define ``DefaultDataChecks`` and ``DisableDataChecks`` classes :pr:`745`
        * Update ``Tuner`` classes to work directly with pipeline parameters dicts instead of flat parameter lists :pr:`779`
        * Add Elastic Net as a pipeline option :pr:`812`
        * Added new Pipeline option ``ExtraTrees`` :pr:`790`
        * Added precicion-recall curve metrics and plot for binary classification problems in ``evalml.pipeline.graph_utils`` :pr:`794`
        * Update the default automl algorithm to search in batches, starting with default parameters for each pipeline and iterating from there :pr:`793`
        * Added ``AutoMLAlgorithm`` class and ``IterativeAlgorithm`` impl, separated from ``AutoSearchBase`` :pr:`793`
    * Fixes
        * Update pipeline ``score`` to return ``nan`` score for any objective which throws an exception during scoring :pr:`787`
        * Fixed bug introduced in :pr:`787` where binary classification metrics requiring predicted probabilities error in scoring :pr:`798`
        * CatBoost and XGBoost classifiers and regressors can no longer have a learning rate of 0 :pr:`795`
    * Changes
        * Cleanup pipeline ``score`` code, and cleanup codecov :pr:`711`
        * Remove ``pass`` for abstract methods for codecov :pr:`730`
        * Added __str__ for AutoSearch object :pr:`675`
        * Add util methods to graph ROC and confusion matrix :pr:`720`
        * Refactor ``AutoBase`` to ``AutoSearchBase`` :pr:`758`
        * Updated AutoBase with ``data_checks`` parameter, removed previous ``detect_label_leakage`` parameter, and added functionality to run data checks before search in AutoML :pr:`765`
        * Updated our logger to use Python's logging utils :pr:`763`
        * Refactor most of ``AutoSearchBase._do_iteration`` impl into ``AutoSearchBase._evaluate`` :pr:`762`
        * Port over all guardrails to use the new DataCheck API :pr:`789`
        * Expanded ``import_or_raise`` to catch all exceptions :pr:`759`
        * Adds RMSE, MSLE, RMSLE as standard metrics :pr:`788`
        * Don't allow ``Recall`` to be used as an objective for AutoML :pr:`784`
        * Removed feature selection from pipelines :pr:`819`
        * Update default estimator parameters to make automl search faster and more accurate :pr:`793`
    * Documentation Changes
        * Add instructions to freeze ``master`` on ``release.md`` :pr:`726`
        * Update release instructions with more details :pr:`727` :pr:`733`
        * Add objective base classes to API reference :pr:`736`
        * Fix components API to match other modules :pr:`747`
    * Testing Changes
        * Delete codecov yml, use codecov.io's default :pr:`732`
        * Added unit tests for fraud cost, lead scoring, and standard metric objectives :pr:`741`
        * Update codecov client :pr:`782`
        * Updated AutoBase __str__ test to include no parameters case :pr:`783`
        * Added unit tests for ``ExtraTrees`` pipeline :pr:`790`
        * If codecov fails to upload, fail build :pr:`810`
        * Updated Python version of dependency action :pr:`816`
        * Update the dependency update bot to use a suffix when creating branches :pr:`817`

.. warning::

    **Breaking Changes**
        * The ``detect_label_leakage`` parameter for AutoML classes has been removed and replaced by a ``data_checks`` parameter :pr:`765`
        * Moved ROC and confusion matrix methods from ``evalml.pipeline.plot_utils`` to ``evalml.pipeline.graph_utils`` :pr:`720`
        * ``Tuner`` classes require a pipeline hyperparameter range dict as an init arg instead of a space definition :pr:`779`
        * ``Tuner.propose`` and ``Tuner.add`` work directly with pipeline parameters dicts instead of flat parameter lists :pr:`779`
        * ``PipelineBase.hyperparameters`` and ``custom_hyperparameters`` use pipeline parameters dict format instead of being represented as a flat list :pr:`779`
        * All guardrail functions previously under ``evalml.guardrails.utils`` will be removed and replaced by data checks :pr:`789`
        * ``Recall`` disallowed as an objective for AutoML :pr:`784`
        * ``AutoSearchBase`` parameter ``tuner`` has been renamed to ``tuner_class`` :pr:`793`
        * ``AutoSearchBase`` parameter ``possible_pipelines`` and ``possible_model_families`` have been renamed to ``allowed_pipelines`` and ``allowed_model_families`` :pr:`793`


**v0.9.0 Apr. 27, 2020**
    * Enhancements
        * Added ``Accuracy`` as an standard objective :pr:`624`
        * Added verbose parameter to load_fraud :pr:`560`
        * Added Balanced Accuracy metric for binary, multiclass :pr:`612` :pr:`661`
        * Added XGBoost regressor and XGBoost regression pipeline :pr:`666`
        * Added ``Accuracy`` metric for multiclass :pr:`672`
        * Added objective name in ``AutoBase.describe_pipeline`` :pr:`686`
        * Added ``DataCheck`` and ``DataChecks``, ``Message`` classes and relevant subclasses :pr:`739`
    * Fixes
        * Removed direct access to ``cls.component_graph`` :pr:`595`
        * Add testing files to .gitignore :pr:`625`
        * Remove circular dependencies from ``Makefile`` :pr:`637`
        * Add error case for ``normalize_confusion_matrix()`` :pr:`640`
        * Fixed ``XGBoostClassifier`` and ``XGBoostRegressor`` bug with feature names that contain [, ], or < :pr:`659`
        * Update ``make_pipeline_graph`` to not accidentally create empty file when testing if path is valid :pr:`649`
        * Fix pip installation warning about docsutils version, from boto dependency :pr:`664`
        * Removed zero division warning for F1/precision/recall metrics :pr:`671`
        * Fixed ``summary`` for pipelines without estimators :pr:`707`
    * Changes
        * Updated default objective for binary/multiclass classification to log loss :pr:`613`
        * Created classification and regression pipeline subclasses and removed objective as an attribute of pipeline classes :pr:`405`
        * Changed the output of ``score`` to return one dictionary :pr:`429`
        * Created binary and multiclass objective subclasses :pr:`504`
        * Updated objectives API :pr:`445`
        * Removed call to ``get_plot_data`` from AutoML :pr:`615`
        * Set ``raise_error`` to default to True for AutoML classes :pr:`638`
        * Remove unnecessary "u" prefixes on some unicode strings :pr:`641`
        * Changed one-hot encoder to return uint8 dtypes instead of ints :pr:`653`
        * Pipeline ``_name`` field changed to ``custom_name`` :pr:`650`
        * Removed ``graphs.py`` and moved methods into ``PipelineBase`` :pr:`657`, :pr:`665`
        * Remove s3fs as a dev dependency :pr:`664`
        * Changed requirements-parser to be a core dependency :pr:`673`
        * Replace ``supported_problem_types`` field on pipelines with ``problem_type`` attribute on base classes :pr:`678`
        * Changed AutoML to only show best results for a given pipeline template in ``rankings``, added ``full_rankings`` property to show all :pr:`682`
        * Update ``ModelFamily`` values: don't list xgboost/catboost as classifiers now that we have regression pipelines for them :pr:`677`
        * Changed AutoML's ``describe_pipeline`` to get problem type from pipeline instead :pr:`685`
        * Standardize ``import_or_raise`` error messages :pr:`683`
        * Updated argument order of objectives to align with sklearn's :pr:`698`
        * Renamed ``pipeline.feature_importance_graph`` to ``pipeline.graph_feature_importances`` :pr:`700`
        * Moved ROC and confusion matrix methods to ``evalml.pipelines.plot_utils`` :pr:`704`
        * Renamed ``MultiClassificationObjective`` to ``MulticlassClassificationObjective``, to align with pipeline naming scheme :pr:`715`
    * Documentation Changes
        * Fixed some sphinx warnings :pr:`593`
        * Fixed docstring for ``AutoClassificationSearch`` with correct command :pr:`599`
        * Limit readthedocs formats to pdf, not htmlzip and epub :pr:`594` :pr:`600`
        * Clean up objectives API documentation :pr:`605`
        * Fixed function on Exploring search results page :pr:`604`
        * Update release process doc :pr:`567`
        * ``AutoClassificationSearch`` and ``AutoRegressionSearch`` show inherited methods in API reference :pr:`651`
        * Fixed improperly formatted code in breaking changes for changelog :pr:`655`
        * Added configuration to treat Sphinx warnings as errors :pr:`660`
        * Removed separate plotting section for pipelines in API reference :pr:`657`, :pr:`665`
        * Have leads example notebook load S3 files using https, so we can delete s3fs dev dependency :pr:`664`
        * Categorized components in API reference and added descriptions for each category :pr:`663`
        * Fixed Sphinx warnings about ``BalancedAccuracy`` objective :pr:`669`
        * Updated API reference to include missing components and clean up pipeline docstrings :pr:`689`
        * Reorganize API ref, and clarify pipeline sub-titles :pr:`688`
        * Add and update preprocessing utils in API reference :pr:`687`
        * Added inheritance diagrams to API reference :pr:`695`
        * Documented which default objective AutoML optimizes for :pr:`699`
        * Create seperate install page :pr:`701`
        * Include more utils in API ref, like ``import_or_raise`` :pr:`704`
        * Add more color to pipeline documentation :pr:`705`
    * Testing Changes
        * Matched install commands of ``check_latest_dependencies`` test and it's GitHub action :pr:`578`
        * Added Github app to auto assign PR author as assignee :pr:`477`
        * Removed unneeded conda installation of xgboost in windows checkin tests :pr:`618`
        * Update graph tests to always use tmpfile dir :pr:`649`
        * Changelog checkin test workaround for release PRs: If 'future release' section is empty of PR refs, pass check :pr:`658`
        * Add changelog checkin test exception for ``dep-update`` branch :pr:`723`

.. warning::

    **Breaking Changes**

    * Pipelines will now no longer take an objective parameter during instantiation, and will no longer have an objective attribute.
    * ``fit()`` and ``predict()`` now use an optional ``objective`` parameter, which is only used in binary classification pipelines to fit for a specific objective.
    * ``score()`` will now use a required ``objectives`` parameter that is used to determine all the objectives to score on. This differs from the previous behavior, where the pipeline's objective was scored on regardless.
    * ``score()`` will now return one dictionary of all objective scores.
    * ``ROC`` and ``ConfusionMatrix`` plot methods via ``Auto(*).plot`` have been removed by :pr:`615` and are replaced by ``roc_curve`` and ``confusion_matrix`` in ``evamlm.pipelines.plot_utils`` in :pr:`704`
    * ``normalize_confusion_matrix`` has been moved to ``evalml.pipelines.plot_utils`` :pr:`704`
    * Pipelines ``_name`` field changed to ``custom_name``
    * Pipelines ``supported_problem_types`` field is removed because it is no longer necessary :pr:`678`
    * Updated argument order of objectives' ``objective_function`` to align with sklearn :pr:`698`
    * ``pipeline.feature_importance_graph`` has been renamed to ``pipeline.graph_feature_importances`` in :pr:`700`
    * Removed unsupported ``MSLE`` objective :pr:`704`


**v0.8.0 Apr. 1, 2020**
    * Enhancements
        * Add normalization option and information to confusion matrix :pr:`484`
        * Add util function to drop rows with NaN values :pr:`487`
        * Renamed ``PipelineBase.name`` as ``PipelineBase.summary`` and redefined ``PipelineBase.name`` as class property :pr:`491`
        * Added access to parameters in Pipelines with ``PipelineBase.parameters`` (used to be return of ``PipelineBase.describe``) :pr:`501`
        * Added ``fill_value`` parameter for ``SimpleImputer`` :pr:`509`
        * Added functionality to override component hyperparameters and made pipelines take hyperparemeters from components :pr:`516`
        * Allow ``numpy.random.RandomState`` for random_state parameters :pr:`556`
    * Fixes
        * Removed unused dependency ``matplotlib``, and move ``category_encoders`` to test reqs :pr:`572`
    * Changes
        * Undo version cap in XGBoost placed in :pr:`402` and allowed all released of XGBoost :pr:`407`
        * Support pandas 1.0.0 :pr:`486`
        * Made all references to the logger static :pr:`503`
        * Refactored ``model_type`` parameter for components and pipelines to ``model_family`` :pr:`507`
        * Refactored ``problem_types`` for pipelines and components into ``supported_problem_types`` :pr:`515`
        * Moved ``pipelines/utils.save_pipeline`` and ``pipelines/utils.load_pipeline`` to ``PipelineBase.save`` and ``PipelineBase.load`` :pr:`526`
        * Limit number of categories encoded by ``OneHotEncoder`` :pr:`517`
    * Documentation Changes
        * Updated API reference to remove ``PipelinePlot`` and added moved ``PipelineBase`` plotting methods :pr:`483`
        * Add code style and github issue guides :pr:`463` :pr:`512`
        * Updated API reference for to surface class variables for pipelines and components :pr:`537`
        * Fixed README documentation link :pr:`535`
        * Unhid PR references in changelog :pr:`656`
    * Testing Changes
        * Added automated dependency check PR :pr:`482`, :pr:`505`
        * Updated automated dependency check comment :pr:`497`
        * Have build_docs job use python executor, so that env vars are set properly :pr:`547`
        * Added simple test to make sure ``OneHotEncoder``'s top_n works with large number of categories :pr:`552`
        * Run windows unit tests on PRs :pr:`557`


.. warning::

    **Breaking Changes**

    * ``AutoClassificationSearch`` and ``AutoRegressionSearch``'s ``model_types`` parameter has been refactored into ``allowed_model_families``
    * ``ModelTypes`` enum has been changed to ``ModelFamily``
    * Components and Pipelines now have a ``model_family`` field instead of ``model_type``
    * ``get_pipelines`` utility function now accepts ``model_families`` as an argument instead of ``model_types``
    * ``PipelineBase.name`` no longer returns structure of pipeline and has been replaced by ``PipelineBase.summary``
    * ``PipelineBase.problem_types`` and ``Estimator.problem_types`` has been renamed to ``supported_problem_types``
    * ``pipelines/utils.save_pipeline`` and ``pipelines/utils.load_pipeline`` moved to ``PipelineBase.save`` and ``PipelineBase.load``


**v0.7.0 Mar. 9, 2020**
    * Enhancements
        * Added emacs buffers to .gitignore :pr:`350`
        * Add CatBoost (gradient-boosted trees) classification and regression components and pipelines :pr:`247`
        * Added Tuner abstract base class :pr:`351`
        * Added ``n_jobs`` as parameter for ``AutoClassificationSearch`` and ``AutoRegressionSearch`` :pr:`403`
        * Changed colors of confusion matrix to shades of blue and updated axis order to match scikit-learn's :pr:`426`
        * Added ``PipelineBase`` ``.graph`` and ``.feature_importance_graph`` methods, moved from previous location :pr:`423`
        * Added support for python 3.8 :pr:`462`
    * Fixes
        * Fixed ROC and confusion matrix plots not being calculated if user passed own additional_objectives :pr:`276`
        * Fixed ReadtheDocs ``FileNotFoundError`` exception for fraud dataset :pr:`439`
    * Changes
        * Added ``n_estimators`` as a tunable parameter for XGBoost :pr:`307`
        * Remove unused parameter ``ObjectiveBase.fit_needs_proba`` :pr:`320`
        * Remove extraneous parameter ``component_type`` from all components :pr:`361`
        * Remove unused ``rankings.csv`` file :pr:`397`
        * Downloaded demo and test datasets so unit tests can run offline :pr:`408`
        * Remove ``_needs_fitting`` attribute from Components :pr:`398`
        * Changed plot.feature_importance to show only non-zero feature importances by default, added optional parameter to show all :pr:`413`
        * Refactored ``PipelineBase`` to take in parameter dictionary and moved pipeline metadata to class attribute :pr:`421`
        * Dropped support for Python 3.5 :pr:`438`
        * Removed unused ``apply.py`` file :pr:`449`
        * Clean up ``requirements.txt`` to remove unused deps :pr:`451`
        * Support installation without all required dependencies :pr:`459`
    * Documentation Changes
        * Update release.md with instructions to release to internal license key :pr:`354`
    * Testing Changes
        * Added tests for utils (and moved current utils to gen_utils) :pr:`297`
        * Moved XGBoost install into it's own separate step on Windows using Conda :pr:`313`
        * Rewind pandas version to before 1.0.0, to diagnose test failures for that version :pr:`325`
        * Added dependency update checkin test :pr:`324`
        * Rewind XGBoost version to before 1.0.0 to diagnose test failures for that version :pr:`402`
        * Update dependency check to use a whitelist :pr:`417`
        * Update unit test jobs to not install dev deps :pr:`455`

.. warning::

    **Breaking Changes**

    * Python 3.5 will not be actively supported.

**v0.6.0 Dec. 16, 2019**
    * Enhancements
        * Added ability to create a plot of feature importances :pr:`133`
        * Add early stopping to AutoML using patience and tolerance parameters :pr:`241`
        * Added ROC and confusion matrix metrics and plot for classification problems and introduce PipelineSearchPlots class :pr:`242`
        * Enhanced AutoML results with search order :pr:`260`
        * Added utility function to show system and environment information :pr:`300`
    * Fixes
        * Lower botocore requirement :pr:`235`
        * Fixed decision_function calculation for ``FraudCost`` objective :pr:`254`
        * Fixed return value of ``Recall`` metrics :pr:`264`
        * Components return ``self`` on fit :pr:`289`
    * Changes
        * Renamed automl classes to ``AutoRegressionSearch`` and ``AutoClassificationSearch`` :pr:`287`
        * Updating demo datasets to retain column names :pr:`223`
        * Moving pipeline visualization to ``PipelinePlot`` class :pr:`228`
        * Standarizing inputs as ``pd.Dataframe`` / ``pd.Series`` :pr:`130`
        * Enforcing that pipelines must have an estimator as last component :pr:`277`
        * Added ``ipywidgets`` as a dependency in ``requirements.txt`` :pr:`278`
        * Added Random and Grid Search Tuners :pr:`240`
    * Documentation Changes
        * Adding class properties to API reference :pr:`244`
        * Fix and filter FutureWarnings from scikit-learn :pr:`249`, :pr:`257`
        * Adding Linear Regression to API reference and cleaning up some Sphinx warnings :pr:`227`
    * Testing Changes
        * Added support for testing on Windows with CircleCI :pr:`226`
        * Added support for doctests :pr:`233`

.. warning::

    **Breaking Changes**

    * The ``fit()`` method for ``AutoClassifier`` and ``AutoRegressor`` has been renamed to ``search()``.
    * ``AutoClassifier`` has been renamed to ``AutoClassificationSearch``
    * ``AutoRegressor`` has been renamed to ``AutoRegressionSearch``
    * ``AutoClassificationSearch.results`` and ``AutoRegressionSearch.results`` now is a dictionary with ``pipeline_results`` and ``search_order`` keys. ``pipeline_results`` can be used to access a dictionary that is identical to the old ``.results`` dictionary. Whereas, ``search_order`` returns a list of the search order in terms of ``pipeline_id``.
    * Pipelines now require an estimator as the last component in ``component_list``. Slicing pipelines now throws an ``NotImplementedError`` to avoid returning pipelines without an estimator.

**v0.5.2 Nov. 18, 2019**
    * Enhancements
        * Adding basic pipeline structure visualization :pr:`211`
    * Documentation Changes
        * Added notebooks to build process :pr:`212`

**v0.5.1 Nov. 15, 2019**
    * Enhancements
        * Added basic outlier detection guardrail :pr:`151`
        * Added basic ID column guardrail :pr:`135`
        * Added support for unlimited pipelines with a ``max_time`` limit :pr:`70`
        * Updated .readthedocs.yaml to successfully build :pr:`188`
    * Fixes
        * Removed MSLE from default additional objectives :pr:`203`
        * Fixed ``random_state`` passed in pipelines :pr:`204`
        * Fixed slow down in RFRegressor :pr:`206`
    * Changes
        * Pulled information for describe_pipeline from pipeline's new describe method :pr:`190`
        * Refactored pipelines :pr:`108`
        * Removed guardrails from Auto(*) :pr:`202`, :pr:`208`
    * Documentation Changes
        * Updated documentation to show ``max_time`` enhancements :pr:`189`
        * Updated release instructions for RTD :pr:`193`
        * Added notebooks to build process :pr:`212`
        * Added contributing instructions :pr:`213`
        * Added new content :pr:`222`

**v0.5.0 Oct. 29, 2019**
    * Enhancements
        * Added basic one hot encoding :pr:`73`
        * Use enums for model_type :pr:`110`
        * Support for splitting regression datasets :pr:`112`
        * Auto-infer multiclass classification :pr:`99`
        * Added support for other units in ``max_time`` :pr:`125`
        * Detect highly null columns :pr:`121`
        * Added additional regression objectives :pr:`100`
        * Show an interactive iteration vs. score plot when using fit() :pr:`134`
    * Fixes
        * Reordered ``describe_pipeline`` :pr:`94`
        * Added type check for ``model_type`` :pr:`109`
        * Fixed ``s`` units when setting string ``max_time`` :pr:`132`
        * Fix objectives not appearing in API documentation :pr:`150`
    * Changes
        * Reorganized tests :pr:`93`
        * Moved logging to its own module :pr:`119`
        * Show progress bar history :pr:`111`
        * Using ``cloudpickle`` instead of pickle to allow unloading of custom objectives :pr:`113`
        * Removed render.py :pr:`154`
    * Documentation Changes
        * Update release instructions :pr:`140`
        * Include additional_objectives parameter :pr:`124`
        * Added Changelog :pr:`136`
    * Testing Changes
        * Code coverage :pr:`90`
        * Added CircleCI tests for other Python versions :pr:`104`
        * Added doc notebooks as tests :pr:`139`
        * Test metadata for CircleCI and 2 core parallelism :pr:`137`

**v0.4.1 Sep. 16, 2019**
    * Enhancements
        * Added AutoML for classification and regressor using Autobase and Skopt :pr:`7` :pr:`9`
        * Implemented standard classification and regression metrics :pr:`7`
        * Added logistic regression, random forest, and XGBoost pipelines :pr:`7`
        * Implemented support for custom objectives :pr:`15`
        * Feature importance for pipelines :pr:`18`
        * Serialization for pipelines :pr:`19`
        * Allow fitting on objectives for optimal threshold :pr:`27`
        * Added detect label leakage :pr:`31`
        * Implemented callbacks :pr:`42`
        * Allow for multiclass classification :pr:`21`
        * Added support for additional objectives :pr:`79`
    * Fixes
        * Fixed feature selection in pipelines :pr:`13`
        * Made ``random_seed`` usage consistent :pr:`45`
    * Documentation Changes
        * Documentation Changes
        * Added docstrings :pr:`6`
        * Created notebooks for docs :pr:`6`
        * Initialized readthedocs EvalML :pr:`6`
        * Added favicon :pr:`38`
    * Testing Changes
        * Added testing for loading data :pr:`39`

**v0.2.0 Aug. 13, 2019**
    * Enhancements
        * Created fraud detection objective :pr:`4`

**v0.1.0 July. 31, 2019**
    * *First Release*
    * Enhancements
        * Added lead scoring objecitve :pr:`1`
        * Added basic classifier :pr:`1`
    * Documentation Changes
        * Initialized Sphinx for docs :pr:`1`<|MERGE_RESOLUTION|>--- conflicted
+++ resolved
@@ -11,8 +11,6 @@
 
     **Breaking Changes**
 
-<<<<<<< HEAD
-=======
 **v0.57.0 Sept. 6, 2022**
     * Enhancements
         *  Added ``KNNImputer`` class and created new knn parameter for Imputer :pr:`3662`
@@ -25,7 +23,6 @@
         * Unpinned sktime to allow for version 0.13.2 :pr:`3685`
         * Pinned ``pmdarima`` < 2.0.0 :pr:`3679`
 
->>>>>>> d83053f8
 **v0.56.1 Aug. 19, 2022**
     * Fixes
         * ``IDColumnsDataCheck`` now only returns an action code to set the first column as the primary key if it contains unique values :pr:`3639`
