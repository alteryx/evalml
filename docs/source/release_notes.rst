Release Notes
-------------
**Future Releases**
    * Enhancements
<<<<<<< HEAD
        * Refactored ``EngineBase`` and ``SequentialEngine`` api. Adding ``DaskEngine`` :pr:`1975`.
=======
        * Added a GitHub Action for ``linux_unit_tests``:pr:`2013`
        * Added recommended actions for ``InvalidTargetDataCheck``, updated ``_make_component_list_from_actions`` to address new action, and added ``TargetImputer`` component :pr:`1989`
>>>>>>> eb19b68e
        * Updated ``AutoMLSearch._check_for_high_variance`` to not emit ``RuntimeWarning`` :pr:`2024`
        * Added exception when pipeline passed to ``explain_predictions`` is a ``Stacked Ensemble`` pipeline :pr:`2033`
        * Added sensitivity at low alert rates as an objective :pr:`2001`
        * Added ``Undersampler`` transformer component :pr:`2030`
    * Fixes
        * Updated Engine's ``train_batch`` to apply undersampling :pr:`2038`
        * Fixed bug in where Time Series Classification pipelines were not encoding targets in ``predict`` and ``predict_proba`` :pr:`2040`
        * Fixed data splitting errors if target is float for classification problems :pr:`2050`
        * Pinned ``docutils`` to <0.17 to fix ReadtheDocs warning issues :pr:`2088`
    * Changes
        * Removed lists as acceptable hyperparameter ranges in ``AutoMLSearch`` :pr:`2028`
        * Renamed "details" to "metadata" for data check actions :pr:`2008`
    * Documentation Changes
        * Catch and suppress warnings in documentation :pr:`1991`
        * Change spacing in ``start.ipynb`` to provide clarity for ``AutoMLSearch`` :pr:`2078`
    * Testing Changes

.. warning::

    **Breaking Changes**
        * Deleted the "errors" key from automl results :pr:`1974`
        * Deleted the ``raise_and_save_error_callback`` and the ``log_and_save_error_callback`` :pr:`1974`

**v0.21.0 Mar. 24, 2021**
    * Enhancements
        * Changed ``AutoMLSearch`` to default ``optimize_thresholds`` to True :pr:`1943`
        * Added multiple oversampling and undersampling sampling methods as data splitters for imbalanced classification :pr:`1775`
        * Added params to balanced classification data splitters for visibility :pr:`1966`
        * Updated ``make_pipeline`` to not add ``Imputer`` if input data does not have numeric or categorical columns :pr:`1967`
        * Updated ``ClassImbalanceDataCheck`` to better handle multiclass imbalances :pr:`1986`
        * Added recommended actions for the output of data check's ``validate`` method :pr:`1968`
        * Added error message for ``partial_dependence`` when features are mostly the same value :pr:`1994`
        * Updated ``OneHotEncoder`` to drop one redundant feature by default for features with two categories :pr:`1997`
        * Added a ``PolynomialDetrender`` component :pr:`1992`
        * Added ``DateTimeNaNDataCheck`` data check :pr:`2039`
    * Fixes
        * Changed best pipeline to train on the entire dataset rather than just ensemble indices for ensemble problems :pr:`2037`
        * Updated binary classification pipelines to use objective decision function during scoring of custom objectives :pr:`1934`
    * Changes
        * Removed ``data_checks`` parameter, ``data_check_results`` and data checks logic from ``AutoMLSearch`` :pr:`1935`
        * Deleted ``random_state`` argument :pr:`1985`
        * Updated Woodwork version requirement to ``v0.0.11`` :pr:`1996`
    * Documentation Changes
    * Testing Changes
        * Removed ``build_docs`` CI job in favor of RTD GH builder :pr:`1974`
        * Added tests to confirm support for Python 3.9 :pr:`1724`
        * Added tests to support Dask AutoML/Engine :pr:`1990`
        * Changed ``build_conda_pkg`` job to use ``latest_release_changes`` branch in the feedstock. :pr:`1979`

.. warning::

    **Breaking Changes**
        * Changed ``AutoMLSearch`` to default ``optimize_thresholds`` to True :pr:`1943`
        * Removed ``data_checks`` parameter, ``data_check_results`` and data checks logic from ``AutoMLSearch``. To run the data checks which were previously run by default in ``AutoMLSearch``, please call ``DefaultDataChecks().validate(X_train, y_train)`` or take a look at our documentation for more examples. :pr:`1935`
        * Deleted ``random_state`` argument :pr:`1985`

**v0.20.0 Mar. 10, 2021**
    * Enhancements
        * Added a GitHub Action for Detecting dependency changes :pr:`1933`
        * Create a separate CV split to train stacked ensembler on for AutoMLSearch :pr:`1814`
        * Added a GitHub Action for Linux unit tests :pr:`1846`
        * Added ``ARIMARegressor`` estimator :pr:`1894`
        * Added ``DataCheckAction`` class and ``DataCheckActionCode`` enum :pr:`1896`
        * Updated ``Woodwork`` requirement to ``v0.0.10`` :pr:`1900`
        * Added ``BalancedClassificationDataCVSplit`` and ``BalancedClassificationDataTVSplit`` to AutoMLSearch :pr:`1875`
        * Update default classification data splitter to use downsampling for highly imbalanced data :pr:`1875`
        * Updated ``describe_pipeline`` to return more information, including ``id`` of pipelines used for ensemble models :pr:`1909`
        * Added utility method to create list of components from a list of ``DataCheckAction`` :pr:`1907`
        * Updated ``validate`` method to include a ``action`` key in returned dictionary for all ``DataCheck``and ``DataChecks`` :pr:`1916`
        * Aggregating the shap values for predictions that we know the provenance of, e.g. OHE, text, and date-time. :pr:`1901`
        * Improved error message when custom objective is passed as a string in ``pipeline.score`` :pr:`1941`
        * Added ``score_pipelines`` and ``train_pipelines`` methods to ``AutoMLSearch`` :pr:`1913`
        * Added support for ``pandas`` version 1.2.0 :pr:`1708`
        * Added ``score_batch`` and ``train_batch`` abstact methods to ``EngineBase`` and implementations in ``SequentialEngine`` :pr:`1913`
    * Fixes
        * Removed CI check for ``check_dependencies_updated_linux`` :pr:`1950`
        * Added metaclass for time series pipelines and fix binary classification pipeline ``predict`` not using objective if it is passed as a named argument :pr:`1874`
        * Fixed stack trace in prediction explanation functions caused by mixed string/numeric pandas column names :pr:`1871`
        * Fixed stack trace caused by passing pipelines with duplicate names to ``AutoMLSearch`` :pr:`1932`
        * Fixed ``AutoMLSearch.get_pipelines`` returning pipelines with the same attributes :pr:`1958`
    * Changes
        * Reversed GitHub Action for Linux unit tests until a fix for report generation is found :pr:`1920`
        * Updated ``add_results`` in ``AutoMLAlgorithm`` to take in entire pipeline results dictionary from ``AutoMLSearch`` :pr:`1891`
        * Updated ``ClassImbalanceDataCheck`` to look for severe class imbalance scenarios :pr:`1905`
        * Deleted the ``explain_prediction`` function :pr:`1915`
        * Removed ``HighVarianceCVDataCheck`` and convered it to an ``AutoMLSearch`` method instead :pr:`1928`
        * Removed warning in ``InvalidTargetDataCheck`` returned when numeric binary classification targets are not (0, 1) :pr:`1959`
    * Documentation Changes
        * Updated ``model_understanding.ipynb`` to demo the two-way partial dependence capability :pr:`1919`
    * Testing Changes

.. warning::

    **Breaking Changes**
        * Deleted the ``explain_prediction`` function :pr:`1915`
        * Removed ``HighVarianceCVDataCheck`` and convered it to an ``AutoMLSearch`` method instead :pr:`1928`
        * Added ``score_batch`` and ``train_batch`` abstact methods to ``EngineBase``. These need to be implemented in Engine subclasses :pr:`1913`


**v0.19.0 Feb. 23, 2021**
    * Enhancements
        * Added a GitHub Action for Python windows unit tests :pr:`1844`
        * Added a GitHub Action for checking updated release notes :pr:`1849`
        * Added a GitHub Action for Python lint checks :pr:`1837`
        * Adjusted ``explain_prediction``, ``explain_predictions`` and ``explain_predictions_best_worst`` to handle timeseries problems. :pr:`1818`
        * Updated ``InvalidTargetDataCheck`` to check for mismatched indices in target and features :pr:`1816`
        * Updated ``Woodwork`` structures returned from components to support ``Woodwork`` logical type overrides set by the user :pr:`1784`
        * Updated estimators to keep track of input feature names during ``fit()`` :pr:`1794`
        * Updated ``visualize_decision_tree`` to include feature names in output :pr:`1813`
        * Added ``is_bounded_like_percentage`` property for objectives. If true, the ``calculate_percent_difference`` method will return the absolute difference rather than relative difference :pr:`1809`
        * Added full error traceback to AutoMLSearch logger file :pr:`1840`
        * Changed ``TargetEncoder`` to preserve custom indices in the data :pr:`1836`
        * Refactored ``explain_predictions`` and ``explain_predictions_best_worst`` to only compute features once for all rows that need to be explained :pr:`1843`
        * Added custom random undersampler data splitter for classification :pr:`1857`
        * Updated ``OutliersDataCheck`` implementation to calculate the probability of having no outliers :pr:`1855`
        * Added ``Engines`` pipeline processing API :pr:`1838`
    * Fixes
        * Changed EngineBase random_state arg to random_seed and same for user guide docs :pr:`1889`
    * Changes
        * Modified ``calculate_percent_difference`` so that division by 0 is now inf rather than nan :pr:`1809`
        * Removed ``text_columns`` parameter from ``LSA`` and ``TextFeaturizer`` components :pr:`1652`
        * Added ``random_seed`` as an argument to our automl/pipeline/component API. Using ``random_state`` will raise a warning :pr:`1798`
        * Added ``DataCheckError`` message in ``InvalidTargetDataCheck`` if input target is None and removed exception raised :pr:`1866`
    * Documentation Changes
    * Testing Changes
        * Added back coverage for ``_get_feature_provenance`` in ``TextFeaturizer`` after ``text_columns`` was removed :pr:`1842`
        * Pin graphviz version for windows builds :pr:`1847`
        * Unpin graphviz version for windows builds :pr:`1851`

.. warning::

    **Breaking Changes**
        * Added a deprecation warning to ``explain_prediction``. It will be deleted in the next release. :pr:`1860`


**v0.18.2 Feb. 10, 2021**
    * Enhancements
        * Added uniqueness score data check :pr:`1785`
        * Added "dataframe" output format for prediction explanations :pr:`1781`
        * Updated LightGBM estimators to handle ``pandas.MultiIndex`` :pr:`1770`
        * Sped up permutation importance for some pipelines :pr:`1762`
        * Added sparsity data check :pr:`1797`
        * Confirmed support for threshold tuning for binary time series classification problems :pr:`1803`
    * Fixes
    * Changes
    * Documentation Changes
        * Added section on conda to the contributing guide :pr:`1771`
        * Updated release process to reflect freezing `main` before perf tests :pr:`1787`
        * Moving some prs to the right section of the release notes :pr:`1789`
        * Tweak README.md. :pr:`1800`
        * Fixed back arrow on install page docs :pr:`1795`
        * Fixed docstring for `ClassImbalanceDataCheck.validate()` :pr:`1817`
    * Testing Changes

**v0.18.1 Feb. 1, 2021**
    * Enhancements
        * Added ``graph_t_sne`` as a visualization tool for high dimensional data :pr:`1731`
        * Added the ability to see the linear coefficients of features in linear models terms :pr:`1738`
        * Added support for ``scikit-learn`` ``v0.24.0`` :pr:`1733`
        * Added support for ``scipy`` ``v1.6.0`` :pr:`1752`
        * Added SVM Classifier and Regressor to estimators :pr:`1714` :pr:`1761`
    * Fixes
        * Addressed bug with ``partial_dependence`` and categorical data with more categories than grid resolution :pr:`1748`
        * Removed ``random_state`` arg from ``get_pipelines`` in ``AutoMLSearch`` :pr:`1719`
        * Pinned pyzmq at less than 22.0.0 till we add support :pr:`1756`
        * Remove ``ProphetRegressor`` from main as windows tests were flaky :pr:`1764`
    * Changes
        * Updated components and pipelines to return ``Woodwork`` data structures :pr:`1668`
        * Updated ``clone()`` for pipelines and components to copy over random state automatically :pr:`1753`
        * Dropped support for Python version 3.6 :pr:`1751`
        * Removed deprecated ``verbose`` flag from ``AutoMLSearch`` parameters :pr:`1772`
    * Documentation Changes
        * Add Twitter and Github link to documentation toolbar :pr:`1754`
        * Added Open Graph info to documentation :pr:`1758`
    * Testing Changes

.. warning::

    **Breaking Changes**
        * Components and pipelines return ``Woodwork`` data structures instead of ``pandas`` data structures :pr:`1668`
        * Python 3.6 will not be actively supported due to discontinued support from EvalML dependencies.
        * Deprecated ``verbose`` flag is removed for ``AutoMLSearch`` :pr:`1772`


**v0.18.0 Jan. 26, 2021**
    * Enhancements
        * Added RMSLE, MSLE, and MAPE to core objectives while checking for negative target values in ``invalid_targets_data_check`` :pr:`1574`
        * Added validation checks for binary problems with regression-like datasets and multiclass problems without true multiclass targets in ``invalid_targets_data_check`` :pr:`1665`
        * Added time series support for ``make_pipeline`` :pr:`1566`
        * Added target name for output of pipeline ``predict`` method :pr:`1578`
        * Added multiclass check to ``InvalidTargetDataCheck`` for two examples per class :pr:`1596`
        * Added support for ``graphviz`` ``v0.16`` :pr:`1657`
        * Enhanced time series pipelines to accept empty features :pr:`1651`
        * Added KNN Classifier to estimators. :pr:`1650`
        * Added support for list inputs for objectives :pr:`1663`
        * Added support for ``AutoMLSearch`` to handle time series classification pipelines :pr:`1666`
        * Enhanced ``DelayedFeaturesTransformer`` to encode categorical features and targets before delaying them :pr:`1691`
        * Added 2-way dependence plots. :pr:`1690`
        * Added ability to directly iterate through components within Pipelines :pr:`1583`
    * Fixes
        * Fixed inconsistent attributes and added Exceptions to docs :pr:`1673`
        * Fixed ``TargetLeakageDataCheck`` to use Woodwork ``mutual_information`` rather than using Pandas' Pearson Correlation :pr:`1616`
        * Fixed thresholding for pipelines in ``AutoMLSearch`` to only threshold binary classification pipelines :pr:`1622` :pr:`1626`
        * Updated ``load_data`` to return Woodwork structures and update default parameter value for ``index`` to ``None`` :pr:`1610`
        * Pinned scipy at < 1.6.0 while we work on adding support :pr:`1629`
        * Fixed data check message formatting in ``AutoMLSearch`` :pr:`1633`
        * Addressed stacked ensemble component for ``scikit-learn`` v0.24 support by setting ``shuffle=True`` for default CV :pr:`1613`
        * Fixed bug where ``Imputer`` reset the index on ``X`` :pr:`1590`
        * Fixed ``AutoMLSearch`` stacktrace when a cutom objective was passed in as a primary objective or additional objective :pr:`1575`
        * Fixed custom index bug for ``MAPE`` objective :pr:`1641`
        * Fixed index bug for ``TextFeaturizer`` and ``LSA`` components :pr:`1644`
        * Limited ``load_fraud`` dataset loaded into ``automl.ipynb`` :pr:`1646`
        * ``add_to_rankings`` updates ``AutoMLSearch.best_pipeline`` when necessary :pr:`1647`
        * Fixed bug where time series baseline estimators were not receiving ``gap`` and ``max_delay`` in ``AutoMLSearch`` :pr:`1645`
        * Fixed jupyter notebooks to help the RTD buildtime :pr:`1654`
        * Added ``positive_only`` objectives to ``non_core_objectives`` :pr:`1661`
        * Fixed stacking argument ``n_jobs`` for IterativeAlgorithm :pr:`1706`
        * Updated CatBoost estimators to return self in ``.fit()`` rather than the underlying model for consistency :pr:`1701`
        * Added ability to initialize pipeline parameters in ``AutoMLSearch`` constructor :pr:`1676`
    * Changes
        * Added labeling to ``graph_confusion_matrix`` :pr:`1632`
        * Rerunning search for ``AutoMLSearch`` results in a message thrown rather than failing the search, and removed ``has_searched`` property :pr:`1647`
        * Changed tuner class to allow and ignore single parameter values as input :pr:`1686`
        * Capped LightGBM version limit to remove bug in docs :pr:`1711`
        * Removed support for `np.random.RandomState` in EvalML :pr:`1727`
    * Documentation Changes
        * Update Model Understanding in the user guide to include ``visualize_decision_tree`` :pr:`1678`
        * Updated docs to include information about ``AutoMLSearch`` callback parameters and methods :pr:`1577`
        * Updated docs to prompt users to install graphiz on Mac :pr:`1656`
        * Added ``infer_feature_types`` to the ``start.ipynb`` guide :pr:`1700`
        * Added multicollinearity data check to API reference and docs :pr:`1707`
    * Testing Changes

.. warning::

    **Breaking Changes**
        * Removed ``has_searched`` property from ``AutoMLSearch`` :pr:`1647`
        * Components and pipelines return ``Woodwork`` data structures instead of ``pandas`` data structures :pr:`1668`
        * Removed support for `np.random.RandomState` in EvalML. Rather than passing ``np.random.RandomState`` as component and pipeline random_state values, we use int random_seed :pr:`1727`


**v0.17.0 Dec. 29, 2020**
    * Enhancements
        * Added ``save_plot`` that allows for saving figures from different backends :pr:`1588`
        * Added ``LightGBM Regressor`` to regression components :pr:`1459`
        * Added ``visualize_decision_tree`` for tree visualization with ``decision_tree_data_from_estimator`` and ``decision_tree_data_from_pipeline`` to reformat tree structure output :pr:`1511`
        * Added `DFS Transformer` component into transformer components :pr:`1454`
        * Added ``MAPE`` to the standard metrics for time series problems and update objectives :pr:`1510`
        * Added ``graph_prediction_vs_actual_over_time`` and ``get_prediction_vs_actual_over_time_data`` to the model understanding module for time series problems :pr:`1483`
        * Added a ``ComponentGraph`` class that will support future pipelines as directed acyclic graphs :pr:`1415`
        * Updated data checks to accept ``Woodwork`` data structures :pr:`1481`
        * Added parameter to ``InvalidTargetDataCheck`` to show only top unique values rather than all unique values :pr:`1485`
        * Added multicollinearity data check :pr:`1515`
        * Added baseline pipeline and components for time series regression problems :pr:`1496`
        * Added more information to users about ensembling behavior in ``AutoMLSearch`` :pr:`1527`
        * Add woodwork support for more utility and graph methods :pr:`1544`
        * Changed ``DateTimeFeaturizer`` to encode features as int :pr:`1479`
        * Return trained pipelines from ``AutoMLSearch.best_pipeline`` :pr:`1547`
        * Added utility method so that users can set feature types without having to learn about Woodwork directly :pr:`1555`
        * Added Linear Discriminant Analysis transformer for dimensionality reduction :pr:`1331`
        * Added multiclass support for ``partial_dependence`` and ``graph_partial_dependence`` :pr:`1554`
        * Added ``TimeSeriesBinaryClassificationPipeline`` and ``TimeSeriesMulticlassClassificationPipeline`` classes :pr:`1528`
        * Added ``make_data_splitter`` method for easier automl data split customization :pr:`1568`
        * Integrated ``ComponentGraph`` class into Pipelines for full non-linear pipeline support :pr:`1543`
        * Update ``AutoMLSearch`` constructor to take training data instead of ``search`` and ``add_to_leaderboard`` :pr:`1597`
        * Update ``split_data`` helper args :pr:`1597`
        * Add problem type utils ``is_regression``, ``is_classification``, ``is_timeseries`` :pr:`1597`
        * Rename ``AutoMLSearch`` ``data_split`` arg to ``data_splitter`` :pr:`1569`
    * Fixes
        * Fix AutoML not passing CV folds to ``DefaultDataChecks`` for usage by ``ClassImbalanceDataCheck`` :pr:`1619`
        * Fix Windows CI jobs: install ``numba`` via conda, required for ``shap`` :pr:`1490`
        * Added custom-index support for `reset-index-get_prediction_vs_actual_over_time_data` :pr:`1494`
        * Fix ``generate_pipeline_code`` to account for boolean and None differences between Python and JSON :pr:`1524` :pr:`1531`
        * Set max value for plotly and xgboost versions while we debug CI failures with newer versions :pr:`1532`
        * Undo version pinning for plotly :pr:`1533`
        * Fix ReadTheDocs build by updating the version of ``setuptools`` :pr:`1561`
        * Set ``random_state`` of data splitter in AutoMLSearch to take int to keep consistency in the resulting splits :pr:`1579`
        * Pin sklearn version while we work on adding support :pr:`1594`
        * Pin pandas at <1.2.0 while we work on adding support :pr:`1609`
        * Pin graphviz at < 0.16 while we work on adding support :pr:`1609`
    * Changes
        * Reverting ``save_graph`` :pr:`1550` to resolve kaleido build issues :pr:`1585`
        * Update circleci badge to apply to ``main`` :pr:`1489`
        * Added script to generate github markdown for releases :pr:`1487`
        * Updated selection using pandas ``dtypes`` to selecting using Woodwork logical types :pr:`1551`
        * Updated dependencies to fix ``ImportError: cannot import name 'MaskedArray' from 'sklearn.utils.fixes'`` error and to address Woodwork and Featuretool dependencies :pr:`1540`
        * Made ``get_prediction_vs_actual_data()`` a public method :pr:`1553`
        * Updated ``Woodwork`` version requirement to v0.0.7 :pr:`1560`
        * Move data splitters from ``evalml.automl.data_splitters`` to ``evalml.preprocessing.data_splitters`` :pr:`1597`
        * Rename "# Testing" in automl log output to "# Validation" :pr:`1597`
    * Documentation Changes
        * Added partial dependence methods to API reference :pr:`1537`
        * Updated documentation for confusion matrix methods :pr:`1611`
    * Testing Changes
        * Set ``n_jobs=1`` in most unit tests to reduce memory :pr:`1505`

.. warning::

    **Breaking Changes**
        * Updated minimal dependencies: ``numpy>=1.19.1``, ``pandas>=1.1.0``, ``scikit-learn>=0.23.1``, ``scikit-optimize>=0.8.1``
        * Updated ``AutoMLSearch.best_pipeline`` to return a trained pipeline. Pass in ``train_best_pipeline=False`` to AutoMLSearch in order to return an untrained pipeline.
        * Pipeline component instances can no longer be iterated through using ``Pipeline.component_graph`` :pr:`1543`
        * Update ``AutoMLSearch`` constructor to take training data instead of ``search`` and ``add_to_leaderboard`` :pr:`1597`
        * Update ``split_data`` helper args :pr:`1597`
        * Move data splitters from ``evalml.automl.data_splitters`` to ``evalml.preprocessing.data_splitters`` :pr:`1597`
        * Rename ``AutoMLSearch`` ``data_split`` arg to ``data_splitter`` :pr:`1569`



**v0.16.1 Dec. 1, 2020**
    * Enhancements
        * Pin woodwork version to v0.0.6 to avoid breaking changes :pr:`1484`
        * Updated ``Woodwork`` to >=0.0.5 in ``core-requirements.txt`` :pr:`1473`
        * Removed ``copy_dataframe`` parameter for ``Woodwork``, updated ``Woodwork`` to >=0.0.6 in ``core-requirements.txt`` :pr:`1478`
        * Updated ``detect_problem_type`` to use ``pandas.api.is_numeric_dtype`` :pr:`1476`
    * Changes
        * Changed ``make clean`` to delete coverage reports as a convenience for developers :pr:`1464`
        * Set ``n_jobs=-1`` by default for stacked ensemble components :pr:`1472`
    * Documentation Changes
        * Updated pipeline and component documentation and demos to use ``Woodwork`` :pr:`1466`
    * Testing Changes
        * Update dependency update checker to use everything from core and optional dependencies :pr:`1480`


**v0.16.0 Nov. 24, 2020**
    * Enhancements
        * Updated pipelines and ``make_pipeline`` to accept ``Woodwork`` inputs :pr:`1393`
        * Updated components to accept ``Woodwork`` inputs :pr:`1423`
        * Added ability to freeze hyperparameters for ``AutoMLSearch`` :pr:`1284`
        * Added ``Target Encoder`` into transformer components :pr:`1401`
        * Added callback for error handling in ``AutoMLSearch`` :pr:`1403`
        * Added the index id to the ``explain_predictions_best_worst`` output to help users identify which rows in their data are included :pr:`1365`
        * The top_k features displayed in ``explain_predictions_*`` functions are now determined by the magnitude of shap values as opposed to the ``top_k`` largest and smallest shap values. :pr:`1374`
        * Added a problem type for time series regression :pr:`1386`
        * Added a ``is_defined_for_problem_type`` method to ``ObjectiveBase`` :pr:`1386`
        * Added a ``random_state`` parameter to ``make_pipeline_from_components`` function :pr:`1411`
        * Added ``DelayedFeaturesTransformer`` :pr:`1396`
        * Added a ``TimeSeriesRegressionPipeline`` class :pr:`1418`
        * Removed ``core-requirements.txt`` from the package distribution :pr:`1429`
        * Updated data check messages to include a `"code"` and `"details"` fields :pr:`1451`, :pr:`1462`
        * Added a ``TimeSeriesSplit`` data splitter for time series problems :pr:`1441`
        * Added a ``problem_configuration`` parameter to AutoMLSearch :pr:`1457`
    * Fixes
        * Fixed ``IndexError`` raised in ``AutoMLSearch`` when ``ensembling = True`` but only one pipeline to iterate over :pr:`1397`
        * Fixed stacked ensemble input bug and LightGBM warning and bug in ``AutoMLSearch`` :pr:`1388`
        * Updated enum classes to show possible enum values as attributes :pr:`1391`
        * Updated calls to ``Woodwork``'s ``to_pandas()`` to ``to_series()`` and ``to_dataframe()`` :pr:`1428`
        * Fixed bug in OHE where column names were not guaranteed to be unique :pr:`1349`
        * Fixed bug with percent improvement of ``ExpVariance`` objective on data with highly skewed target :pr:`1467`
        * Fix SimpleImputer error which occurs when all features are bool type :pr:`1215`
    * Changes
        * Changed ``OutliersDataCheck`` to return the list of columns, rather than rows, that contain outliers :pr:`1377`
        * Simplified and cleaned output for Code Generation :pr:`1371`
        * Reverted changes from :pr:`1337` :pr:`1409`
        * Updated data checks to return dictionary of warnings and errors instead of a list :pr:`1448`
        * Updated ``AutoMLSearch`` to pass ``Woodwork`` data structures to every pipeline (instead of pandas DataFrames) :pr:`1450`
        * Update ``AutoMLSearch`` to default to ``max_batches=1`` instead of ``max_iterations=5`` :pr:`1452`
        * Updated _evaluate_pipelines to consolidate side effects :pr:`1410`
    * Documentation Changes
        * Added description of CLA to contributing guide, updated description of draft PRs :pr:`1402`
        * Updated documentation to include all data checks, ``DataChecks``, and usage of data checks in AutoML :pr:`1412`
        * Updated docstrings from ``np.array`` to ``np.ndarray`` :pr:`1417`
        * Added section on stacking ensembles in AutoMLSearch documentation :pr:`1425`
    * Testing Changes
        * Removed ``category_encoders`` from test-requirements.txt :pr:`1373`
        * Tweak codecov.io settings again to avoid flakes :pr:`1413`
        * Modified ``make lint`` to check notebook versions in the docs :pr:`1431`
        * Modified ``make lint-fix`` to standardize notebook versions in the docs :pr:`1431`
        * Use new version of pull request Github Action for dependency check (:pr:`1443`)
        * Reduced number of workers for tests to 4 :pr:`1447`

.. warning::

    **Breaking Changes**
        * The ``top_k`` and ``top_k_features`` parameters in ``explain_predictions_*`` functions now return ``k`` features as opposed to ``2 * k`` features :pr:`1374`
        * Renamed ``problem_type`` to ``problem_types`` in ``RegressionObjective``, ``BinaryClassificationObjective``, and ``MulticlassClassificationObjective`` :pr:`1319`
        * Data checks now return a dictionary of warnings and errors instead of a list :pr:`1448`



**v0.15.0 Oct. 29, 2020**
    * Enhancements
        * Added stacked ensemble component classes (``StackedEnsembleClassifier``, ``StackedEnsembleRegressor``) :pr:`1134`
        * Added stacked ensemble components to ``AutoMLSearch`` :pr:`1253`
        * Added ``DecisionTreeClassifier`` and ``DecisionTreeRegressor`` to AutoML :pr:`1255`
        * Added ``graph_prediction_vs_actual`` in ``model_understanding`` for regression problems :pr:`1252`
        * Added parameter to ``OneHotEncoder`` to enable filtering for features to encode for :pr:`1249`
        * Added percent-better-than-baseline for all objectives to automl.results :pr:`1244`
        * Added ``HighVarianceCVDataCheck`` and replaced synonymous warning in ``AutoMLSearch`` :pr:`1254`
        * Added `PCA Transformer` component for dimensionality reduction :pr:`1270`
        * Added ``generate_pipeline_code`` and ``generate_component_code`` to allow for code generation given a pipeline or component instance :pr:`1306`
        * Added ``PCA Transformer`` component for dimensionality reduction :pr:`1270`
        * Updated ``AutoMLSearch`` to support ``Woodwork`` data structures :pr:`1299`
        * Added cv_folds to ``ClassImbalanceDataCheck`` and added this check to ``DefaultDataChecks`` :pr:`1333`
        * Make ``max_batches`` argument to ``AutoMLSearch.search`` public :pr:`1320`
        * Added text support to automl search :pr:`1062`
        * Added ``_pipelines_per_batch`` as a private argument to ``AutoMLSearch`` :pr:`1355`
    * Fixes
        * Fixed ML performance issue with ordered datasets: always shuffle data in automl's default CV splits :pr:`1265`
        * Fixed broken ``evalml info`` CLI command :pr:`1293`
        * Fixed ``boosting type='rf'`` for LightGBM Classifier, as well as ``num_leaves`` error :pr:`1302`
        * Fixed bug in ``explain_predictions_best_worst`` where a custom index in the target variable would cause a ``ValueError`` :pr:`1318`
        * Added stacked ensemble estimators to to ``evalml.pipelines.__init__`` file :pr:`1326`
        * Fixed bug in OHE where calls to transform were not deterministic if ``top_n`` was less than the number of categories in a column :pr:`1324`
        * Fixed LightGBM warning messages during AutoMLSearch :pr:`1342`
        * Fix warnings thrown during AutoMLSearch in ``HighVarianceCVDataCheck`` :pr:`1346`
        * Fixed bug where TrainingValidationSplit would return invalid location indices for dataframes with a custom index :pr:`1348`
        * Fixed bug where the AutoMLSearch ``random_state`` was not being passed to the created pipelines :pr:`1321`
    * Changes
        * Allow ``add_to_rankings`` to be called before AutoMLSearch is called :pr:`1250`
        * Removed Graphviz from test-requirements to add to requirements.txt :pr:`1327`
        * Removed ``max_pipelines`` parameter from ``AutoMLSearch`` :pr:`1264`
        * Include editable installs in all install make targets :pr:`1335`
        * Made pip dependencies `featuretools` and `nlp_primitives` core dependencies :pr:`1062`
        * Removed `PartOfSpeechCount` from `TextFeaturizer` transform primitives :pr:`1062`
        * Added warning for ``partial_dependency`` when the feature includes null values :pr:`1352`
    * Documentation Changes
        * Fixed and updated code blocks in Release Notes :pr:`1243`
        * Added DecisionTree estimators to API Reference :pr:`1246`
        * Changed class inheritance display to flow vertically :pr:`1248`
        * Updated cost-benefit tutorial to use a holdout/test set :pr:`1159`
        * Added ``evalml info`` command to documentation :pr:`1293`
        * Miscellaneous doc updates :pr:`1269`
        * Removed conda pre-release testing from the release process document :pr:`1282`
        * Updates to contributing guide :pr:`1310`
        * Added Alteryx footer to docs with Twitter and Github link :pr:`1312`
        * Added documentation for evalml installation for Python 3.6 :pr:`1322`
        * Added documentation changes to make the API Docs easier to understand :pr:`1323`
        * Fixed documentation for ``feature_importance`` :pr:`1353`
        * Added tutorial for running `AutoML` with text data :pr:`1357`
        * Added documentation for woodwork integration with automl search :pr:`1361`
    * Testing Changes
        * Added tests for ``jupyter_check`` to handle IPython :pr:`1256`
        * Cleaned up ``make_pipeline`` tests to test for all estimators :pr:`1257`
        * Added a test to check conda build after merge to main :pr:`1247`
        * Removed code that was lacking codecov for ``__main__.py`` and unnecessary :pr:`1293`
        * Codecov: round coverage up instead of down :pr:`1334`
        * Add DockerHub credentials to CI testing environment :pr:`1356`
        * Add DockerHub credentials to conda testing environment :pr:`1363`

.. warning::

    **Breaking Changes**
        * Renamed ``LabelLeakageDataCheck`` to ``TargetLeakageDataCheck`` :pr:`1319`
        * ``max_pipelines`` parameter has been removed from ``AutoMLSearch``. Please use ``max_iterations`` instead. :pr:`1264`
        * ``AutoMLSearch.search()`` will now log a warning if the input is not a ``Woodwork`` data structure (``pandas``, ``numpy``) :pr:`1299`
        * Make ``max_batches`` argument to ``AutoMLSearch.search`` public :pr:`1320`
        * Removed unused argument `feature_types` from AutoMLSearch.search :pr:`1062`

**v0.14.1 Sep. 29, 2020**
    * Enhancements
        * Updated partial dependence methods to support calculating numeric columns in a dataset with non-numeric columns :pr:`1150`
        * Added ``get_feature_names`` on ``OneHotEncoder`` :pr:`1193`
        * Added ``detect_problem_type`` to ``problem_type/utils.py`` to automatically detect the problem type given targets :pr:`1194`
        * Added LightGBM to ``AutoMLSearch`` :pr:`1199`
        * Updated ``scikit-learn`` and ``scikit-optimize`` to use latest versions - 0.23.2 and 0.8.1 respectively :pr:`1141`
        * Added ``__str__`` and ``__repr__`` for pipelines and components :pr:`1218`
        * Included internal target check for both training and validation data in ``AutoMLSearch`` :pr:`1226`
        * Added ``ProblemTypes.all_problem_types`` helper to get list of supported problem types :pr:`1219`
        * Added ``DecisionTreeClassifier`` and ``DecisionTreeRegressor`` classes :pr:`1223`
        * Added ``ProblemTypes.all_problem_types`` helper to get list of supported problem types :pr:`1219`
        * ``DataChecks`` can now be parametrized by passing a list of ``DataCheck`` classes and a parameter dictionary :pr:`1167`
        * Added first CV fold score as validation score in ``AutoMLSearch.rankings`` :pr:`1221`
        * Updated ``flake8`` configuration to enable linting on ``__init__.py`` files :pr:`1234`
        * Refined ``make_pipeline_from_components`` implementation :pr:`1204`
    * Fixes
        * Updated GitHub URL after migration to Alteryx GitHub org :pr:`1207`
        * Changed Problem Type enum to be more similar to the string name :pr:`1208`
        * Wrapped call to scikit-learn's partial dependence method in a ``try``/``finally`` block :pr:`1232`
    * Changes
        * Added ``allow_writing_files`` as a named argument to CatBoost estimators. :pr:`1202`
        * Added ``solver`` and ``multi_class`` as named arguments to ``LogisticRegressionClassifier`` :pr:`1202`
        * Replaced pipeline's ``._transform`` method to evaluate all the preprocessing steps of a pipeline with ``.compute_estimator_features`` :pr:`1231`
        * Changed default large dataset train/test splitting behavior :pr:`1205`
    * Documentation Changes
        * Included description of how to access the component instances and features for pipeline user guide :pr:`1163`
        * Updated API docs to refer to target as "target" instead of "labels" for non-classification tasks and minor docs cleanup :pr:`1160`
        * Added Class Imbalance Data Check to ``api_reference.rst`` :pr:`1190` :pr:`1200`
        * Added pipeline properties to API reference :pr:`1209`
        * Clarified what the objective parameter in AutoML is used for in AutoML API reference and AutoML user guide :pr:`1222`
        * Updated API docs to include ``skopt.space.Categorical`` option for component hyperparameter range definition :pr:`1228`
        * Added install documentation for ``libomp`` in order to use LightGBM on Mac :pr:`1233`
        * Improved description of ``max_iterations`` in documentation :pr:`1212`
        * Removed unused code from sphinx conf :pr:`1235`
    * Testing Changes

.. warning::

    **Breaking Changes**
        * ``DefaultDataChecks`` now accepts a ``problem_type`` parameter that must be specified :pr:`1167`
        * Pipeline's ``._transform`` method to evaluate all the preprocessing steps of a pipeline has been replaced with ``.compute_estimator_features`` :pr:`1231`
        * ``get_objectives`` has been renamed to ``get_core_objectives``. This function will now return a list of valid objective instances :pr:`1230`


**v0.13.2 Sep. 17, 2020**
    * Enhancements
        * Added ``output_format`` field to explain predictions functions :pr:`1107`
        * Modified ``get_objective`` and ``get_objectives`` to be able to return any objective in ``evalml.objectives`` :pr:`1132`
        * Added a ``return_instance`` boolean parameter to ``get_objective`` :pr:`1132`
        * Added ``ClassImbalanceDataCheck`` to determine whether target imbalance falls below a given threshold :pr:`1135`
        * Added label encoder to LightGBM for binary classification :pr:`1152`
        * Added labels for the row index of confusion matrix :pr:`1154`
        * Added ``AutoMLSearch`` object as another parameter in search callbacks :pr:`1156`
        * Added the corresponding probability threshold for each point displayed in ``graph_roc_curve`` :pr:`1161`
        * Added ``__eq__`` for ``ComponentBase`` and ``PipelineBase`` :pr:`1178`
        * Added support for multiclass classification for ``roc_curve`` :pr:`1164`
        * Added ``categories`` accessor to ``OneHotEncoder`` for listing the categories associated with a feature :pr:`1182`
        * Added utility function to create pipeline instances from a list of component instances :pr:`1176`
    * Fixes
        * Fixed XGBoost column names for partial dependence methods :pr:`1104`
        * Removed dead code validating column type from ``TextFeaturizer`` :pr:`1122`
        * Fixed issue where ``Imputer`` cannot fit when there is None in a categorical or boolean column :pr:`1144`
        * ``OneHotEncoder`` preserves the custom index in the input data :pr:`1146`
        * Fixed representation for ``ModelFamily`` :pr:`1165`
        * Removed duplicate ``nbsphinx`` dependency in ``dev-requirements.txt`` :pr:`1168`
        * Users can now pass in any valid kwargs to all estimators :pr:`1157`
        * Remove broken accessor ``OneHotEncoder.get_feature_names`` and unneeded base class :pr:`1179`
        * Removed LightGBM Estimator from AutoML models :pr:`1186`
    * Changes
        * Pinned ``scikit-optimize`` version to 0.7.4 :pr:`1136`
        * Removed ``tqdm`` as a dependency :pr:`1177`
        * Added lightgbm version 3.0.0 to ``latest_dependency_versions.txt`` :pr:`1185`
        * Rename ``max_pipelines`` to ``max_iterations`` :pr:`1169`
    * Documentation Changes
        * Fixed API docs for ``AutoMLSearch`` ``add_result_callback`` :pr:`1113`
        * Added a step to our release process for pushing our latest version to conda-forge :pr:`1118`
        * Added warning for missing ipywidgets dependency for using ``PipelineSearchPlots`` on Jupyterlab :pr:`1145`
        * Updated ``README.md`` example to load demo dataset :pr:`1151`
        * Swapped mapping of breast cancer targets in ``model_understanding.ipynb`` :pr:`1170`
    * Testing Changes
        * Added test confirming ``TextFeaturizer`` never outputs null values :pr:`1122`
        * Changed Python version of ``Update Dependencies`` action to 3.8.x :pr:`1137`
        * Fixed release notes check-in test for ``Update Dependencies`` actions :pr:`1172`

.. warning::

    **Breaking Changes**
        * ``get_objective`` will now return a class definition rather than an instance by default :pr:`1132`
        * Deleted ``OPTIONS`` dictionary in ``evalml.objectives.utils.py`` :pr:`1132`
        * If specifying an objective by string, the string must now match the objective's name field, case-insensitive :pr:`1132`
        * Passing "Cost Benefit Matrix", "Fraud Cost", "Lead Scoring", "Mean Squared Log Error",
            "Recall", "Recall Macro", "Recall Micro", "Recall Weighted", or "Root Mean Squared Log Error" to ``AutoMLSearch`` will now result in a ``ValueError``
            rather than an ``ObjectiveNotFoundError`` :pr:`1132`
        * Search callbacks ``start_iteration_callback`` and ``add_results_callback`` have changed to include a copy of the AutoMLSearch object as a third parameter :pr:`1156`
        * Deleted ``OneHotEncoder.get_feature_names`` method which had been broken for a while, in favor of pipelines' ``input_feature_names`` :pr:`1179`
        * Deleted empty base class ``CategoricalEncoder`` which ``OneHotEncoder`` component was inheriting from :pr:`1176`
        * Results from ``roc_curve`` will now return as a list of dictionaries with each dictionary representing a class :pr:`1164`
        * ``max_pipelines`` now raises a ``DeprecationWarning`` and will be removed in the next release. ``max_iterations`` should be used instead. :pr:`1169`


**v0.13.1 Aug. 25, 2020**
    * Enhancements
        * Added Cost-Benefit Matrix objective for binary classification :pr:`1038`
        * Split ``fill_value`` into ``categorical_fill_value`` and ``numeric_fill_value`` for Imputer :pr:`1019`
        * Added ``explain_predictions`` and ``explain_predictions_best_worst`` for explaining multiple predictions with SHAP :pr:`1016`
        * Added new LSA component for text featurization :pr:`1022`
        * Added guide on installing with conda :pr:`1041`
        * Added a “cost-benefit curve” util method to graph cost-benefit matrix scores vs. binary classification thresholds :pr:`1081`
        * Standardized error when calling transform/predict before fit for pipelines :pr:`1048`
        * Added ``percent_better_than_baseline`` to AutoML search rankings and full rankings table :pr:`1050`
        * Added one-way partial dependence and partial dependence plots :pr:`1079`
        * Added "Feature Value" column to prediction explanation reports. :pr:`1064`
        * Added LightGBM classification estimator :pr:`1082`, :pr:`1114`
        * Added ``max_batches`` parameter to ``AutoMLSearch`` :pr:`1087`
    * Fixes
        * Updated ``TextFeaturizer`` component to no longer require an internet connection to run :pr:`1022`
        * Fixed non-deterministic element of ``TextFeaturizer`` transformations :pr:`1022`
        * Added a StandardScaler to all ElasticNet pipelines :pr:`1065`
        * Updated cost-benefit matrix to normalize score :pr:`1099`
        * Fixed logic in ``calculate_percent_difference`` so that it can handle negative values :pr:`1100`
    * Changes
        * Added ``needs_fitting`` property to ``ComponentBase`` :pr:`1044`
        * Updated references to data types to use datatype lists defined in ``evalml.utils.gen_utils`` :pr:`1039`
        * Remove maximum version limit for SciPy dependency :pr:`1051`
        * Moved ``all_components`` and other component importers into runtime methods :pr:`1045`
        * Consolidated graphing utility methods under ``evalml.utils.graph_utils`` :pr:`1060`
        * Made slight tweaks to how ``TextFeaturizer`` uses ``featuretools``, and did some refactoring of that and of LSA :pr:`1090`
        * Changed ``show_all_features`` parameter into ``importance_threshold``, which allows for thresholding feature importance :pr:`1097`, :pr:`1103`
    * Documentation Changes
        * Update ``setup.py`` URL to point to the github repo :pr:`1037`
        * Added tutorial for using the cost-benefit matrix objective :pr:`1088`
        * Updated ``model_understanding.ipynb`` to include documentation for using plotly on Jupyter Lab :pr:`1108`
    * Testing Changes
        * Refactor CircleCI tests to use matrix jobs (:pr:`1043`)
        * Added a test to check that all test directories are included in evalml package :pr:`1054`


.. warning::

    **Breaking Changes**
        * ``confusion_matrix`` and ``normalize_confusion_matrix`` have been moved to ``evalml.utils`` :pr:`1038`
        * All graph utility methods previously under ``evalml.pipelines.graph_utils`` have been moved to ``evalml.utils.graph_utils`` :pr:`1060`


**v0.12.2 Aug. 6, 2020**
    * Enhancements
        * Add save/load method to components :pr:`1023`
        * Expose pickle ``protocol`` as optional arg to save/load :pr:`1023`
        * Updated estimators used in AutoML to include ExtraTrees and ElasticNet estimators :pr:`1030`
    * Fixes
    * Changes
        * Removed ``DeprecationWarning`` for ``SimpleImputer`` :pr:`1018`
    * Documentation Changes
        * Add note about version numbers to release process docs :pr:`1034`
    * Testing Changes
        * Test files are now included in the evalml package :pr:`1029`


**v0.12.0 Aug. 3, 2020**
    * Enhancements
        * Added string and categorical targets support for binary and multiclass pipelines and check for numeric targets for ``DetectLabelLeakage`` data check :pr:`932`
        * Added clear exception for regression pipelines if target datatype is string or categorical :pr:`960`
        * Added target column names and class labels in ``predict`` and ``predict_proba`` output for pipelines :pr:`951`
        * Added ``_compute_shap_values`` and ``normalize_values`` to ``pipelines/explanations`` module :pr:`958`
        * Added ``explain_prediction`` feature which explains single predictions with SHAP :pr:`974`
        * Added Imputer to allow different imputation strategies for numerical and categorical dtypes :pr:`991`
        * Added support for configuring logfile path using env var, and don't create logger if there are filesystem errors :pr:`975`
        * Updated catboost estimators' default parameters and automl hyperparameter ranges to speed up fit time :pr:`998`
    * Fixes
        * Fixed ReadtheDocs warning failure regarding embedded gif :pr:`943`
        * Removed incorrect parameter passed to pipeline classes in ``_add_baseline_pipelines`` :pr:`941`
        * Added universal error for calling ``predict``, ``predict_proba``, ``transform``, and ``feature_importances`` before fitting :pr:`969`, :pr:`994`
        * Made ``TextFeaturizer`` component and pip dependencies ``featuretools`` and ``nlp_primitives`` optional :pr:`976`
        * Updated imputation strategy in automl to no longer limit impute strategy to ``most_frequent`` for all features if there are any categorical columns :pr:`991`
        * Fixed ``UnboundLocalError`` for ``cv_pipeline`` when automl search errors :pr:`996`
        * Fixed ``Imputer`` to reset dataframe index to preserve behavior expected from  ``SimpleImputer`` :pr:`1009`
    * Changes
        * Moved ``get_estimators`` to ``evalml.pipelines.components.utils`` :pr:`934`
        * Modified Pipelines to raise ``PipelineScoreError`` when they encounter an error during scoring :pr:`936`
        * Moved ``evalml.model_families.list_model_families`` to ``evalml.pipelines.components.allowed_model_families`` :pr:`959`
        * Renamed ``DateTimeFeaturization`` to ``DateTimeFeaturizer`` :pr:`977`
        * Added check to stop search and raise an error if all pipelines in a batch return NaN scores :pr:`1015`
    * Documentation Changes
        * Updated ``README.md`` :pr:`963`
        * Reworded message when errors are returned from data checks in search :pr:`982`
        * Added section on understanding model predictions with ``explain_prediction`` to User Guide :pr:`981`
        * Added a section to the user guide and api reference about how XGBoost and CatBoost are not fully supported. :pr:`992`
        * Added custom components section in user guide :pr:`993`
        * Updated FAQ section formatting :pr:`997`
        * Updated release process documentation :pr:`1003`
    * Testing Changes
        * Moved ``predict_proba`` and ``predict`` tests regarding string / categorical targets to ``test_pipelines.py`` :pr:`972`
        * Fixed dependency update bot by updating python version to 3.7 to avoid frequent github version updates :pr:`1002`


.. warning::

    **Breaking Changes**
        * ``get_estimators`` has been moved to ``evalml.pipelines.components.utils`` (previously was under ``evalml.pipelines.utils``) :pr:`934`
        * Removed the ``raise_errors`` flag in AutoML search. All errors during pipeline evaluation will be caught and logged. :pr:`936`
        * ``evalml.model_families.list_model_families`` has been moved to ``evalml.pipelines.components.allowed_model_families`` :pr:`959`
        * ``TextFeaturizer``: the ``featuretools`` and ``nlp_primitives`` packages must be installed after installing evalml in order to use this component :pr:`976`
        * Renamed ``DateTimeFeaturization`` to ``DateTimeFeaturizer`` :pr:`977`


**v0.11.2 July 16, 2020**
    * Enhancements
        * Added ``NoVarianceDataCheck`` to ``DefaultDataChecks`` :pr:`893`
        * Added text processing and featurization component ``TextFeaturizer`` :pr:`913`, :pr:`924`
        * Added additional checks to ``InvalidTargetDataCheck`` to handle invalid target data types :pr:`929`
        * ``AutoMLSearch`` will now handle ``KeyboardInterrupt`` and prompt user for confirmation :pr:`915`
    * Fixes
        * Makes automl results a read-only property :pr:`919`
    * Changes
        * Deleted static pipelines and refactored tests involving static pipelines, removed ``all_pipelines()`` and ``get_pipelines()`` :pr:`904`
        * Moved ``list_model_families`` to ``evalml.model_family.utils`` :pr:`903`
        * Updated ``all_pipelines``, ``all_estimators``, ``all_components`` to use the same mechanism for dynamically generating their elements :pr:`898`
        * Rename ``master`` branch to ``main`` :pr:`918`
        * Add pypi release github action :pr:`923`
        * Updated ``AutoMLSearch.search`` stdout output and logging and removed tqdm progress bar :pr:`921`
        * Moved automl config checks previously in ``search()`` to init :pr:`933`
    * Documentation Changes
        * Reorganized and rewrote documentation :pr:`937`
        * Updated to use pydata sphinx theme :pr:`937`
        * Updated docs to use ``release_notes`` instead of ``changelog`` :pr:`942`
    * Testing Changes
        * Cleaned up fixture names and usages in tests :pr:`895`


.. warning::

    **Breaking Changes**
        * ``list_model_families`` has been moved to ``evalml.model_family.utils`` (previously was under ``evalml.pipelines.utils``) :pr:`903`
        * ``get_estimators`` has been moved to ``evalml.pipelines.components.utils`` (previously was under ``evalml.pipelines.utils``) :pr:`934`
        * Static pipeline definitions have been removed, but similar pipelines can still be constructed via creating an instance of ``PipelineBase`` :pr:`904`
        * ``all_pipelines()`` and ``get_pipelines()`` utility methods have been removed :pr:`904`


**v0.11.0 June 30, 2020**
    * Enhancements
        * Added multiclass support for ROC curve graphing :pr:`832`
        * Added preprocessing component to drop features whose percentage of NaN values exceeds a specified threshold :pr:`834`
        * Added data check to check for problematic target labels :pr:`814`
        * Added PerColumnImputer that allows imputation strategies per column :pr:`824`
        * Added transformer to drop specific columns :pr:`827`
        * Added support for ``categories``, ``handle_error``, and ``drop`` parameters in ``OneHotEncoder`` :pr:`830` :pr:`897`
        * Added preprocessing component to handle DateTime columns featurization :pr:`838`
        * Added ability to clone pipelines and components :pr:`842`
        * Define getter method for component ``parameters`` :pr:`847`
        * Added utility methods to calculate and graph permutation importances :pr:`860`, :pr:`880`
        * Added new utility functions necessary for generating dynamic preprocessing pipelines :pr:`852`
        * Added kwargs to all components :pr:`863`
        * Updated ``AutoSearchBase`` to use dynamically generated preprocessing pipelines :pr:`870`
        * Added SelectColumns transformer :pr:`873`
        * Added ability to evaluate additional pipelines for automl search :pr:`874`
        * Added ``default_parameters`` class property to components and pipelines :pr:`879`
        * Added better support for disabling data checks in automl search :pr:`892`
        * Added ability to save and load AutoML objects to file :pr:`888`
        * Updated ``AutoSearchBase.get_pipelines`` to return an untrained pipeline instance :pr:`876`
        * Saved learned binary classification thresholds in automl results cv data dict :pr:`876`
    * Fixes
        * Fixed bug where SimpleImputer cannot handle dropped columns :pr:`846`
        * Fixed bug where PerColumnImputer cannot handle dropped columns :pr:`855`
        * Enforce requirement that builtin components save all inputted values in their parameters dict :pr:`847`
        * Don't list base classes in ``all_components`` output :pr:`847`
        * Standardize all components to output pandas data structures, and accept either pandas or numpy :pr:`853`
        * Fixed rankings and full_rankings error when search has not been run :pr:`894`
    * Changes
        * Update ``all_pipelines`` and ``all_components`` to try initializing pipelines/components, and on failure exclude them :pr:`849`
        * Refactor ``handle_components`` to ``handle_components_class``, standardize to ``ComponentBase`` subclass instead of instance :pr:`850`
        * Refactor "blacklist"/"whitelist" to "allow"/"exclude" lists :pr:`854`
        * Replaced ``AutoClassificationSearch`` and ``AutoRegressionSearch`` with ``AutoMLSearch`` :pr:`871`
        * Renamed feature_importances and permutation_importances methods to use singular names (feature_importance and permutation_importance) :pr:`883`
        * Updated ``automl`` default data splitter to train/validation split for large datasets :pr:`877`
        * Added open source license, update some repo metadata :pr:`887`
        * Removed dead code in ``_get_preprocessing_components`` :pr:`896`
    * Documentation Changes
        * Fix some typos and update the EvalML logo :pr:`872`
    * Testing Changes
        * Update the changelog check job to expect the new branching pattern for the deps update bot :pr:`836`
        * Check that all components output pandas datastructures, and can accept either pandas or numpy :pr:`853`
        * Replaced ``AutoClassificationSearch`` and ``AutoRegressionSearch`` with ``AutoMLSearch`` :pr:`871`


.. warning::

    **Breaking Changes**
        * Pipelines' static ``component_graph`` field must contain either ``ComponentBase`` subclasses or ``str``, instead of ``ComponentBase`` subclass instances :pr:`850`
        * Rename ``handle_component`` to ``handle_component_class``. Now standardizes to ``ComponentBase`` subclasses instead of ``ComponentBase`` subclass instances :pr:`850`
        * Renamed automl's ``cv`` argument to ``data_split`` :pr:`877`
        * Pipelines' and classifiers' ``feature_importances`` is renamed ``feature_importance``, ``graph_feature_importances`` is renamed ``graph_feature_importance`` :pr:`883`
        * Passing ``data_checks=None`` to automl search will not perform any data checks as opposed to default checks. :pr:`892`
        * Pipelines to search for in AutoML are now determined automatically, rather than using the statically-defined pipeline classes. :pr:`870`
        * Updated ``AutoSearchBase.get_pipelines`` to return an untrained pipeline instance, instead of one which happened to be trained on the final cross-validation fold :pr:`876`


**v0.10.0 May 29, 2020**
    * Enhancements
        * Added baseline models for classification and regression, add functionality to calculate baseline models before searching in AutoML :pr:`746`
        * Port over highly-null guardrail as a data check and define ``DefaultDataChecks`` and ``DisableDataChecks`` classes :pr:`745`
        * Update ``Tuner`` classes to work directly with pipeline parameters dicts instead of flat parameter lists :pr:`779`
        * Add Elastic Net as a pipeline option :pr:`812`
        * Added new Pipeline option ``ExtraTrees`` :pr:`790`
        * Added precicion-recall curve metrics and plot for binary classification problems in ``evalml.pipeline.graph_utils`` :pr:`794`
        * Update the default automl algorithm to search in batches, starting with default parameters for each pipeline and iterating from there :pr:`793`
        * Added ``AutoMLAlgorithm`` class and ``IterativeAlgorithm`` impl, separated from ``AutoSearchBase`` :pr:`793`
    * Fixes
        * Update pipeline ``score`` to return ``nan`` score for any objective which throws an exception during scoring :pr:`787`
        * Fixed bug introduced in :pr:`787` where binary classification metrics requiring predicted probabilities error in scoring :pr:`798`
        * CatBoost and XGBoost classifiers and regressors can no longer have a learning rate of 0 :pr:`795`
    * Changes
        * Cleanup pipeline ``score`` code, and cleanup codecov :pr:`711`
        * Remove ``pass`` for abstract methods for codecov :pr:`730`
        * Added __str__ for AutoSearch object :pr:`675`
        * Add util methods to graph ROC and confusion matrix :pr:`720`
        * Refactor ``AutoBase`` to ``AutoSearchBase`` :pr:`758`
        * Updated AutoBase with ``data_checks`` parameter, removed previous ``detect_label_leakage`` parameter, and added functionality to run data checks before search in AutoML :pr:`765`
        * Updated our logger to use Python's logging utils :pr:`763`
        * Refactor most of ``AutoSearchBase._do_iteration`` impl into ``AutoSearchBase._evaluate`` :pr:`762`
        * Port over all guardrails to use the new DataCheck API :pr:`789`
        * Expanded ``import_or_raise`` to catch all exceptions :pr:`759`
        * Adds RMSE, MSLE, RMSLE as standard metrics :pr:`788`
        * Don't allow ``Recall`` to be used as an objective for AutoML :pr:`784`
        * Removed feature selection from pipelines :pr:`819`
        * Update default estimator parameters to make automl search faster and more accurate :pr:`793`
    * Documentation Changes
        * Add instructions to freeze ``master`` on ``release.md`` :pr:`726`
        * Update release instructions with more details :pr:`727` :pr:`733`
        * Add objective base classes to API reference :pr:`736`
        * Fix components API to match other modules :pr:`747`
    * Testing Changes
        * Delete codecov yml, use codecov.io's default :pr:`732`
        * Added unit tests for fraud cost, lead scoring, and standard metric objectives :pr:`741`
        * Update codecov client :pr:`782`
        * Updated AutoBase __str__ test to include no parameters case :pr:`783`
        * Added unit tests for ``ExtraTrees`` pipeline :pr:`790`
        * If codecov fails to upload, fail build :pr:`810`
        * Updated Python version of dependency action :pr:`816`
        * Update the dependency update bot to use a suffix when creating branches :pr:`817`

.. warning::

    **Breaking Changes**
        * The ``detect_label_leakage`` parameter for AutoML classes has been removed and replaced by a ``data_checks`` parameter :pr:`765`
        * Moved ROC and confusion matrix methods from ``evalml.pipeline.plot_utils`` to ``evalml.pipeline.graph_utils`` :pr:`720`
        * ``Tuner`` classes require a pipeline hyperparameter range dict as an init arg instead of a space definition :pr:`779`
        * ``Tuner.propose`` and ``Tuner.add`` work directly with pipeline parameters dicts instead of flat parameter lists :pr:`779`
        * ``PipelineBase.hyperparameters`` and ``custom_hyperparameters`` use pipeline parameters dict format instead of being represented as a flat list :pr:`779`
        * All guardrail functions previously under ``evalml.guardrails.utils`` will be removed and replaced by data checks :pr:`789`
        * ``Recall`` disallowed as an objective for AutoML :pr:`784`
        * ``AutoSearchBase`` parameter ``tuner`` has been renamed to ``tuner_class`` :pr:`793`
        * ``AutoSearchBase`` parameter ``possible_pipelines`` and ``possible_model_families`` have been renamed to ``allowed_pipelines`` and ``allowed_model_families`` :pr:`793`


**v0.9.0 Apr. 27, 2020**
    * Enhancements
        * Added ``Accuracy`` as an standard objective :pr:`624`
        * Added verbose parameter to load_fraud :pr:`560`
        * Added Balanced Accuracy metric for binary, multiclass :pr:`612` :pr:`661`
        * Added XGBoost regressor and XGBoost regression pipeline :pr:`666`
        * Added ``Accuracy`` metric for multiclass :pr:`672`
        * Added objective name in ``AutoBase.describe_pipeline`` :pr:`686`
        * Added ``DataCheck`` and ``DataChecks``, ``Message`` classes and relevant subclasses :pr:`739`
    * Fixes
        * Removed direct access to ``cls.component_graph`` :pr:`595`
        * Add testing files to .gitignore :pr:`625`
        * Remove circular dependencies from ``Makefile`` :pr:`637`
        * Add error case for ``normalize_confusion_matrix()`` :pr:`640`
        * Fixed ``XGBoostClassifier`` and ``XGBoostRegressor`` bug with feature names that contain [, ], or < :pr:`659`
        * Update ``make_pipeline_graph`` to not accidentally create empty file when testing if path is valid :pr:`649`
        * Fix pip installation warning about docsutils version, from boto dependency :pr:`664`
        * Removed zero division warning for F1/precision/recall metrics :pr:`671`
        * Fixed ``summary`` for pipelines without estimators :pr:`707`
    * Changes
        * Updated default objective for binary/multiclass classification to log loss :pr:`613`
        * Created classification and regression pipeline subclasses and removed objective as an attribute of pipeline classes :pr:`405`
        * Changed the output of ``score`` to return one dictionary :pr:`429`
        * Created binary and multiclass objective subclasses :pr:`504`
        * Updated objectives API :pr:`445`
        * Removed call to ``get_plot_data`` from AutoML :pr:`615`
        * Set ``raise_error`` to default to True for AutoML classes :pr:`638`
        * Remove unnecessary "u" prefixes on some unicode strings :pr:`641`
        * Changed one-hot encoder to return uint8 dtypes instead of ints :pr:`653`
        * Pipeline ``_name`` field changed to ``custom_name`` :pr:`650`
        * Removed ``graphs.py`` and moved methods into ``PipelineBase`` :pr:`657`, :pr:`665`
        * Remove s3fs as a dev dependency :pr:`664`
        * Changed requirements-parser to be a core dependency :pr:`673`
        * Replace ``supported_problem_types`` field on pipelines with ``problem_type`` attribute on base classes :pr:`678`
        * Changed AutoML to only show best results for a given pipeline template in ``rankings``, added ``full_rankings`` property to show all :pr:`682`
        * Update ``ModelFamily`` values: don't list xgboost/catboost as classifiers now that we have regression pipelines for them :pr:`677`
        * Changed AutoML's ``describe_pipeline`` to get problem type from pipeline instead :pr:`685`
        * Standardize ``import_or_raise`` error messages :pr:`683`
        * Updated argument order of objectives to align with sklearn's :pr:`698`
        * Renamed ``pipeline.feature_importance_graph`` to ``pipeline.graph_feature_importances`` :pr:`700`
        * Moved ROC and confusion matrix methods to ``evalml.pipelines.plot_utils`` :pr:`704`
        * Renamed ``MultiClassificationObjective`` to ``MulticlassClassificationObjective``, to align with pipeline naming scheme :pr:`715`
    * Documentation Changes
        * Fixed some sphinx warnings :pr:`593`
        * Fixed docstring for ``AutoClassificationSearch`` with correct command :pr:`599`
        * Limit readthedocs formats to pdf, not htmlzip and epub :pr:`594` :pr:`600`
        * Clean up objectives API documentation :pr:`605`
        * Fixed function on Exploring search results page :pr:`604`
        * Update release process doc :pr:`567`
        * ``AutoClassificationSearch`` and ``AutoRegressionSearch`` show inherited methods in API reference :pr:`651`
        * Fixed improperly formatted code in breaking changes for changelog :pr:`655`
        * Added configuration to treat Sphinx warnings as errors :pr:`660`
        * Removed separate plotting section for pipelines in API reference :pr:`657`, :pr:`665`
        * Have leads example notebook load S3 files using https, so we can delete s3fs dev dependency :pr:`664`
        * Categorized components in API reference and added descriptions for each category :pr:`663`
        * Fixed Sphinx warnings about ``BalancedAccuracy`` objective :pr:`669`
        * Updated API reference to include missing components and clean up pipeline docstrings :pr:`689`
        * Reorganize API ref, and clarify pipeline sub-titles :pr:`688`
        * Add and update preprocessing utils in API reference :pr:`687`
        * Added inheritance diagrams to API reference :pr:`695`
        * Documented which default objective AutoML optimizes for :pr:`699`
        * Create seperate install page :pr:`701`
        * Include more utils in API ref, like ``import_or_raise`` :pr:`704`
        * Add more color to pipeline documentation :pr:`705`
    * Testing Changes
        * Matched install commands of ``check_latest_dependencies`` test and it's GitHub action :pr:`578`
        * Added Github app to auto assign PR author as assignee :pr:`477`
        * Removed unneeded conda installation of xgboost in windows checkin tests :pr:`618`
        * Update graph tests to always use tmpfile dir :pr:`649`
        * Changelog checkin test workaround for release PRs: If 'future release' section is empty of PR refs, pass check :pr:`658`
        * Add changelog checkin test exception for ``dep-update`` branch :pr:`723`

.. warning::

    **Breaking Changes**

    * Pipelines will now no longer take an objective parameter during instantiation, and will no longer have an objective attribute.
    * ``fit()`` and ``predict()`` now use an optional ``objective`` parameter, which is only used in binary classification pipelines to fit for a specific objective.
    * ``score()`` will now use a required ``objectives`` parameter that is used to determine all the objectives to score on. This differs from the previous behavior, where the pipeline's objective was scored on regardless.
    * ``score()`` will now return one dictionary of all objective scores.
    * ``ROC`` and ``ConfusionMatrix`` plot methods via ``Auto(*).plot`` have been removed by :pr:`615` and are replaced by ``roc_curve`` and ``confusion_matrix`` in ``evamlm.pipelines.plot_utils`` in :pr:`704`
    * ``normalize_confusion_matrix`` has been moved to ``evalml.pipelines.plot_utils`` :pr:`704`
    * Pipelines ``_name`` field changed to ``custom_name``
    * Pipelines ``supported_problem_types`` field is removed because it is no longer necessary :pr:`678`
    * Updated argument order of objectives' ``objective_function`` to align with sklearn :pr:`698`
    * ``pipeline.feature_importance_graph`` has been renamed to ``pipeline.graph_feature_importances`` in :pr:`700`
    * Removed unsupported ``MSLE`` objective :pr:`704`


**v0.8.0 Apr. 1, 2020**
    * Enhancements
        * Add normalization option and information to confusion matrix :pr:`484`
        * Add util function to drop rows with NaN values :pr:`487`
        * Renamed ``PipelineBase.name`` as ``PipelineBase.summary`` and redefined ``PipelineBase.name`` as class property :pr:`491`
        * Added access to parameters in Pipelines with ``PipelineBase.parameters`` (used to be return of ``PipelineBase.describe``) :pr:`501`
        * Added ``fill_value`` parameter for ``SimpleImputer`` :pr:`509`
        * Added functionality to override component hyperparameters and made pipelines take hyperparemeters from components :pr:`516`
        * Allow ``numpy.random.RandomState`` for random_state parameters :pr:`556`
    * Fixes
        * Removed unused dependency ``matplotlib``, and move ``category_encoders`` to test reqs :pr:`572`
    * Changes
        * Undo version cap in XGBoost placed in :pr:`402` and allowed all released of XGBoost :pr:`407`
        * Support pandas 1.0.0 :pr:`486`
        * Made all references to the logger static :pr:`503`
        * Refactored ``model_type`` parameter for components and pipelines to ``model_family`` :pr:`507`
        * Refactored ``problem_types`` for pipelines and components into ``supported_problem_types`` :pr:`515`
        * Moved ``pipelines/utils.save_pipeline`` and ``pipelines/utils.load_pipeline`` to ``PipelineBase.save`` and ``PipelineBase.load`` :pr:`526`
        * Limit number of categories encoded by ``OneHotEncoder`` :pr:`517`
    * Documentation Changes
        * Updated API reference to remove ``PipelinePlot`` and added moved ``PipelineBase`` plotting methods :pr:`483`
        * Add code style and github issue guides :pr:`463` :pr:`512`
        * Updated API reference for to surface class variables for pipelines and components :pr:`537`
        * Fixed README documentation link :pr:`535`
        * Unhid PR references in changelog :pr:`656`
    * Testing Changes
        * Added automated dependency check PR :pr:`482`, :pr:`505`
        * Updated automated dependency check comment :pr:`497`
        * Have build_docs job use python executor, so that env vars are set properly :pr:`547`
        * Added simple test to make sure ``OneHotEncoder``'s top_n works with large number of categories :pr:`552`
        * Run windows unit tests on PRs :pr:`557`


.. warning::

    **Breaking Changes**

    * ``AutoClassificationSearch`` and ``AutoRegressionSearch``'s ``model_types`` parameter has been refactored into ``allowed_model_families``
    * ``ModelTypes`` enum has been changed to ``ModelFamily``
    * Components and Pipelines now have a ``model_family`` field instead of ``model_type``
    * ``get_pipelines`` utility function now accepts ``model_families`` as an argument instead of ``model_types``
    * ``PipelineBase.name`` no longer returns structure of pipeline and has been replaced by ``PipelineBase.summary``
    * ``PipelineBase.problem_types`` and ``Estimator.problem_types`` has been renamed to ``supported_problem_types``
    * ``pipelines/utils.save_pipeline`` and ``pipelines/utils.load_pipeline`` moved to ``PipelineBase.save`` and ``PipelineBase.load``


**v0.7.0 Mar. 9, 2020**
    * Enhancements
        * Added emacs buffers to .gitignore :pr:`350`
        * Add CatBoost (gradient-boosted trees) classification and regression components and pipelines :pr:`247`
        * Added Tuner abstract base class :pr:`351`
        * Added ``n_jobs`` as parameter for ``AutoClassificationSearch`` and ``AutoRegressionSearch`` :pr:`403`
        * Changed colors of confusion matrix to shades of blue and updated axis order to match scikit-learn's :pr:`426`
        * Added ``PipelineBase`` ``.graph`` and ``.feature_importance_graph`` methods, moved from previous location :pr:`423`
        * Added support for python 3.8 :pr:`462`
    * Fixes
        * Fixed ROC and confusion matrix plots not being calculated if user passed own additional_objectives :pr:`276`
        * Fixed ReadtheDocs ``FileNotFoundError`` exception for fraud dataset :pr:`439`
    * Changes
        * Added ``n_estimators`` as a tunable parameter for XGBoost :pr:`307`
        * Remove unused parameter ``ObjectiveBase.fit_needs_proba`` :pr:`320`
        * Remove extraneous parameter ``component_type`` from all components :pr:`361`
        * Remove unused ``rankings.csv`` file :pr:`397`
        * Downloaded demo and test datasets so unit tests can run offline :pr:`408`
        * Remove ``_needs_fitting`` attribute from Components :pr:`398`
        * Changed plot.feature_importance to show only non-zero feature importances by default, added optional parameter to show all :pr:`413`
        * Refactored ``PipelineBase`` to take in parameter dictionary and moved pipeline metadata to class attribute :pr:`421`
        * Dropped support for Python 3.5 :pr:`438`
        * Removed unused ``apply.py`` file :pr:`449`
        * Clean up ``requirements.txt`` to remove unused deps :pr:`451`
        * Support installation without all required dependencies :pr:`459`
    * Documentation Changes
        * Update release.md with instructions to release to internal license key :pr:`354`
    * Testing Changes
        * Added tests for utils (and moved current utils to gen_utils) :pr:`297`
        * Moved XGBoost install into it's own separate step on Windows using Conda :pr:`313`
        * Rewind pandas version to before 1.0.0, to diagnose test failures for that version :pr:`325`
        * Added dependency update checkin test :pr:`324`
        * Rewind XGBoost version to before 1.0.0 to diagnose test failures for that version :pr:`402`
        * Update dependency check to use a whitelist :pr:`417`
        * Update unit test jobs to not install dev deps :pr:`455`

.. warning::

    **Breaking Changes**

    * Python 3.5 will not be actively supported.

**v0.6.0 Dec. 16, 2019**
    * Enhancements
        * Added ability to create a plot of feature importances :pr:`133`
        * Add early stopping to AutoML using patience and tolerance parameters :pr:`241`
        * Added ROC and confusion matrix metrics and plot for classification problems and introduce PipelineSearchPlots class :pr:`242`
        * Enhanced AutoML results with search order :pr:`260`
        * Added utility function to show system and environment information :pr:`300`
    * Fixes
        * Lower botocore requirement :pr:`235`
        * Fixed decision_function calculation for ``FraudCost`` objective :pr:`254`
        * Fixed return value of ``Recall`` metrics :pr:`264`
        * Components return ``self`` on fit :pr:`289`
    * Changes
        * Renamed automl classes to ``AutoRegressionSearch`` and ``AutoClassificationSearch`` :pr:`287`
        * Updating demo datasets to retain column names :pr:`223`
        * Moving pipeline visualization to ``PipelinePlot`` class :pr:`228`
        * Standarizing inputs as ``pd.Dataframe`` / ``pd.Series`` :pr:`130`
        * Enforcing that pipelines must have an estimator as last component :pr:`277`
        * Added ``ipywidgets`` as a dependency in ``requirements.txt`` :pr:`278`
        * Added Random and Grid Search Tuners :pr:`240`
    * Documentation Changes
        * Adding class properties to API reference :pr:`244`
        * Fix and filter FutureWarnings from scikit-learn :pr:`249`, :pr:`257`
        * Adding Linear Regression to API reference and cleaning up some Sphinx warnings :pr:`227`
    * Testing Changes
        * Added support for testing on Windows with CircleCI :pr:`226`
        * Added support for doctests :pr:`233`

.. warning::

    **Breaking Changes**

    * The ``fit()`` method for ``AutoClassifier`` and ``AutoRegressor`` has been renamed to ``search()``.
    * ``AutoClassifier`` has been renamed to ``AutoClassificationSearch``
    * ``AutoRegressor`` has been renamed to ``AutoRegressionSearch``
    * ``AutoClassificationSearch.results`` and ``AutoRegressionSearch.results`` now is a dictionary with ``pipeline_results`` and ``search_order`` keys. ``pipeline_results`` can be used to access a dictionary that is identical to the old ``.results`` dictionary. Whereas, ``search_order`` returns a list of the search order in terms of ``pipeline_id``.
    * Pipelines now require an estimator as the last component in ``component_list``. Slicing pipelines now throws an ``NotImplementedError`` to avoid returning pipelines without an estimator.

**v0.5.2 Nov. 18, 2019**
    * Enhancements
        * Adding basic pipeline structure visualization :pr:`211`
    * Documentation Changes
        * Added notebooks to build process :pr:`212`

**v0.5.1 Nov. 15, 2019**
    * Enhancements
        * Added basic outlier detection guardrail :pr:`151`
        * Added basic ID column guardrail :pr:`135`
        * Added support for unlimited pipelines with a ``max_time`` limit :pr:`70`
        * Updated .readthedocs.yaml to successfully build :pr:`188`
    * Fixes
        * Removed MSLE from default additional objectives :pr:`203`
        * Fixed ``random_state`` passed in pipelines :pr:`204`
        * Fixed slow down in RFRegressor :pr:`206`
    * Changes
        * Pulled information for describe_pipeline from pipeline's new describe method :pr:`190`
        * Refactored pipelines :pr:`108`
        * Removed guardrails from Auto(*) :pr:`202`, :pr:`208`
    * Documentation Changes
        * Updated documentation to show ``max_time`` enhancements :pr:`189`
        * Updated release instructions for RTD :pr:`193`
        * Added notebooks to build process :pr:`212`
        * Added contributing instructions :pr:`213`
        * Added new content :pr:`222`

**v0.5.0 Oct. 29, 2019**
    * Enhancements
        * Added basic one hot encoding :pr:`73`
        * Use enums for model_type :pr:`110`
        * Support for splitting regression datasets :pr:`112`
        * Auto-infer multiclass classification :pr:`99`
        * Added support for other units in ``max_time`` :pr:`125`
        * Detect highly null columns :pr:`121`
        * Added additional regression objectives :pr:`100`
        * Show an interactive iteration vs. score plot when using fit() :pr:`134`
    * Fixes
        * Reordered ``describe_pipeline`` :pr:`94`
        * Added type check for ``model_type`` :pr:`109`
        * Fixed ``s`` units when setting string ``max_time`` :pr:`132`
        * Fix objectives not appearing in API documentation :pr:`150`
    * Changes
        * Reorganized tests :pr:`93`
        * Moved logging to its own module :pr:`119`
        * Show progress bar history :pr:`111`
        * Using ``cloudpickle`` instead of pickle to allow unloading of custom objectives :pr:`113`
        * Removed render.py :pr:`154`
    * Documentation Changes
        * Update release instructions :pr:`140`
        * Include additional_objectives parameter :pr:`124`
        * Added Changelog :pr:`136`
    * Testing Changes
        * Code coverage :pr:`90`
        * Added CircleCI tests for other Python versions :pr:`104`
        * Added doc notebooks as tests :pr:`139`
        * Test metadata for CircleCI and 2 core parallelism :pr:`137`

**v0.4.1 Sep. 16, 2019**
    * Enhancements
        * Added AutoML for classification and regressor using Autobase and Skopt :pr:`7` :pr:`9`
        * Implemented standard classification and regression metrics :pr:`7`
        * Added logistic regression, random forest, and XGBoost pipelines :pr:`7`
        * Implemented support for custom objectives :pr:`15`
        * Feature importance for pipelines :pr:`18`
        * Serialization for pipelines :pr:`19`
        * Allow fitting on objectives for optimal threshold :pr:`27`
        * Added detect label leakage :pr:`31`
        * Implemented callbacks :pr:`42`
        * Allow for multiclass classification :pr:`21`
        * Added support for additional objectives :pr:`79`
    * Fixes
        * Fixed feature selection in pipelines :pr:`13`
        * Made ``random_seed`` usage consistent :pr:`45`
    * Documentation Changes
        * Documentation Changes
        * Added docstrings :pr:`6`
        * Created notebooks for docs :pr:`6`
        * Initialized readthedocs EvalML :pr:`6`
        * Added favicon :pr:`38`
    * Testing Changes
        * Added testing for loading data :pr:`39`

**v0.2.0 Aug. 13, 2019**
    * Enhancements
        * Created fraud detection objective :pr:`4`

**v0.1.0 July. 31, 2019**
    * *First Release*
    * Enhancements
        * Added lead scoring objecitve :pr:`1`
        * Added basic classifier :pr:`1`
    * Documentation Changes
        * Initialized Sphinx for docs :pr:`1`<|MERGE_RESOLUTION|>--- conflicted
+++ resolved
@@ -2,12 +2,9 @@
 -------------
 **Future Releases**
     * Enhancements
-<<<<<<< HEAD
         * Refactored ``EngineBase`` and ``SequentialEngine`` api. Adding ``DaskEngine`` :pr:`1975`.
-=======
         * Added a GitHub Action for ``linux_unit_tests``:pr:`2013`
         * Added recommended actions for ``InvalidTargetDataCheck``, updated ``_make_component_list_from_actions`` to address new action, and added ``TargetImputer`` component :pr:`1989`
->>>>>>> eb19b68e
         * Updated ``AutoMLSearch._check_for_high_variance`` to not emit ``RuntimeWarning`` :pr:`2024`
         * Added exception when pipeline passed to ``explain_predictions`` is a ``Stacked Ensemble`` pipeline :pr:`2033`
         * Added sensitivity at low alert rates as an objective :pr:`2001`
