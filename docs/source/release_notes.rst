--- conflicted
+++ resolved
@@ -4,11 +4,8 @@
     * Enhancements
         * Added ``data_check_name`` attribute to the data check action class :pr:`3034`
         * Added ``NumWords`` and ``NumCharacters`` primitives to ``TextFeaturizer`` and renamed ``TextFeaturizer` to ``NaturalLanguageFeaturizer`` :pr:`3030`
-<<<<<<< HEAD
         * Added support for ``scikit-learn > 1.0.0`` :pr:`3051`
-=======
         * Required the ``date_index`` parameter to be specified for time series problems  in ``AutoMLSearch`` :pr:`3041`
->>>>>>> 24779e03
     * Fixes
         * Fixed bug where ensembling components could not get converted to JSON format :pr:`3049`
         * Fixed bug where components with tuned integer hyperparameters could not get converted to JSON format :pr:`3049`
