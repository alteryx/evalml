Release Notes
-------------
**Future Releases**
    * Enhancements
<<<<<<< HEAD
        * Added recommended actions for ``InvalidTargetDataCheck`` and update ``_make_component_list_from_actions`` to address this action :pr:`1989`
=======
        * Updated ``AutoMLSearch._check_for_high_variance`` to not emit ``RuntimeWarning`` :pr:`2024`
        * Added exception when pipeline passed to ``explain_predictions`` is a ``Stacked Ensemble`` pipeline :pr:`2033`
>>>>>>> 20ddcd68
    * Fixes
        * Fixed bug in where Time Series Classification pipelines were not encoding targets in ``predict`` and ``predict_proba`` :pr:`2040`
    * Changes
        * Removed lists as acceptable hyperparameter ranges in ``AutoMLSearch`` :pr:`2028`
        * Renamed "details" to "metadata" for data check actions :pr:`2008`
    * Documentation Changes
        * Catch and suppress warnings in documentation :pr:`1991`
    * Testing Changes


**v0.21.0 Mar. 24, 2021**
    * Enhancements
        * Changed ``AutoMLSearch`` to default ``optimize_thresholds`` to True :pr:`1943`
        * Added multiple oversampling and undersampling sampling methods as data splitters for imbalanced classification :pr:`1775`
        * Added params to balanced classification data splitters for visibility :pr:`1966`
        * Updated ``make_pipeline`` to not add ``Imputer`` if input data does not have numeric or categorical columns :pr:`1967`
        * Updated ``ClassImbalanceDataCheck`` to better handle multiclass imbalances :pr:`1986`
        * Added recommended actions for the output of data check's ``validate`` method :pr:`1968`
        * Added error message for ``partial_dependence`` when features are mostly the same value :pr:`1994`
        * Updated ``OneHotEncoder`` to drop one redundant feature by default for features with two categories :pr:`1997`
        * Added a ``PolynomialDetrender`` component :pr:`1992`
    * Fixes
        * Updated binary classification pipelines to use objective decision function during scoring of custom objectives :pr:`1934`
    * Changes
        * Removed ``data_checks`` parameter, ``data_check_results`` and data checks logic from ``AutoMLSearch`` :pr:`1935`
        * Deleted ``random_state`` argument :pr:`1985`
        * Updated Woodwork version requirement to ``v0.0.11`` :pr:`1996`
    * Documentation Changes
    * Testing Changes
        * Removed ``build_docs`` CI job in favor of RTD GH builder :pr:`1974`
        * Added tests to confirm support for Python 3.9 :pr:`1724`
        * Changed ``build_conda_pkg`` job to use ``latest_release_changes`` branch in the feedstock. :pr:`1979`

.. warning::

    **Breaking Changes**
        * Changed ``AutoMLSearch`` to default ``optimize_thresholds`` to True :pr:`1943`
        * Removed ``data_checks`` parameter, ``data_check_results`` and data checks logic from ``AutoMLSearch``. To run the data checks which were previously run by default in ``AutoMLSearch``, please call ``DefaultDataChecks().validate(X_train, y_train)`` or take a look at our documentation for more examples. :pr:`1935`
        * Deleted ``random_state`` argument :pr:`1985`

**v0.20.0 Mar. 10, 2021**
    * Enhancements
        * Added a GitHub Action for Detecting dependency changes :pr:`1933`
        * Create a separate CV split to train stacked ensembler on for AutoMLSearch :pr:`1814`
        * Added a GitHub Action for Linux unit tests :pr:`1846`
        * Added ``ARIMARegressor`` estimator :pr:`1894`
        * Added ``DataCheckAction`` class and ``DataCheckActionCode`` enum :pr:`1896`
        * Updated ``Woodwork`` requirement to ``v0.0.10`` :pr:`1900`
        * Added ``BalancedClassificationDataCVSplit`` and ``BalancedClassificationDataTVSplit`` to AutoMLSearch :pr:`1875`
        * Update default classification data splitter to use downsampling for highly imbalanced data :pr:`1875`
        * Updated ``describe_pipeline`` to return more information, including ``id`` of pipelines used for ensemble models :pr:`1909`
        * Added utility method to create list of components from a list of ``DataCheckAction`` :pr:`1907`
        * Updated ``validate`` method to include a ``action`` key in returned dictionary for all ``DataCheck``and ``DataChecks`` :pr:`1916`
        * Aggregating the shap values for predictions that we know the provenance of, e.g. OHE, text, and date-time. :pr:`1901`
        * Improved error message when custom objective is passed as a string in ``pipeline.score`` :pr:`1941`
        * Added ``score_pipelines`` and ``train_pipelines`` methods to ``AutoMLSearch`` :pr:`1913`
        * Added support for ``pandas`` version 1.2.0 :pr:`1708`
        * Added ``score_batch`` and ``train_batch`` abstact methods to ``EngineBase`` and implementations in ``SequentialEngine`` :pr:`1913`
    * Fixes
        * Removed CI check for ``check_dependencies_updated_linux`` :pr:`1950`
        * Added metaclass for time series pipelines and fix binary classification pipeline ``predict`` not using objective if it is passed as a named argument :pr:`1874`
        * Fixed stack trace in prediction explanation functions caused by mixed string/numeric pandas column names :pr:`1871`
        * Fixed stack trace caused by passing pipelines with duplicate names to ``AutoMLSearch`` :pr:`1932`
        * Fixed ``AutoMLSearch.get_pipelines`` returning pipelines with the same attributes :pr:`1958`
    * Changes
        * Reversed GitHub Action for Linux unit tests until a fix for report generation is found :pr:`1920`
        * Updated ``add_results`` in ``AutoMLAlgorithm`` to take in entire pipeline results dictionary from ``AutoMLSearch`` :pr:`1891`
        * Updated ``ClassImbalanceDataCheck`` to look for severe class imbalance scenarios :pr:`1905`
        * Deleted the ``explain_prediction`` function :pr:`1915`
        * Removed ``HighVarianceCVDataCheck`` and convered it to an ``AutoMLSearch`` method instead :pr:`1928`
        * Removed warning in ``InvalidTargetDataCheck`` returned when numeric binary classification targets are not (0, 1) :pr:`1959`
    * Documentation Changes
        * Updated ``model_understanding.ipynb`` to demo the two-way partial dependence capability :pr:`1919`
    * Testing Changes

.. warning::

    **Breaking Changes**
        * Deleted the ``explain_prediction`` function :pr:`1915`
        * Removed ``HighVarianceCVDataCheck`` and convered it to an ``AutoMLSearch`` method instead :pr:`1928`
        * Added ``score_batch`` and ``train_batch`` abstact methods to ``EngineBase``. These need to be implemented in Engine subclasses :pr:`1913`


**v0.19.0 Feb. 23, 2021**
    * Enhancements
        * Added a GitHub Action for Python windows unit tests :pr:`1844`
        * Added a GitHub Action for checking updated release notes :pr:`1849`
        * Added a GitHub Action for Python lint checks :pr:`1837`
        * Adjusted ``explain_prediction``, ``explain_predictions`` and ``explain_predictions_best_worst`` to handle timeseries problems. :pr:`1818`
        * Updated ``InvalidTargetDataCheck`` to check for mismatched indices in target and features :pr:`1816`
        * Updated ``Woodwork`` structures returned from components to support ``Woodwork`` logical type overrides set by the user :pr:`1784`
        * Updated estimators to keep track of input feature names during ``fit()`` :pr:`1794`
        * Updated ``visualize_decision_tree`` to include feature names in output :pr:`1813`
        * Added ``is_bounded_like_percentage`` property for objectives. If true, the ``calculate_percent_difference`` method will return the absolute difference rather than relative difference :pr:`1809`
        * Added full error traceback to AutoMLSearch logger file :pr:`1840`
        * Changed ``TargetEncoder`` to preserve custom indices in the data :pr:`1836`
        * Refactored ``explain_predictions`` and ``explain_predictions_best_worst`` to only compute features once for all rows that need to be explained :pr:`1843`
        * Added custom random undersampler data splitter for classification :pr:`1857`
        * Updated ``OutliersDataCheck`` implementation to calculate the probability of having no outliers :pr:`1855`
        * Added ``Engines`` pipeline processing API :pr:`1838`
    * Fixes
        * Changed EngineBase random_state arg to random_seed and same for user guide docs :pr:`1889`
    * Changes
        * Modified ``calculate_percent_difference`` so that division by 0 is now inf rather than nan :pr:`1809`
        * Removed ``text_columns`` parameter from ``LSA`` and ``TextFeaturizer`` components :pr:`1652`
        * Added ``random_seed`` as an argument to our automl/pipeline/component API. Using ``random_state`` will raise a warning :pr:`1798`
        * Added ``DataCheckError`` message in ``InvalidTargetDataCheck`` if input target is None and removed exception raised :pr:`1866`
    * Documentation Changes
    * Testing Changes
        * Added back coverage for ``_get_feature_provenance`` in ``TextFeaturizer`` after ``text_columns`` was removed :pr:`1842`
        * Pin graphviz version for windows builds :pr:`1847`
        * Unpin graphviz version for windows builds :pr:`1851`

.. warning::

    **Breaking Changes**
        * Added a deprecation warning to ``explain_prediction``. It will be deleted in the next release. :pr:`1860`


**v0.18.2 Feb. 10, 2021**
    * Enhancements
        * Added uniqueness score data check :pr:`1785`
        * Added "dataframe" output format for prediction explanations :pr:`1781`
        * Updated LightGBM estimators to handle ``pandas.MultiIndex`` :pr:`1770`
        * Sped up permutation importance for some pipelines :pr:`1762`
        * Added sparsity data check :pr:`1797`
        * Confirmed support for threshold tuning for binary time series classification problems :pr:`1803`
    * Fixes
    * Changes
    * Documentation Changes
        * Added section on conda to the contributing guide :pr:`1771`
        * Updated release process to reflect freezing `main` before perf tests :pr:`1787`
        * Moving some prs to the right section of the release notes :pr:`1789`
        * Tweak README.md. :pr:`1800`
        * Fixed back arrow on install page docs :pr:`1795`
        * Fixed docstring for `ClassImbalanceDataCheck.validate()` :pr:`1817`
    * Testing Changes

**v0.18.1 Feb. 1, 2021**
    * Enhancements
        * Added ``graph_t_sne`` as a visualization tool for high dimensional data :pr:`1731`
        * Added the ability to see the linear coefficients of features in linear models terms :pr:`1738`
        * Added support for ``scikit-learn`` ``v0.24.0`` :pr:`1733`
        * Added support for ``scipy`` ``v1.6.0`` :pr:`1752`
        * Added SVM Classifier and Regressor to estimators :pr:`1714` :pr:`1761`
    * Fixes
        * Addressed bug with ``partial_dependence`` and categorical data with more categories than grid resolution :pr:`1748`
        * Removed ``random_state`` arg from ``get_pipelines`` in ``AutoMLSearch`` :pr:`1719`
        * Pinned pyzmq at less than 22.0.0 till we add support :pr:`1756`
        * Remove ``ProphetRegressor`` from main as windows tests were flaky :pr:`1764`
    * Changes
        * Updated components and pipelines to return ``Woodwork`` data structures :pr:`1668`
        * Updated ``clone()`` for pipelines and components to copy over random state automatically :pr:`1753`
        * Dropped support for Python version 3.6 :pr:`1751`
        * Removed deprecated ``verbose`` flag from ``AutoMLSearch`` parameters :pr:`1772`
    * Documentation Changes
        * Add Twitter and Github link to documentation toolbar :pr:`1754`
        * Added Open Graph info to documentation :pr:`1758`
    * Testing Changes

.. warning::

    **Breaking Changes**
        * Components and pipelines return ``Woodwork`` data structures instead of ``pandas`` data structures :pr:`1668`
        * Python 3.6 will not be actively supported due to discontinued support from EvalML dependencies.
        * Deprecated ``verbose`` flag is removed for ``AutoMLSearch`` :pr:`1772`


**v0.18.0 Jan. 26, 2021**
    * Enhancements
        * Added RMSLE, MSLE, and MAPE to core objectives while checking for negative target values in ``invalid_targets_data_check`` :pr:`1574`
        * Added validation checks for binary problems with regression-like datasets and multiclass problems without true multiclass targets in ``invalid_targets_data_check`` :pr:`1665`
        * Added time series support for ``make_pipeline`` :pr:`1566`
        * Added target name for output of pipeline ``predict`` method :pr:`1578`
        * Added multiclass check to ``InvalidTargetDataCheck`` for two examples per class :pr:`1596`
        * Added support for ``graphviz`` ``v0.16`` :pr:`1657`
        * Enhanced time series pipelines to accept empty features :pr:`1651`
        * Added KNN Classifier to estimators. :pr:`1650`
        * Added support for list inputs for objectives :pr:`1663`
        * Added support for ``AutoMLSearch`` to handle time series classification pipelines :pr:`1666`
        * Enhanced ``DelayedFeaturesTransformer`` to encode categorical features and targets before delaying them :pr:`1691`
        * Added 2-way dependence plots. :pr:`1690`
        * Added ability to directly iterate through components within Pipelines :pr:`1583`
    * Fixes
        * Fixed inconsistent attributes and added Exceptions to docs :pr:`1673`
        * Fixed ``TargetLeakageDataCheck`` to use Woodwork ``mutual_information`` rather than using Pandas' Pearson Correlation :pr:`1616`
        * Fixed thresholding for pipelines in ``AutoMLSearch`` to only threshold binary classification pipelines :pr:`1622` :pr:`1626`
        * Updated ``load_data`` to return Woodwork structures and update default parameter value for ``index`` to ``None`` :pr:`1610`
        * Pinned scipy at < 1.6.0 while we work on adding support :pr:`1629`
        * Fixed data check message formatting in ``AutoMLSearch`` :pr:`1633`
        * Addressed stacked ensemble component for ``scikit-learn`` v0.24 support by setting ``shuffle=True`` for default CV :pr:`1613`
        * Fixed bug where ``Imputer`` reset the index on ``X`` :pr:`1590`
        * Fixed ``AutoMLSearch`` stacktrace when a cutom objective was passed in as a primary objective or additional objective :pr:`1575`
        * Fixed custom index bug for ``MAPE`` objective :pr:`1641`
        * Fixed index bug for ``TextFeaturizer`` and ``LSA`` components :pr:`1644`
        * Limited ``load_fraud`` dataset loaded into ``automl.ipynb`` :pr:`1646`
        * ``add_to_rankings`` updates ``AutoMLSearch.best_pipeline`` when necessary :pr:`1647`
        * Fixed bug where time series baseline estimators were not receiving ``gap`` and ``max_delay`` in ``AutoMLSearch`` :pr:`1645`
        * Fixed jupyter notebooks to help the RTD buildtime :pr:`1654`
        * Added ``positive_only`` objectives to ``non_core_objectives`` :pr:`1661`
        * Fixed stacking argument ``n_jobs`` for IterativeAlgorithm :pr:`1706`
        * Updated CatBoost estimators to return self in ``.fit()`` rather than the underlying model for consistency :pr:`1701`
        * Added ability to initialize pipeline parameters in ``AutoMLSearch`` constructor :pr:`1676`
    * Changes
        * Added labeling to ``graph_confusion_matrix`` :pr:`1632`
        * Rerunning search for ``AutoMLSearch`` results in a message thrown rather than failing the search, and removed ``has_searched`` property :pr:`1647`
        * Changed tuner class to allow and ignore single parameter values as input :pr:`1686`
        * Capped LightGBM version limit to remove bug in docs :pr:`1711`
        * Removed support for `np.random.RandomState` in EvalML :pr:`1727`
    * Documentation Changes
        * Update Model Understanding in the user guide to include ``visualize_decision_tree`` :pr:`1678`
        * Updated docs to include information about ``AutoMLSearch`` callback parameters and methods :pr:`1577`
        * Updated docs to prompt users to install graphiz on Mac :pr:`1656`
        * Added ``infer_feature_types`` to the ``start.ipynb`` guide :pr:`1700`
        * Added multicollinearity data check to API reference and docs :pr:`1707`
    * Testing Changes

.. warning::

    **Breaking Changes**
        * Removed ``has_searched`` property from ``AutoMLSearch`` :pr:`1647`
        * Components and pipelines return ``Woodwork`` data structures instead of ``pandas`` data structures :pr:`1668`
        * Removed support for `np.random.RandomState` in EvalML. Rather than passing ``np.random.RandomState`` as component and pipeline random_state values, we use int random_seed :pr:`1727`


**v0.17.0 Dec. 29, 2020**
    * Enhancements
        * Added ``save_plot`` that allows for saving figures from different backends :pr:`1588`
        * Added ``LightGBM Regressor`` to regression components :pr:`1459`
        * Added ``visualize_decision_tree`` for tree visualization with ``decision_tree_data_from_estimator`` and ``decision_tree_data_from_pipeline`` to reformat tree structure output :pr:`1511`
        * Added `DFS Transformer` component into transformer components :pr:`1454`
        * Added ``MAPE`` to the standard metrics for time series problems and update objectives :pr:`1510`
        * Added ``graph_prediction_vs_actual_over_time`` and ``get_prediction_vs_actual_over_time_data`` to the model understanding module for time series problems :pr:`1483`
        * Added a ``ComponentGraph`` class that will support future pipelines as directed acyclic graphs :pr:`1415`
        * Updated data checks to accept ``Woodwork`` data structures :pr:`1481`
        * Added parameter to ``InvalidTargetDataCheck`` to show only top unique values rather than all unique values :pr:`1485`
        * Added multicollinearity data check :pr:`1515`
        * Added baseline pipeline and components for time series regression problems :pr:`1496`
        * Added more information to users about ensembling behavior in ``AutoMLSearch`` :pr:`1527`
        * Add woodwork support for more utility and graph methods :pr:`1544`
        * Changed ``DateTimeFeaturizer`` to encode features as int :pr:`1479`
        * Return trained pipelines from ``AutoMLSearch.best_pipeline`` :pr:`1547`
        * Added utility method so that users can set feature types without having to learn about Woodwork directly :pr:`1555`
        * Added Linear Discriminant Analysis transformer for dimensionality reduction :pr:`1331`
        * Added multiclass support for ``partial_dependence`` and ``graph_partial_dependence`` :pr:`1554`
        * Added ``TimeSeriesBinaryClassificationPipeline`` and ``TimeSeriesMulticlassClassificationPipeline`` classes :pr:`1528`
        * Added ``make_data_splitter`` method for easier automl data split customization :pr:`1568`
        * Integrated ``ComponentGraph`` class into Pipelines for full non-linear pipeline support :pr:`1543`
        * Update ``AutoMLSearch`` constructor to take training data instead of ``search`` and ``add_to_leaderboard`` :pr:`1597`
        * Update ``split_data`` helper args :pr:`1597`
        * Add problem type utils ``is_regression``, ``is_classification``, ``is_timeseries`` :pr:`1597`
        * Rename ``AutoMLSearch`` ``data_split`` arg to ``data_splitter`` :pr:`1569`
    * Fixes
        * Fix AutoML not passing CV folds to ``DefaultDataChecks`` for usage by ``ClassImbalanceDataCheck`` :pr:`1619`
        * Fix Windows CI jobs: install ``numba`` via conda, required for ``shap`` :pr:`1490`
        * Added custom-index support for `reset-index-get_prediction_vs_actual_over_time_data` :pr:`1494`
        * Fix ``generate_pipeline_code`` to account for boolean and None differences between Python and JSON :pr:`1524` :pr:`1531`
        * Set max value for plotly and xgboost versions while we debug CI failures with newer versions :pr:`1532`
        * Undo version pinning for plotly :pr:`1533`
        * Fix ReadTheDocs build by updating the version of ``setuptools`` :pr:`1561`
        * Set ``random_state`` of data splitter in AutoMLSearch to take int to keep consistency in the resulting splits :pr:`1579`
        * Pin sklearn version while we work on adding support :pr:`1594`
        * Pin pandas at <1.2.0 while we work on adding support :pr:`1609`
        * Pin graphviz at < 0.16 while we work on adding support :pr:`1609`
    * Changes
        * Reverting ``save_graph`` :pr:`1550` to resolve kaleido build issues :pr:`1585`
        * Update circleci badge to apply to ``main`` :pr:`1489`
        * Added script to generate github markdown for releases :pr:`1487`
        * Updated selection using pandas ``dtypes`` to selecting using Woodwork logical types :pr:`1551`
        * Updated dependencies to fix ``ImportError: cannot import name 'MaskedArray' from 'sklearn.utils.fixes'`` error and to address Woodwork and Featuretool dependencies :pr:`1540`
        * Made ``get_prediction_vs_actual_data()`` a public method :pr:`1553`
        * Updated ``Woodwork`` version requirement to v0.0.7 :pr:`1560`
        * Move data splitters from ``evalml.automl.data_splitters`` to ``evalml.preprocessing.data_splitters`` :pr:`1597`
        * Rename "# Testing" in automl log output to "# Validation" :pr:`1597`
    * Documentation Changes
        * Added partial dependence methods to API reference :pr:`1537`
        * Updated documentation for confusion matrix methods :pr:`1611`
    * Testing Changes
        * Set ``n_jobs=1`` in most unit tests to reduce memory :pr:`1505`

.. warning::

    **Breaking Changes**
        * Updated minimal dependencies: ``numpy>=1.19.1``, ``pandas>=1.1.0``, ``scikit-learn>=0.23.1``, ``scikit-optimize>=0.8.1``
        * Updated ``AutoMLSearch.best_pipeline`` to return a trained pipeline. Pass in ``train_best_pipeline=False`` to AutoMLSearch in order to return an untrained pipeline.
        * Pipeline component instances can no longer be iterated through using ``Pipeline.component_graph`` :pr:`1543`
        * Update ``AutoMLSearch`` constructor to take training data instead of ``search`` and ``add_to_leaderboard`` :pr:`1597`
        * Update ``split_data`` helper args :pr:`1597`
        * Move data splitters from ``evalml.automl.data_splitters`` to ``evalml.preprocessing.data_splitters`` :pr:`1597`
        * Rename ``AutoMLSearch`` ``data_split`` arg to ``data_splitter`` :pr:`1569`



**v0.16.1 Dec. 1, 2020**
    * Enhancements
        * Pin woodwork version to v0.0.6 to avoid breaking changes :pr:`1484`
        * Updated ``Woodwork`` to >=0.0.5 in ``core-requirements.txt`` :pr:`1473`
        * Removed ``copy_dataframe`` parameter for ``Woodwork``, updated ``Woodwork`` to >=0.0.6 in ``core-requirements.txt`` :pr:`1478`
        * Updated ``detect_problem_type`` to use ``pandas.api.is_numeric_dtype`` :pr:`1476`
    * Changes
        * Changed ``make clean`` to delete coverage reports as a convenience for developers :pr:`1464`
        * Set ``n_jobs=-1`` by default for stacked ensemble components :pr:`1472`
    * Documentation Changes
        * Updated pipeline and component documentation and demos to use ``Woodwork`` :pr:`1466`
    * Testing Changes
        * Update dependency update checker to use everything from core and optional dependencies :pr:`1480`


**v0.16.0 Nov. 24, 2020**
    * Enhancements
        * Updated pipelines and ``make_pipeline`` to accept ``Woodwork`` inputs :pr:`1393`
        * Updated components to accept ``Woodwork`` inputs :pr:`1423`
        * Added ability to freeze hyperparameters for ``AutoMLSearch`` :pr:`1284`
        * Added ``Target Encoder`` into transformer components :pr:`1401`
        * Added callback for error handling in ``AutoMLSearch`` :pr:`1403`
        * Added the index id to the ``explain_predictions_best_worst`` output to help users identify which rows in their data are included :pr:`1365`
        * The top_k features displayed in ``explain_predictions_*`` functions are now determined by the magnitude of shap values as opposed to the ``top_k`` largest and smallest shap values. :pr:`1374`
        * Added a problem type for time series regression :pr:`1386`
        * Added a ``is_defined_for_problem_type`` method to ``ObjectiveBase`` :pr:`1386`
        * Added a ``random_state`` parameter to ``make_pipeline_from_components`` function :pr:`1411`
        * Added ``DelayedFeaturesTransformer`` :pr:`1396`
        * Added a ``TimeSeriesRegressionPipeline`` class :pr:`1418`
        * Removed ``core-requirements.txt`` from the package distribution :pr:`1429`
        * Updated data check messages to include a `"code"` and `"details"` fields :pr:`1451`, :pr:`1462`
        * Added a ``TimeSeriesSplit`` data splitter for time series problems :pr:`1441`
        * Added a ``problem_configuration`` parameter to AutoMLSearch :pr:`1457`
    * Fixes
        * Fixed ``IndexError`` raised in ``AutoMLSearch`` when ``ensembling = True`` but only one pipeline to iterate over :pr:`1397`
        * Fixed stacked ensemble input bug and LightGBM warning and bug in ``AutoMLSearch`` :pr:`1388`
        * Updated enum classes to show possible enum values as attributes :pr:`1391`
        * Updated calls to ``Woodwork``'s ``to_pandas()`` to ``to_series()`` and ``to_dataframe()`` :pr:`1428`
        * Fixed bug in OHE where column names were not guaranteed to be unique :pr:`1349`
        * Fixed bug with percent improvement of ``ExpVariance`` objective on data with highly skewed target :pr:`1467`
        * Fix SimpleImputer error which occurs when all features are bool type :pr:`1215`
    * Changes
        * Changed ``OutliersDataCheck`` to return the list of columns, rather than rows, that contain outliers :pr:`1377`
        * Simplified and cleaned output for Code Generation :pr:`1371`
        * Reverted changes from :pr:`1337` :pr:`1409`
        * Updated data checks to return dictionary of warnings and errors instead of a list :pr:`1448`
        * Updated ``AutoMLSearch`` to pass ``Woodwork`` data structures to every pipeline (instead of pandas DataFrames) :pr:`1450`
        * Update ``AutoMLSearch`` to default to ``max_batches=1`` instead of ``max_iterations=5`` :pr:`1452`
        * Updated _evaluate_pipelines to consolidate side effects :pr:`1410`
    * Documentation Changes
        * Added description of CLA to contributing guide, updated description of draft PRs :pr:`1402`
        * Updated documentation to include all data checks, ``DataChecks``, and usage of data checks in AutoML :pr:`1412`
        * Updated docstrings from ``np.array`` to ``np.ndarray`` :pr:`1417`
        * Added section on stacking ensembles in AutoMLSearch documentation :pr:`1425`
    * Testing Changes
        * Removed ``category_encoders`` from test-requirements.txt :pr:`1373`
        * Tweak codecov.io settings again to avoid flakes :pr:`1413`
        * Modified ``make lint`` to check notebook versions in the docs :pr:`1431`
        * Modified ``make lint-fix`` to standardize notebook versions in the docs :pr:`1431`
        * Use new version of pull request Github Action for dependency check (:pr:`1443`)
        * Reduced number of workers for tests to 4 :pr:`1447`

.. warning::

    **Breaking Changes**
        * The ``top_k`` and ``top_k_features`` parameters in ``explain_predictions_*`` functions now return ``k`` features as opposed to ``2 * k`` features :pr:`1374`
        * Renamed ``problem_type`` to ``problem_types`` in ``RegressionObjective``, ``BinaryClassificationObjective``, and ``MulticlassClassificationObjective`` :pr:`1319`
        * Data checks now return a dictionary of warnings and errors instead of a list :pr:`1448`



**v0.15.0 Oct. 29, 2020**
    * Enhancements
        * Added stacked ensemble component classes (``StackedEnsembleClassifier``, ``StackedEnsembleRegressor``) :pr:`1134`
        * Added stacked ensemble components to ``AutoMLSearch`` :pr:`1253`
        * Added ``DecisionTreeClassifier`` and ``DecisionTreeRegressor`` to AutoML :pr:`1255`
        * Added ``graph_prediction_vs_actual`` in ``model_understanding`` for regression problems :pr:`1252`
        * Added parameter to ``OneHotEncoder`` to enable filtering for features to encode for :pr:`1249`
        * Added percent-better-than-baseline for all objectives to automl.results :pr:`1244`
        * Added ``HighVarianceCVDataCheck`` and replaced synonymous warning in ``AutoMLSearch`` :pr:`1254`
        * Added `PCA Transformer` component for dimensionality reduction :pr:`1270`
        * Added ``generate_pipeline_code`` and ``generate_component_code`` to allow for code generation given a pipeline or component instance :pr:`1306`
        * Added ``PCA Transformer`` component for dimensionality reduction :pr:`1270`
        * Updated ``AutoMLSearch`` to support ``Woodwork`` data structures :pr:`1299`
        * Added cv_folds to ``ClassImbalanceDataCheck`` and added this check to ``DefaultDataChecks`` :pr:`1333`
        * Make ``max_batches`` argument to ``AutoMLSearch.search`` public :pr:`1320`
        * Added text support to automl search :pr:`1062`
        * Added ``_pipelines_per_batch`` as a private argument to ``AutoMLSearch`` :pr:`1355`
    * Fixes
        * Fixed ML performance issue with ordered datasets: always shuffle data in automl's default CV splits :pr:`1265`
        * Fixed broken ``evalml info`` CLI command :pr:`1293`
        * Fixed ``boosting type='rf'`` for LightGBM Classifier, as well as ``num_leaves`` error :pr:`1302`
        * Fixed bug in ``explain_predictions_best_worst`` where a custom index in the target variable would cause a ``ValueError`` :pr:`1318`
        * Added stacked ensemble estimators to to ``evalml.pipelines.__init__`` file :pr:`1326`
        * Fixed bug in OHE where calls to transform were not deterministic if ``top_n`` was less than the number of categories in a column :pr:`1324`
        * Fixed LightGBM warning messages during AutoMLSearch :pr:`1342`
        * Fix warnings thrown during AutoMLSearch in ``HighVarianceCVDataCheck`` :pr:`1346`
        * Fixed bug where TrainingValidationSplit would return invalid location indices for dataframes with a custom index :pr:`1348`
        * Fixed bug where the AutoMLSearch ``random_state`` was not being passed to the created pipelines :pr:`1321`
    * Changes
        * Allow ``add_to_rankings`` to be called before AutoMLSearch is called :pr:`1250`
        * Removed Graphviz from test-requirements to add to requirements.txt :pr:`1327`
        * Removed ``max_pipelines`` parameter from ``AutoMLSearch`` :pr:`1264`
        * Include editable installs in all install make targets :pr:`1335`
        * Made pip dependencies `featuretools` and `nlp_primitives` core dependencies :pr:`1062`
        * Removed `PartOfSpeechCount` from `TextFeaturizer` transform primitives :pr:`1062`
        * Added warning for ``partial_dependency`` when the feature includes null values :pr:`1352`
    * Documentation Changes
        * Fixed and updated code blocks in Release Notes :pr:`1243`
        * Added DecisionTree estimators to API Reference :pr:`1246`
        * Changed class inheritance display to flow vertically :pr:`1248`
        * Updated cost-benefit tutorial to use a holdout/test set :pr:`1159`
        * Added ``evalml info`` command to documentation :pr:`1293`
        * Miscellaneous doc updates :pr:`1269`
        * Removed conda pre-release testing from the release process document :pr:`1282`
        * Updates to contributing guide :pr:`1310`
        * Added Alteryx footer to docs with Twitter and Github link :pr:`1312`
        * Added documentation for evalml installation for Python 3.6 :pr:`1322`
        * Added documentation changes to make the API Docs easier to understand :pr:`1323`
        * Fixed documentation for ``feature_importance`` :pr:`1353`
        * Added tutorial for running `AutoML` with text data :pr:`1357`
        * Added documentation for woodwork integration with automl search :pr:`1361`
    * Testing Changes
        * Added tests for ``jupyter_check`` to handle IPython :pr:`1256`
        * Cleaned up ``make_pipeline`` tests to test for all estimators :pr:`1257`
        * Added a test to check conda build after merge to main :pr:`1247`
        * Removed code that was lacking codecov for ``__main__.py`` and unnecessary :pr:`1293`
        * Codecov: round coverage up instead of down :pr:`1334`
        * Add DockerHub credentials to CI testing environment :pr:`1356`
        * Add DockerHub credentials to conda testing environment :pr:`1363`

.. warning::

    **Breaking Changes**
        * Renamed ``LabelLeakageDataCheck`` to ``TargetLeakageDataCheck`` :pr:`1319`
        * ``max_pipelines`` parameter has been removed from ``AutoMLSearch``. Please use ``max_iterations`` instead. :pr:`1264`
        * ``AutoMLSearch.search()`` will now log a warning if the input is not a ``Woodwork`` data structure (``pandas``, ``numpy``) :pr:`1299`
        * Make ``max_batches`` argument to ``AutoMLSearch.search`` public :pr:`1320`
        * Removed unused argument `feature_types` from AutoMLSearch.search :pr:`1062`

**v0.14.1 Sep. 29, 2020**
    * Enhancements
        * Updated partial dependence methods to support calculating numeric columns in a dataset with non-numeric columns :pr:`1150`
        * Added ``get_feature_names`` on ``OneHotEncoder`` :pr:`1193`
        * Added ``detect_problem_type`` to ``problem_type/utils.py`` to automatically detect the problem type given targets :pr:`1194`
        * Added LightGBM to ``AutoMLSearch`` :pr:`1199`
        * Updated ``scikit-learn`` and ``scikit-optimize`` to use latest versions - 0.23.2 and 0.8.1 respectively :pr:`1141`
        * Added ``__str__`` and ``__repr__`` for pipelines and components :pr:`1218`
        * Included internal target check for both training and validation data in ``AutoMLSearch`` :pr:`1226`
        * Added ``ProblemTypes.all_problem_types`` helper to get list of supported problem types :pr:`1219`
        * Added ``DecisionTreeClassifier`` and ``DecisionTreeRegressor`` classes :pr:`1223`
        * Added ``ProblemTypes.all_problem_types`` helper to get list of supported problem types :pr:`1219`
        * ``DataChecks`` can now be parametrized by passing a list of ``DataCheck`` classes and a parameter dictionary :pr:`1167`
        * Added first CV fold score as validation score in ``AutoMLSearch.rankings`` :pr:`1221`
        * Updated ``flake8`` configuration to enable linting on ``__init__.py`` files :pr:`1234`
        * Refined ``make_pipeline_from_components`` implementation :pr:`1204`
    * Fixes
        * Updated GitHub URL after migration to Alteryx GitHub org :pr:`1207`
        * Changed Problem Type enum to be more similar to the string name :pr:`1208`
        * Wrapped call to scikit-learn's partial dependence method in a ``try``/``finally`` block :pr:`1232`
    * Changes
        * Added ``allow_writing_files`` as a named argument to CatBoost estimators. :pr:`1202`
        * Added ``solver`` and ``multi_class`` as named arguments to ``LogisticRegressionClassifier`` :pr:`1202`
        * Replaced pipeline's ``._transform`` method to evaluate all the preprocessing steps of a pipeline with ``.compute_estimator_features`` :pr:`1231`
        * Changed default large dataset train/test splitting behavior :pr:`1205`
    * Documentation Changes
        * Included description of how to access the component instances and features for pipeline user guide :pr:`1163`
        * Updated API docs to refer to target as "target" instead of "labels" for non-classification tasks and minor docs cleanup :pr:`1160`
        * Added Class Imbalance Data Check to ``api_reference.rst`` :pr:`1190` :pr:`1200`
        * Added pipeline properties to API reference :pr:`1209`
        * Clarified what the objective parameter in AutoML is used for in AutoML API reference and AutoML user guide :pr:`1222`
        * Updated API docs to include ``skopt.space.Categorical`` option for component hyperparameter range definition :pr:`1228`
        * Added install documentation for ``libomp`` in order to use LightGBM on Mac :pr:`1233`
        * Improved description of ``max_iterations`` in documentation :pr:`1212`
        * Removed unused code from sphinx conf :pr:`1235`
    * Testing Changes

.. warning::

    **Breaking Changes**
        * ``DefaultDataChecks`` now accepts a ``problem_type`` parameter that must be specified :pr:`1167`
        * Pipeline's ``._transform`` method to evaluate all the preprocessing steps of a pipeline has been replaced with ``.compute_estimator_features`` :pr:`1231`
        * ``get_objectives`` has been renamed to ``get_core_objectives``. This function will now return a list of valid objective instances :pr:`1230`


**v0.13.2 Sep. 17, 2020**
    * Enhancements
        * Added ``output_format`` field to explain predictions functions :pr:`1107`
        * Modified ``get_objective`` and ``get_objectives`` to be able to return any objective in ``evalml.objectives`` :pr:`1132`
        * Added a ``return_instance`` boolean parameter to ``get_objective`` :pr:`1132`
        * Added ``ClassImbalanceDataCheck`` to determine whether target imbalance falls below a given threshold :pr:`1135`
        * Added label encoder to LightGBM for binary classification :pr:`1152`
        * Added labels for the row index of confusion matrix :pr:`1154`
        * Added ``AutoMLSearch`` object as another parameter in search callbacks :pr:`1156`
        * Added the corresponding probability threshold for each point displayed in ``graph_roc_curve`` :pr:`1161`
        * Added ``__eq__`` for ``ComponentBase`` and ``PipelineBase`` :pr:`1178`
        * Added support for multiclass classification for ``roc_curve`` :pr:`1164`
        * Added ``categories`` accessor to ``OneHotEncoder`` for listing the categories associated with a feature :pr:`1182`
        * Added utility function to create pipeline instances from a list of component instances :pr:`1176`
    * Fixes
        * Fixed XGBoost column names for partial dependence methods :pr:`1104`
        * Removed dead code validating column type from ``TextFeaturizer`` :pr:`1122`
        * Fixed issue where ``Imputer`` cannot fit when there is None in a categorical or boolean column :pr:`1144`
        * ``OneHotEncoder`` preserves the custom index in the input data :pr:`1146`
        * Fixed representation for ``ModelFamily`` :pr:`1165`
        * Removed duplicate ``nbsphinx`` dependency in ``dev-requirements.txt`` :pr:`1168`
        * Users can now pass in any valid kwargs to all estimators :pr:`1157`
        * Remove broken accessor ``OneHotEncoder.get_feature_names`` and unneeded base class :pr:`1179`
        * Removed LightGBM Estimator from AutoML models :pr:`1186`
    * Changes
        * Pinned ``scikit-optimize`` version to 0.7.4 :pr:`1136`
        * Removed ``tqdm`` as a dependency :pr:`1177`
        * Added lightgbm version 3.0.0 to ``latest_dependency_versions.txt`` :pr:`1185`
        * Rename ``max_pipelines`` to ``max_iterations`` :pr:`1169`
    * Documentation Changes
        * Fixed API docs for ``AutoMLSearch`` ``add_result_callback`` :pr:`1113`
        * Added a step to our release process for pushing our latest version to conda-forge :pr:`1118`
        * Added warning for missing ipywidgets dependency for using ``PipelineSearchPlots`` on Jupyterlab :pr:`1145`
        * Updated ``README.md`` example to load demo dataset :pr:`1151`
        * Swapped mapping of breast cancer targets in ``model_understanding.ipynb`` :pr:`1170`
    * Testing Changes
        * Added test confirming ``TextFeaturizer`` never outputs null values :pr:`1122`
        * Changed Python version of ``Update Dependencies`` action to 3.8.x :pr:`1137`
        * Fixed release notes check-in test for ``Update Dependencies`` actions :pr:`1172`

.. warning::

    **Breaking Changes**
        * ``get_objective`` will now return a class definition rather than an instance by default :pr:`1132`
        * Deleted ``OPTIONS`` dictionary in ``evalml.objectives.utils.py`` :pr:`1132`
        * If specifying an objective by string, the string must now match the objective's name field, case-insensitive :pr:`1132`
        * Passing "Cost Benefit Matrix", "Fraud Cost", "Lead Scoring", "Mean Squared Log Error",
            "Recall", "Recall Macro", "Recall Micro", "Recall Weighted", or "Root Mean Squared Log Error" to ``AutoMLSearch`` will now result in a ``ValueError``
            rather than an ``ObjectiveNotFoundError`` :pr:`1132`
        * Search callbacks ``start_iteration_callback`` and ``add_results_callback`` have changed to include a copy of the AutoMLSearch object as a third parameter :pr:`1156`
        * Deleted ``OneHotEncoder.get_feature_names`` method which had been broken for a while, in favor of pipelines' ``input_feature_names`` :pr:`1179`
        * Deleted empty base class ``CategoricalEncoder`` which ``OneHotEncoder`` component was inheriting from :pr:`1176`
        * Results from ``roc_curve`` will now return as a list of dictionaries with each dictionary representing a class :pr:`1164`
        * ``max_pipelines`` now raises a ``DeprecationWarning`` and will be removed in the next release. ``max_iterations`` should be used instead. :pr:`1169`


**v0.13.1 Aug. 25, 2020**
    * Enhancements
        * Added Cost-Benefit Matrix objective for binary classification :pr:`1038`
        * Split ``fill_value`` into ``categorical_fill_value`` and ``numeric_fill_value`` for Imputer :pr:`1019`
        * Added ``explain_predictions`` and ``explain_predictions_best_worst`` for explaining multiple predictions with SHAP :pr:`1016`
        * Added new LSA component for text featurization :pr:`1022`
        * Added guide on installing with conda :pr:`1041`
        * Added a “cost-benefit curve” util method to graph cost-benefit matrix scores vs. binary classification thresholds :pr:`1081`
        * Standardized error when calling transform/predict before fit for pipelines :pr:`1048`
        * Added ``percent_better_than_baseline`` to AutoML search rankings and full rankings table :pr:`1050`
        * Added one-way partial dependence and partial dependence plots :pr:`1079`
        * Added "Feature Value" column to prediction explanation reports. :pr:`1064`
        * Added LightGBM classification estimator :pr:`1082`, :pr:`1114`
        * Added ``max_batches`` parameter to ``AutoMLSearch`` :pr:`1087`
    * Fixes
        * Updated ``TextFeaturizer`` component to no longer require an internet connection to run :pr:`1022`
        * Fixed non-deterministic element of ``TextFeaturizer`` transformations :pr:`1022`
        * Added a StandardScaler to all ElasticNet pipelines :pr:`1065`
        * Updated cost-benefit matrix to normalize score :pr:`1099`
        * Fixed logic in ``calculate_percent_difference`` so that it can handle negative values :pr:`1100`
    * Changes
        * Added ``needs_fitting`` property to ``ComponentBase`` :pr:`1044`
        * Updated references to data types to use datatype lists defined in ``evalml.utils.gen_utils`` :pr:`1039`
        * Remove maximum version limit for SciPy dependency :pr:`1051`
        * Moved ``all_components`` and other component importers into runtime methods :pr:`1045`
        * Consolidated graphing utility methods under ``evalml.utils.graph_utils`` :pr:`1060`
        * Made slight tweaks to how ``TextFeaturizer`` uses ``featuretools``, and did some refactoring of that and of LSA :pr:`1090`
        * Changed ``show_all_features`` parameter into ``importance_threshold``, which allows for thresholding feature importance :pr:`1097`, :pr:`1103`
    * Documentation Changes
        * Update ``setup.py`` URL to point to the github repo :pr:`1037`
        * Added tutorial for using the cost-benefit matrix objective :pr:`1088`
        * Updated ``model_understanding.ipynb`` to include documentation for using plotly on Jupyter Lab :pr:`1108`
    * Testing Changes
        * Refactor CircleCI tests to use matrix jobs (:pr:`1043`)
        * Added a test to check that all test directories are included in evalml package :pr:`1054`


.. warning::

    **Breaking Changes**
        * ``confusion_matrix`` and ``normalize_confusion_matrix`` have been moved to ``evalml.utils`` :pr:`1038`
        * All graph utility methods previously under ``evalml.pipelines.graph_utils`` have been moved to ``evalml.utils.graph_utils`` :pr:`1060`


**v0.12.2 Aug. 6, 2020**
    * Enhancements
        * Add save/load method to components :pr:`1023`
        * Expose pickle ``protocol`` as optional arg to save/load :pr:`1023`
        * Updated estimators used in AutoML to include ExtraTrees and ElasticNet estimators :pr:`1030`
    * Fixes
    * Changes
        * Removed ``DeprecationWarning`` for ``SimpleImputer`` :pr:`1018`
    * Documentation Changes
        * Add note about version numbers to release process docs :pr:`1034`
    * Testing Changes
        * Test files are now included in the evalml package :pr:`1029`


**v0.12.0 Aug. 3, 2020**
    * Enhancements
        * Added string and categorical targets support for binary and multiclass pipelines and check for numeric targets for ``DetectLabelLeakage`` data check :pr:`932`
        * Added clear exception for regression pipelines if target datatype is string or categorical :pr:`960`
        * Added target column names and class labels in ``predict`` and ``predict_proba`` output for pipelines :pr:`951`
        * Added ``_compute_shap_values`` and ``normalize_values`` to ``pipelines/explanations`` module :pr:`958`
        * Added ``explain_prediction`` feature which explains single predictions with SHAP :pr:`974`
        * Added Imputer to allow different imputation strategies for numerical and categorical dtypes :pr:`991`
        * Added support for configuring logfile path using env var, and don't create logger if there are filesystem errors :pr:`975`
        * Updated catboost estimators' default parameters and automl hyperparameter ranges to speed up fit time :pr:`998`
    * Fixes
        * Fixed ReadtheDocs warning failure regarding embedded gif :pr:`943`
        * Removed incorrect parameter passed to pipeline classes in ``_add_baseline_pipelines`` :pr:`941`
        * Added universal error for calling ``predict``, ``predict_proba``, ``transform``, and ``feature_importances`` before fitting :pr:`969`, :pr:`994`
        * Made ``TextFeaturizer`` component and pip dependencies ``featuretools`` and ``nlp_primitives`` optional :pr:`976`
        * Updated imputation strategy in automl to no longer limit impute strategy to ``most_frequent`` for all features if there are any categorical columns :pr:`991`
        * Fixed ``UnboundLocalError`` for ``cv_pipeline`` when automl search errors :pr:`996`
        * Fixed ``Imputer`` to reset dataframe index to preserve behavior expected from  ``SimpleImputer`` :pr:`1009`
    * Changes
        * Moved ``get_estimators`` to ``evalml.pipelines.components.utils`` :pr:`934`
        * Modified Pipelines to raise ``PipelineScoreError`` when they encounter an error during scoring :pr:`936`
        * Moved ``evalml.model_families.list_model_families`` to ``evalml.pipelines.components.allowed_model_families`` :pr:`959`
        * Renamed ``DateTimeFeaturization`` to ``DateTimeFeaturizer`` :pr:`977`
        * Added check to stop search and raise an error if all pipelines in a batch return NaN scores :pr:`1015`
    * Documentation Changes
        * Updated ``README.md`` :pr:`963`
        * Reworded message when errors are returned from data checks in search :pr:`982`
        * Added section on understanding model predictions with ``explain_prediction`` to User Guide :pr:`981`
        * Added a section to the user guide and api reference about how XGBoost and CatBoost are not fully supported. :pr:`992`
        * Added custom components section in user guide :pr:`993`
        * Updated FAQ section formatting :pr:`997`
        * Updated release process documentation :pr:`1003`
    * Testing Changes
        * Moved ``predict_proba`` and ``predict`` tests regarding string / categorical targets to ``test_pipelines.py`` :pr:`972`
        * Fixed dependency update bot by updating python version to 3.7 to avoid frequent github version updates :pr:`1002`


.. warning::

    **Breaking Changes**
        * ``get_estimators`` has been moved to ``evalml.pipelines.components.utils`` (previously was under ``evalml.pipelines.utils``) :pr:`934`
        * Removed the ``raise_errors`` flag in AutoML search. All errors during pipeline evaluation will be caught and logged. :pr:`936`
        * ``evalml.model_families.list_model_families`` has been moved to ``evalml.pipelines.components.allowed_model_families`` :pr:`959`
        * ``TextFeaturizer``: the ``featuretools`` and ``nlp_primitives`` packages must be installed after installing evalml in order to use this component :pr:`976`
        * Renamed ``DateTimeFeaturization`` to ``DateTimeFeaturizer`` :pr:`977`


**v0.11.2 July 16, 2020**
    * Enhancements
        * Added ``NoVarianceDataCheck`` to ``DefaultDataChecks`` :pr:`893`
        * Added text processing and featurization component ``TextFeaturizer`` :pr:`913`, :pr:`924`
        * Added additional checks to ``InvalidTargetDataCheck`` to handle invalid target data types :pr:`929`
        * ``AutoMLSearch`` will now handle ``KeyboardInterrupt`` and prompt user for confirmation :pr:`915`
    * Fixes
        * Makes automl results a read-only property :pr:`919`
    * Changes
        * Deleted static pipelines and refactored tests involving static pipelines, removed ``all_pipelines()`` and ``get_pipelines()`` :pr:`904`
        * Moved ``list_model_families`` to ``evalml.model_family.utils`` :pr:`903`
        * Updated ``all_pipelines``, ``all_estimators``, ``all_components`` to use the same mechanism for dynamically generating their elements :pr:`898`
        * Rename ``master`` branch to ``main`` :pr:`918`
        * Add pypi release github action :pr:`923`
        * Updated ``AutoMLSearch.search`` stdout output and logging and removed tqdm progress bar :pr:`921`
        * Moved automl config checks previously in ``search()`` to init :pr:`933`
    * Documentation Changes
        * Reorganized and rewrote documentation :pr:`937`
        * Updated to use pydata sphinx theme :pr:`937`
        * Updated docs to use ``release_notes`` instead of ``changelog`` :pr:`942`
    * Testing Changes
        * Cleaned up fixture names and usages in tests :pr:`895`


.. warning::

    **Breaking Changes**
        * ``list_model_families`` has been moved to ``evalml.model_family.utils`` (previously was under ``evalml.pipelines.utils``) :pr:`903`
        * ``get_estimators`` has been moved to ``evalml.pipelines.components.utils`` (previously was under ``evalml.pipelines.utils``) :pr:`934`
        * Static pipeline definitions have been removed, but similar pipelines can still be constructed via creating an instance of ``PipelineBase`` :pr:`904`
        * ``all_pipelines()`` and ``get_pipelines()`` utility methods have been removed :pr:`904`


**v0.11.0 June 30, 2020**
    * Enhancements
        * Added multiclass support for ROC curve graphing :pr:`832`
        * Added preprocessing component to drop features whose percentage of NaN values exceeds a specified threshold :pr:`834`
        * Added data check to check for problematic target labels :pr:`814`
        * Added PerColumnImputer that allows imputation strategies per column :pr:`824`
        * Added transformer to drop specific columns :pr:`827`
        * Added support for ``categories``, ``handle_error``, and ``drop`` parameters in ``OneHotEncoder`` :pr:`830` :pr:`897`
        * Added preprocessing component to handle DateTime columns featurization :pr:`838`
        * Added ability to clone pipelines and components :pr:`842`
        * Define getter method for component ``parameters`` :pr:`847`
        * Added utility methods to calculate and graph permutation importances :pr:`860`, :pr:`880`
        * Added new utility functions necessary for generating dynamic preprocessing pipelines :pr:`852`
        * Added kwargs to all components :pr:`863`
        * Updated ``AutoSearchBase`` to use dynamically generated preprocessing pipelines :pr:`870`
        * Added SelectColumns transformer :pr:`873`
        * Added ability to evaluate additional pipelines for automl search :pr:`874`
        * Added ``default_parameters`` class property to components and pipelines :pr:`879`
        * Added better support for disabling data checks in automl search :pr:`892`
        * Added ability to save and load AutoML objects to file :pr:`888`
        * Updated ``AutoSearchBase.get_pipelines`` to return an untrained pipeline instance :pr:`876`
        * Saved learned binary classification thresholds in automl results cv data dict :pr:`876`
    * Fixes
        * Fixed bug where SimpleImputer cannot handle dropped columns :pr:`846`
        * Fixed bug where PerColumnImputer cannot handle dropped columns :pr:`855`
        * Enforce requirement that builtin components save all inputted values in their parameters dict :pr:`847`
        * Don't list base classes in ``all_components`` output :pr:`847`
        * Standardize all components to output pandas data structures, and accept either pandas or numpy :pr:`853`
        * Fixed rankings and full_rankings error when search has not been run :pr:`894`
    * Changes
        * Update ``all_pipelines`` and ``all_components`` to try initializing pipelines/components, and on failure exclude them :pr:`849`
        * Refactor ``handle_components`` to ``handle_components_class``, standardize to ``ComponentBase`` subclass instead of instance :pr:`850`
        * Refactor "blacklist"/"whitelist" to "allow"/"exclude" lists :pr:`854`
        * Replaced ``AutoClassificationSearch`` and ``AutoRegressionSearch`` with ``AutoMLSearch`` :pr:`871`
        * Renamed feature_importances and permutation_importances methods to use singular names (feature_importance and permutation_importance) :pr:`883`
        * Updated ``automl`` default data splitter to train/validation split for large datasets :pr:`877`
        * Added open source license, update some repo metadata :pr:`887`
        * Removed dead code in ``_get_preprocessing_components`` :pr:`896`
    * Documentation Changes
        * Fix some typos and update the EvalML logo :pr:`872`
    * Testing Changes
        * Update the changelog check job to expect the new branching pattern for the deps update bot :pr:`836`
        * Check that all components output pandas datastructures, and can accept either pandas or numpy :pr:`853`
        * Replaced ``AutoClassificationSearch`` and ``AutoRegressionSearch`` with ``AutoMLSearch`` :pr:`871`


.. warning::

    **Breaking Changes**
        * Pipelines' static ``component_graph`` field must contain either ``ComponentBase`` subclasses or ``str``, instead of ``ComponentBase`` subclass instances :pr:`850`
        * Rename ``handle_component`` to ``handle_component_class``. Now standardizes to ``ComponentBase`` subclasses instead of ``ComponentBase`` subclass instances :pr:`850`
        * Renamed automl's ``cv`` argument to ``data_split`` :pr:`877`
        * Pipelines' and classifiers' ``feature_importances`` is renamed ``feature_importance``, ``graph_feature_importances`` is renamed ``graph_feature_importance`` :pr:`883`
        * Passing ``data_checks=None`` to automl search will not perform any data checks as opposed to default checks. :pr:`892`
        * Pipelines to search for in AutoML are now determined automatically, rather than using the statically-defined pipeline classes. :pr:`870`
        * Updated ``AutoSearchBase.get_pipelines`` to return an untrained pipeline instance, instead of one which happened to be trained on the final cross-validation fold :pr:`876`


**v0.10.0 May 29, 2020**
    * Enhancements
        * Added baseline models for classification and regression, add functionality to calculate baseline models before searching in AutoML :pr:`746`
        * Port over highly-null guardrail as a data check and define ``DefaultDataChecks`` and ``DisableDataChecks`` classes :pr:`745`
        * Update ``Tuner`` classes to work directly with pipeline parameters dicts instead of flat parameter lists :pr:`779`
        * Add Elastic Net as a pipeline option :pr:`812`
        * Added new Pipeline option ``ExtraTrees`` :pr:`790`
        * Added precicion-recall curve metrics and plot for binary classification problems in ``evalml.pipeline.graph_utils`` :pr:`794`
        * Update the default automl algorithm to search in batches, starting with default parameters for each pipeline and iterating from there :pr:`793`
        * Added ``AutoMLAlgorithm`` class and ``IterativeAlgorithm`` impl, separated from ``AutoSearchBase`` :pr:`793`
    * Fixes
        * Update pipeline ``score`` to return ``nan`` score for any objective which throws an exception during scoring :pr:`787`
        * Fixed bug introduced in :pr:`787` where binary classification metrics requiring predicted probabilities error in scoring :pr:`798`
        * CatBoost and XGBoost classifiers and regressors can no longer have a learning rate of 0 :pr:`795`
    * Changes
        * Cleanup pipeline ``score`` code, and cleanup codecov :pr:`711`
        * Remove ``pass`` for abstract methods for codecov :pr:`730`
        * Added __str__ for AutoSearch object :pr:`675`
        * Add util methods to graph ROC and confusion matrix :pr:`720`
        * Refactor ``AutoBase`` to ``AutoSearchBase`` :pr:`758`
        * Updated AutoBase with ``data_checks`` parameter, removed previous ``detect_label_leakage`` parameter, and added functionality to run data checks before search in AutoML :pr:`765`
        * Updated our logger to use Python's logging utils :pr:`763`
        * Refactor most of ``AutoSearchBase._do_iteration`` impl into ``AutoSearchBase._evaluate`` :pr:`762`
        * Port over all guardrails to use the new DataCheck API :pr:`789`
        * Expanded ``import_or_raise`` to catch all exceptions :pr:`759`
        * Adds RMSE, MSLE, RMSLE as standard metrics :pr:`788`
        * Don't allow ``Recall`` to be used as an objective for AutoML :pr:`784`
        * Removed feature selection from pipelines :pr:`819`
        * Update default estimator parameters to make automl search faster and more accurate :pr:`793`
    * Documentation Changes
        * Add instructions to freeze ``master`` on ``release.md`` :pr:`726`
        * Update release instructions with more details :pr:`727` :pr:`733`
        * Add objective base classes to API reference :pr:`736`
        * Fix components API to match other modules :pr:`747`
    * Testing Changes
        * Delete codecov yml, use codecov.io's default :pr:`732`
        * Added unit tests for fraud cost, lead scoring, and standard metric objectives :pr:`741`
        * Update codecov client :pr:`782`
        * Updated AutoBase __str__ test to include no parameters case :pr:`783`
        * Added unit tests for ``ExtraTrees`` pipeline :pr:`790`
        * If codecov fails to upload, fail build :pr:`810`
        * Updated Python version of dependency action :pr:`816`
        * Update the dependency update bot to use a suffix when creating branches :pr:`817`

.. warning::

    **Breaking Changes**
        * The ``detect_label_leakage`` parameter for AutoML classes has been removed and replaced by a ``data_checks`` parameter :pr:`765`
        * Moved ROC and confusion matrix methods from ``evalml.pipeline.plot_utils`` to ``evalml.pipeline.graph_utils`` :pr:`720`
        * ``Tuner`` classes require a pipeline hyperparameter range dict as an init arg instead of a space definition :pr:`779`
        * ``Tuner.propose`` and ``Tuner.add`` work directly with pipeline parameters dicts instead of flat parameter lists :pr:`779`
        * ``PipelineBase.hyperparameters`` and ``custom_hyperparameters`` use pipeline parameters dict format instead of being represented as a flat list :pr:`779`
        * All guardrail functions previously under ``evalml.guardrails.utils`` will be removed and replaced by data checks :pr:`789`
        * ``Recall`` disallowed as an objective for AutoML :pr:`784`
        * ``AutoSearchBase`` parameter ``tuner`` has been renamed to ``tuner_class`` :pr:`793`
        * ``AutoSearchBase`` parameter ``possible_pipelines`` and ``possible_model_families`` have been renamed to ``allowed_pipelines`` and ``allowed_model_families`` :pr:`793`


**v0.9.0 Apr. 27, 2020**
    * Enhancements
        * Added ``Accuracy`` as an standard objective :pr:`624`
        * Added verbose parameter to load_fraud :pr:`560`
        * Added Balanced Accuracy metric for binary, multiclass :pr:`612` :pr:`661`
        * Added XGBoost regressor and XGBoost regression pipeline :pr:`666`
        * Added ``Accuracy`` metric for multiclass :pr:`672`
        * Added objective name in ``AutoBase.describe_pipeline`` :pr:`686`
        * Added ``DataCheck`` and ``DataChecks``, ``Message`` classes and relevant subclasses :pr:`739`
    * Fixes
        * Removed direct access to ``cls.component_graph`` :pr:`595`
        * Add testing files to .gitignore :pr:`625`
        * Remove circular dependencies from ``Makefile`` :pr:`637`
        * Add error case for ``normalize_confusion_matrix()`` :pr:`640`
        * Fixed ``XGBoostClassifier`` and ``XGBoostRegressor`` bug with feature names that contain [, ], or < :pr:`659`
        * Update ``make_pipeline_graph`` to not accidentally create empty file when testing if path is valid :pr:`649`
        * Fix pip installation warning about docsutils version, from boto dependency :pr:`664`
        * Removed zero division warning for F1/precision/recall metrics :pr:`671`
        * Fixed ``summary`` for pipelines without estimators :pr:`707`
    * Changes
        * Updated default objective for binary/multiclass classification to log loss :pr:`613`
        * Created classification and regression pipeline subclasses and removed objective as an attribute of pipeline classes :pr:`405`
        * Changed the output of ``score`` to return one dictionary :pr:`429`
        * Created binary and multiclass objective subclasses :pr:`504`
        * Updated objectives API :pr:`445`
        * Removed call to ``get_plot_data`` from AutoML :pr:`615`
        * Set ``raise_error`` to default to True for AutoML classes :pr:`638`
        * Remove unnecessary "u" prefixes on some unicode strings :pr:`641`
        * Changed one-hot encoder to return uint8 dtypes instead of ints :pr:`653`
        * Pipeline ``_name`` field changed to ``custom_name`` :pr:`650`
        * Removed ``graphs.py`` and moved methods into ``PipelineBase`` :pr:`657`, :pr:`665`
        * Remove s3fs as a dev dependency :pr:`664`
        * Changed requirements-parser to be a core dependency :pr:`673`
        * Replace ``supported_problem_types`` field on pipelines with ``problem_type`` attribute on base classes :pr:`678`
        * Changed AutoML to only show best results for a given pipeline template in ``rankings``, added ``full_rankings`` property to show all :pr:`682`
        * Update ``ModelFamily`` values: don't list xgboost/catboost as classifiers now that we have regression pipelines for them :pr:`677`
        * Changed AutoML's ``describe_pipeline`` to get problem type from pipeline instead :pr:`685`
        * Standardize ``import_or_raise`` error messages :pr:`683`
        * Updated argument order of objectives to align with sklearn's :pr:`698`
        * Renamed ``pipeline.feature_importance_graph`` to ``pipeline.graph_feature_importances`` :pr:`700`
        * Moved ROC and confusion matrix methods to ``evalml.pipelines.plot_utils`` :pr:`704`
        * Renamed ``MultiClassificationObjective`` to ``MulticlassClassificationObjective``, to align with pipeline naming scheme :pr:`715`
    * Documentation Changes
        * Fixed some sphinx warnings :pr:`593`
        * Fixed docstring for ``AutoClassificationSearch`` with correct command :pr:`599`
        * Limit readthedocs formats to pdf, not htmlzip and epub :pr:`594` :pr:`600`
        * Clean up objectives API documentation :pr:`605`
        * Fixed function on Exploring search results page :pr:`604`
        * Update release process doc :pr:`567`
        * ``AutoClassificationSearch`` and ``AutoRegressionSearch`` show inherited methods in API reference :pr:`651`
        * Fixed improperly formatted code in breaking changes for changelog :pr:`655`
        * Added configuration to treat Sphinx warnings as errors :pr:`660`
        * Removed separate plotting section for pipelines in API reference :pr:`657`, :pr:`665`
        * Have leads example notebook load S3 files using https, so we can delete s3fs dev dependency :pr:`664`
        * Categorized components in API reference and added descriptions for each category :pr:`663`
        * Fixed Sphinx warnings about ``BalancedAccuracy`` objective :pr:`669`
        * Updated API reference to include missing components and clean up pipeline docstrings :pr:`689`
        * Reorganize API ref, and clarify pipeline sub-titles :pr:`688`
        * Add and update preprocessing utils in API reference :pr:`687`
        * Added inheritance diagrams to API reference :pr:`695`
        * Documented which default objective AutoML optimizes for :pr:`699`
        * Create seperate install page :pr:`701`
        * Include more utils in API ref, like ``import_or_raise`` :pr:`704`
        * Add more color to pipeline documentation :pr:`705`
    * Testing Changes
        * Matched install commands of ``check_latest_dependencies`` test and it's GitHub action :pr:`578`
        * Added Github app to auto assign PR author as assignee :pr:`477`
        * Removed unneeded conda installation of xgboost in windows checkin tests :pr:`618`
        * Update graph tests to always use tmpfile dir :pr:`649`
        * Changelog checkin test workaround for release PRs: If 'future release' section is empty of PR refs, pass check :pr:`658`
        * Add changelog checkin test exception for ``dep-update`` branch :pr:`723`

.. warning::

    **Breaking Changes**

    * Pipelines will now no longer take an objective parameter during instantiation, and will no longer have an objective attribute.
    * ``fit()`` and ``predict()`` now use an optional ``objective`` parameter, which is only used in binary classification pipelines to fit for a specific objective.
    * ``score()`` will now use a required ``objectives`` parameter that is used to determine all the objectives to score on. This differs from the previous behavior, where the pipeline's objective was scored on regardless.
    * ``score()`` will now return one dictionary of all objective scores.
    * ``ROC`` and ``ConfusionMatrix`` plot methods via ``Auto(*).plot`` have been removed by :pr:`615` and are replaced by ``roc_curve`` and ``confusion_matrix`` in ``evamlm.pipelines.plot_utils`` in :pr:`704`
    * ``normalize_confusion_matrix`` has been moved to ``evalml.pipelines.plot_utils`` :pr:`704`
    * Pipelines ``_name`` field changed to ``custom_name``
    * Pipelines ``supported_problem_types`` field is removed because it is no longer necessary :pr:`678`
    * Updated argument order of objectives' ``objective_function`` to align with sklearn :pr:`698`
    * ``pipeline.feature_importance_graph`` has been renamed to ``pipeline.graph_feature_importances`` in :pr:`700`
    * Removed unsupported ``MSLE`` objective :pr:`704`


**v0.8.0 Apr. 1, 2020**
    * Enhancements
        * Add normalization option and information to confusion matrix :pr:`484`
        * Add util function to drop rows with NaN values :pr:`487`
        * Renamed ``PipelineBase.name`` as ``PipelineBase.summary`` and redefined ``PipelineBase.name`` as class property :pr:`491`
        * Added access to parameters in Pipelines with ``PipelineBase.parameters`` (used to be return of ``PipelineBase.describe``) :pr:`501`
        * Added ``fill_value`` parameter for ``SimpleImputer`` :pr:`509`
        * Added functionality to override component hyperparameters and made pipelines take hyperparemeters from components :pr:`516`
        * Allow ``numpy.random.RandomState`` for random_state parameters :pr:`556`
    * Fixes
        * Removed unused dependency ``matplotlib``, and move ``category_encoders`` to test reqs :pr:`572`
    * Changes
        * Undo version cap in XGBoost placed in :pr:`402` and allowed all released of XGBoost :pr:`407`
        * Support pandas 1.0.0 :pr:`486`
        * Made all references to the logger static :pr:`503`
        * Refactored ``model_type`` parameter for components and pipelines to ``model_family`` :pr:`507`
        * Refactored ``problem_types`` for pipelines and components into ``supported_problem_types`` :pr:`515`
        * Moved ``pipelines/utils.save_pipeline`` and ``pipelines/utils.load_pipeline`` to ``PipelineBase.save`` and ``PipelineBase.load`` :pr:`526`
        * Limit number of categories encoded by ``OneHotEncoder`` :pr:`517`
    * Documentation Changes
        * Updated API reference to remove ``PipelinePlot`` and added moved ``PipelineBase`` plotting methods :pr:`483`
        * Add code style and github issue guides :pr:`463` :pr:`512`
        * Updated API reference for to surface class variables for pipelines and components :pr:`537`
        * Fixed README documentation link :pr:`535`
        * Unhid PR references in changelog :pr:`656`
    * Testing Changes
        * Added automated dependency check PR :pr:`482`, :pr:`505`
        * Updated automated dependency check comment :pr:`497`
        * Have build_docs job use python executor, so that env vars are set properly :pr:`547`
        * Added simple test to make sure ``OneHotEncoder``'s top_n works with large number of categories :pr:`552`
        * Run windows unit tests on PRs :pr:`557`


.. warning::

    **Breaking Changes**

    * ``AutoClassificationSearch`` and ``AutoRegressionSearch``'s ``model_types`` parameter has been refactored into ``allowed_model_families``
    * ``ModelTypes`` enum has been changed to ``ModelFamily``
    * Components and Pipelines now have a ``model_family`` field instead of ``model_type``
    * ``get_pipelines`` utility function now accepts ``model_families`` as an argument instead of ``model_types``
    * ``PipelineBase.name`` no longer returns structure of pipeline and has been replaced by ``PipelineBase.summary``
    * ``PipelineBase.problem_types`` and ``Estimator.problem_types`` has been renamed to ``supported_problem_types``
    * ``pipelines/utils.save_pipeline`` and ``pipelines/utils.load_pipeline`` moved to ``PipelineBase.save`` and ``PipelineBase.load``


**v0.7.0 Mar. 9, 2020**
    * Enhancements
        * Added emacs buffers to .gitignore :pr:`350`
        * Add CatBoost (gradient-boosted trees) classification and regression components and pipelines :pr:`247`
        * Added Tuner abstract base class :pr:`351`
        * Added ``n_jobs`` as parameter for ``AutoClassificationSearch`` and ``AutoRegressionSearch`` :pr:`403`
        * Changed colors of confusion matrix to shades of blue and updated axis order to match scikit-learn's :pr:`426`
        * Added ``PipelineBase`` ``.graph`` and ``.feature_importance_graph`` methods, moved from previous location :pr:`423`
        * Added support for python 3.8 :pr:`462`
    * Fixes
        * Fixed ROC and confusion matrix plots not being calculated if user passed own additional_objectives :pr:`276`
        * Fixed ReadtheDocs ``FileNotFoundError`` exception for fraud dataset :pr:`439`
    * Changes
        * Added ``n_estimators`` as a tunable parameter for XGBoost :pr:`307`
        * Remove unused parameter ``ObjectiveBase.fit_needs_proba`` :pr:`320`
        * Remove extraneous parameter ``component_type`` from all components :pr:`361`
        * Remove unused ``rankings.csv`` file :pr:`397`
        * Downloaded demo and test datasets so unit tests can run offline :pr:`408`
        * Remove ``_needs_fitting`` attribute from Components :pr:`398`
        * Changed plot.feature_importance to show only non-zero feature importances by default, added optional parameter to show all :pr:`413`
        * Refactored ``PipelineBase`` to take in parameter dictionary and moved pipeline metadata to class attribute :pr:`421`
        * Dropped support for Python 3.5 :pr:`438`
        * Removed unused ``apply.py`` file :pr:`449`
        * Clean up ``requirements.txt`` to remove unused deps :pr:`451`
        * Support installation without all required dependencies :pr:`459`
    * Documentation Changes
        * Update release.md with instructions to release to internal license key :pr:`354`
    * Testing Changes
        * Added tests for utils (and moved current utils to gen_utils) :pr:`297`
        * Moved XGBoost install into it's own separate step on Windows using Conda :pr:`313`
        * Rewind pandas version to before 1.0.0, to diagnose test failures for that version :pr:`325`
        * Added dependency update checkin test :pr:`324`
        * Rewind XGBoost version to before 1.0.0 to diagnose test failures for that version :pr:`402`
        * Update dependency check to use a whitelist :pr:`417`
        * Update unit test jobs to not install dev deps :pr:`455`

.. warning::

    **Breaking Changes**

    * Python 3.5 will not be actively supported.

**v0.6.0 Dec. 16, 2019**
    * Enhancements
        * Added ability to create a plot of feature importances :pr:`133`
        * Add early stopping to AutoML using patience and tolerance parameters :pr:`241`
        * Added ROC and confusion matrix metrics and plot for classification problems and introduce PipelineSearchPlots class :pr:`242`
        * Enhanced AutoML results with search order :pr:`260`
        * Added utility function to show system and environment information :pr:`300`
    * Fixes
        * Lower botocore requirement :pr:`235`
        * Fixed decision_function calculation for ``FraudCost`` objective :pr:`254`
        * Fixed return value of ``Recall`` metrics :pr:`264`
        * Components return ``self`` on fit :pr:`289`
    * Changes
        * Renamed automl classes to ``AutoRegressionSearch`` and ``AutoClassificationSearch`` :pr:`287`
        * Updating demo datasets to retain column names :pr:`223`
        * Moving pipeline visualization to ``PipelinePlot`` class :pr:`228`
        * Standarizing inputs as ``pd.Dataframe`` / ``pd.Series`` :pr:`130`
        * Enforcing that pipelines must have an estimator as last component :pr:`277`
        * Added ``ipywidgets`` as a dependency in ``requirements.txt`` :pr:`278`
        * Added Random and Grid Search Tuners :pr:`240`
    * Documentation Changes
        * Adding class properties to API reference :pr:`244`
        * Fix and filter FutureWarnings from scikit-learn :pr:`249`, :pr:`257`
        * Adding Linear Regression to API reference and cleaning up some Sphinx warnings :pr:`227`
    * Testing Changes
        * Added support for testing on Windows with CircleCI :pr:`226`
        * Added support for doctests :pr:`233`

.. warning::

    **Breaking Changes**

    * The ``fit()`` method for ``AutoClassifier`` and ``AutoRegressor`` has been renamed to ``search()``.
    * ``AutoClassifier`` has been renamed to ``AutoClassificationSearch``
    * ``AutoRegressor`` has been renamed to ``AutoRegressionSearch``
    * ``AutoClassificationSearch.results`` and ``AutoRegressionSearch.results`` now is a dictionary with ``pipeline_results`` and ``search_order`` keys. ``pipeline_results`` can be used to access a dictionary that is identical to the old ``.results`` dictionary. Whereas, ``search_order`` returns a list of the search order in terms of ``pipeline_id``.
    * Pipelines now require an estimator as the last component in ``component_list``. Slicing pipelines now throws an ``NotImplementedError`` to avoid returning pipelines without an estimator.

**v0.5.2 Nov. 18, 2019**
    * Enhancements
        * Adding basic pipeline structure visualization :pr:`211`
    * Documentation Changes
        * Added notebooks to build process :pr:`212`

**v0.5.1 Nov. 15, 2019**
    * Enhancements
        * Added basic outlier detection guardrail :pr:`151`
        * Added basic ID column guardrail :pr:`135`
        * Added support for unlimited pipelines with a ``max_time`` limit :pr:`70`
        * Updated .readthedocs.yaml to successfully build :pr:`188`
    * Fixes
        * Removed MSLE from default additional objectives :pr:`203`
        * Fixed ``random_state`` passed in pipelines :pr:`204`
        * Fixed slow down in RFRegressor :pr:`206`
    * Changes
        * Pulled information for describe_pipeline from pipeline's new describe method :pr:`190`
        * Refactored pipelines :pr:`108`
        * Removed guardrails from Auto(*) :pr:`202`, :pr:`208`
    * Documentation Changes
        * Updated documentation to show ``max_time`` enhancements :pr:`189`
        * Updated release instructions for RTD :pr:`193`
        * Added notebooks to build process :pr:`212`
        * Added contributing instructions :pr:`213`
        * Added new content :pr:`222`

**v0.5.0 Oct. 29, 2019**
    * Enhancements
        * Added basic one hot encoding :pr:`73`
        * Use enums for model_type :pr:`110`
        * Support for splitting regression datasets :pr:`112`
        * Auto-infer multiclass classification :pr:`99`
        * Added support for other units in ``max_time`` :pr:`125`
        * Detect highly null columns :pr:`121`
        * Added additional regression objectives :pr:`100`
        * Show an interactive iteration vs. score plot when using fit() :pr:`134`
    * Fixes
        * Reordered ``describe_pipeline`` :pr:`94`
        * Added type check for ``model_type`` :pr:`109`
        * Fixed ``s`` units when setting string ``max_time`` :pr:`132`
        * Fix objectives not appearing in API documentation :pr:`150`
    * Changes
        * Reorganized tests :pr:`93`
        * Moved logging to its own module :pr:`119`
        * Show progress bar history :pr:`111`
        * Using ``cloudpickle`` instead of pickle to allow unloading of custom objectives :pr:`113`
        * Removed render.py :pr:`154`
    * Documentation Changes
        * Update release instructions :pr:`140`
        * Include additional_objectives parameter :pr:`124`
        * Added Changelog :pr:`136`
    * Testing Changes
        * Code coverage :pr:`90`
        * Added CircleCI tests for other Python versions :pr:`104`
        * Added doc notebooks as tests :pr:`139`
        * Test metadata for CircleCI and 2 core parallelism :pr:`137`

**v0.4.1 Sep. 16, 2019**
    * Enhancements
        * Added AutoML for classification and regressor using Autobase and Skopt :pr:`7` :pr:`9`
        * Implemented standard classification and regression metrics :pr:`7`
        * Added logistic regression, random forest, and XGBoost pipelines :pr:`7`
        * Implemented support for custom objectives :pr:`15`
        * Feature importance for pipelines :pr:`18`
        * Serialization for pipelines :pr:`19`
        * Allow fitting on objectives for optimal threshold :pr:`27`
        * Added detect label leakage :pr:`31`
        * Implemented callbacks :pr:`42`
        * Allow for multiclass classification :pr:`21`
        * Added support for additional objectives :pr:`79`
    * Fixes
        * Fixed feature selection in pipelines :pr:`13`
        * Made ``random_seed`` usage consistent :pr:`45`
    * Documentation Changes
        * Documentation Changes
        * Added docstrings :pr:`6`
        * Created notebooks for docs :pr:`6`
        * Initialized readthedocs EvalML :pr:`6`
        * Added favicon :pr:`38`
    * Testing Changes
        * Added testing for loading data :pr:`39`

**v0.2.0 Aug. 13, 2019**
    * Enhancements
        * Created fraud detection objective :pr:`4`

**v0.1.0 July. 31, 2019**
    * *First Release*
    * Enhancements
        * Added lead scoring objecitve :pr:`1`
        * Added basic classifier :pr:`1`
    * Documentation Changes
        * Initialized Sphinx for docs :pr:`1`<|MERGE_RESOLUTION|>--- conflicted
+++ resolved
@@ -2,12 +2,9 @@
 -------------
 **Future Releases**
     * Enhancements
-<<<<<<< HEAD
         * Added recommended actions for ``InvalidTargetDataCheck`` and update ``_make_component_list_from_actions`` to address this action :pr:`1989`
-=======
         * Updated ``AutoMLSearch._check_for_high_variance`` to not emit ``RuntimeWarning`` :pr:`2024`
         * Added exception when pipeline passed to ``explain_predictions`` is a ``Stacked Ensemble`` pipeline :pr:`2033`
->>>>>>> 20ddcd68
     * Fixes
         * Fixed bug in where Time Series Classification pipelines were not encoding targets in ``predict`` and ``predict_proba`` :pr:`2040`
     * Changes
