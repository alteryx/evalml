--- conflicted
+++ resolved
@@ -3,11 +3,8 @@
 
 **Future Releases**
     * Enhancements
-<<<<<<< HEAD
         * Added Cost-Benefit Matrix objective for binary classification :pr:`1038`
-=======
         * Split `fill_value` into `categorical_fill_value` and `numeric_fill_value` for Imputer :pr:`1019`
->>>>>>> bbc315f8
     * Fixes
     * Changes
     * Documentation Changes
