Release Notes
-------------

**Future Releases**
    * Enhancements
        * Added `output_format` field to explain predictions functions :pr:`1107`
<<<<<<< HEAD
        * Added stacked ensemble component classes (StackedEnsembleClassifier, StackedEnsembleRegressor) :pr:`1134`
=======
        * Modified `get_objective` and `get_objectives` to be able to return any objective in `evalml.objectives` :pr:`1132`
        * Added a `return_instance` boolean parameter to `get_objective` :pr:`1132`
>>>>>>> d5902c8c
    * Fixes
        * Fixed XGBoost column names for partial dependence methods :pr:`1104`
        * Removed dead code validating column type from `TextFeaturizer` :pr:`1122`
        * Fixed issue where Imputer cannot fit when there is None in a categorical or boolean column :pr:`1144`
    * Changes
        * Pinned scikit-optimize version to 0.7.4 :pr:`1136`
    * Documentation Changes
        * Fixed API docs for `AutoMLSearch` `add_result_callback` :pr:`1113`
        * Added a step to our release process for pushing our latest version to conda-forge :pr:`1118`
    * Testing Changes
        * Added test confirming `TextFeaturizer` never outputs null values :pr:`1122`
        * Changed Python version of `Update Dependencies` action to 3.8.x :pr:`1137`

.. warning::

    **Breaking Changes**
        * `get_objective` will now return a class definition rather than an instance by default :pr:`1132`
        * Deleted `OPTIONS` dictionary in `evalml.objectives.utils.py` :pr:`1132`
        * If specifying an objective by string, the string must now match the objective's name field, case-insensitive :pr:`1132`
        * Passing "Cost Benefit Matrix", "Fraud Cost", "Lead Scoring", "Mean Squared Log Error",
            "Recall", "Recall Macro", "Recall Micro", "Recall Weighted", or "Root Mean Squared Log Error" to `AutoMLSearch` will now result in a `ValueError`
            rather than an `ObjectiveNotFoundError` :pr:`1132`


**v0.13.1 Aug. 25, 2020**
    * Enhancements
        * Added Cost-Benefit Matrix objective for binary classification :pr:`1038`
        * Split `fill_value` into `categorical_fill_value` and `numeric_fill_value` for Imputer :pr:`1019`
        * Added `explain_predictions` and `explain_predictions_best_worst` for explaining multiple predictions with SHAP :pr:`1016`
        * Added new LSA component for text featurization :pr:`1022`
        * Added guide on installing with conda :pr:`1041`
        * Added a “cost-benefit curve” util method to graph cost-benefit matrix scores vs. binary classification thresholds :pr:`1081`
        * Standardized error when calling transform/predict before fit for pipelines :pr:`1048`
        * Added `percent_better_than_baseline` to Automl search rankings and full rankings table :pr:`1050`
        * Added one-way partial dependence and partial dependence plots :pr:`1079`
        * Added "Feature Value" column to prediction explanation reports. :pr:`1064`
        * Added LightGBM classification estimator :pr:`1082`, :pr:`1114`
        * Added `max_batches` parameter to AutoMLSearch :pr:`1087`
    * Fixes
        * Updated TextFeaturizer component to no longer require an internet connection to run :pr:`1022`
        * Fixed non-deterministic element of TextFeaturizer transformations :pr:`1022`
        * Added a StandardScaler to all ElasticNet pipelines :pr:`1065`
        * Updated cost-benefit matrix to normalize score :pr:`1099`
        * Fixed logic in `calculate_percent_difference` so that it can handle negative values :pr:`1100`
    * Changes
        * Added `needs_fitting` property to ComponentBase :pr:`1044`
        * Updated references to data types to use datatype lists defined in `evalml.utils.gen_utils` :pr:`1039`
        * Remove maximum version limit for SciPy dependency :pr:`1051`
        * Moved `all_components` and other component importers into runtime methods :pr:`1045`
        * Consolidated graphing utility methods under `evalml.utils.graph_utils` :pr:`1060`
        * Made slight tweaks to how TextFeaturizer uses featuretools, and did some refactoring of that and of LSA :pr:`1090`
        * Changed `show_all_features` parameter into `importance_threshold`, which allows for thresholding feature importance :pr:`1097`, :pr:`1103`
    * Documentation Changes
        * Update setup.py URL to point to the github repo :pr:`1037`
        * Added tutorial for using the cost-benefit matrix objective :pr:`1088`
        * Updated `model_understanding.ipynb` to include documentation for using plotly on Jupyter Lab :pr:`1108`
    * Testing Changes
        * Refactor CircleCI tests to use matrix jobs (:pr:`1043`)
        * Added a test to check that all test directories are included in evalml package :pr:`1054`


.. warning::

    **Breaking Changes**
        * ``confusion_matrix`` and ``normalize_confusion_matrix`` have been moved to `evalml.utils` :pr:`1038`
        * All graph utility methods previously under ``evalml.pipelines.graph_utils`` have been moved to ``evalml.utils.graph_utils`` :pr:`1060`


**v0.12.2 Aug. 6, 2020**
    * Enhancements
        * Add save/load method to components :pr:`1023`
        * Expose pickle `protocol` as optional arg to save/load :pr:`1023`
        * Updated estimators used in AutoML to include ExtraTrees and ElasticNet estimators :pr:`1030`
    * Fixes
    * Changes
        * Removed DeprecationWarning for SimpleImputer :pr:`1018`
    * Documentation Changes
        * Add note about version numbers to release process docs :pr:`1034`
    * Testing Changes
        * Test files are now included in the evalml package :pr:`1029`


**v0.12.0 Aug. 3, 2020**
    * Enhancements
        * Added string and categorical targets support for binary and multiclass pipelines and check for numeric targets for `DetectLabelLeakage` data check :pr:`932`
        * Added clear exception for regression pipelines if target datatype is string or categorical :pr:`960`
        * Added target column names and class labels in `predict` and `predict_proba` output for pipelines :pr:`951`
        * Added `_compute_shap_values` and `normalize_values` to `pipelines/explanations` module :pr:`958`
        * Added `explain_prediction` feature which explains single predictions with SHAP :pr:`974`
        * Added Imputer to allow different imputation strategies for numerical and categorical dtypes :pr:`991`
        * Added support for configuring logfile path using env var, and don't create logger if there are filesystem errors :pr:`975`
        * Updated catboost estimators' default parameters and automl hyperparameter ranges to speed up fit time :pr:`998`
    * Fixes
        * Fixed ReadtheDocs warning failure regarding embedded gif :pr:`943`
        * Removed incorrect parameter passed to pipeline classes in `_add_baseline_pipelines` :pr:`941`
        * Added universal error for calling `predict`, `predict_proba`, `transform`, and `feature_importances` before fitting :pr:`969`, :pr:`994`
        * Made `TextFeaturizer` component and pip dependencies `featuretools` and `nlp_primitives` optional :pr:`976`
        * Updated imputation strategy in automl to no longer limit impute strategy to `most_frequent` for all features if there are any categorical columns :pr:`991`
        * Fixed UnboundLocalError for`cv_pipeline` when automl search errors :pr:`996`
        * Fixed `Imputer` to reset dataframe index to preserve behavior expected from  `SimpleImputer` :pr:`1009`
    * Changes
        * Moved `get_estimators ` to `evalml.pipelines.components.utils` :pr:`934`
        * Modified Pipelines to raise `PipelineScoreError` when they encounter an error during scoring :pr:`936`
        * Moved `evalml.model_families.list_model_families` to `evalml.pipelines.components.allowed_model_families` :pr:`959`
        * Renamed `DateTimeFeaturization` to `DateTimeFeaturizer` :pr:`977`
        * Added check to stop search and raise an error if all pipelines in a batch return NaN scores :pr:`1015`
    * Documentation Changes
        * Update README.md :pr:`963`
        * Reworded message when errors are returned from data checks in search :pr:`982`
        * Added section on understanding model predictions with `explain_prediction` to User Guide :pr:`981`
        * Added a section to the user guide and api reference about how XGBoost and CatBoost are not fully supported. :pr:`992`
        * Added custom components section in user guide :pr:`993`
        * Update FAQ section formatting :pr:`997`
        * Update release process documentation :pr:`1003`
    * Testing Changes
        * Moved `predict_proba` and `predict` tests regarding string / categorical targets to `test_pipelines.py` :pr:`972`
        * Fix dependency update bot by updating python version to 3.7 to avoid frequent github version updates :pr:`1002`


.. warning::

    **Breaking Changes**
        * ``get_estimators`` has been moved to ``evalml.pipelines.components.utils`` (previously was under ``evalml.pipelines.utils``) :pr:`934`
        * Removed the ``raise_errors`` flag in AutoML search. All errors during pipeline evaluation will be caught and logged. :pr:`936`
        * ``evalml.model_families.list_model_families`` has been moved to `evalml.pipelines.components.allowed_model_families` :pr:`959`
        * ``TextFeaturizer``: the ``featuretools`` and ``nlp_primitives`` packages must be installed after installing evalml in order to use this component :pr:`976`
        * Renamed ``DateTimeFeaturization`` to ``DateTimeFeaturizer`` :pr:`977`


**v0.11.2 July 16, 2020**
    * Enhancements
        * Added `NoVarianceDataCheck` to `DefaultDataChecks` :pr:`893`
        * Added text processing and featurization component `TextFeaturizer` :pr:`913`, :pr:`924`
        * Added additional checks to InvalidTargetDataCheck to handle invalid target data types :pr:`929`
        * AutoMLSearch will now handle KeyboardInterrupt and prompt user for confirmation :pr:`915`
    * Fixes
        * Makes automl results a read-only property :pr:`919`
    * Changes
        * Deleted static pipelines and refactored tests involving static pipelines, removed `all_pipelines()` and `get_pipelines()` :pr:`904`
        * Moved `list_model_families` to `evalml.model_family.utils` :pr:`903`
        * Updated `all_pipelines`, `all_estimators`, `all_components` to use the same mechanism for dynamically generating their elements :pr:`898`
        * Rename `master` branch to `main` :pr:`918`
        * Add pypi release github action :pr:`923`
        * Updated AutoMLSearch.search stdout output and logging and removed tqdm progress bar :pr:`921`
        * Moved automl config checks previously in `search()` to init :pr:`933`
    * Documentation Changes
        * Reorganized and rewrote documentation :pr:`937`
        * Updated to use pydata sphinx theme :pr:`937`
        * Updated docs to use `release_notes` instead of `changelog` :pr:`942`
    * Testing Changes
        * Cleaned up fixture names and usages in tests :pr:`895`


.. warning::

    **Breaking Changes**
        * ``list_model_families`` has been moved to ``evalml.model_family.utils`` (previously was under ``evalml.pipelines.utils``) :pr:`903`
        * ``get_estimators`` has been moved to ``evalml.pipelines.components.utils`` (previously was under ``evalml.pipelines.utils``) :pr:`934`
        * Static pipeline definitions have been removed, but similar pipelines can still be constructed via creating an instance of PipelineBase :pr:`904`
        * ``all_pipelines()`` and ``get_pipelines()`` utility methods have been removed :pr:`904`


**v0.11.0 June 30, 2020**
    * Enhancements
        * Added multiclass support for ROC curve graphing :pr:`832`
        * Added preprocessing component to drop features whose percentage of NaN values exceeds a specified threshold :pr:`834`
        * Added data check to check for problematic target labels :pr:`814`
        * Added PerColumnImputer that allows imputation strategies per column :pr:`824`
        * Added transformer to drop specific columns :pr:`827`
        * Added support for `categories`, `handle_error`, and `drop` parameters in `OneHotEncoder` :pr:`830` :pr:`897`
        * Added preprocessing component to handle DateTime columns featurization :pr:`838`
        * Added ability to clone pipelines and components :pr:`842`
        * Define getter method for component `parameters` :pr:`847`
        * Added utility methods to calculate and graph permutation importances :pr:`860`, :pr:`880`
        * Added new utility functions necessary for generating dynamic preprocessing pipelines :pr:`852`
        * Added kwargs to all components :pr:`863`
        * Updated `AutoSearchBase` to use dynamically generated preprocessing pipelines :pr:`870`
        * Added SelectColumns transformer :pr:`873`
        * Added ability to evaluate additional pipelines for automl search :pr:`874`
        * Added `default_parameters` class property to components and pipelines :pr:`879`
        * Added better support for disabling data checks in automl search :pr:`892`
        * Added ability to save and load AutoML objects to file :pr:`888`
        * Updated `AutoSearchBase.get_pipelines` to return an untrained pipeline instance :pr:`876`
        * Saved learned binary classification thresholds in automl results cv data dict :pr:`876`
    * Fixes
        * Fixed bug where SimpleImputer cannot handle dropped columns :pr:`846`
        * Fixed bug where PerColumnImputer cannot handle dropped columns :pr:`855`
        * Enforce requirement that builtin components save all inputted values in their parameters dict :pr:`847`
        * Don't list base classes in `all_components` output :pr:`847`
        * Standardize all components to output pandas data structures, and accept either pandas or numpy :pr:`853`
        * Fixed rankings and full_rankings error when search has not been run :pr:`894`
    * Changes
        * Update `all_pipelines` and `all_components` to try initializing pipelines/components, and on failure exclude them :pr:`849`
        * Refactor `handle_components` to `handle_components_class`, standardize to `ComponentBase` subclass instead of instance :pr:`850`
        * Refactor "blacklist"/"whitelist" to "allow"/"exclude" lists :pr:`854`
        * Replaced `AutoClassificationSearch` and `AutoRegressionSearch` with `AutoMLSearch` :pr:`871`
        * Renamed feature_importances and permutation_importances methods to use singular names (feature_importance and permutation_importance) :pr:`883`
        * Updated `automl` default data splitter to train/validation split for large datasets :pr:`877`
        * Added open source license, update some repo metadata :pr:`887`
        * Removed dead code in `_get_preprocessing_components` :pr:`896`
    * Documentation Changes
        * Fix some typos and update the EvalML logo :pr:`872`
    * Testing Changes
        * Update the changelog check job to expect the new branching pattern for the deps update bot :pr:`836`
        * Check that all components output pandas datastructures, and can accept either pandas or numpy :pr:`853`
        * Replaced `AutoClassificationSearch` and `AutoRegressionSearch` with `AutoMLSearch` :pr:`871`


.. warning::

    **Breaking Changes**
        * Pipelines' static ``component_graph`` field must contain either ``ComponentBase`` subclasses or ``str``, instead of ``ComponentBase`` subclass instances :pr:`850`
        * Rename ``handle_component`` to ``handle_component_class``. Now standardizes to ``ComponentBase`` subclasses instead of ``ComponentBase`` subclass instances :pr:`850`
        * Renamed automl's ``cv`` argument to ``data_split`` :pr:`877`
        * Pipelines' and classifiers' ``feature_importances`` is renamed `feature_importance`, `graph_feature_importances` is renamed `graph_feature_importance` :pr:`883`
        * Passing ``data_checks=None`` to automl search will not perform any data checks as opposed to default checks. :pr:`892`
        * Pipelines to search for in AutoML are now determined automatically, rather than using the statically-defined pipeline classes. :pr:`870`
        * Updated ``AutoSearchBase.get_pipelines`` to return an untrained pipeline instance, instead of one which happened to be trained on the final cross-validation fold :pr:`876`


**v0.10.0 May 29, 2020**
    * Enhancements
        * Added baseline models for classification and regression, add functionality to calculate baseline models before searching in AutoML :pr:`746`
        * Port over highly-null guardrail as a data check and define `DefaultDataChecks` and `DisableDataChecks` classes :pr:`745`
        * Update `Tuner` classes to work directly with pipeline parameters dicts instead of flat parameter lists :pr:`779`
        * Add Elastic Net as a pipeline option :pr:`812`
        * Added new Pipeline option `ExtraTrees` :pr:`790`
        * Added precicion-recall curve metrics and plot for binary classification problems in `evalml.pipeline.graph_utils` :pr:`794`
        * Update the default automl algorithm to search in batches, starting with default parameters for each pipeline and iterating from there :pr:`793`
        * Added `AutoMLAlgorithm` class and `IterativeAlgorithm` impl, separated from `AutoSearchBase` :pr:`793`
    * Fixes
        * Update pipeline `score` to return `nan` score for any objective which throws an exception during scoring :pr:`787`
        * Fixed bug introduced in :pr:`787` where binary classification metrics requiring predicted probabilities error in scoring :pr:`798`
        * CatBoost and XGBoost classifiers and regressors can no longer have a learning rate of 0 :pr:`795`
    * Changes
        * Cleanup pipeline `score` code, and cleanup codecov :pr:`711`
        * Remove `pass` for abstract methods for codecov :pr:`730`
        * Added __str__ for AutoSearch object :pr:`675`
        * Add util methods to graph ROC and confusion matrix :pr:`720`
        * Refactor `AutoBase` to `AutoSearchBase` :pr:`758`
        * Updated AutoBase with `data_checks` parameter, removed previous `detect_label_leakage` parameter, and added functionality to run data checks before search in AutoML :pr:`765`
        * Updated our logger to use Python's logging utils :pr:`763`
        * Refactor most of `AutoSearchBase._do_iteration` impl into `AutoSearchBase._evaluate` :pr:`762`
        * Port over all guardrails to use the new DataCheck API :pr:`789`
        * Expanded `import_or_raise` to catch all exceptions :pr:`759`
        * Adds RMSE, MSLE, RMSLE as standard metrics :pr:`788`
        * Don't allow `Recall` to be used as an objective for AutoML :pr:`784`
        * Removed feature selection from pipelines :pr:`819`
        * Update default estimator parameters to make automl search faster and more accurate :pr:`793`
    * Documentation Changes
        * Add instructions to freeze `master` on `release.md` :pr:`726`
        * Update release instructions with more details :pr:`727` :pr:`733`
        * Add objective base classes to API reference :pr:`736`
        * Fix components API to match other modules :pr:`747`
    * Testing Changes
        * Delete codecov yml, use codecov.io's default :pr:`732`
        * Added unit tests for fraud cost, lead scoring, and standard metric objectives :pr:`741`
        * Update codecov client :pr:`782`
        * Updated AutoBase __str__ test to include no parameters case :pr:`783`
        * Added unit tests for `ExtraTrees` pipeline :pr:`790`
        * If codecov fails to upload, fail build :pr:`810`
        * Updated Python version of dependency action :pr:`816`
        * Update the dependency update bot to use a suffix when creating branches :pr:`817`

.. warning::

    **Breaking Changes**
        * The ``detect_label_leakage`` parameter for AutoML classes has been removed and replaced by a ``data_checks`` parameter :pr:`765`
        * Moved ROC and confusion matrix methods from ``evalml.pipeline.plot_utils`` to ``evalml.pipeline.graph_utils`` :pr:`720`
        * ``Tuner`` classes require a pipeline hyperparameter range dict as an init arg instead of a space definition :pr:`779`
        * ``Tuner.propose`` and ``Tuner.add`` work directly with pipeline parameters dicts instead of flat parameter lists :pr:`779`
        * ``PipelineBase.hyperparameters`` and ``custom_hyperparameters`` use pipeline parameters dict format instead of being represented as a flat list :pr:`779`
        * All guardrail functions previously under ``evalml.guardrails.utils`` will be removed and replaced by data checks :pr:`789`
        * `Recall` disallowed as an objective for AutoML :pr:`784`
        * ``AutoSearchBase`` parameter ``tuner`` has been renamed to ``tuner_class`` :pr:`793`
        * ``AutoSearchBase`` parameter ``possible_pipelines`` and ``possible_model_families`` have been renamed to ``allowed_pipelines`` and ``allowed_model_families`` :pr:`793`


**v0.9.0 Apr. 27, 2020**
    * Enhancements
        * Added accuracy as an standard objective :pr:`624`
        * Added verbose parameter to load_fraud :pr:`560`
        * Added Balanced Accuracy metric for binary, multiclass :pr:`612` :pr:`661`
        * Added XGBoost regressor and XGBoost regression pipeline :pr:`666`
        * Added Accuracy metric for multiclass :pr:`672`
        * Added objective name in `AutoBase.describe_pipeline` :pr:`686`
        * Added `DataCheck` and `DataChecks`, `Message` classes and relevant subclasses :pr:`739`
    * Fixes
        * Removed direct access to `cls.component_graph` :pr:`595`
        * Add testing files to .gitignore :pr:`625`
        * Remove circular dependencies from `Makefile` :pr:`637`
        * Add error case for `normalize_confusion_matrix()` :pr:`640`
        * Fixed XGBoostClassifier and XGBoostRegressor bug with feature names that contain [, ], or < :pr:`659`
        * Update make_pipeline_graph to not accidentally create empty file when testing if path is valid :pr:`649`
        * Fix pip installation warning about docsutils version, from boto dependency :pr:`664`
        * Removed zero division warning for F1/precision/recall metrics :pr:`671`
        * Fixed `summary` for pipelines without estimators :pr:`707`
    * Changes
        * Updated default objective for binary/multiseries classification to log loss :pr:`613`
        * Created classification and regression pipeline subclasses and removed objective as an attribute of pipeline classes :pr:`405`
        * Changed the output of `score` to return one dictionary :pr:`429`
        * Created binary and multiclass objective subclasses :pr:`504`
        * Updated objectives API :pr:`445`
        * Removed call to `get_plot_data` from AutoML :pr:`615`
        * Set `raise_error` to default to True for AutoML classes :pr:`638`
        * Remove unnecessary "u" prefixes on some unicode strings :pr:`641`
        * Changed one-hot encoder to return uint8 dtypes instead of ints :pr:`653`
        * Pipeline `_name` field changed to `custom_name` :pr:`650`
        * Removed `graphs.py` and moved methods into `PipelineBase` :pr:`657`, :pr:`665`
        * Remove s3fs as a dev dependency :pr:`664`
        * Changed requirements-parser to be a core dependency :pr:`673`
        * Replace `supported_problem_types` field on pipelines with `problem_type` attribute on base classes :pr:`678`
        * Changed AutoML to only show best results for a given pipeline template in `rankings`, added `full_rankings` property to show all :pr:`682`
        * Update `ModelFamily` values: don't list xgboost/catboost as classifiers now that we have regression pipelines for them :pr:`677`
        * Changed AutoML's `describe_pipeline` to get problem type from pipeline instead :pr:`685`
        * Standardize `import_or_raise` error messages :pr:`683`
        * Updated argument order of objectives to align with sklearn's :pr:`698`
        * Renamed `pipeline.feature_importance_graph` to `pipeline.graph_feature_importances` :pr:`700`
        * Moved ROC and confusion matrix methods to `evalml.pipelines.plot_utils` :pr:`704`
        * Renamed `MultiClassificationObjective` to `MulticlassClassificationObjective`, to align with pipeline naming scheme :pr:`715`
    * Documentation Changes
        * Fixed some sphinx warnings :pr:`593`
        * Fixed docstring for AutoClassificationSearch with correct command :pr:`599`
        * Limit readthedocs formats to pdf, not htmlzip and epub :pr:`594` :pr:`600`
        * Clean up objectives API documentation :pr:`605`
        * Fixed function on Exploring search results page :pr:`604`
        * Update release process doc :pr:`567`
        * AutoClassificationSearch and AutoRegressionSearch show inherited methods in API reference :pr:`651`
        * Fixed improperly formatted code in breaking changes for changelog :pr:`655`
        * Added configuration to treat Sphinx warnings as errors :pr:`660`
        * Removed separate plotting section for pipelines in API reference :pr:`657`, :pr:`665`
        * Have leads example notebook load S3 files using https, so we can delete s3fs dev dependency :pr:`664`
        * Categorized components in API reference and added descriptions for each category :pr:`663`
        * Fixed Sphinx warnings about BalancedAccuracy objective :pr:`669`
        * Updated API reference to include missing components and clean up pipeline docstrings :pr:`689`
        * Reorganize API ref, and clarify pipeline sub-titles :pr:`688`
        * Add and update preprocessing utils in API reference :pr:`687`
        * Added inheritance diagrams to API reference :pr:`695`
        * Documented which default objective AutoML optimizes for :pr:`699`
        * Create seperate install page :pr:`701`
        * Include more utils in API ref, like `import_or_raise` :pr:`704`
        * Add more color to pipeline documentation :pr:`705`
    * Testing Changes
        * Matched install commands of `check_latest_dependencies` test and it's GitHub action :pr:`578`
        * Added Github app to auto assign PR author as assignee :pr:`477`
        * Removed unneeded conda installation of xgboost in windows checkin tests :pr:`618`
        * Update graph tests to always use tmpfile dir :pr:`649`
        * Changelog checkin test workaround for release PRs: If 'future release' section is empty of PR refs, pass check :pr:`658`
        * Add changelog checkin test exception for `dep-update` branch :pr:`723`

.. warning::

    **Breaking Changes**

    * Pipelines will now no longer take an objective parameter during instantiation, and will no longer have an objective attribute.
    * ``fit()`` and ``predict()`` now use an optional ``objective`` parameter, which is only used in binary classification pipelines to fit for a specific objective.
    * ``score()`` will now use a required ``objectives`` parameter that is used to determine all the objectives to score on. This differs from the previous behavior, where the pipeline's objective was scored on regardless.
    * ``score()`` will now return one dictionary of all objective scores.
    * ``ROC`` and ``ConfusionMatrix`` plot methods via ``Auto(*).plot`` have been removed by :pr:`615` and are replaced by ``roc_curve`` and ``confusion_matrix`` in `evamlm.pipelines.plot_utils`` in :pr:`704`
    * ``normalize_confusion_matrix`` has been moved to ``evalml.pipelines.plot_utils`` :pr:`704`
    * Pipelines ``_name`` field changed to ``custom_name``
    * Pipelines ``supported_problem_types`` field is removed because it is no longer necessary :pr:`678`
    * Updated argument order of objectives' `objective_function` to align with sklearn :pr:`698`
    * `pipeline.feature_importance_graph` has been renamed to `pipeline.graph_feature_importances` in :pr:`700`
    * Removed unsupported ``MSLE`` objective :pr:`704`


**v0.8.0 Apr. 1, 2020**
    * Enhancements
        * Add normalization option and information to confusion matrix :pr:`484`
        * Add util function to drop rows with NaN values :pr:`487`
        * Renamed `PipelineBase.name` as `PipelineBase.summary` and redefined `PipelineBase.name` as class property :pr:`491`
        * Added access to parameters in Pipelines with `PipelineBase.parameters` (used to be return of `PipelineBase.describe`) :pr:`501`
        * Added `fill_value` parameter for SimpleImputer :pr:`509`
        * Added functionality to override component hyperparameters and made pipelines take hyperparemeters from components :pr:`516`
        * Allow numpy.random.RandomState for random_state parameters :pr:`556`
    * Fixes
        * Removed unused dependency `matplotlib`, and move `category_encoders` to test reqs :pr:`572`
    * Changes
        * Undo version cap in XGBoost placed in :pr:`402` and allowed all released of XGBoost :pr:`407`
        * Support pandas 1.0.0 :pr:`486`
        * Made all references to the logger static :pr:`503`
        * Refactored `model_type` parameter for components and pipelines to `model_family` :pr:`507`
        * Refactored `problem_types` for pipelines and components into `supported_problem_types` :pr:`515`
        * Moved `pipelines/utils.save_pipeline` and `pipelines/utils.load_pipeline` to `PipelineBase.save` and `PipelineBase.load` :pr:`526`
        * Limit number of categories encoded by OneHotEncoder :pr:`517`
    * Documentation Changes
        * Updated API reference to remove PipelinePlot and added moved PipelineBase plotting methods :pr:`483`
        * Add code style and github issue guides :pr:`463` :pr:`512`
        * Updated API reference for to surface class variables for pipelines and components :pr:`537`
        * Fixed README documentation link :pr:`535`
        * Unhid PR references in changelog :pr:`656`
    * Testing Changes
        * Added automated dependency check PR :pr:`482`, :pr:`505`
        * Updated automated dependency check comment :pr:`497`
        * Have build_docs job use python executor, so that env vars are set properly :pr:`547`
        * Added simple test to make sure OneHotEncoder's top_n works with large number of categories :pr:`552`
        * Run windows unit tests on PRs :pr:`557`


.. warning::

    **Breaking Changes**

    * ``AutoClassificationSearch`` and ``AutoRegressionSearch``'s ``model_types`` parameter has been refactored into ``allowed_model_families``
    * ``ModelTypes`` enum has been changed to ``ModelFamily``
    * Components and Pipelines now have a ``model_family`` field instead of ``model_type``
    * ``get_pipelines`` utility function now accepts ``model_families`` as an argument instead of ``model_types``
    * ``PipelineBase.name`` no longer returns structure of pipeline and has been replaced by ``PipelineBase.summary``
    * ``PipelineBase.problem_types`` and ``Estimator.problem_types`` has been renamed to ``supported_problem_types``
    * ``pipelines/utils.save_pipeline`` and ``pipelines/utils.load_pipeline`` moved to ``PipelineBase.save`` and ``PipelineBase.load``


**v0.7.0 Mar. 9, 2020**
    * Enhancements
        * Added emacs buffers to .gitignore :pr:`350`
        * Add CatBoost (gradient-boosted trees) classification and regression components and pipelines :pr:`247`
        * Added Tuner abstract base class :pr:`351`
        * Added n_jobs as parameter for AutoClassificationSearch and AutoRegressionSearch :pr:`403`
        * Changed colors of confusion matrix to shades of blue and updated axis order to match scikit-learn's :pr:`426`
        * Added PipelineBase graph and feature_importance_graph methods, moved from previous location :pr:`423`
        * Added support for python 3.8 :pr:`462`
    * Fixes
        * Fixed ROC and confusion matrix plots not being calculated if user passed own additional_objectives :pr:`276`
        * Fixed ReadtheDocs FileNotFoundError exception for fraud dataset :pr:`439`
    * Changes
        * Added n_estimators as a tunable parameter for XGBoost :pr:`307`
        * Remove unused parameter ObjectiveBase.fit_needs_proba :pr:`320`
        * Remove extraneous parameter component_type from all components :pr:`361`
        * Remove unused rankings.csv file :pr:`397`
        * Downloaded demo and test datasets so unit tests can run offline :pr:`408`
        * Remove `_needs_fitting` attribute from Components :pr:`398`
        * Changed plot.feature_importance to show only non-zero feature importances by default, added optional parameter to show all :pr:`413`
        * Refactored `PipelineBase` to take in parameter dictionary and moved pipeline metadata to class attribute :pr:`421`
        * Dropped support for Python 3.5 :pr:`438`
        * Removed unused `apply.py` file :pr:`449`
        * Clean up requirements.txt to remove unused deps :pr:`451`
        * Support installation without all required dependencies :pr:`459`
    * Documentation Changes
        * Update release.md with instructions to release to internal license key :pr:`354`
    * Testing Changes
        * Added tests for utils (and moved current utils to gen_utils) :pr:`297`
        * Moved XGBoost install into it's own separate step on Windows using Conda :pr:`313`
        * Rewind pandas version to before 1.0.0, to diagnose test failures for that version :pr:`325`
        * Added dependency update checkin test :pr:`324`
        * Rewind XGBoost version to before 1.0.0 to diagnose test failures for that version :pr:`402`
        * Update dependency check to use a whitelist :pr:`417`
        * Update unit test jobs to not install dev deps :pr:`455`

.. warning::

    **Breaking Changes**

    * Python 3.5 will not be actively supported.

**v0.6.0 Dec. 16, 2019**
    * Enhancements
        * Added ability to create a plot of feature importances :pr:`133`
        * Add early stopping to AutoML using patience and tolerance parameters :pr:`241`
        * Added ROC and confusion matrix metrics and plot for classification problems and introduce PipelineSearchPlots class :pr:`242`
        * Enhanced AutoML results with search order :pr:`260`
        * Added utility function to show system and environment information :pr:`300`
    * Fixes
        * Lower botocore requirement :pr:`235`
        * Fixed decision_function calculation for FraudCost objective :pr:`254`
        * Fixed return value of Recall metrics :pr:`264`
        * Components return `self` on fit :pr:`289`
    * Changes
        * Renamed automl classes to AutoRegressionSearch and AutoClassificationSearch :pr:`287`
        * Updating demo datasets to retain column names :pr:`223`
        * Moving pipeline visualization to PipelinePlots class :pr:`228`
        * Standarizing inputs as pd.Dataframe / pd.Series :pr:`130`
        * Enforcing that pipelines must have an estimator as last component :pr:`277`
        * Added ipywidgets as a dependency in requirements.txt :pr:`278`
        * Added Random and Grid Search Tuners :pr:`240`
    * Documentation Changes
        * Adding class properties to API reference :pr:`244`
        * Fix and filter FutureWarnings from scikit-learn :pr:`249`, :pr:`257`
        * Adding Linear Regression to API reference and cleaning up some Sphinx warnings :pr:`227`
    * Testing Changes
        * Added support for testing on Windows with CircleCI :pr:`226`
        * Added support for doctests :pr:`233`

.. warning::

    **Breaking Changes**

    * The ``fit()`` method for ``AutoClassifier`` and ``AutoRegressor`` has been renamed to ``search()``.
    * ``AutoClassifier`` has been renamed to ``AutoClassificationSearch``
    * ``AutoRegressor`` has been renamed to ``AutoRegressionSearch``
    * ``AutoClassificationSearch.results`` and ``AutoRegressionSearch.results`` now is a dictionary with ``pipeline_results`` and ``search_order`` keys. ``pipeline_results`` can be used to access a dictionary that is identical to the old ``.results`` dictionary. Whereas, ``search_order`` returns a list of the search order in terms of ``pipeline_id``.
    * Pipelines now require an estimator as the last component in ``component_list``. Slicing pipelines now throws an ``NotImplementedError`` to avoid returning pipelines without an estimator.

**v0.5.2 Nov. 18, 2019**
    * Enhancements
        * Adding basic pipeline structure visualization :pr:`211`
    * Documentation Changes
        * Added notebooks to build process :pr:`212`

**v0.5.1 Nov. 15, 2019**
    * Enhancements
        * Added basic outlier detection guardrail :pr:`151`
        * Added basic ID column guardrail :pr:`135`
        * Added support for unlimited pipelines with a max_time limit :pr:`70`
        * Updated .readthedocs.yaml to successfully build :pr:`188`
    * Fixes
        * Removed MSLE from default additional objectives :pr:`203`
        * Fixed random_state passed in pipelines :pr:`204`
        * Fixed slow down in RFRegressor :pr:`206`
    * Changes
        * Pulled information for describe_pipeline from pipeline's new describe method :pr:`190`
        * Refactored pipelines :pr:`108`
        * Removed guardrails from Auto(*) :pr:`202`, :pr:`208`
    * Documentation Changes
        * Updated documentation to show max_time enhancements :pr:`189`
        * Updated release instructions for RTD :pr:`193`
        * Added notebooks to build process :pr:`212`
        * Added contributing instructions :pr:`213`
        * Added new content :pr:`222`

**v0.5.0 Oct. 29, 2019**
    * Enhancements
        * Added basic one hot encoding :pr:`73`
        * Use enums for model_type :pr:`110`
        * Support for splitting regression datasets :pr:`112`
        * Auto-infer multiclass classification :pr:`99`
        * Added support for other units in max_time :pr:`125`
        * Detect highly null columns :pr:`121`
        * Added additional regression objectives :pr:`100`
        * Show an interactive iteration vs. score plot when using fit() :pr:`134`
    * Fixes
        * Reordered `describe_pipeline` :pr:`94`
        * Added type check for model_type :pr:`109`
        * Fixed `s` units when setting string max_time :pr:`132`
        * Fix objectives not appearing in API documentation :pr:`150`
    * Changes
        * Reorganized tests :pr:`93`
        * Moved logging to its own module :pr:`119`
        * Show progress bar history :pr:`111`
        * Using cloudpickle instead of pickle to allow unloading of custom objectives :pr:`113`
        * Removed render.py :pr:`154`
    * Documentation Changes
        * Update release instructions :pr:`140`
        * Include additional_objectives parameter :pr:`124`
        * Added Changelog :pr:`136`
    * Testing Changes
        * Code coverage :pr:`90`
        * Added CircleCI tests for other Python versions :pr:`104`
        * Added doc notebooks as tests :pr:`139`
        * Test metadata for CircleCI and 2 core parallelism :pr:`137`

**v0.4.1 Sep. 16, 2019**
    * Enhancements
        * Added AutoML for classification and regressor using Autobase and Skopt :pr:`7` :pr:`9`
        * Implemented standard classification and regression metrics :pr:`7`
        * Added logistic regression, random forest, and XGBoost pipelines :pr:`7`
        * Implemented support for custom objectives :pr:`15`
        * Feature importance for pipelines :pr:`18`
        * Serialization for pipelines :pr:`19`
        * Allow fitting on objectives for optimal threshold :pr:`27`
        * Added detect label leakage :pr:`31`
        * Implemented callbacks :pr:`42`
        * Allow for multiclass classification :pr:`21`
        * Added support for additional objectives :pr:`79`
    * Fixes
        * Fixed feature selection in pipelines :pr:`13`
        * Made random_seed usage consistent :pr:`45`
    * Documentation Changes
        * Documentation Changes
        * Added docstrings :pr:`6`
        * Created notebooks for docs :pr:`6`
        * Initialized readthedocs EvalML :pr:`6`
        * Added favicon :pr:`38`
    * Testing Changes
        * Added testing for loading data :pr:`39`

**v0.2.0 Aug. 13, 2019**
    * Enhancements
        * Created fraud detection objective :pr:`4`

**v0.1.0 July. 31, 2019**
    * *First Release*
    * Enhancements
        * Added lead scoring objecitve :pr:`1`
        * Added basic classifier :pr:`1`
    * Documentation Changes
        * Initialized Sphinx for docs :pr:`1`<|MERGE_RESOLUTION|>--- conflicted
+++ resolved
@@ -4,12 +4,9 @@
 **Future Releases**
     * Enhancements
         * Added `output_format` field to explain predictions functions :pr:`1107`
-<<<<<<< HEAD
         * Added stacked ensemble component classes (StackedEnsembleClassifier, StackedEnsembleRegressor) :pr:`1134`
-=======
         * Modified `get_objective` and `get_objectives` to be able to return any objective in `evalml.objectives` :pr:`1132`
         * Added a `return_instance` boolean parameter to `get_objective` :pr:`1132`
->>>>>>> d5902c8c
     * Fixes
         * Fixed XGBoost column names for partial dependence methods :pr:`1104`
         * Removed dead code validating column type from `TextFeaturizer` :pr:`1122`
