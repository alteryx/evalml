﻿Release Notes
-------------

**Future Releases**
    * Enhancements
<<<<<<< HEAD
        * Added clustering as a problem type :pr:`3368`
        * Added clustering models ``DBSCAN``, ``KMeans``, ``KModes``, and ``KPrototypes`` :pr:`3379`
=======
    * Fixes
    * Changes
        * Allow woodwork version 0.14.0 to be installed :pr:`3381`
    * Documentation Changes
    * Testing Changes

.. warning::

    **Breaking Changes**


**v0.47.0 Mar. 16, 2022**
    * Enhancements
>>>>>>> 1b8b6bf4
        * Added ``TimeSeriesFeaturizer`` into ARIMA-based pipelines :pr:`3313`
        * Added caching capability for ensemble training during ``AutoMLSearch`` :pr:`3257`
        * Added new error code for zero unique values in ``NoVarianceDataCheck`` :pr:`3372`
    * Fixes
        * Fixed ``get_pipelines`` to reset pipeline threshold for binary cases :pr:`3360`
    * Changes
        * Update maintainers :pr:`3365`
        * Revert pandas 1.3.0 compatibility patch :pr:`3378`
    * Documentation Changes
        * Fixed documentation links to point to correct pages :pr:`3358`
    * Testing Changes
        * Checkout main branch in build_conda_pkg job :pr:`3375`

**v0.46.0 Mar. 03, 2022**
    * Enhancements
        * Added ``test_size`` parameter to ``ClassImbalanceDataCheck`` :pr:`3341`
        * Make target optional for ``NoVarianceDataCheck`` :pr:`3339`
    * Changes
        * Removed ``python_version<3.9`` environment marker from sktime dependency :pr:`3332`
        * Updated ``DatetimeFormatDataCheck`` to return all messages and not return early if NaNs are detected :pr:`3354`
    * Documentation Changes
        * Added in-line tabs and copy-paste functionality to documentation, overhauled Install page :pr:`3353`

**v0.45.0 Feb. 17, 2022**
    * Enhancements
        * Added support for pandas >= 1.4.0 :pr:`3324`
        * Standardized feature importance for estimators :pr:`3305`
        * Replaced usage of private method with Woodwork's public ``get_subset_schema`` method :pr:`3325`
    * Changes
        * Added an ``is_cv`` property to the datasplitters used :pr:`3297`
        * Changed SimpleImputer to ignore Natural Language columns :pr:`3324`
        * Added drop NaN component to some time series pipelines :pr:`3310`
    * Documentation Changes
        * Update README.md with Alteryx link (:pr:`3319`)
        * Added formatting to the AutoML user guide to shorten result outputs :pr:`3328`
    * Testing Changes
        * Add auto approve dependency workflow schedule for every 30 mins :pr:`3312`

**v0.44.0 Feb. 04, 2022**
    * Enhancements
        * Updated ``DefaultAlgorithm`` to also limit estimator usage for long-running multiclass problems :pr:`3099`
        * Added ``make_pipeline_from_data_check_output()`` utility method :pr:`3277`
        * Updated ``AutoMLSearch`` to use ``DefaultAlgorithm`` as the default automl algorithm :pr:`3261`, :pr:`3304`
        * Added more specific data check errors to ``DatetimeFormatDataCheck`` :pr:`3288`
    * Fixes
        * Updated the binary classification pipeline's ``optimize_thresholds`` method to use Nelder-Mead :pr:`3280`
        * Fixed bug where feature importance on time series pipelines only showed 0 for time index :pr:`3285`
    * Changes
        * Removed ``DateTimeNaNDataCheck`` and ``NaturalLanguageNaNDataCheck`` in favor of ``NullDataCheck`` :pr:`3260`
        * Drop support for Python 3.7 :pr:`3291`
        * Updated minimum version of ``woodwork`` to ``v0.12.0`` :pr:`3290`
    * Documentation Changes
        * Update documentation and docstring for `validate_holdout_datasets` for time series problems :pr:`3278`
        * Fixed mistake in documentation where wrong objective was used for calculating percent-better-than-baseline :pr:`3285`


.. warning::

    **Breaking Changes**
        * Removed ``DateTimeNaNDataCheck`` and ``NaturalLanguageNaNDataCheck`` in favor of ``NullDataCheck`` :pr:`3260`
        * Dropped support for Python 3.7 :pr:`3291`


**v0.43.0 Jan. 25, 2022**
    * Enhancements
        * Updated new ``NullDataCheck`` to return a warning and suggest an action to impute columns with null values :pr:`3197`
        * Updated ``make_pipeline_from_actions`` to handle null column imputation :pr:`3237`
        * Updated data check actions API to return options instead of actions and add functionality to suggest and take action on columns with null values :pr:`3182`
    * Fixes
        * Fixed categorical data leaking into non-categorical sub-pipelines in ``DefaultAlgorithm`` :pr:`3209`
        * Fixed Python 3.9 installation for prophet by updating ``pmdarima`` version in requirements :pr:`3268`
        * Allowed DateTime columns to pass through PerColumnImputer without breaking :pr:`3267`
    * Changes
        * Updated ``DataCheck`` ``validate()`` output to return a dictionary instead of list for actions :pr:`3142`
        * Updated ``DataCheck`` ``validate()`` API to use the new ``DataCheckActionOption`` class instead of ``DataCheckAction`` :pr:`3152`
        * Uncapped numba version and removed it from requirements :pr:`3263`
        * Renamed ``HighlyNullDataCheck`` to ``NullDataCheck`` :pr:`3197`
        * Updated data check ``validate()`` output to return a list of warnings and errors instead of a dictionary :pr:`3244`
        * Capped ``pandas`` at < 1.4.0 :pr:`3274`
    * Testing Changes
        * Bumped minimum ``IPython`` version to 7.16.3 in ``test-requirements.txt`` based on dependabot feedback :pr:`3269`

.. warning::

    **Breaking Changes**
        * Renamed ``HighlyNullDataCheck`` to ``NullDataCheck`` :pr:`3197`
        * Updated data check ``validate()`` output to return a list of warnings and errors instead of a dictionary. See the Data Check or Data Check Actions pages (under User Guide) for examples. :pr:`3244`
        * Removed ``impute_all`` and ``default_impute_strategy`` parameters from the ``PerColumnImputer`` :pr:`3267`
        * Updated ``PerColumnImputer`` such that columns not specified in ``impute_strategies`` dict will not be imputed anymore :pr:`3267`


**v0.42.0 Jan. 18, 2022**
    * Enhancements
        * Required the separation of training and test data by ``gap`` + 1 units to be verified by ``time_index`` for time series problems :pr:`3208`
        * Added support for boolean features for ``ARIMARegressor`` :pr:`3187`
        * Updated dependency bot workflow to remove outdated description and add new configuration to delete branches automatically :pr:`3212`
        * Added ``n_obs`` and ``n_splits`` to ``TimeSeriesParametersDataCheck`` error details :pr:`3246`
    * Fixes
        * Fixed classification pipelines to only accept target data with the appropriate number of classes :pr:`3185`
        * Added support for time series in ``DefaultAlgorithm`` :pr:`3177`
        * Standardized names of featurization components :pr:`3192`
        * Removed empty cell in text_input.ipynb :pr:`3234`
        * Removed potential prediction explanations failure when pipelines predicted a class with probability 1 :pr:`3221`
        * Dropped NaNs before partial dependence grid generation :pr:`3235`
        * Allowed prediction explanations to be json-serializable :pr:`3262`
        * Fixed bug where ``InvalidTargetDataCheck`` would not check time series regression targets :pr:`3251`
        * Fixed bug in ``are_datasets_separated_by_gap_time_index`` :pr:`3256`
    * Changes
        * Raised lowest compatible numpy version to 1.21.0 to address security concerns :pr:`3207`
        * Changed the default objective to ``MedianAE`` from ``R2`` for time series regression :pr:`3205`
        * Removed all-nan Unknown to Double logical conversion in ``infer_feature_types`` :pr:`3196`
        * Checking the validity of holdout data for time series problems can be performed by calling ``pipelines.utils.validate_holdout_datasets`` prior to calling ``predict`` :pr:`3208`
    * Testing Changes
        * Update auto approve workflow trigger and delete branch after merge :pr:`3265`

.. warning::

    **Breaking Changes**
        * Renamed ``DateTime Featurizer Component`` to ``DateTime Featurizer`` and ``Natural Language Featurization Component`` to ``Natural Language Featurizer`` :pr:`3192`



**v0.41.0 Jan. 06, 2022**
    * Enhancements
        * Added string support for DataCheckActionCode :pr:`3167`
        * Added ``DataCheckActionOption`` class :pr:`3134`
        * Add issue templates for bugs, feature requests and documentation improvements for GitHub :pr:`3199`
    * Fixes
        * Fix bug where prediction explanations ``class_name`` was shown as float for boolean targets :pr:`3179`
        * Fixed bug in nightly linux tests :pr:`3189`
    * Changes
        * Removed usage of scikit-learn's ``LabelEncoder`` in favor of ours :pr:`3161`
        * Removed nullable types checking from ``infer_feature_types`` :pr:`3156`
        * Fixed ``mean_cv_data`` and ``validation_score`` values in AutoMLSearch.rankings to reflect cv score or ``NaN`` when appropriate :pr:`3162`
    * Documentation Changes
    * Testing Changes
        * Updated tests to use new pipeline API instead of defining custom pipeline classes :pr:`3172`
        * Add workflow to auto-merge dependency PRs if status checks pass :pr:`3184`

**v0.40.0 Dec. 22, 2021**
    * Enhancements
        * Added ``TimeSeriesSplittingDataCheck`` to ``DefaultDataChecks`` to verify adequate class representation in time series classification problems :pr:`3141`
        * Added the ability to accept serialized features and skip computation in ``DFSTransformer`` :pr:`3106`
        * Added support for known-in-advance features :pr:`3149`
        * Added Holt-Winters ``ExponentialSmoothingRegressor`` for time series regression problems :pr:`3157`
        * Required the separation of training and test data by ``gap`` + 1 units to be verified by ``time_index`` for time series problems :pr:`3160`
    * Fixes
        * Fixed error caused when tuning threshold for time series binary classification :pr:`3140`
    * Changes
        * ``TimeSeriesParametersDataCheck`` was added to ``DefaultDataChecks`` for time series problems :pr:`3139`
        * Renamed ``date_index`` to ``time_index`` in ``problem_configuration`` for time series problems :pr:`3137`
        * Updated ``nlp-primitives`` minimum version to 2.1.0 :pr:`3166`
        * Updated minimum version of ``woodwork`` to v0.11.0 :pr:`3171`
        * Revert `3160` until uninferrable frequency can be addressed earlier in the process :pr:`3198`
    * Documentation Changes
        * Added comments to provide clarity on doctests :pr:`3155`
    * Testing Changes
        * Parameterized tests in ``test_datasets.py`` :pr:`3145`

.. warning::

    **Breaking Changes**
        * Renamed ``date_index`` to ``time_index`` in ``problem_configuration`` for time series problems :pr:`3137`


**v0.39.0 Dec. 9, 2021**
    * Enhancements
        * Renamed ``DelayedFeatureTransformer`` to ``TimeSeriesFeaturizer`` and enhanced it to compute rolling features :pr:`3028`
        * Added ability to impute only specific columns in ``PerColumnImputer`` :pr:`3123`
        * Added ``TimeSeriesParametersDataCheck`` to verify the time series parameters are valid given the number of splits in cross validation :pr:`3111`
    * Fixes
        * Default parameters for ``RFRegressorSelectFromModel`` and ``RFClassifierSelectFromModel`` has been fixed to avoid selecting all features :pr:`3110`
    * Changes
        * Removed reliance on a datetime index for ``ARIMARegressor`` and ``ProphetRegressor`` :pr:`3104`
        * Included target leakage check when fitting ``ARIMARegressor`` to account for the lack of ``TimeSeriesFeaturizer`` in ``ARIMARegressor`` based pipelines :pr:`3104`
        * Cleaned up and refactored ``InvalidTargetDataCheck`` implementation and docstring :pr:`3122`
        * Removed indices information from the output of ``HighlyNullDataCheck``'s ``validate()`` method :pr:`3092`
        * Added ``ReplaceNullableTypes`` component to prepare for handling pandas nullable types. :pr:`3090`
        * Updated ``make_pipeline`` for handling pandas nullable types in preprocessing pipeline. :pr:`3129`
        * Removed unused ``EnsembleMissingPipelinesError`` exception definition :pr:`3131`
    * Documentation Changes
    * Testing Changes
        * Refactored tests to avoid using ``importorskip`` :pr:`3126`
        * Added ``skip_during_conda`` test marker to skip tests that are not supposed to run during conda build :pr:`3127`
        * Added ``skip_if_39`` test marker to skip tests that are not supposed to run during python 3.9 :pr:`3133`

.. warning::

    **Breaking Changes**
        * Renamed ``DelayedFeatureTransformer`` to ``TimeSeriesFeaturizer`` :pr:`3028`
        * ``ProphetRegressor`` now requires a datetime column in ``X`` represented by the ``date_index`` parameter :pr:`3104`
        * Renamed module ``evalml.data_checks.invalid_target_data_check`` to ``evalml.data_checks.invalid_targets_data_check`` :pr:`3122`
        * Removed unused ``EnsembleMissingPipelinesError`` exception definition :pr:`3131`


**v0.38.0 Nov. 27, 2021**
    * Enhancements
        * Added ``data_check_name`` attribute to the data check action class :pr:`3034`
        * Added ``NumWords`` and ``NumCharacters`` primitives to ``TextFeaturizer`` and renamed ``TextFeaturizer` to ``NaturalLanguageFeaturizer`` :pr:`3030`
        * Added support for ``scikit-learn > 1.0.0`` :pr:`3051`
        * Required the ``date_index`` parameter to be specified for time series problems  in ``AutoMLSearch`` :pr:`3041`
        * Allowed time series pipelines to predict on test datasets whose length is less than or equal to the ``forecast_horizon``. Also allowed the test set index to start at 0. :pr:`3071`
        * Enabled time series pipeline to predict on data with features that are not known-in-advanced :pr:`3094`
    * Fixes
        * Added in error message when fit and predict/predict_proba data types are different :pr:`3036`
        * Fixed bug where ensembling components could not get converted to JSON format :pr:`3049`
        * Fixed bug where components with tuned integer hyperparameters could not get converted to JSON format :pr:`3049`
        * Fixed bug where force plots were not displaying correct feature values :pr:`3044`
        * Included confusion matrix at the pipeline threshold for ``find_confusion_matrix_per_threshold`` :pr:`3080`
        * Fixed bug where One Hot Encoder would error out if a non-categorical feature had a missing value :pr:`3083`
        * Fixed bug where features created from categorical columns by ``Delayed Feature Transformer`` would be inferred as categorical :pr:`3083`
    * Changes
        * Delete ``predict_uses_y`` estimator attribute :pr:`3069`
        * Change ``DateTimeFeaturizer`` to use corresponding Featuretools primitives :pr:`3081`
        * Updated ``TargetDistributionDataCheck`` to return metadata details as floats rather strings :pr:`3085`
        * Removed dependency on ``psutil`` package :pr:`3093`
    * Documentation Changes
        * Updated docs to use data check action methods rather than manually cleaning data :pr:`3050`
    * Testing Changes
        * Updated integration tests to use ``make_pipeline_from_actions`` instead of private method :pr:`3047`


.. warning::

    **Breaking Changes**
        * Added ``data_check_name`` attribute to the data check action class :pr:`3034`
        * Renamed ``TextFeaturizer` to ``NaturalLanguageFeaturizer`` :pr:`3030`
        * Updated the ``Pipeline.graph_json`` function to return a dictionary of "from" and "to" edges instead of tuples :pr:`3049`
        * Delete ``predict_uses_y`` estimator attribute :pr:`3069`
        * Changed time series problems in ``AutoMLSearch`` to need a not-``None`` ``date_index`` :pr:`3041`
        * Changed the ``DelayedFeatureTransformer`` to throw a ``ValueError`` during fit if the ``date_index`` is ``None`` :pr:`3041`
        * Passing ``X=None`` to ``DelayedFeatureTransformer`` is deprecated :pr:`3041`


**v0.37.0 Nov. 9, 2021**
    * Enhancements
        * Added ``find_confusion_matrix_per_threshold`` to Model Understanding :pr:`2972`
        * Limit computationally-intensive models during ``AutoMLSearch`` for certain multiclass problems, allow for opt-in with parameter ``allow_long_running_models`` :pr:`2982`
        * Added support for stacked ensemble pipelines to prediction explanations module :pr:`2971`
        * Added integration tests for data checks and data checks actions workflow :pr:`2883`
        * Added a change in pipeline structure to handle categorical columns separately for pipelines in ``DefaultAlgorithm`` :pr:`2986`
        * Added an algorithm to ``DelayedFeatureTransformer`` to select better lags :pr:`3005`
        * Added test to ensure pickling pipelines preserves thresholds :pr:`3027`
        * Added AutoML function to access ensemble pipeline's input pipelines IDs :pr:`3011`
        * Added ability to define which class is "positive" for label encoder in binary classification case :pr:`3033`
    * Fixes
        * Fixed bug where ``Oversampler`` didn't consider boolean columns to be categorical :pr:`2980`
        * Fixed permutation importance failing when target is categorical :pr:`3017`
        * Updated estimator and pipelines' ``predict``, ``predict_proba``, ``transform``, ``inverse_transform`` methods to preserve input indices :pr:`2979`
        * Updated demo dataset link for daily min temperatures :pr:`3023`
    * Changes
        * Updated ``OutliersDataCheck`` and ``UniquenessDataCheck`` and allow for the suspension of the Nullable types error :pr:`3018`
    * Documentation Changes
        * Fixed cost benefit matrix demo formatting :pr:`2990`
        * Update ReadMe.md with new badge links and updated installation instructions for conda :pr:`2998`
        * Added more comprehensive doctests :pr:`3002`


**v0.36.0 Oct. 27, 2021**
    * Enhancements
        * Added LIME as an algorithm option for ``explain_predictions`` and ``explain_predictions_best_worst`` :pr:`2905`
        * Standardized data check messages and added default "rows" and "columns" to data check message details dictionary :pr:`2869`
        * Added ``rows_of_interest`` to pipeline utils :pr:`2908`
        * Added support for woodwork version ``0.8.2`` :pr:`2909`
        * Enhanced the ``DateTimeFeaturizer`` to handle ``NaNs`` in date features :pr:`2909`
        * Added support for woodwork logical types ``PostalCode``, ``SubRegionCode``, and ``CountryCode`` in model understanding tools :pr:`2946`
        * Added Vowpal Wabbit regressor and classifiers :pr:`2846`
        * Added `NoSplit` data splitter for future unsupervised learning searches :pr:`2958`
        * Added method to convert actions into a preprocessing pipeline :pr:`2968`
    * Fixes
        * Fixed bug where partial dependence was not respecting the ww schema :pr:`2929`
        * Fixed ``calculate_permutation_importance`` for datetimes on ``StandardScaler`` :pr:`2938`
        * Fixed ``SelectColumns`` to only select available features for feature selection in ``DefaultAlgorithm`` :pr:`2944`
        * Fixed ``DropColumns`` component not receiving parameters in ``DefaultAlgorithm`` :pr:`2945`
        * Fixed bug where trained binary thresholds were not being returned by ``get_pipeline`` or ``clone`` :pr:`2948`
        * Fixed bug where ``Oversampler`` selected ww logical categorical instead of ww semantic category :pr:`2946`
    * Changes
        * Changed ``make_pipeline`` function to place the ``DateTimeFeaturizer`` prior to the ``Imputer`` so that ``NaN`` dates can be imputed :pr:`2909`
        * Refactored ``OutliersDataCheck`` and ``HighlyNullDataCheck`` to add more descriptive metadata :pr:`2907`
        * Bumped minimum version of ``dask`` from 2021.2.0 to 2021.10.0 :pr:`2978`
    * Documentation Changes
        * Added back Future Release section to release notes :pr:`2927`
        * Updated CI to run doctest (docstring tests) and apply necessary fixes to docstrings :pr:`2933`
        * Added documentation for ``BinaryClassificationPipeline`` thresholding :pr:`2937`
    * Testing Changes
        * Fixed dependency checker to catch full names of packages :pr:`2930`
        * Refactored ``build_conda_pkg`` to work from a local recipe :pr:`2925`
        * Refactored component test for different environments :pr:`2957`

.. warning::

    **Breaking Changes**
        * Standardized data check messages and added default "rows" and "columns" to data check message details dictionary. This may change the number of messages returned from a data check. :pr:`2869`


**v0.35.0 Oct. 14, 2021**
    * Enhancements
        * Added human-readable pipeline explanations to model understanding :pr:`2861`
        * Updated to support Featuretools 1.0.0 and nlp-primitives 2.0.0 :pr:`2848`
    * Fixes
        * Fixed bug where ``long`` mode for the top level search method was not respected :pr:`2875`
        * Pinned ``cmdstan`` to ``0.28.0`` in ``cmdstan-builder`` to prevent future breaking of support for Prophet :pr:`2880`
        * Added ``Jarque-Bera`` to the ``TargetDistributionDataCheck`` :pr:`2891`
    * Changes
        * Updated pipelines to use a label encoder component instead of doing encoding on the pipeline level :pr:`2821`
        * Deleted scikit-learn ensembler :pr:`2819`
        * Refactored pipeline building logic out of ``AutoMLSearch`` and into ``IterativeAlgorithm`` :pr:`2854`
        * Refactored names for methods in ``ComponentGraph`` and ``PipelineBase`` :pr:`2902`
    * Documentation Changes
        * Updated ``install.ipynb`` to reflect flexibility for ``cmdstan`` version installation :pr:`2880`
        * Updated the conda section of our contributing guide :pr:`2899`
    * Testing Changes
        * Updated ``test_all_estimators`` to account for Prophet being allowed for Python 3.9 :pr:`2892`
        * Updated linux tests to use ``cmdstan-builder==0.0.8`` :pr:`2880`

.. warning::

    **Breaking Changes**
        * Updated pipelines to use a label encoder component instead of doing encoding on the pipeline level. This means that pipelines will no longer automatically encode non-numerical targets. Please use a label encoder if working with classification problems and non-numeric targets. :pr:`2821`
        * Deleted scikit-learn ensembler :pr:`2819`
        * ``IterativeAlgorithm`` now requires X, y, problem_type as required arguments as well as sampler_name, allowed_model_families, allowed_component_graphs, max_batches, and verbose as optional arguments :pr:`2854`
        * Changed method names of ``fit_features`` and ``compute_final_component_features`` to ``fit_and_transform_all_but_final`` and ``transform_all_but_final`` in ``ComponentGraph``, and ``compute_estimator_features`` to ``transform_all_but_final`` in pipeline classes :pr:`2902`

**v0.34.0 Sep. 30, 2021**
    * Enhancements
        * Updated to work with Woodwork 0.8.1 :pr:`2783`
        * Added validation that ``training_data`` and ``training_target`` are not ``None`` in prediction explanations :pr:`2787`
        * Added support for training-only components in pipelines and component graphs :pr:`2776`
        * Added default argument for the parameters value for ``ComponentGraph.instantiate`` :pr:`2796`
        * Added ``TIME_SERIES_REGRESSION`` to ``LightGBMRegressor's`` supported problem types :pr:`2793`
        * Provided a JSON representation of a pipeline's DAG structure :pr:`2812`
        * Added validation to holdout data passed to ``predict`` and ``predict_proba`` for time series :pr:`2804`
        * Added information about which row indices are outliers in ``OutliersDataCheck`` :pr:`2818`
        * Added verbose flag to top level ``search()`` method :pr:`2813`
        * Added support for linting jupyter notebooks and clearing the executed cells and empty cells :pr:`2829` :pr:`2837`
        * Added "DROP_ROWS" action to output of ``OutliersDataCheck.validate()`` :pr:`2820`
        * Added the ability of ``AutoMLSearch`` to accept a ``SequentialEngine`` instance as engine input :pr:`2838`
        * Added new label encoder component to EvalML :pr:`2853`
        * Added our own partial dependence implementation :pr:`2834`
    * Fixes
        * Fixed bug where ``calculate_permutation_importance`` was not calculating the right value for pipelines with target transformers :pr:`2782`
        * Fixed bug where transformed target values were not used in ``fit`` for time series pipelines :pr:`2780`
        * Fixed bug where ``score_pipelines`` method of ``AutoMLSearch`` would not work for time series problems :pr:`2786`
        * Removed ``TargetTransformer`` class :pr:`2833`
        * Added tests to verify ``ComponentGraph`` support by pipelines :pr:`2830`
        * Fixed incorrect parameter for baseline regression pipeline in ``AutoMLSearch`` :pr:`2847`
        * Fixed bug where the desired estimator family order was not respected in ``IterativeAlgorithm`` :pr:`2850`
    * Changes
        * Changed woodwork initialization to use partial schemas :pr:`2774`
        * Made ``Transformer.transform()`` an abstract method :pr:`2744`
        * Deleted ``EmptyDataChecks`` class :pr:`2794`
        * Removed data check for checking log distributions in ``make_pipeline`` :pr:`2806`
        * Changed the minimum ``woodwork`` version to 0.8.0 :pr:`2783`
        * Pinned ``woodwork`` version to 0.8.0 :pr:`2832`
        * Removed ``model_family`` attribute from ``ComponentBase`` and transformers :pr:`2828`
        * Limited ``scikit-learn`` until new features and errors can be addressed :pr:`2842`
        * Show DeprecationWarning when Sklearn Ensemblers are called :pr:`2859`
    * Testing Changes
        * Updated matched assertion message regarding monotonic indices in polynomial detrender tests :pr:`2811`
        * Added a test to make sure pip versions match conda versions :pr:`2851`

.. warning::

    **Breaking Changes**
        * Made ``Transformer.transform()`` an abstract method :pr:`2744`
        * Deleted ``EmptyDataChecks`` class :pr:`2794`
        * Removed data check for checking log distributions in ``make_pipeline`` :pr:`2806`


**v0.33.0 Sep. 15, 2021**
    * Enhancements
    * Fixes
        * Fixed bug where warnings during ``make_pipeline`` were not being raised to the user :pr:`2765`
    * Changes
        * Refactored and removed ``SamplerBase`` class :pr:`2775`
    * Documentation Changes
        * Added docstring linting packages ``pydocstyle`` and ``darglint`` to `make-lint` command :pr:`2670`
    * Testing Changes

.. warning::

    **Breaking Changes**


**v0.32.1 Sep. 10, 2021**
    * Enhancements
        * Added ``verbose`` flag to ``AutoMLSearch`` to run search in silent mode by default :pr:`2645`
        * Added label encoder to ``XGBoostClassifier`` to remove the warning :pr:`2701`
        * Set ``eval_metric`` to ``logloss`` for ``XGBoostClassifier`` :pr:`2741`
        * Added support for ``woodwork`` versions ``0.7.0`` and ``0.7.1`` :pr:`2743`
        * Changed ``explain_predictions`` functions to display original feature values :pr:`2759`
        * Added ``X_train`` and ``y_train`` to ``graph_prediction_vs_actual_over_time`` and ``get_prediction_vs_actual_over_time_data`` :pr:`2762`
        * Added ``forecast_horizon`` as a required parameter to time series pipelines and ``AutoMLSearch`` :pr:`2697`
        * Added ``predict_in_sample`` and ``predict_proba_in_sample`` methods to time series pipelines to predict on data where the target is known, e.g. cross-validation :pr:`2697`
    * Fixes
        * Fixed bug where ``_catch_warnings`` assumed all warnings were ``PipelineNotUsed`` :pr:`2753`
        * Fixed bug where ``Imputer.transform`` would erase ww typing information prior to handing data to the ``SimpleImputer`` :pr:`2752`
        * Fixed bug where ``Oversampler`` could not be copied :pr:`2755`
    * Changes
        * Deleted ``drop_nan_target_rows`` utility method :pr:`2737`
        * Removed default logging setup and debugging log file :pr:`2645`
        * Changed the default n_jobs value for ``XGBoostClassifier`` and ``XGBoostRegressor`` to 12 :pr:`2757`
        * Changed ``TimeSeriesBaselineEstimator`` to only work on a time series pipeline with a ``DelayedFeaturesTransformer`` :pr:`2697`
        * Added ``X_train`` and ``y_train`` as optional parameters to pipeline ``predict``, ``predict_proba``. Only used for time series pipelines :pr:`2697`
        * Added ``training_data`` and ``training_target`` as optional parameters to ``explain_predictions`` and ``explain_predictions_best_worst`` to support time series pipelines :pr:`2697`
        * Changed time series pipeline predictions to no longer output series/dataframes padded with NaNs. A prediction will be returned for every row in the `X` input :pr:`2697`
    * Documentation Changes
        * Specified installation steps for Prophet :pr:`2713`
        * Added documentation for data exploration on data check actions :pr:`2696`
        * Added a user guide entry for time series modelling :pr:`2697`
    * Testing Changes
        * Fixed flaky ``TargetDistributionDataCheck`` test for very_lognormal distribution :pr:`2748`

.. warning::

    **Breaking Changes**
        * Removed default logging setup and debugging log file :pr:`2645`
        * Added ``X_train`` and ``y_train`` to ``graph_prediction_vs_actual_over_time`` and ``get_prediction_vs_actual_over_time_data`` :pr:`2762`
        * Added ``forecast_horizon`` as a required parameter to time series pipelines and ``AutoMLSearch`` :pr:`2697`
        * Changed ``TimeSeriesBaselineEstimator`` to only work on a time series pipeline with a ``DelayedFeaturesTransformer`` :pr:`2697`
        * Added ``X_train`` and ``y_train`` as required parameters for ``predict`` and ``predict_proba`` in time series pipelines :pr:`2697`
        * Added ``training_data`` and ``training_target`` as required parameters to ``explain_predictions`` and ``explain_predictions_best_worst`` for time series pipelines :pr:`2697`

**v0.32.0 Aug. 31, 2021**
    * Enhancements
        * Allow string for ``engine`` parameter for ``AutoMLSearch``:pr:`2667`
        * Add ``ProphetRegressor`` to AutoML :pr:`2619`
        * Integrated ``DefaultAlgorithm`` into ``AutoMLSearch`` :pr:`2634`
        * Removed SVM "linear" and "precomputed" kernel hyperparameter options, and improved default parameters :pr:`2651`
        * Updated ``ComponentGraph`` initalization to raise ``ValueError`` when user attempts to use ``.y`` for a component that does not produce a tuple output :pr:`2662`
        * Updated to support Woodwork 0.6.0 :pr:`2690`
        * Updated pipeline ``graph()`` to distingush X and y edges :pr:`2654`
        * Added ``DropRowsTransformer`` component :pr:`2692`
        * Added ``DROP_ROWS`` to ``_make_component_list_from_actions`` and clean up metadata :pr:`2694`
        * Add new ensembler component :pr:`2653`
    * Fixes
        * Updated Oversampler logic to select best SMOTE based on component input instead of pipeline input :pr:`2695`
        * Added ability to explicitly close DaskEngine resources to improve runtime and reduce Dask warnings :pr:`2667`
        * Fixed partial dependence bug for ensemble pipelines :pr:`2714`
        * Updated ``TargetLeakageDataCheck`` to maintain user-selected logical types :pr:`2711`
    * Changes
        * Replaced ``SMOTEOversampler``, ``SMOTENOversampler`` and ``SMOTENCOversampler`` with consolidated ``Oversampler`` component :pr:`2695`
        * Removed ``LinearRegressor`` from the list of default ``AutoMLSearch`` estimators due to poor performance :pr:`2660`
    * Documentation Changes
        * Added user guide documentation for using ``ComponentGraph`` and added ``ComponentGraph`` to API reference :pr:`2673`
        * Updated documentation to make parallelization of AutoML clearer :pr:`2667`
    * Testing Changes
        * Removes the process-level parallelism from the ``test_cancel_job`` test :pr:`2666`
        * Installed numba 0.53 in windows CI to prevent problems installing version 0.54 :pr:`2710`

.. warning::

    **Breaking Changes**
        * Renamed the current top level ``search`` method to ``search_iterative`` and defined a new ``search`` method for the ``DefaultAlgorithm`` :pr:`2634`
        * Replaced ``SMOTEOversampler``, ``SMOTENOversampler`` and ``SMOTENCOversampler`` with consolidated ``Oversampler`` component :pr:`2695`
        * Removed ``LinearRegressor`` from the list of default ``AutoMLSearch`` estimators due to poor performance :pr:`2660`

**v0.31.0 Aug. 19, 2021**
    * Enhancements
        * Updated the high variance check in AutoMLSearch to be robust to a variety of objectives and cv scores :pr:`2622`
        * Use Woodwork's outlier detection for the ``OutliersDataCheck`` :pr:`2637`
        * Added ability to utilize instantiated components when creating a pipeline :pr:`2643`
        * Sped up the all Nan and unknown check in ``infer_feature_types`` :pr:`2661`
    * Fixes
    * Changes
        * Deleted ``_put_into_original_order`` helper function :pr:`2639`
        * Refactored time series pipeline code using a time series pipeline base class :pr:`2649`
        * Renamed ``dask_tests`` to ``parallel_tests`` :pr:`2657`
        * Removed commented out code in ``pipeline_meta.py`` :pr:`2659`
    * Documentation Changes
        * Add complete install command to README and Install section :pr:`2627`
        * Cleaned up documentation for ``MulticollinearityDataCheck`` :pr:`2664`
    * Testing Changes
        * Speed up CI by splitting Prophet tests into a separate workflow in GitHub :pr:`2644`

.. warning::

    **Breaking Changes**
        * ``TimeSeriesRegressionPipeline`` no longer inherits from ``TimeSeriesRegressionPipeline`` :pr:`2649`


**v0.30.2 Aug. 16, 2021**
    * Fixes
        * Updated changelog and version numbers to match the release.  Release 0.30.1 was release erroneously without a change to the version numbers.  0.30.2 replaces it.

**v0.30.1 Aug. 12, 2021**
    * Enhancements
        * Added ``DatetimeFormatDataCheck`` for time series problems :pr:`2603`
        * Added ``ProphetRegressor`` to estimators :pr:`2242`
        * Updated ``ComponentGraph`` to handle not calling samplers' transform during predict, and updated samplers' transform methods s.t. ``fit_transform`` is equivalent to ``fit(X, y).transform(X, y)`` :pr:`2583`
        * Updated ``ComponentGraph`` ``_validate_component_dict`` logic to be stricter about input values :pr:`2599`
        * Patched bug in ``xgboost`` estimators where predicting on a feature matrix of only booleans would throw an exception. :pr:`2602`
        * Updated ``ARIMARegressor`` to use relative forecasting to predict values :pr:`2613`
        * Added support for creating pipelines without an estimator as the final component and added ``transform(X, y)`` method to pipelines and component graphs :pr:`2625`
        * Updated to support Woodwork 0.5.1 :pr:`2610`
    * Fixes
        * Updated ``AutoMLSearch`` to drop ``ARIMARegressor`` from ``allowed_estimators`` if an incompatible frequency is detected :pr:`2632`
        * Updated ``get_best_sampler_for_data`` to consider all non-numeric datatypes as categorical for SMOTE :pr:`2590`
        * Fixed inconsistent test results from `TargetDistributionDataCheck` :pr:`2608`
        * Adopted vectorized pd.NA checking for Woodwork 0.5.1 support :pr:`2626`
        * Pinned upper version of astroid to 2.6.6 to keep ReadTheDocs working. :pr:`2638`
    * Changes
        * Renamed SMOTE samplers to SMOTE oversampler :pr:`2595`
        * Changed ``partial_dependence`` and ``graph_partial_dependence`` to raise a ``PartialDependenceError`` instead of ``ValueError``. This is not a breaking change because ``PartialDependenceError`` is a subclass of ``ValueError`` :pr:`2604`
        * Cleaned up code duplication in ``ComponentGraph`` :pr:`2612`
        * Stored predict_proba results in .x for intermediate estimators in ComponentGraph :pr:`2629`
    * Documentation Changes
        * To avoid local docs build error, only add warning disable and download headers on ReadTheDocs builds, not locally :pr:`2617`
    * Testing Changes
        * Updated partial_dependence tests to change the element-wise comparison per the Plotly 5.2.1 upgrade :pr:`2638`
        * Changed the lint CI job to only check against python 3.9 via the `-t` flag :pr:`2586`
        * Installed Prophet in linux nightlies test and fixed ``test_all_components`` :pr:`2598`
        * Refactored and fixed all ``make_pipeline`` tests to assert correct order and address new Woodwork Unknown type inference :pr:`2572`
        * Removed ``component_graphs`` as a global variable in ``test_component_graphs.py`` :pr:`2609`

.. warning::

    **Breaking Changes**
        * Renamed SMOTE samplers to SMOTE oversampler. Please use ``SMOTEOversampler``, ``SMOTENCOversampler``, ``SMOTENOversampler`` instead of ``SMOTESampler``, ``SMOTENCSampler``, and ``SMOTENSampler`` :pr:`2595`


**v0.30.0 Aug. 3, 2021**
    * Enhancements
        * Added ``LogTransformer`` and ``TargetDistributionDataCheck`` :pr:`2487`
        * Issue a warning to users when a pipeline parameter passed in isn't used in the pipeline :pr:`2564`
        * Added Gini coefficient as an objective :pr:`2544`
        * Added ``repr`` to ``ComponentGraph`` :pr:`2565`
        * Added components to extract features from ``URL`` and ``EmailAddress`` Logical Types :pr:`2550`
        * Added support for `NaN` values in ``TextFeaturizer`` :pr:`2532`
        * Added ``SelectByType`` transformer :pr:`2531`
        * Added separate thresholds for percent null rows and columns in ``HighlyNullDataCheck`` :pr:`2562`
        * Added support for `NaN` natural language values :pr:`2577`
    * Fixes
        * Raised error message for types ``URL``, ``NaturalLanguage``, and ``EmailAddress`` in ``partial_dependence`` :pr:`2573`
    * Changes
        * Updated ``PipelineBase`` implementation for creating pipelines from a list of components :pr:`2549`
        * Moved ``get_hyperparameter_ranges`` to ``PipelineBase`` class from automl/utils module :pr:`2546`
        * Renamed ``ComponentGraph``'s ``get_parents`` to ``get_inputs`` :pr:`2540`
        * Removed ``ComponentGraph.linearized_component_graph`` and ``ComponentGraph.from_list`` :pr:`2556`
        * Updated ``ComponentGraph`` to enforce requiring `.x` and `.y` inputs for each component in the graph :pr:`2563`
        * Renamed existing ensembler implementation from ``StackedEnsemblers`` to ``SklearnStackedEnsemblers`` :pr:`2578`
    * Documentation Changes
        * Added documentation for ``DaskEngine`` and ``CFEngine`` parallel engines :pr:`2560`
        * Improved detail of ``TextFeaturizer`` docstring and tutorial :pr:`2568`
    * Testing Changes
        * Added test that makes sure ``split_data`` does not shuffle for time series problems :pr:`2552`

.. warning::

    **Breaking Changes**
        * Moved ``get_hyperparameter_ranges`` to ``PipelineBase`` class from automl/utils module :pr:`2546`
        * Renamed ``ComponentGraph``'s ``get_parents`` to ``get_inputs`` :pr:`2540`
        * Removed ``ComponentGraph.linearized_component_graph`` and ``ComponentGraph.from_list`` :pr:`2556`
        * Updated ``ComponentGraph`` to enforce requiring `.x` and `.y` inputs for each component in the graph :pr:`2563`


**v0.29.0 Jul. 21, 2021**
    * Enhancements
        * Updated 1-way partial dependence support for datetime features :pr:`2454`
        * Added details on how to fix error caused by broken ww schema :pr:`2466`
        * Added ability to use built-in pickle for saving AutoMLSearch :pr:`2463`
        * Updated our components and component graphs to use latest features of ww 0.4.1, e.g. ``concat_columns`` and drop in-place. :pr:`2465`
        * Added new, concurrent.futures based engine for parallel AutoML :pr:`2506`
        * Added support for new Woodwork ``Unknown`` type in AutoMLSearch :pr:`2477`
        * Updated our components with an attribute that describes if they modify features or targets and can be used in list API for pipeline initialization :pr:`2504`
        * Updated ``ComponentGraph`` to accept X and y as inputs :pr:`2507`
        * Removed unused ``TARGET_BINARY_INVALID_VALUES`` from ``DataCheckMessageCode`` enum and fixed formatting of objective documentation :pr:`2520`
        * Added ``EvalMLAlgorithm`` :pr:`2525`
        * Added support for `NaN` values in ``TextFeaturizer`` :pr:`2532`
    * Fixes
        * Fixed ``FraudCost`` objective and reverted threshold optimization method for binary classification to ``Golden`` :pr:`2450`
        * Added custom exception message for partial dependence on features with scales that are too small :pr:`2455`
        * Ensures the typing for Ordinal and Datetime ltypes are passed through _retain_custom_types_and_initalize_woodwork :pr:`2461`
        * Updated to work with Pandas 1.3.0 :pr:`2442`
        * Updated to work with sktime 0.7.0 :pr:`2499`
    * Changes
        * Updated XGBoost dependency to ``>=1.4.2`` :pr:`2484`, :pr:`2498`
        * Added a ``DeprecationWarning`` about deprecating the list API for ``ComponentGraph`` :pr:`2488`
        * Updated ``make_pipeline`` for AutoML to create dictionaries, not lists, to initialize pipelines :pr:`2504`
        * No longer installing graphviz on windows in our CI pipelines because release 0.17 breaks windows 3.7 :pr:`2516`
    * Documentation Changes
        * Moved docstrings from ``__init__`` to class pages, added missing docstrings for missing classes, and updated missing default values :pr:`2452`
        * Build documentation with sphinx-autoapi :pr:`2458`
        * Change ``autoapi_ignore`` to only ignore files in ``evalml/tests/*`` :pr:`2530` 
    * Testing Changes
        * Fixed flaky dask tests :pr:`2471`
        * Removed shellcheck action from ``build_conda_pkg`` action :pr:`2514`
        * Added a tmp_dir fixture that deletes its contents after tests run :pr:`2505`
        * Added a test that makes sure all pipelines in ``AutoMLSearch`` get the same data splits :pr:`2513`
        * Condensed warning output in test logs :pr:`2521`

.. warning::

    **Breaking Changes**
        * `NaN` values in the `Natural Language` type are no longer supported by the Imputer with the pandas upgrade. :pr:`2477`

**v0.28.0 Jul. 2, 2021**
    * Enhancements
        * Added support for showing a Individual Conditional Expectations plot when graphing Partial Dependence :pr:`2386`
        * Exposed ``thread_count`` for Catboost estimators as ``n_jobs`` parameter :pr:`2410`
        * Updated Objectives API to allow for sample weighting :pr:`2433`
    * Fixes
        * Deleted unreachable line from ``IterativeAlgorithm`` :pr:`2464`
    * Changes
        * Pinned Woodwork version between 0.4.1 and 0.4.2 :pr:`2460`
        * Updated psutils minimum version in requirements :pr:`2438`
        * Updated ``log_error_callback`` to not include filepath in logged message :pr:`2429`
    * Documentation Changes
        * Sped up docs :pr:`2430`
        * Removed mentions of ``DataTable`` and ``DataColumn`` from the docs :pr:`2445`
    * Testing Changes
        * Added slack integration for nightlies tests :pr:`2436`
        * Changed ``build_conda_pkg`` CI job to run only when dependencies are updates :pr:`2446`
        * Updated workflows to store pytest runtimes as test artifacts :pr:`2448`
        * Added ``AutoMLTestEnv`` test fixture for making it easy to mock automl tests :pr:`2406`

**v0.27.0 Jun. 22, 2021**
    * Enhancements
        * Adds force plots for prediction explanations :pr:`2157`
        * Removed self-reference from ``AutoMLSearch`` :pr:`2304`
        * Added support for nonlinear pipelines for ``generate_pipeline_code`` :pr:`2332`
        * Added ``inverse_transform`` method to pipelines :pr:`2256`
        * Add optional automatic update checker :pr:`2350`
        * Added ``search_order`` to ``AutoMLSearch``'s ``rankings`` and ``full_rankings`` tables :pr:`2345`
        * Updated threshold optimization method for binary classification :pr:`2315`
        * Updated demos to pull data from S3 instead of including demo data in package :pr:`2387`
        * Upgrade woodwork version to v0.4.1 :pr:`2379`
    * Fixes
        * Preserve user-specified woodwork types throughout pipeline fit/predict :pr:`2297`
        * Fixed ``ComponentGraph`` appending target to ``final_component_features`` if there is a component that returns both X and y :pr:`2358`
        * Fixed partial dependence graph method failing on multiclass problems when the class labels are numeric :pr:`2372`
        * Added ``thresholding_objective`` argument to ``AutoMLSearch`` for binary classification problems :pr:`2320`
        * Added change for ``k_neighbors`` parameter in SMOTE Oversamplers to automatically handle small samples :pr:`2375`
        * Changed naming for ``Logistic Regression Classifier`` file :pr:`2399`
        * Pinned pytest-timeout to fix minimum dependence checker :pr:`2425`
        * Replaced ``Elastic Net Classifier`` base class with ``Logistsic Regression`` to avoid ``NaN`` outputs :pr:`2420`
    * Changes
        * Cleaned up ``PipelineBase``'s ``component_graph`` and ``_component_graph`` attributes. Updated ``PipelineBase`` ``__repr__`` and added ``__eq__`` for ``ComponentGraph`` :pr:`2332`
        * Added and applied  ``black`` linting package to the EvalML repo in place of ``autopep8`` :pr:`2306`
        * Separated `custom_hyperparameters` from pipelines and added them as an argument to ``AutoMLSearch`` :pr:`2317`
        * Replaced `allowed_pipelines` with `allowed_component_graphs` :pr:`2364`
        * Removed private method ``_compute_features_during_fit`` from ``PipelineBase`` :pr:`2359`
        * Updated ``compute_order`` in ``ComponentGraph`` to be a read-only property :pr:`2408`
        * Unpinned PyZMQ version in requirements.txt :pr:`2389` 
        * Uncapping LightGBM version in requirements.txt :pr:`2405`
        * Updated minimum version of plotly :pr:`2415`
        * Removed ``SensitivityLowAlert`` objective from core objectives :pr:`2418`
    * Documentation Changes
        * Fixed lead scoring weights in the demos documentation :pr:`2315`
        * Fixed start page code and description dataset naming discrepancy :pr:`2370`
    * Testing Changes
        * Update minimum unit tests to run on all pull requests :pr:`2314`
        * Pass token to authorize uploading of codecov reports :pr:`2344`
        * Add ``pytest-timeout``. All tests that run longer than 6 minutes will fail. :pr:`2374`
        * Separated the dask tests out into separate github action jobs to isolate dask failures. :pr:`2376`
        * Refactored dask tests :pr:`2377`
        * Added the combined dask/non-dask unit tests back and renamed the dask only unit tests. :pr:`2382`
        * Sped up unit tests and split into separate jobs :pr:`2365`
        * Change CI job names, run lint for python 3.9, run nightlies on python 3.8 at 3am EST :pr:`2395` :pr:`2398`
        * Set fail-fast to false for CI jobs that run for PRs :pr:`2402`

.. warning::

    **Breaking Changes**
        * `AutoMLSearch` will accept `allowed_component_graphs` instead of `allowed_pipelines` :pr:`2364`
        * Removed ``PipelineBase``'s ``_component_graph`` attribute. Updated ``PipelineBase`` ``__repr__`` and added ``__eq__`` for ``ComponentGraph`` :pr:`2332`
        * `pipeline_parameters` will no longer accept `skopt.space` variables since hyperparameter ranges will now be specified through `custom_hyperparameters` :pr:`2317`

**v0.25.0 Jun. 01, 2021**
    * Enhancements
        * Upgraded minimum woodwork to version 0.3.1. Previous versions will not be supported :pr:`2181`
        * Added a new callback parameter for ``explain_predictions_best_worst`` :pr:`2308`
    * Fixes
    * Changes
        * Deleted the ``return_pandas`` flag from our demo data loaders :pr:`2181`
        * Moved ``default_parameters`` to ``ComponentGraph`` from ``PipelineBase`` :pr:`2307`
    * Documentation Changes
        * Updated the release procedure documentation :pr:`2230`
    * Testing Changes
        * Ignoring ``test_saving_png_file`` while building conda package :pr:`2323`

.. warning::

    **Breaking Changes**
        * Deleted the ``return_pandas`` flag from our demo data loaders :pr:`2181`
        * Upgraded minimum woodwork to version 0.3.1. Previous versions will not be supported :pr:`2181`
        * Due to the weak-ref in woodwork, set the result of ``infer_feature_types`` to a variable before accessing woodwork :pr:`2181`

**v0.24.2 May. 24, 2021**
    * Enhancements
        * Added oversamplers to AutoMLSearch :pr:`2213` :pr:`2286`
        * Added dictionary input functionality for ``Undersampler`` component :pr:`2271`
        * Changed the default parameter values for ``Elastic Net Classifier`` and ``Elastic Net Regressor`` :pr:`2269`
        * Added dictionary input functionality for the Oversampler components :pr:`2288`
    * Fixes
        * Set default `n_jobs` to 1 for `StackedEnsembleClassifier` and `StackedEnsembleRegressor` until fix for text-based parallelism in sklearn stacking can be found :pr:`2295`
    * Changes
        * Updated ``start_iteration_callback`` to accept a pipeline instance instead of a pipeline class and no longer accept pipeline parameters as a parameter :pr:`2290`
        * Refactored ``calculate_permutation_importance`` method and add per-column permutation importance method :pr:`2302`
        * Updated logging information in ``AutoMLSearch.__init__`` to clarify pipeline generation :pr:`2263`
    * Documentation Changes
        * Minor changes to the release procedure :pr:`2230`
    * Testing Changes
        * Use codecov action to update coverage reports :pr:`2238`
        * Removed MarkupSafe dependency version pin from requirements.txt and moved instead into RTD docs build CI :pr:`2261`

.. warning::

    **Breaking Changes**
        * Updated ``start_iteration_callback`` to accept a pipeline instance instead of a pipeline class and no longer accept pipeline parameters as a parameter :pr:`2290`
        * Moved ``default_parameters`` to ``ComponentGraph`` from ``PipelineBase``. A pipeline's ``default_parameters`` is now accessible via ``pipeline.component_graph.default_parameters`` :pr:`2307`


**v0.24.1 May. 16, 2021**
    * Enhancements
        * Integrated ``ARIMARegressor`` into AutoML :pr:`2009`
        * Updated ``HighlyNullDataCheck`` to also perform a null row check :pr:`2222`
        * Set ``max_depth`` to 1 in calls to featuretools dfs :pr:`2231`
    * Fixes
        * Removed data splitter sampler calls during training :pr:`2253`
        * Set minimum required version for for pyzmq, colorama, and docutils :pr:`2254`
        * Changed BaseSampler to return None instead of y :pr:`2272`
    * Changes
        * Removed ensemble split and indices in ``AutoMLSearch`` :pr:`2260`
        * Updated pipeline ``repr()`` and ``generate_pipeline_code`` to return pipeline instances without generating custom pipeline class :pr:`2227`
    * Documentation Changes
        * Capped Sphinx version under 4.0.0 :pr:`2244`
    * Testing Changes
        * Change number of cores for pytest from 4 to 2 :pr:`2266`
        * Add minimum dependency checker to generate minimum requirement files :pr:`2267`
        * Add unit tests with minimum dependencies  :pr:`2277`


**v0.24.0 May. 04, 2021**
    * Enhancements
        * Added `date_index` as a required parameter for TimeSeries problems :pr:`2217`
        * Have the ``OneHotEncoder`` return the transformed columns as booleans rather than floats :pr:`2170`
        * Added Oversampler transformer component to EvalML :pr:`2079`
        * Added Undersampler to AutoMLSearch, as well as arguments ``_sampler_method`` and ``sampler_balanced_ratio`` :pr:`2128`
        * Updated prediction explanations functions to allow pipelines with XGBoost estimators :pr:`2162`
        * Added partial dependence for datetime columns :pr:`2180`
        * Update precision-recall curve with positive label index argument, and fix for 2d predicted probabilities :pr:`2090`
        * Add pct_null_rows to ``HighlyNullDataCheck`` :pr:`2211`
        * Added a standalone AutoML `search` method for convenience, which runs data checks and then runs automl :pr:`2152`
        * Make the first batch of AutoML have a predefined order, with linear models first and complex models last :pr:`2223` :pr:`2225`
        * Added sampling dictionary support to ``BalancedClassficationSampler`` :pr:`2235`
    * Fixes
        * Fixed partial dependence not respecting grid resolution parameter for numerical features :pr:`2180`
        * Enable prediction explanations for catboost for multiclass problems :pr:`2224`
    * Changes
        * Deleted baseline pipeline classes :pr:`2202`
        * Reverting user specified date feature PR :pr:`2155` until `pmdarima` installation fix is found :pr:`2214`
        * Updated pipeline API to accept component graph and other class attributes as instance parameters. Old pipeline API still works but will not be supported long-term. :pr:`2091`
        * Removed all old datasplitters from EvalML :pr:`2193`
        * Deleted ``make_pipeline_from_components`` :pr:`2218`
    * Documentation Changes
        * Renamed dataset to clarify that its gzipped but not a tarball :pr:`2183`
        * Updated documentation to use pipeline instances instead of pipeline subclasses :pr:`2195`
        * Updated contributing guide with a note about GitHub Actions permissions :pr:`2090`
        * Updated automl and model understanding user guides :pr:`2090`
    * Testing Changes
        * Use machineFL user token for dependency update bot, and add more reviewers :pr:`2189`


.. warning::

    **Breaking Changes**
        * All baseline pipeline classes (``BaselineBinaryPipeline``, ``BaselineMulticlassPipeline``, ``BaselineRegressionPipeline``, etc.) have been deleted :pr:`2202`
        * Updated pipeline API to accept component graph and other class attributes as instance parameters. Old pipeline API still works but will not be supported long-term. Pipelines can now be initialized by specifying the component graph as the first parameter, and then passing in optional arguments such as ``custom_name``, ``parameters``, etc. For example, ``BinaryClassificationPipeline(["Random Forest Classifier"], parameters={})``.  :pr:`2091`
        * Removed all old datasplitters from EvalML :pr:`2193`
        * Deleted utility method ``make_pipeline_from_components`` :pr:`2218`


**v0.23.0 Apr. 20, 2021**
    * Enhancements
        * Refactored ``EngineBase`` and ``SequentialEngine`` api. Adding ``DaskEngine`` :pr:`1975`.
        * Added optional ``engine`` argument to ``AutoMLSearch`` :pr:`1975`
        * Added a warning about how time series support is still in beta when a user passes in a time series problem to ``AutoMLSearch`` :pr:`2118`
        * Added ``NaturalLanguageNaNDataCheck`` data check :pr:`2122`
        * Added ValueError to ``partial_dependence`` to prevent users from computing partial dependence on columns with all NaNs :pr:`2120`
        * Added standard deviation of cv scores to rankings table :pr:`2154`
    * Fixes
        * Fixed ``BalancedClassificationDataCVSplit``, ``BalancedClassificationDataTVSplit``, and ``BalancedClassificationSampler`` to use ``minority:majority`` ratio instead of ``majority:minority`` :pr:`2077`
        * Fixed bug where two-way partial dependence plots with categorical variables were not working correctly :pr:`2117`
        * Fixed bug where ``hyperparameters`` were not displaying properly for pipelines with a list ``component_graph`` and duplicate components :pr:`2133`
        * Fixed bug where ``pipeline_parameters`` argument in ``AutoMLSearch`` was not applied to pipelines passed in as ``allowed_pipelines`` :pr:`2133`
        * Fixed bug where ``AutoMLSearch`` was not applying custom hyperparameters to pipelines with a list ``component_graph`` and duplicate components :pr:`2133`
    * Changes
        * Removed ``hyperparameter_ranges`` from Undersampler and renamed ``balanced_ratio`` to ``sampling_ratio`` for samplers :pr:`2113`
        * Renamed ``TARGET_BINARY_NOT_TWO_EXAMPLES_PER_CLASS`` data check message code to ``TARGET_MULTICLASS_NOT_TWO_EXAMPLES_PER_CLASS`` :pr:`2126`
        * Modified one-way partial dependence plots of categorical features to display data with a bar plot :pr:`2117`
        * Renamed ``score`` column for ``automl.rankings`` as ``mean_cv_score`` :pr:`2135`
        * Remove 'warning' from docs tool output :pr:`2031`
    * Documentation Changes
        * Fixed ``conf.py`` file :pr:`2112`
        * Added a sentence to the automl user guide stating that our support for time series problems is still in beta. :pr:`2118`
        * Fixed documentation demos :pr:`2139`
        * Update test badge in README to use GitHub Actions :pr:`2150`
    * Testing Changes
        * Fixed ``test_describe_pipeline`` for ``pandas`` ``v1.2.4`` :pr:`2129`
        * Added a GitHub Action for building the conda package :pr:`1870` :pr:`2148`


.. warning::

    **Breaking Changes**
        * Renamed ``balanced_ratio`` to ``sampling_ratio`` for the ``BalancedClassificationDataCVSplit``, ``BalancedClassificationDataTVSplit``, ``BalancedClassficationSampler``, and Undersampler :pr:`2113`
        * Deleted the "errors" key from automl results :pr:`1975`
        * Deleted the ``raise_and_save_error_callback`` and the ``log_and_save_error_callback`` :pr:`1975`
        * Fixed ``BalancedClassificationDataCVSplit``, ``BalancedClassificationDataTVSplit``, and ``BalancedClassificationSampler`` to use minority:majority ratio instead of majority:minority :pr:`2077`


**v0.22.0 Apr. 06, 2021**
    * Enhancements
        * Added a GitHub Action for ``linux_unit_tests``:pr:`2013`
        * Added recommended actions for ``InvalidTargetDataCheck``, updated ``_make_component_list_from_actions`` to address new action, and added ``TargetImputer`` component :pr:`1989`
        * Updated ``AutoMLSearch._check_for_high_variance`` to not emit ``RuntimeWarning`` :pr:`2024`
        * Added exception when pipeline passed to ``explain_predictions`` is a ``Stacked Ensemble`` pipeline :pr:`2033`
        * Added sensitivity at low alert rates as an objective :pr:`2001`
        * Added ``Undersampler`` transformer component :pr:`2030`
    * Fixes
        * Updated Engine's ``train_batch`` to apply undersampling :pr:`2038`
        * Fixed bug in where Time Series Classification pipelines were not encoding targets in ``predict`` and ``predict_proba`` :pr:`2040`
        * Fixed data splitting errors if target is float for classification problems :pr:`2050`
        * Pinned ``docutils`` to <0.17 to fix ReadtheDocs warning issues :pr:`2088`
    * Changes
        * Removed lists as acceptable hyperparameter ranges in ``AutoMLSearch`` :pr:`2028`
        * Renamed "details" to "metadata" for data check actions :pr:`2008`
    * Documentation Changes
        * Catch and suppress warnings in documentation :pr:`1991` :pr:`2097`
        * Change spacing in ``start.ipynb`` to provide clarity for ``AutoMLSearch`` :pr:`2078`
        * Fixed start code on README :pr:`2108`
    * Testing Changes


**v0.21.0 Mar. 24, 2021**
    * Enhancements
        * Changed ``AutoMLSearch`` to default ``optimize_thresholds`` to True :pr:`1943`
        * Added multiple oversampling and undersampling sampling methods as data splitters for imbalanced classification :pr:`1775`
        * Added params to balanced classification data splitters for visibility :pr:`1966`
        * Updated ``make_pipeline`` to not add ``Imputer`` if input data does not have numeric or categorical columns :pr:`1967`
        * Updated ``ClassImbalanceDataCheck`` to better handle multiclass imbalances :pr:`1986`
        * Added recommended actions for the output of data check's ``validate`` method :pr:`1968`
        * Added error message for ``partial_dependence`` when features are mostly the same value :pr:`1994`
        * Updated ``OneHotEncoder`` to drop one redundant feature by default for features with two categories :pr:`1997`
        * Added a ``PolynomialDetrender`` component :pr:`1992`
        * Added ``DateTimeNaNDataCheck`` data check :pr:`2039`
    * Fixes
        * Changed best pipeline to train on the entire dataset rather than just ensemble indices for ensemble problems :pr:`2037`
        * Updated binary classification pipelines to use objective decision function during scoring of custom objectives :pr:`1934`
    * Changes
        * Removed ``data_checks`` parameter, ``data_check_results`` and data checks logic from ``AutoMLSearch`` :pr:`1935`
        * Deleted ``random_state`` argument :pr:`1985`
        * Updated Woodwork version requirement to ``v0.0.11`` :pr:`1996`
    * Documentation Changes
    * Testing Changes
        * Removed ``build_docs`` CI job in favor of RTD GH builder :pr:`1974`
        * Added tests to confirm support for Python 3.9 :pr:`1724`
        * Added tests to support Dask AutoML/Engine :pr:`1990`
        * Changed ``build_conda_pkg`` job to use ``latest_release_changes`` branch in the feedstock. :pr:`1979`

.. warning::

    **Breaking Changes**
        * Changed ``AutoMLSearch`` to default ``optimize_thresholds`` to True :pr:`1943`
        * Removed ``data_checks`` parameter, ``data_check_results`` and data checks logic from ``AutoMLSearch``. To run the data checks which were previously run by default in ``AutoMLSearch``, please call ``DefaultDataChecks().validate(X_train, y_train)`` or take a look at our documentation for more examples. :pr:`1935`
        * Deleted ``random_state`` argument :pr:`1985`

**v0.20.0 Mar. 10, 2021**
    * Enhancements
        * Added a GitHub Action for Detecting dependency changes :pr:`1933`
        * Create a separate CV split to train stacked ensembler on for AutoMLSearch :pr:`1814`
        * Added a GitHub Action for Linux unit tests :pr:`1846`
        * Added ``ARIMARegressor`` estimator :pr:`1894`
        * Added ``DataCheckAction`` class and ``DataCheckActionCode`` enum :pr:`1896`
        * Updated ``Woodwork`` requirement to ``v0.0.10`` :pr:`1900`
        * Added ``BalancedClassificationDataCVSplit`` and ``BalancedClassificationDataTVSplit`` to AutoMLSearch :pr:`1875`
        * Update default classification data splitter to use downsampling for highly imbalanced data :pr:`1875`
        * Updated ``describe_pipeline`` to return more information, including ``id`` of pipelines used for ensemble models :pr:`1909`
        * Added utility method to create list of components from a list of ``DataCheckAction`` :pr:`1907`
        * Updated ``validate`` method to include a ``action`` key in returned dictionary for all ``DataCheck``and ``DataChecks`` :pr:`1916`
        * Aggregating the shap values for predictions that we know the provenance of, e.g. OHE, text, and date-time. :pr:`1901`
        * Improved error message when custom objective is passed as a string in ``pipeline.score`` :pr:`1941`
        * Added ``score_pipelines`` and ``train_pipelines`` methods to ``AutoMLSearch`` :pr:`1913`
        * Added support for ``pandas`` version 1.2.0 :pr:`1708`
        * Added ``score_batch`` and ``train_batch`` abstact methods to ``EngineBase`` and implementations in ``SequentialEngine`` :pr:`1913`
        * Added ability to handle index columns in ``AutoMLSearch`` and ``DataChecks`` :pr:`2138`
    * Fixes
        * Removed CI check for ``check_dependencies_updated_linux`` :pr:`1950`
        * Added metaclass for time series pipelines and fix binary classification pipeline ``predict`` not using objective if it is passed as a named argument :pr:`1874`
        * Fixed stack trace in prediction explanation functions caused by mixed string/numeric pandas column names :pr:`1871`
        * Fixed stack trace caused by passing pipelines with duplicate names to ``AutoMLSearch`` :pr:`1932`
        * Fixed ``AutoMLSearch.get_pipelines`` returning pipelines with the same attributes :pr:`1958`
    * Changes
        * Reversed GitHub Action for Linux unit tests until a fix for report generation is found :pr:`1920`
        * Updated ``add_results`` in ``AutoMLAlgorithm`` to take in entire pipeline results dictionary from ``AutoMLSearch`` :pr:`1891`
        * Updated ``ClassImbalanceDataCheck`` to look for severe class imbalance scenarios :pr:`1905`
        * Deleted the ``explain_prediction`` function :pr:`1915`
        * Removed ``HighVarianceCVDataCheck`` and convered it to an ``AutoMLSearch`` method instead :pr:`1928`
        * Removed warning in ``InvalidTargetDataCheck`` returned when numeric binary classification targets are not (0, 1) :pr:`1959`
    * Documentation Changes
        * Updated ``model_understanding.ipynb`` to demo the two-way partial dependence capability :pr:`1919`
    * Testing Changes

.. warning::

    **Breaking Changes**
        * Deleted the ``explain_prediction`` function :pr:`1915`
        * Removed ``HighVarianceCVDataCheck`` and convered it to an ``AutoMLSearch`` method instead :pr:`1928`
        * Added ``score_batch`` and ``train_batch`` abstact methods to ``EngineBase``. These need to be implemented in Engine subclasses :pr:`1913`


**v0.19.0 Feb. 23, 2021**
    * Enhancements
        * Added a GitHub Action for Python windows unit tests :pr:`1844`
        * Added a GitHub Action for checking updated release notes :pr:`1849`
        * Added a GitHub Action for Python lint checks :pr:`1837`
        * Adjusted ``explain_prediction``, ``explain_predictions`` and ``explain_predictions_best_worst`` to handle timeseries problems. :pr:`1818`
        * Updated ``InvalidTargetDataCheck`` to check for mismatched indices in target and features :pr:`1816`
        * Updated ``Woodwork`` structures returned from components to support ``Woodwork`` logical type overrides set by the user :pr:`1784`
        * Updated estimators to keep track of input feature names during ``fit()`` :pr:`1794`
        * Updated ``visualize_decision_tree`` to include feature names in output :pr:`1813`
        * Added ``is_bounded_like_percentage`` property for objectives. If true, the ``calculate_percent_difference`` method will return the absolute difference rather than relative difference :pr:`1809`
        * Added full error traceback to AutoMLSearch logger file :pr:`1840`
        * Changed ``TargetEncoder`` to preserve custom indices in the data :pr:`1836`
        * Refactored ``explain_predictions`` and ``explain_predictions_best_worst`` to only compute features once for all rows that need to be explained :pr:`1843`
        * Added custom random undersampler data splitter for classification :pr:`1857`
        * Updated ``OutliersDataCheck`` implementation to calculate the probability of having no outliers :pr:`1855`
        * Added ``Engines`` pipeline processing API :pr:`1838`
    * Fixes
        * Changed EngineBase random_state arg to random_seed and same for user guide docs :pr:`1889`
    * Changes
        * Modified ``calculate_percent_difference`` so that division by 0 is now inf rather than nan :pr:`1809`
        * Removed ``text_columns`` parameter from ``LSA`` and ``TextFeaturizer`` components :pr:`1652`
        * Added ``random_seed`` as an argument to our automl/pipeline/component API. Using ``random_state`` will raise a warning :pr:`1798`
        * Added ``DataCheckError`` message in ``InvalidTargetDataCheck`` if input target is None and removed exception raised :pr:`1866`
    * Documentation Changes
    * Testing Changes
        * Added back coverage for ``_get_feature_provenance`` in ``TextFeaturizer`` after ``text_columns`` was removed :pr:`1842`
        * Pin graphviz version for windows builds :pr:`1847`
        * Unpin graphviz version for windows builds :pr:`1851`

.. warning::

    **Breaking Changes**
        * Added a deprecation warning to ``explain_prediction``. It will be deleted in the next release. :pr:`1860`


**v0.18.2 Feb. 10, 2021**
    * Enhancements
        * Added uniqueness score data check :pr:`1785`
        * Added "dataframe" output format for prediction explanations :pr:`1781`
        * Updated LightGBM estimators to handle ``pandas.MultiIndex`` :pr:`1770`
        * Sped up permutation importance for some pipelines :pr:`1762`
        * Added sparsity data check :pr:`1797`
        * Confirmed support for threshold tuning for binary time series classification problems :pr:`1803`
    * Fixes
    * Changes
    * Documentation Changes
        * Added section on conda to the contributing guide :pr:`1771`
        * Updated release process to reflect freezing `main` before perf tests :pr:`1787`
        * Moving some prs to the right section of the release notes :pr:`1789`
        * Tweak README.md. :pr:`1800`
        * Fixed back arrow on install page docs :pr:`1795`
        * Fixed docstring for `ClassImbalanceDataCheck.validate()` :pr:`1817`
    * Testing Changes

**v0.18.1 Feb. 1, 2021**
    * Enhancements
        * Added ``graph_t_sne`` as a visualization tool for high dimensional data :pr:`1731`
        * Added the ability to see the linear coefficients of features in linear models terms :pr:`1738`
        * Added support for ``scikit-learn`` ``v0.24.0`` :pr:`1733`
        * Added support for ``scipy`` ``v1.6.0`` :pr:`1752`
        * Added SVM Classifier and Regressor to estimators :pr:`1714` :pr:`1761`
    * Fixes
        * Addressed bug with ``partial_dependence`` and categorical data with more categories than grid resolution :pr:`1748`
        * Removed ``random_state`` arg from ``get_pipelines`` in ``AutoMLSearch`` :pr:`1719`
        * Pinned pyzmq at less than 22.0.0 till we add support :pr:`1756`
    * Changes
        * Updated components and pipelines to return ``Woodwork`` data structures :pr:`1668`
        * Updated ``clone()`` for pipelines and components to copy over random state automatically :pr:`1753`
        * Dropped support for Python version 3.6 :pr:`1751`
        * Removed deprecated ``verbose`` flag from ``AutoMLSearch`` parameters :pr:`1772`
    * Documentation Changes
        * Add Twitter and Github link to documentation toolbar :pr:`1754`
        * Added Open Graph info to documentation :pr:`1758`
    * Testing Changes

.. warning::

    **Breaking Changes**
        * Components and pipelines return ``Woodwork`` data structures instead of ``pandas`` data structures :pr:`1668`
        * Python 3.6 will not be actively supported due to discontinued support from EvalML dependencies.
        * Deprecated ``verbose`` flag is removed for ``AutoMLSearch`` :pr:`1772`


**v0.18.0 Jan. 26, 2021**
    * Enhancements
        * Added RMSLE, MSLE, and MAPE to core objectives while checking for negative target values in ``invalid_targets_data_check`` :pr:`1574`
        * Added validation checks for binary problems with regression-like datasets and multiclass problems without true multiclass targets in ``invalid_targets_data_check`` :pr:`1665`
        * Added time series support for ``make_pipeline`` :pr:`1566`
        * Added target name for output of pipeline ``predict`` method :pr:`1578`
        * Added multiclass check to ``InvalidTargetDataCheck`` for two examples per class :pr:`1596`
        * Added support for ``graphviz`` ``v0.16`` :pr:`1657`
        * Enhanced time series pipelines to accept empty features :pr:`1651`
        * Added KNN Classifier to estimators. :pr:`1650`
        * Added support for list inputs for objectives :pr:`1663`
        * Added support for ``AutoMLSearch`` to handle time series classification pipelines :pr:`1666`
        * Enhanced ``DelayedFeaturesTransformer`` to encode categorical features and targets before delaying them :pr:`1691`
        * Added 2-way dependence plots. :pr:`1690`
        * Added ability to directly iterate through components within Pipelines :pr:`1583`
    * Fixes
        * Fixed inconsistent attributes and added Exceptions to docs :pr:`1673`
        * Fixed ``TargetLeakageDataCheck`` to use Woodwork ``mutual_information`` rather than using Pandas' Pearson Correlation :pr:`1616`
        * Fixed thresholding for pipelines in ``AutoMLSearch`` to only threshold binary classification pipelines :pr:`1622` :pr:`1626`
        * Updated ``load_data`` to return Woodwork structures and update default parameter value for ``index`` to ``None`` :pr:`1610`
        * Pinned scipy at < 1.6.0 while we work on adding support :pr:`1629`
        * Fixed data check message formatting in ``AutoMLSearch`` :pr:`1633`
        * Addressed stacked ensemble component for ``scikit-learn`` v0.24 support by setting ``shuffle=True`` for default CV :pr:`1613`
        * Fixed bug where ``Imputer`` reset the index on ``X`` :pr:`1590`
        * Fixed ``AutoMLSearch`` stacktrace when a cutom objective was passed in as a primary objective or additional objective :pr:`1575`
        * Fixed custom index bug for ``MAPE`` objective :pr:`1641`
        * Fixed index bug for ``TextFeaturizer`` and ``LSA`` components :pr:`1644`
        * Limited ``load_fraud`` dataset loaded into ``automl.ipynb`` :pr:`1646`
        * ``add_to_rankings`` updates ``AutoMLSearch.best_pipeline`` when necessary :pr:`1647`
        * Fixed bug where time series baseline estimators were not receiving ``gap`` and ``max_delay`` in ``AutoMLSearch`` :pr:`1645`
        * Fixed jupyter notebooks to help the RTD buildtime :pr:`1654`
        * Added ``positive_only`` objectives to ``non_core_objectives`` :pr:`1661`
        * Fixed stacking argument ``n_jobs`` for IterativeAlgorithm :pr:`1706`
        * Updated CatBoost estimators to return self in ``.fit()`` rather than the underlying model for consistency :pr:`1701`
        * Added ability to initialize pipeline parameters in ``AutoMLSearch`` constructor :pr:`1676`
    * Changes
        * Added labeling to ``graph_confusion_matrix`` :pr:`1632`
        * Rerunning search for ``AutoMLSearch`` results in a message thrown rather than failing the search, and removed ``has_searched`` property :pr:`1647`
        * Changed tuner class to allow and ignore single parameter values as input :pr:`1686`
        * Capped LightGBM version limit to remove bug in docs :pr:`1711`
        * Removed support for `np.random.RandomState` in EvalML :pr:`1727`
    * Documentation Changes
        * Update Model Understanding in the user guide to include ``visualize_decision_tree`` :pr:`1678`
        * Updated docs to include information about ``AutoMLSearch`` callback parameters and methods :pr:`1577`
        * Updated docs to prompt users to install graphiz on Mac :pr:`1656`
        * Added ``infer_feature_types`` to the ``start.ipynb`` guide :pr:`1700`
        * Added multicollinearity data check to API reference and docs :pr:`1707`
    * Testing Changes

.. warning::

    **Breaking Changes**
        * Removed ``has_searched`` property from ``AutoMLSearch`` :pr:`1647`
        * Components and pipelines return ``Woodwork`` data structures instead of ``pandas`` data structures :pr:`1668`
        * Removed support for `np.random.RandomState` in EvalML. Rather than passing ``np.random.RandomState`` as component and pipeline random_state values, we use int random_seed :pr:`1727`


**v0.17.0 Dec. 29, 2020**
    * Enhancements
        * Added ``save_plot`` that allows for saving figures from different backends :pr:`1588`
        * Added ``LightGBM Regressor`` to regression components :pr:`1459`
        * Added ``visualize_decision_tree`` for tree visualization with ``decision_tree_data_from_estimator`` and ``decision_tree_data_from_pipeline`` to reformat tree structure output :pr:`1511`
        * Added `DFS Transformer` component into transformer components :pr:`1454`
        * Added ``MAPE`` to the standard metrics for time series problems and update objectives :pr:`1510`
        * Added ``graph_prediction_vs_actual_over_time`` and ``get_prediction_vs_actual_over_time_data`` to the model understanding module for time series problems :pr:`1483`
        * Added a ``ComponentGraph`` class that will support future pipelines as directed acyclic graphs :pr:`1415`
        * Updated data checks to accept ``Woodwork`` data structures :pr:`1481`
        * Added parameter to ``InvalidTargetDataCheck`` to show only top unique values rather than all unique values :pr:`1485`
        * Added multicollinearity data check :pr:`1515`
        * Added baseline pipeline and components for time series regression problems :pr:`1496`
        * Added more information to users about ensembling behavior in ``AutoMLSearch`` :pr:`1527`
        * Add woodwork support for more utility and graph methods :pr:`1544`
        * Changed ``DateTimeFeaturizer`` to encode features as int :pr:`1479`
        * Return trained pipelines from ``AutoMLSearch.best_pipeline`` :pr:`1547`
        * Added utility method so that users can set feature types without having to learn about Woodwork directly :pr:`1555`
        * Added Linear Discriminant Analysis transformer for dimensionality reduction :pr:`1331`
        * Added multiclass support for ``partial_dependence`` and ``graph_partial_dependence`` :pr:`1554`
        * Added ``TimeSeriesBinaryClassificationPipeline`` and ``TimeSeriesMulticlassClassificationPipeline`` classes :pr:`1528`
        * Added ``make_data_splitter`` method for easier automl data split customization :pr:`1568`
        * Integrated ``ComponentGraph`` class into Pipelines for full non-linear pipeline support :pr:`1543`
        * Update ``AutoMLSearch`` constructor to take training data instead of ``search`` and ``add_to_leaderboard`` :pr:`1597`
        * Update ``split_data`` helper args :pr:`1597`
        * Add problem type utils ``is_regression``, ``is_classification``, ``is_timeseries`` :pr:`1597`
        * Rename ``AutoMLSearch`` ``data_split`` arg to ``data_splitter`` :pr:`1569`
    * Fixes
        * Fix AutoML not passing CV folds to ``DefaultDataChecks`` for usage by ``ClassImbalanceDataCheck`` :pr:`1619`
        * Fix Windows CI jobs: install ``numba`` via conda, required for ``shap`` :pr:`1490`
        * Added custom-index support for `reset-index-get_prediction_vs_actual_over_time_data` :pr:`1494`
        * Fix ``generate_pipeline_code`` to account for boolean and None differences between Python and JSON :pr:`1524` :pr:`1531`
        * Set max value for plotly and xgboost versions while we debug CI failures with newer versions :pr:`1532`
        * Undo version pinning for plotly :pr:`1533`
        * Fix ReadTheDocs build by updating the version of ``setuptools`` :pr:`1561`
        * Set ``random_state`` of data splitter in AutoMLSearch to take int to keep consistency in the resulting splits :pr:`1579`
        * Pin sklearn version while we work on adding support :pr:`1594`
        * Pin pandas at <1.2.0 while we work on adding support :pr:`1609`
        * Pin graphviz at < 0.16 while we work on adding support :pr:`1609`
    * Changes
        * Reverting ``save_graph`` :pr:`1550` to resolve kaleido build issues :pr:`1585`
        * Update circleci badge to apply to ``main`` :pr:`1489`
        * Added script to generate github markdown for releases :pr:`1487`
        * Updated selection using pandas ``dtypes`` to selecting using Woodwork logical types :pr:`1551`
        * Updated dependencies to fix ``ImportError: cannot import name 'MaskedArray' from 'sklearn.utils.fixes'`` error and to address Woodwork and Featuretool dependencies :pr:`1540`
        * Made ``get_prediction_vs_actual_data()`` a public method :pr:`1553`
        * Updated ``Woodwork`` version requirement to v0.0.7 :pr:`1560`
        * Move data splitters from ``evalml.automl.data_splitters`` to ``evalml.preprocessing.data_splitters`` :pr:`1597`
        * Rename "# Testing" in automl log output to "# Validation" :pr:`1597`
    * Documentation Changes
        * Added partial dependence methods to API reference :pr:`1537`
        * Updated documentation for confusion matrix methods :pr:`1611`
    * Testing Changes
        * Set ``n_jobs=1`` in most unit tests to reduce memory :pr:`1505`

.. warning::

    **Breaking Changes**
        * Updated minimal dependencies: ``numpy>=1.19.1``, ``pandas>=1.1.0``, ``scikit-learn>=0.23.1``, ``scikit-optimize>=0.8.1``
        * Updated ``AutoMLSearch.best_pipeline`` to return a trained pipeline. Pass in ``train_best_pipeline=False`` to AutoMLSearch in order to return an untrained pipeline.
        * Pipeline component instances can no longer be iterated through using ``Pipeline.component_graph`` :pr:`1543`
        * Update ``AutoMLSearch`` constructor to take training data instead of ``search`` and ``add_to_leaderboard`` :pr:`1597`
        * Update ``split_data`` helper args :pr:`1597`
        * Move data splitters from ``evalml.automl.data_splitters`` to ``evalml.preprocessing.data_splitters`` :pr:`1597`
        * Rename ``AutoMLSearch`` ``data_split`` arg to ``data_splitter`` :pr:`1569`



**v0.16.1 Dec. 1, 2020**
    * Enhancements
        * Pin woodwork version to v0.0.6 to avoid breaking changes :pr:`1484`
        * Updated ``Woodwork`` to >=0.0.5 in ``core-requirements.txt`` :pr:`1473`
        * Removed ``copy_dataframe`` parameter for ``Woodwork``, updated ``Woodwork`` to >=0.0.6 in ``core-requirements.txt`` :pr:`1478`
        * Updated ``detect_problem_type`` to use ``pandas.api.is_numeric_dtype`` :pr:`1476`
    * Changes
        * Changed ``make clean`` to delete coverage reports as a convenience for developers :pr:`1464`
        * Set ``n_jobs=-1`` by default for stacked ensemble components :pr:`1472`
    * Documentation Changes
        * Updated pipeline and component documentation and demos to use ``Woodwork`` :pr:`1466`
    * Testing Changes
        * Update dependency update checker to use everything from core and optional dependencies :pr:`1480`


**v0.16.0 Nov. 24, 2020**
    * Enhancements
        * Updated pipelines and ``make_pipeline`` to accept ``Woodwork`` inputs :pr:`1393`
        * Updated components to accept ``Woodwork`` inputs :pr:`1423`
        * Added ability to freeze hyperparameters for ``AutoMLSearch`` :pr:`1284`
        * Added ``Target Encoder`` into transformer components :pr:`1401`
        * Added callback for error handling in ``AutoMLSearch`` :pr:`1403`
        * Added the index id to the ``explain_predictions_best_worst`` output to help users identify which rows in their data are included :pr:`1365`
        * The top_k features displayed in ``explain_predictions_*`` functions are now determined by the magnitude of shap values as opposed to the ``top_k`` largest and smallest shap values. :pr:`1374`
        * Added a problem type for time series regression :pr:`1386`
        * Added a ``is_defined_for_problem_type`` method to ``ObjectiveBase`` :pr:`1386`
        * Added a ``random_state`` parameter to ``make_pipeline_from_components`` function :pr:`1411`
        * Added ``DelayedFeaturesTransformer`` :pr:`1396`
        * Added a ``TimeSeriesRegressionPipeline`` class :pr:`1418`
        * Removed ``core-requirements.txt`` from the package distribution :pr:`1429`
        * Updated data check messages to include a `"code"` and `"details"` fields :pr:`1451`, :pr:`1462`
        * Added a ``TimeSeriesSplit`` data splitter for time series problems :pr:`1441`
        * Added a ``problem_configuration`` parameter to AutoMLSearch :pr:`1457`
    * Fixes
        * Fixed ``IndexError`` raised in ``AutoMLSearch`` when ``ensembling = True`` but only one pipeline to iterate over :pr:`1397`
        * Fixed stacked ensemble input bug and LightGBM warning and bug in ``AutoMLSearch`` :pr:`1388`
        * Updated enum classes to show possible enum values as attributes :pr:`1391`
        * Updated calls to ``Woodwork``'s ``to_pandas()`` to ``to_series()`` and ``to_dataframe()`` :pr:`1428`
        * Fixed bug in OHE where column names were not guaranteed to be unique :pr:`1349`
        * Fixed bug with percent improvement of ``ExpVariance`` objective on data with highly skewed target :pr:`1467`
        * Fix SimpleImputer error which occurs when all features are bool type :pr:`1215`
    * Changes
        * Changed ``OutliersDataCheck`` to return the list of columns, rather than rows, that contain outliers :pr:`1377`
        * Simplified and cleaned output for Code Generation :pr:`1371`
        * Reverted changes from :pr:`1337` :pr:`1409`
        * Updated data checks to return dictionary of warnings and errors instead of a list :pr:`1448`
        * Updated ``AutoMLSearch`` to pass ``Woodwork`` data structures to every pipeline (instead of pandas DataFrames) :pr:`1450`
        * Update ``AutoMLSearch`` to default to ``max_batches=1`` instead of ``max_iterations=5`` :pr:`1452`
        * Updated _evaluate_pipelines to consolidate side effects :pr:`1410`
    * Documentation Changes
        * Added description of CLA to contributing guide, updated description of draft PRs :pr:`1402`
        * Updated documentation to include all data checks, ``DataChecks``, and usage of data checks in AutoML :pr:`1412`
        * Updated docstrings from ``np.array`` to ``np.ndarray`` :pr:`1417`
        * Added section on stacking ensembles in AutoMLSearch documentation :pr:`1425`
    * Testing Changes
        * Removed ``category_encoders`` from test-requirements.txt :pr:`1373`
        * Tweak codecov.io settings again to avoid flakes :pr:`1413`
        * Modified ``make lint`` to check notebook versions in the docs :pr:`1431`
        * Modified ``make lint-fix`` to standardize notebook versions in the docs :pr:`1431`
        * Use new version of pull request Github Action for dependency check (:pr:`1443`)
        * Reduced number of workers for tests to 4 :pr:`1447`

.. warning::

    **Breaking Changes**
        * The ``top_k`` and ``top_k_features`` parameters in ``explain_predictions_*`` functions now return ``k`` features as opposed to ``2 * k`` features :pr:`1374`
        * Renamed ``problem_type`` to ``problem_types`` in ``RegressionObjective``, ``BinaryClassificationObjective``, and ``MulticlassClassificationObjective`` :pr:`1319`
        * Data checks now return a dictionary of warnings and errors instead of a list :pr:`1448`



**v0.15.0 Oct. 29, 2020**
    * Enhancements
        * Added stacked ensemble component classes (``StackedEnsembleClassifier``, ``StackedEnsembleRegressor``) :pr:`1134`
        * Added stacked ensemble components to ``AutoMLSearch`` :pr:`1253`
        * Added ``DecisionTreeClassifier`` and ``DecisionTreeRegressor`` to AutoML :pr:`1255`
        * Added ``graph_prediction_vs_actual`` in ``model_understanding`` for regression problems :pr:`1252`
        * Added parameter to ``OneHotEncoder`` to enable filtering for features to encode for :pr:`1249`
        * Added percent-better-than-baseline for all objectives to automl.results :pr:`1244`
        * Added ``HighVarianceCVDataCheck`` and replaced synonymous warning in ``AutoMLSearch`` :pr:`1254`
        * Added `PCA Transformer` component for dimensionality reduction :pr:`1270`
        * Added ``generate_pipeline_code`` and ``generate_component_code`` to allow for code generation given a pipeline or component instance :pr:`1306`
        * Added ``PCA Transformer`` component for dimensionality reduction :pr:`1270`
        * Updated ``AutoMLSearch`` to support ``Woodwork`` data structures :pr:`1299`
        * Added cv_folds to ``ClassImbalanceDataCheck`` and added this check to ``DefaultDataChecks`` :pr:`1333`
        * Make ``max_batches`` argument to ``AutoMLSearch.search`` public :pr:`1320`
        * Added text support to automl search :pr:`1062`
        * Added ``_pipelines_per_batch`` as a private argument to ``AutoMLSearch`` :pr:`1355`
    * Fixes
        * Fixed ML performance issue with ordered datasets: always shuffle data in automl's default CV splits :pr:`1265`
        * Fixed broken ``evalml info`` CLI command :pr:`1293`
        * Fixed ``boosting type='rf'`` for LightGBM Classifier, as well as ``num_leaves`` error :pr:`1302`
        * Fixed bug in ``explain_predictions_best_worst`` where a custom index in the target variable would cause a ``ValueError`` :pr:`1318`
        * Added stacked ensemble estimators to to ``evalml.pipelines.__init__`` file :pr:`1326`
        * Fixed bug in OHE where calls to transform were not deterministic if ``top_n`` was less than the number of categories in a column :pr:`1324`
        * Fixed LightGBM warning messages during AutoMLSearch :pr:`1342`
        * Fix warnings thrown during AutoMLSearch in ``HighVarianceCVDataCheck`` :pr:`1346`
        * Fixed bug where TrainingValidationSplit would return invalid location indices for dataframes with a custom index :pr:`1348`
        * Fixed bug where the AutoMLSearch ``random_state`` was not being passed to the created pipelines :pr:`1321`
    * Changes
        * Allow ``add_to_rankings`` to be called before AutoMLSearch is called :pr:`1250`
        * Removed Graphviz from test-requirements to add to requirements.txt :pr:`1327`
        * Removed ``max_pipelines`` parameter from ``AutoMLSearch`` :pr:`1264`
        * Include editable installs in all install make targets :pr:`1335`
        * Made pip dependencies `featuretools` and `nlp_primitives` core dependencies :pr:`1062`
        * Removed `PartOfSpeechCount` from `TextFeaturizer` transform primitives :pr:`1062`
        * Added warning for ``partial_dependency`` when the feature includes null values :pr:`1352`
    * Documentation Changes
        * Fixed and updated code blocks in Release Notes :pr:`1243`
        * Added DecisionTree estimators to API Reference :pr:`1246`
        * Changed class inheritance display to flow vertically :pr:`1248`
        * Updated cost-benefit tutorial to use a holdout/test set :pr:`1159`
        * Added ``evalml info`` command to documentation :pr:`1293`
        * Miscellaneous doc updates :pr:`1269`
        * Removed conda pre-release testing from the release process document :pr:`1282`
        * Updates to contributing guide :pr:`1310`
        * Added Alteryx footer to docs with Twitter and Github link :pr:`1312`
        * Added documentation for evalml installation for Python 3.6 :pr:`1322`
        * Added documentation changes to make the API Docs easier to understand :pr:`1323`
        * Fixed documentation for ``feature_importance`` :pr:`1353`
        * Added tutorial for running `AutoML` with text data :pr:`1357`
        * Added documentation for woodwork integration with automl search :pr:`1361`
    * Testing Changes
        * Added tests for ``jupyter_check`` to handle IPython :pr:`1256`
        * Cleaned up ``make_pipeline`` tests to test for all estimators :pr:`1257`
        * Added a test to check conda build after merge to main :pr:`1247`
        * Removed code that was lacking codecov for ``__main__.py`` and unnecessary :pr:`1293`
        * Codecov: round coverage up instead of down :pr:`1334`
        * Add DockerHub credentials to CI testing environment :pr:`1356`
        * Add DockerHub credentials to conda testing environment :pr:`1363`

.. warning::

    **Breaking Changes**
        * Renamed ``LabelLeakageDataCheck`` to ``TargetLeakageDataCheck`` :pr:`1319`
        * ``max_pipelines`` parameter has been removed from ``AutoMLSearch``. Please use ``max_iterations`` instead. :pr:`1264`
        * ``AutoMLSearch.search()`` will now log a warning if the input is not a ``Woodwork`` data structure (``pandas``, ``numpy``) :pr:`1299`
        * Make ``max_batches`` argument to ``AutoMLSearch.search`` public :pr:`1320`
        * Removed unused argument `feature_types` from AutoMLSearch.search :pr:`1062`

**v0.14.1 Sep. 29, 2020**
    * Enhancements
        * Updated partial dependence methods to support calculating numeric columns in a dataset with non-numeric columns :pr:`1150`
        * Added ``get_feature_names`` on ``OneHotEncoder`` :pr:`1193`
        * Added ``detect_problem_type`` to ``problem_type/utils.py`` to automatically detect the problem type given targets :pr:`1194`
        * Added LightGBM to ``AutoMLSearch`` :pr:`1199`
        * Updated ``scikit-learn`` and ``scikit-optimize`` to use latest versions - 0.23.2 and 0.8.1 respectively :pr:`1141`
        * Added ``__str__`` and ``__repr__`` for pipelines and components :pr:`1218`
        * Included internal target check for both training and validation data in ``AutoMLSearch`` :pr:`1226`
        * Added ``ProblemTypes.all_problem_types`` helper to get list of supported problem types :pr:`1219`
        * Added ``DecisionTreeClassifier`` and ``DecisionTreeRegressor`` classes :pr:`1223`
        * Added ``ProblemTypes.all_problem_types`` helper to get list of supported problem types :pr:`1219`
        * ``DataChecks`` can now be parametrized by passing a list of ``DataCheck`` classes and a parameter dictionary :pr:`1167`
        * Added first CV fold score as validation score in ``AutoMLSearch.rankings`` :pr:`1221`
        * Updated ``flake8`` configuration to enable linting on ``__init__.py`` files :pr:`1234`
        * Refined ``make_pipeline_from_components`` implementation :pr:`1204`
    * Fixes
        * Updated GitHub URL after migration to Alteryx GitHub org :pr:`1207`
        * Changed Problem Type enum to be more similar to the string name :pr:`1208`
        * Wrapped call to scikit-learn's partial dependence method in a ``try``/``finally`` block :pr:`1232`
    * Changes
        * Added ``allow_writing_files`` as a named argument to CatBoost estimators. :pr:`1202`
        * Added ``solver`` and ``multi_class`` as named arguments to ``LogisticRegressionClassifier`` :pr:`1202`
        * Replaced pipeline's ``._transform`` method to evaluate all the preprocessing steps of a pipeline with ``.compute_estimator_features`` :pr:`1231`
        * Changed default large dataset train/test splitting behavior :pr:`1205`
    * Documentation Changes
        * Included description of how to access the component instances and features for pipeline user guide :pr:`1163`
        * Updated API docs to refer to target as "target" instead of "labels" for non-classification tasks and minor docs cleanup :pr:`1160`
        * Added Class Imbalance Data Check to ``api_reference.rst`` :pr:`1190` :pr:`1200`
        * Added pipeline properties to API reference :pr:`1209`
        * Clarified what the objective parameter in AutoML is used for in AutoML API reference and AutoML user guide :pr:`1222`
        * Updated API docs to include ``skopt.space.Categorical`` option for component hyperparameter range definition :pr:`1228`
        * Added install documentation for ``libomp`` in order to use LightGBM on Mac :pr:`1233`
        * Improved description of ``max_iterations`` in documentation :pr:`1212`
        * Removed unused code from sphinx conf :pr:`1235`
    * Testing Changes

.. warning::

    **Breaking Changes**
        * ``DefaultDataChecks`` now accepts a ``problem_type`` parameter that must be specified :pr:`1167`
        * Pipeline's ``._transform`` method to evaluate all the preprocessing steps of a pipeline has been replaced with ``.compute_estimator_features`` :pr:`1231`
        * ``get_objectives`` has been renamed to ``get_core_objectives``. This function will now return a list of valid objective instances :pr:`1230`


**v0.13.2 Sep. 17, 2020**
    * Enhancements
        * Added ``output_format`` field to explain predictions functions :pr:`1107`
        * Modified ``get_objective`` and ``get_objectives`` to be able to return any objective in ``evalml.objectives`` :pr:`1132`
        * Added a ``return_instance`` boolean parameter to ``get_objective`` :pr:`1132`
        * Added ``ClassImbalanceDataCheck`` to determine whether target imbalance falls below a given threshold :pr:`1135`
        * Added label encoder to LightGBM for binary classification :pr:`1152`
        * Added labels for the row index of confusion matrix :pr:`1154`
        * Added ``AutoMLSearch`` object as another parameter in search callbacks :pr:`1156`
        * Added the corresponding probability threshold for each point displayed in ``graph_roc_curve`` :pr:`1161`
        * Added ``__eq__`` for ``ComponentBase`` and ``PipelineBase`` :pr:`1178`
        * Added support for multiclass classification for ``roc_curve`` :pr:`1164`
        * Added ``categories`` accessor to ``OneHotEncoder`` for listing the categories associated with a feature :pr:`1182`
        * Added utility function to create pipeline instances from a list of component instances :pr:`1176`
    * Fixes
        * Fixed XGBoost column names for partial dependence methods :pr:`1104`
        * Removed dead code validating column type from ``TextFeaturizer`` :pr:`1122`
        * Fixed issue where ``Imputer`` cannot fit when there is None in a categorical or boolean column :pr:`1144`
        * ``OneHotEncoder`` preserves the custom index in the input data :pr:`1146`
        * Fixed representation for ``ModelFamily`` :pr:`1165`
        * Removed duplicate ``nbsphinx`` dependency in ``dev-requirements.txt`` :pr:`1168`
        * Users can now pass in any valid kwargs to all estimators :pr:`1157`
        * Remove broken accessor ``OneHotEncoder.get_feature_names`` and unneeded base class :pr:`1179`
        * Removed LightGBM Estimator from AutoML models :pr:`1186`
    * Changes
        * Pinned ``scikit-optimize`` version to 0.7.4 :pr:`1136`
        * Removed ``tqdm`` as a dependency :pr:`1177`
        * Added lightgbm version 3.0.0 to ``latest_dependency_versions.txt`` :pr:`1185`
        * Rename ``max_pipelines`` to ``max_iterations`` :pr:`1169`
    * Documentation Changes
        * Fixed API docs for ``AutoMLSearch`` ``add_result_callback`` :pr:`1113`
        * Added a step to our release process for pushing our latest version to conda-forge :pr:`1118`
        * Added warning for missing ipywidgets dependency for using ``PipelineSearchPlots`` on Jupyterlab :pr:`1145`
        * Updated ``README.md`` example to load demo dataset :pr:`1151`
        * Swapped mapping of breast cancer targets in ``model_understanding.ipynb`` :pr:`1170`
    * Testing Changes
        * Added test confirming ``TextFeaturizer`` never outputs null values :pr:`1122`
        * Changed Python version of ``Update Dependencies`` action to 3.8.x :pr:`1137`
        * Fixed release notes check-in test for ``Update Dependencies`` actions :pr:`1172`

.. warning::

    **Breaking Changes**
        * ``get_objective`` will now return a class definition rather than an instance by default :pr:`1132`
        * Deleted ``OPTIONS`` dictionary in ``evalml.objectives.utils.py`` :pr:`1132`
        * If specifying an objective by string, the string must now match the objective's name field, case-insensitive :pr:`1132`
        * Passing "Cost Benefit Matrix", "Fraud Cost", "Lead Scoring", "Mean Squared Log Error",
            "Recall", "Recall Macro", "Recall Micro", "Recall Weighted", or "Root Mean Squared Log Error" to ``AutoMLSearch`` will now result in a ``ValueError``
            rather than an ``ObjectiveNotFoundError`` :pr:`1132`
        * Search callbacks ``start_iteration_callback`` and ``add_results_callback`` have changed to include a copy of the AutoMLSearch object as a third parameter :pr:`1156`
        * Deleted ``OneHotEncoder.get_feature_names`` method which had been broken for a while, in favor of pipelines' ``input_feature_names`` :pr:`1179`
        * Deleted empty base class ``CategoricalEncoder`` which ``OneHotEncoder`` component was inheriting from :pr:`1176`
        * Results from ``roc_curve`` will now return as a list of dictionaries with each dictionary representing a class :pr:`1164`
        * ``max_pipelines`` now raises a ``DeprecationWarning`` and will be removed in the next release. ``max_iterations`` should be used instead. :pr:`1169`


**v0.13.1 Aug. 25, 2020**
    * Enhancements
        * Added Cost-Benefit Matrix objective for binary classification :pr:`1038`
        * Split ``fill_value`` into ``categorical_fill_value`` and ``numeric_fill_value`` for Imputer :pr:`1019`
        * Added ``explain_predictions`` and ``explain_predictions_best_worst`` for explaining multiple predictions with SHAP :pr:`1016`
        * Added new LSA component for text featurization :pr:`1022`
        * Added guide on installing with conda :pr:`1041`
        * Added a “cost-benefit curve” util method to graph cost-benefit matrix scores vs. binary classification thresholds :pr:`1081`
        * Standardized error when calling transform/predict before fit for pipelines :pr:`1048`
        * Added ``percent_better_than_baseline`` to AutoML search rankings and full rankings table :pr:`1050`
        * Added one-way partial dependence and partial dependence plots :pr:`1079`
        * Added "Feature Value" column to prediction explanation reports. :pr:`1064`
        * Added LightGBM classification estimator :pr:`1082`, :pr:`1114`
        * Added ``max_batches`` parameter to ``AutoMLSearch`` :pr:`1087`
    * Fixes
        * Updated ``TextFeaturizer`` component to no longer require an internet connection to run :pr:`1022`
        * Fixed non-deterministic element of ``TextFeaturizer`` transformations :pr:`1022`
        * Added a StandardScaler to all ElasticNet pipelines :pr:`1065`
        * Updated cost-benefit matrix to normalize score :pr:`1099`
        * Fixed logic in ``calculate_percent_difference`` so that it can handle negative values :pr:`1100`
    * Changes
        * Added ``needs_fitting`` property to ``ComponentBase`` :pr:`1044`
        * Updated references to data types to use datatype lists defined in ``evalml.utils.gen_utils`` :pr:`1039`
        * Remove maximum version limit for SciPy dependency :pr:`1051`
        * Moved ``all_components`` and other component importers into runtime methods :pr:`1045`
        * Consolidated graphing utility methods under ``evalml.utils.graph_utils`` :pr:`1060`
        * Made slight tweaks to how ``TextFeaturizer`` uses ``featuretools``, and did some refactoring of that and of LSA :pr:`1090`
        * Changed ``show_all_features`` parameter into ``importance_threshold``, which allows for thresholding feature importance :pr:`1097`, :pr:`1103`
    * Documentation Changes
        * Update ``setup.py`` URL to point to the github repo :pr:`1037`
        * Added tutorial for using the cost-benefit matrix objective :pr:`1088`
        * Updated ``model_understanding.ipynb`` to include documentation for using plotly on Jupyter Lab :pr:`1108`
    * Testing Changes
        * Refactor CircleCI tests to use matrix jobs (:pr:`1043`)
        * Added a test to check that all test directories are included in evalml package :pr:`1054`


.. warning::

    **Breaking Changes**
        * ``confusion_matrix`` and ``normalize_confusion_matrix`` have been moved to ``evalml.utils`` :pr:`1038`
        * All graph utility methods previously under ``evalml.pipelines.graph_utils`` have been moved to ``evalml.utils.graph_utils`` :pr:`1060`


**v0.12.2 Aug. 6, 2020**
    * Enhancements
        * Add save/load method to components :pr:`1023`
        * Expose pickle ``protocol`` as optional arg to save/load :pr:`1023`
        * Updated estimators used in AutoML to include ExtraTrees and ElasticNet estimators :pr:`1030`
    * Fixes
    * Changes
        * Removed ``DeprecationWarning`` for ``SimpleImputer`` :pr:`1018`
    * Documentation Changes
        * Add note about version numbers to release process docs :pr:`1034`
    * Testing Changes
        * Test files are now included in the evalml package :pr:`1029`


**v0.12.0 Aug. 3, 2020**
    * Enhancements
        * Added string and categorical targets support for binary and multiclass pipelines and check for numeric targets for ``DetectLabelLeakage`` data check :pr:`932`
        * Added clear exception for regression pipelines if target datatype is string or categorical :pr:`960`
        * Added target column names and class labels in ``predict`` and ``predict_proba`` output for pipelines :pr:`951`
        * Added ``_compute_shap_values`` and ``normalize_values`` to ``pipelines/explanations`` module :pr:`958`
        * Added ``explain_prediction`` feature which explains single predictions with SHAP :pr:`974`
        * Added Imputer to allow different imputation strategies for numerical and categorical dtypes :pr:`991`
        * Added support for configuring logfile path using env var, and don't create logger if there are filesystem errors :pr:`975`
        * Updated catboost estimators' default parameters and automl hyperparameter ranges to speed up fit time :pr:`998`
    * Fixes
        * Fixed ReadtheDocs warning failure regarding embedded gif :pr:`943`
        * Removed incorrect parameter passed to pipeline classes in ``_add_baseline_pipelines`` :pr:`941`
        * Added universal error for calling ``predict``, ``predict_proba``, ``transform``, and ``feature_importances`` before fitting :pr:`969`, :pr:`994`
        * Made ``TextFeaturizer`` component and pip dependencies ``featuretools`` and ``nlp_primitives`` optional :pr:`976`
        * Updated imputation strategy in automl to no longer limit impute strategy to ``most_frequent`` for all features if there are any categorical columns :pr:`991`
        * Fixed ``UnboundLocalError`` for ``cv_pipeline`` when automl search errors :pr:`996`
        * Fixed ``Imputer`` to reset dataframe index to preserve behavior expected from  ``SimpleImputer`` :pr:`1009`
    * Changes
        * Moved ``get_estimators`` to ``evalml.pipelines.components.utils`` :pr:`934`
        * Modified Pipelines to raise ``PipelineScoreError`` when they encounter an error during scoring :pr:`936`
        * Moved ``evalml.model_families.list_model_families`` to ``evalml.pipelines.components.allowed_model_families`` :pr:`959`
        * Renamed ``DateTimeFeaturization`` to ``DateTimeFeaturizer`` :pr:`977`
        * Added check to stop search and raise an error if all pipelines in a batch return NaN scores :pr:`1015`
    * Documentation Changes
        * Updated ``README.md`` :pr:`963`
        * Reworded message when errors are returned from data checks in search :pr:`982`
        * Added section on understanding model predictions with ``explain_prediction`` to User Guide :pr:`981`
        * Added a section to the user guide and api reference about how XGBoost and CatBoost are not fully supported. :pr:`992`
        * Added custom components section in user guide :pr:`993`
        * Updated FAQ section formatting :pr:`997`
        * Updated release process documentation :pr:`1003`
    * Testing Changes
        * Moved ``predict_proba`` and ``predict`` tests regarding string / categorical targets to ``test_pipelines.py`` :pr:`972`
        * Fixed dependency update bot by updating python version to 3.7 to avoid frequent github version updates :pr:`1002`


.. warning::

    **Breaking Changes**
        * ``get_estimators`` has been moved to ``evalml.pipelines.components.utils`` (previously was under ``evalml.pipelines.utils``) :pr:`934`
        * Removed the ``raise_errors`` flag in AutoML search. All errors during pipeline evaluation will be caught and logged. :pr:`936`
        * ``evalml.model_families.list_model_families`` has been moved to ``evalml.pipelines.components.allowed_model_families`` :pr:`959`
        * ``TextFeaturizer``: the ``featuretools`` and ``nlp_primitives`` packages must be installed after installing evalml in order to use this component :pr:`976`
        * Renamed ``DateTimeFeaturization`` to ``DateTimeFeaturizer`` :pr:`977`


**v0.11.2 July 16, 2020**
    * Enhancements
        * Added ``NoVarianceDataCheck`` to ``DefaultDataChecks`` :pr:`893`
        * Added text processing and featurization component ``TextFeaturizer`` :pr:`913`, :pr:`924`
        * Added additional checks to ``InvalidTargetDataCheck`` to handle invalid target data types :pr:`929`
        * ``AutoMLSearch`` will now handle ``KeyboardInterrupt`` and prompt user for confirmation :pr:`915`
    * Fixes
        * Makes automl results a read-only property :pr:`919`
    * Changes
        * Deleted static pipelines and refactored tests involving static pipelines, removed ``all_pipelines()`` and ``get_pipelines()`` :pr:`904`
        * Moved ``list_model_families`` to ``evalml.model_family.utils`` :pr:`903`
        * Updated ``all_pipelines``, ``all_estimators``, ``all_components`` to use the same mechanism for dynamically generating their elements :pr:`898`
        * Rename ``master`` branch to ``main`` :pr:`918`
        * Add pypi release github action :pr:`923`
        * Updated ``AutoMLSearch.search`` stdout output and logging and removed tqdm progress bar :pr:`921`
        * Moved automl config checks previously in ``search()`` to init :pr:`933`
    * Documentation Changes
        * Reorganized and rewrote documentation :pr:`937`
        * Updated to use pydata sphinx theme :pr:`937`
        * Updated docs to use ``release_notes`` instead of ``changelog`` :pr:`942`
    * Testing Changes
        * Cleaned up fixture names and usages in tests :pr:`895`


.. warning::

    **Breaking Changes**
        * ``list_model_families`` has been moved to ``evalml.model_family.utils`` (previously was under ``evalml.pipelines.utils``) :pr:`903`
        * ``get_estimators`` has been moved to ``evalml.pipelines.components.utils`` (previously was under ``evalml.pipelines.utils``) :pr:`934`
        * Static pipeline definitions have been removed, but similar pipelines can still be constructed via creating an instance of ``PipelineBase`` :pr:`904`
        * ``all_pipelines()`` and ``get_pipelines()`` utility methods have been removed :pr:`904`


**v0.11.0 June 30, 2020**
    * Enhancements
        * Added multiclass support for ROC curve graphing :pr:`832`
        * Added preprocessing component to drop features whose percentage of NaN values exceeds a specified threshold :pr:`834`
        * Added data check to check for problematic target labels :pr:`814`
        * Added PerColumnImputer that allows imputation strategies per column :pr:`824`
        * Added transformer to drop specific columns :pr:`827`
        * Added support for ``categories``, ``handle_error``, and ``drop`` parameters in ``OneHotEncoder`` :pr:`830` :pr:`897`
        * Added preprocessing component to handle DateTime columns featurization :pr:`838`
        * Added ability to clone pipelines and components :pr:`842`
        * Define getter method for component ``parameters`` :pr:`847`
        * Added utility methods to calculate and graph permutation importances :pr:`860`, :pr:`880`
        * Added new utility functions necessary for generating dynamic preprocessing pipelines :pr:`852`
        * Added kwargs to all components :pr:`863`
        * Updated ``AutoSearchBase`` to use dynamically generated preprocessing pipelines :pr:`870`
        * Added SelectColumns transformer :pr:`873`
        * Added ability to evaluate additional pipelines for automl search :pr:`874`
        * Added ``default_parameters`` class property to components and pipelines :pr:`879`
        * Added better support for disabling data checks in automl search :pr:`892`
        * Added ability to save and load AutoML objects to file :pr:`888`
        * Updated ``AutoSearchBase.get_pipelines`` to return an untrained pipeline instance :pr:`876`
        * Saved learned binary classification thresholds in automl results cv data dict :pr:`876`
    * Fixes
        * Fixed bug where SimpleImputer cannot handle dropped columns :pr:`846`
        * Fixed bug where PerColumnImputer cannot handle dropped columns :pr:`855`
        * Enforce requirement that builtin components save all inputted values in their parameters dict :pr:`847`
        * Don't list base classes in ``all_components`` output :pr:`847`
        * Standardize all components to output pandas data structures, and accept either pandas or numpy :pr:`853`
        * Fixed rankings and full_rankings error when search has not been run :pr:`894`
    * Changes
        * Update ``all_pipelines`` and ``all_components`` to try initializing pipelines/components, and on failure exclude them :pr:`849`
        * Refactor ``handle_components`` to ``handle_components_class``, standardize to ``ComponentBase`` subclass instead of instance :pr:`850`
        * Refactor "blacklist"/"whitelist" to "allow"/"exclude" lists :pr:`854`
        * Replaced ``AutoClassificationSearch`` and ``AutoRegressionSearch`` with ``AutoMLSearch`` :pr:`871`
        * Renamed feature_importances and permutation_importances methods to use singular names (feature_importance and permutation_importance) :pr:`883`
        * Updated ``automl`` default data splitter to train/validation split for large datasets :pr:`877`
        * Added open source license, update some repo metadata :pr:`887`
        * Removed dead code in ``_get_preprocessing_components`` :pr:`896`
    * Documentation Changes
        * Fix some typos and update the EvalML logo :pr:`872`
    * Testing Changes
        * Update the changelog check job to expect the new branching pattern for the deps update bot :pr:`836`
        * Check that all components output pandas datastructures, and can accept either pandas or numpy :pr:`853`
        * Replaced ``AutoClassificationSearch`` and ``AutoRegressionSearch`` with ``AutoMLSearch`` :pr:`871`


.. warning::

    **Breaking Changes**
        * Pipelines' static ``component_graph`` field must contain either ``ComponentBase`` subclasses or ``str``, instead of ``ComponentBase`` subclass instances :pr:`850`
        * Rename ``handle_component`` to ``handle_component_class``. Now standardizes to ``ComponentBase`` subclasses instead of ``ComponentBase`` subclass instances :pr:`850`
        * Renamed automl's ``cv`` argument to ``data_split`` :pr:`877`
        * Pipelines' and classifiers' ``feature_importances`` is renamed ``feature_importance``, ``graph_feature_importances`` is renamed ``graph_feature_importance`` :pr:`883`
        * Passing ``data_checks=None`` to automl search will not perform any data checks as opposed to default checks. :pr:`892`
        * Pipelines to search for in AutoML are now determined automatically, rather than using the statically-defined pipeline classes. :pr:`870`
        * Updated ``AutoSearchBase.get_pipelines`` to return an untrained pipeline instance, instead of one which happened to be trained on the final cross-validation fold :pr:`876`


**v0.10.0 May 29, 2020**
    * Enhancements
        * Added baseline models for classification and regression, add functionality to calculate baseline models before searching in AutoML :pr:`746`
        * Port over highly-null guardrail as a data check and define ``DefaultDataChecks`` and ``DisableDataChecks`` classes :pr:`745`
        * Update ``Tuner`` classes to work directly with pipeline parameters dicts instead of flat parameter lists :pr:`779`
        * Add Elastic Net as a pipeline option :pr:`812`
        * Added new Pipeline option ``ExtraTrees`` :pr:`790`
        * Added precicion-recall curve metrics and plot for binary classification problems in ``evalml.pipeline.graph_utils`` :pr:`794`
        * Update the default automl algorithm to search in batches, starting with default parameters for each pipeline and iterating from there :pr:`793`
        * Added ``AutoMLAlgorithm`` class and ``IterativeAlgorithm`` impl, separated from ``AutoSearchBase`` :pr:`793`
    * Fixes
        * Update pipeline ``score`` to return ``nan`` score for any objective which throws an exception during scoring :pr:`787`
        * Fixed bug introduced in :pr:`787` where binary classification metrics requiring predicted probabilities error in scoring :pr:`798`
        * CatBoost and XGBoost classifiers and regressors can no longer have a learning rate of 0 :pr:`795`
    * Changes
        * Cleanup pipeline ``score`` code, and cleanup codecov :pr:`711`
        * Remove ``pass`` for abstract methods for codecov :pr:`730`
        * Added __str__ for AutoSearch object :pr:`675`
        * Add util methods to graph ROC and confusion matrix :pr:`720`
        * Refactor ``AutoBase`` to ``AutoSearchBase`` :pr:`758`
        * Updated AutoBase with ``data_checks`` parameter, removed previous ``detect_label_leakage`` parameter, and added functionality to run data checks before search in AutoML :pr:`765`
        * Updated our logger to use Python's logging utils :pr:`763`
        * Refactor most of ``AutoSearchBase._do_iteration`` impl into ``AutoSearchBase._evaluate`` :pr:`762`
        * Port over all guardrails to use the new DataCheck API :pr:`789`
        * Expanded ``import_or_raise`` to catch all exceptions :pr:`759`
        * Adds RMSE, MSLE, RMSLE as standard metrics :pr:`788`
        * Don't allow ``Recall`` to be used as an objective for AutoML :pr:`784`
        * Removed feature selection from pipelines :pr:`819`
        * Update default estimator parameters to make automl search faster and more accurate :pr:`793`
    * Documentation Changes
        * Add instructions to freeze ``master`` on ``release.md`` :pr:`726`
        * Update release instructions with more details :pr:`727` :pr:`733`
        * Add objective base classes to API reference :pr:`736`
        * Fix components API to match other modules :pr:`747`
    * Testing Changes
        * Delete codecov yml, use codecov.io's default :pr:`732`
        * Added unit tests for fraud cost, lead scoring, and standard metric objectives :pr:`741`
        * Update codecov client :pr:`782`
        * Updated AutoBase __str__ test to include no parameters case :pr:`783`
        * Added unit tests for ``ExtraTrees`` pipeline :pr:`790`
        * If codecov fails to upload, fail build :pr:`810`
        * Updated Python version of dependency action :pr:`816`
        * Update the dependency update bot to use a suffix when creating branches :pr:`817`

.. warning::

    **Breaking Changes**
        * The ``detect_label_leakage`` parameter for AutoML classes has been removed and replaced by a ``data_checks`` parameter :pr:`765`
        * Moved ROC and confusion matrix methods from ``evalml.pipeline.plot_utils`` to ``evalml.pipeline.graph_utils`` :pr:`720`
        * ``Tuner`` classes require a pipeline hyperparameter range dict as an init arg instead of a space definition :pr:`779`
        * ``Tuner.propose`` and ``Tuner.add`` work directly with pipeline parameters dicts instead of flat parameter lists :pr:`779`
        * ``PipelineBase.hyperparameters`` and ``custom_hyperparameters`` use pipeline parameters dict format instead of being represented as a flat list :pr:`779`
        * All guardrail functions previously under ``evalml.guardrails.utils`` will be removed and replaced by data checks :pr:`789`
        * ``Recall`` disallowed as an objective for AutoML :pr:`784`
        * ``AutoSearchBase`` parameter ``tuner`` has been renamed to ``tuner_class`` :pr:`793`
        * ``AutoSearchBase`` parameter ``possible_pipelines`` and ``possible_model_families`` have been renamed to ``allowed_pipelines`` and ``allowed_model_families`` :pr:`793`


**v0.9.0 Apr. 27, 2020**
    * Enhancements
        * Added ``Accuracy`` as an standard objective :pr:`624`
        * Added verbose parameter to load_fraud :pr:`560`
        * Added Balanced Accuracy metric for binary, multiclass :pr:`612` :pr:`661`
        * Added XGBoost regressor and XGBoost regression pipeline :pr:`666`
        * Added ``Accuracy`` metric for multiclass :pr:`672`
        * Added objective name in ``AutoBase.describe_pipeline`` :pr:`686`
        * Added ``DataCheck`` and ``DataChecks``, ``Message`` classes and relevant subclasses :pr:`739`
    * Fixes
        * Removed direct access to ``cls.component_graph`` :pr:`595`
        * Add testing files to .gitignore :pr:`625`
        * Remove circular dependencies from ``Makefile`` :pr:`637`
        * Add error case for ``normalize_confusion_matrix()`` :pr:`640`
        * Fixed ``XGBoostClassifier`` and ``XGBoostRegressor`` bug with feature names that contain [, ], or < :pr:`659`
        * Update ``make_pipeline_graph`` to not accidentally create empty file when testing if path is valid :pr:`649`
        * Fix pip installation warning about docsutils version, from boto dependency :pr:`664`
        * Removed zero division warning for F1/precision/recall metrics :pr:`671`
        * Fixed ``summary`` for pipelines without estimators :pr:`707`
    * Changes
        * Updated default objective for binary/multiclass classification to log loss :pr:`613`
        * Created classification and regression pipeline subclasses and removed objective as an attribute of pipeline classes :pr:`405`
        * Changed the output of ``score`` to return one dictionary :pr:`429`
        * Created binary and multiclass objective subclasses :pr:`504`
        * Updated objectives API :pr:`445`
        * Removed call to ``get_plot_data`` from AutoML :pr:`615`
        * Set ``raise_error`` to default to True for AutoML classes :pr:`638`
        * Remove unnecessary "u" prefixes on some unicode strings :pr:`641`
        * Changed one-hot encoder to return uint8 dtypes instead of ints :pr:`653`
        * Pipeline ``_name`` field changed to ``custom_name`` :pr:`650`
        * Removed ``graphs.py`` and moved methods into ``PipelineBase`` :pr:`657`, :pr:`665`
        * Remove s3fs as a dev dependency :pr:`664`
        * Changed requirements-parser to be a core dependency :pr:`673`
        * Replace ``supported_problem_types`` field on pipelines with ``problem_type`` attribute on base classes :pr:`678`
        * Changed AutoML to only show best results for a given pipeline template in ``rankings``, added ``full_rankings`` property to show all :pr:`682`
        * Update ``ModelFamily`` values: don't list xgboost/catboost as classifiers now that we have regression pipelines for them :pr:`677`
        * Changed AutoML's ``describe_pipeline`` to get problem type from pipeline instead :pr:`685`
        * Standardize ``import_or_raise`` error messages :pr:`683`
        * Updated argument order of objectives to align with sklearn's :pr:`698`
        * Renamed ``pipeline.feature_importance_graph`` to ``pipeline.graph_feature_importances`` :pr:`700`
        * Moved ROC and confusion matrix methods to ``evalml.pipelines.plot_utils`` :pr:`704`
        * Renamed ``MultiClassificationObjective`` to ``MulticlassClassificationObjective``, to align with pipeline naming scheme :pr:`715`
    * Documentation Changes
        * Fixed some sphinx warnings :pr:`593`
        * Fixed docstring for ``AutoClassificationSearch`` with correct command :pr:`599`
        * Limit readthedocs formats to pdf, not htmlzip and epub :pr:`594` :pr:`600`
        * Clean up objectives API documentation :pr:`605`
        * Fixed function on Exploring search results page :pr:`604`
        * Update release process doc :pr:`567`
        * ``AutoClassificationSearch`` and ``AutoRegressionSearch`` show inherited methods in API reference :pr:`651`
        * Fixed improperly formatted code in breaking changes for changelog :pr:`655`
        * Added configuration to treat Sphinx warnings as errors :pr:`660`
        * Removed separate plotting section for pipelines in API reference :pr:`657`, :pr:`665`
        * Have leads example notebook load S3 files using https, so we can delete s3fs dev dependency :pr:`664`
        * Categorized components in API reference and added descriptions for each category :pr:`663`
        * Fixed Sphinx warnings about ``BalancedAccuracy`` objective :pr:`669`
        * Updated API reference to include missing components and clean up pipeline docstrings :pr:`689`
        * Reorganize API ref, and clarify pipeline sub-titles :pr:`688`
        * Add and update preprocessing utils in API reference :pr:`687`
        * Added inheritance diagrams to API reference :pr:`695`
        * Documented which default objective AutoML optimizes for :pr:`699`
        * Create seperate install page :pr:`701`
        * Include more utils in API ref, like ``import_or_raise`` :pr:`704`
        * Add more color to pipeline documentation :pr:`705`
    * Testing Changes
        * Matched install commands of ``check_latest_dependencies`` test and it's GitHub action :pr:`578`
        * Added Github app to auto assign PR author as assignee :pr:`477`
        * Removed unneeded conda installation of xgboost in windows checkin tests :pr:`618`
        * Update graph tests to always use tmpfile dir :pr:`649`
        * Changelog checkin test workaround for release PRs: If 'future release' section is empty of PR refs, pass check :pr:`658`
        * Add changelog checkin test exception for ``dep-update`` branch :pr:`723`

.. warning::

    **Breaking Changes**

    * Pipelines will now no longer take an objective parameter during instantiation, and will no longer have an objective attribute.
    * ``fit()`` and ``predict()`` now use an optional ``objective`` parameter, which is only used in binary classification pipelines to fit for a specific objective.
    * ``score()`` will now use a required ``objectives`` parameter that is used to determine all the objectives to score on. This differs from the previous behavior, where the pipeline's objective was scored on regardless.
    * ``score()`` will now return one dictionary of all objective scores.
    * ``ROC`` and ``ConfusionMatrix`` plot methods via ``Auto(*).plot`` have been removed by :pr:`615` and are replaced by ``roc_curve`` and ``confusion_matrix`` in ``evamlm.pipelines.plot_utils`` in :pr:`704`
    * ``normalize_confusion_matrix`` has been moved to ``evalml.pipelines.plot_utils`` :pr:`704`
    * Pipelines ``_name`` field changed to ``custom_name``
    * Pipelines ``supported_problem_types`` field is removed because it is no longer necessary :pr:`678`
    * Updated argument order of objectives' ``objective_function`` to align with sklearn :pr:`698`
    * ``pipeline.feature_importance_graph`` has been renamed to ``pipeline.graph_feature_importances`` in :pr:`700`
    * Removed unsupported ``MSLE`` objective :pr:`704`


**v0.8.0 Apr. 1, 2020**
    * Enhancements
        * Add normalization option and information to confusion matrix :pr:`484`
        * Add util function to drop rows with NaN values :pr:`487`
        * Renamed ``PipelineBase.name`` as ``PipelineBase.summary`` and redefined ``PipelineBase.name`` as class property :pr:`491`
        * Added access to parameters in Pipelines with ``PipelineBase.parameters`` (used to be return of ``PipelineBase.describe``) :pr:`501`
        * Added ``fill_value`` parameter for ``SimpleImputer`` :pr:`509`
        * Added functionality to override component hyperparameters and made pipelines take hyperparemeters from components :pr:`516`
        * Allow ``numpy.random.RandomState`` for random_state parameters :pr:`556`
    * Fixes
        * Removed unused dependency ``matplotlib``, and move ``category_encoders`` to test reqs :pr:`572`
    * Changes
        * Undo version cap in XGBoost placed in :pr:`402` and allowed all released of XGBoost :pr:`407`
        * Support pandas 1.0.0 :pr:`486`
        * Made all references to the logger static :pr:`503`
        * Refactored ``model_type`` parameter for components and pipelines to ``model_family`` :pr:`507`
        * Refactored ``problem_types`` for pipelines and components into ``supported_problem_types`` :pr:`515`
        * Moved ``pipelines/utils.save_pipeline`` and ``pipelines/utils.load_pipeline`` to ``PipelineBase.save`` and ``PipelineBase.load`` :pr:`526`
        * Limit number of categories encoded by ``OneHotEncoder`` :pr:`517`
    * Documentation Changes
        * Updated API reference to remove ``PipelinePlot`` and added moved ``PipelineBase`` plotting methods :pr:`483`
        * Add code style and github issue guides :pr:`463` :pr:`512`
        * Updated API reference for to surface class variables for pipelines and components :pr:`537`
        * Fixed README documentation link :pr:`535`
        * Unhid PR references in changelog :pr:`656`
    * Testing Changes
        * Added automated dependency check PR :pr:`482`, :pr:`505`
        * Updated automated dependency check comment :pr:`497`
        * Have build_docs job use python executor, so that env vars are set properly :pr:`547`
        * Added simple test to make sure ``OneHotEncoder``'s top_n works with large number of categories :pr:`552`
        * Run windows unit tests on PRs :pr:`557`


.. warning::

    **Breaking Changes**

    * ``AutoClassificationSearch`` and ``AutoRegressionSearch``'s ``model_types`` parameter has been refactored into ``allowed_model_families``
    * ``ModelTypes`` enum has been changed to ``ModelFamily``
    * Components and Pipelines now have a ``model_family`` field instead of ``model_type``
    * ``get_pipelines`` utility function now accepts ``model_families`` as an argument instead of ``model_types``
    * ``PipelineBase.name`` no longer returns structure of pipeline and has been replaced by ``PipelineBase.summary``
    * ``PipelineBase.problem_types`` and ``Estimator.problem_types`` has been renamed to ``supported_problem_types``
    * ``pipelines/utils.save_pipeline`` and ``pipelines/utils.load_pipeline`` moved to ``PipelineBase.save`` and ``PipelineBase.load``


**v0.7.0 Mar. 9, 2020**
    * Enhancements
        * Added emacs buffers to .gitignore :pr:`350`
        * Add CatBoost (gradient-boosted trees) classification and regression components and pipelines :pr:`247`
        * Added Tuner abstract base class :pr:`351`
        * Added ``n_jobs`` as parameter for ``AutoClassificationSearch`` and ``AutoRegressionSearch`` :pr:`403`
        * Changed colors of confusion matrix to shades of blue and updated axis order to match scikit-learn's :pr:`426`
        * Added ``PipelineBase`` ``.graph`` and ``.feature_importance_graph`` methods, moved from previous location :pr:`423`
        * Added support for python 3.8 :pr:`462`
    * Fixes
        * Fixed ROC and confusion matrix plots not being calculated if user passed own additional_objectives :pr:`276`
        * Fixed ReadtheDocs ``FileNotFoundError`` exception for fraud dataset :pr:`439`
    * Changes
        * Added ``n_estimators`` as a tunable parameter for XGBoost :pr:`307`
        * Remove unused parameter ``ObjectiveBase.fit_needs_proba`` :pr:`320`
        * Remove extraneous parameter ``component_type`` from all components :pr:`361`
        * Remove unused ``rankings.csv`` file :pr:`397`
        * Downloaded demo and test datasets so unit tests can run offline :pr:`408`
        * Remove ``_needs_fitting`` attribute from Components :pr:`398`
        * Changed plot.feature_importance to show only non-zero feature importances by default, added optional parameter to show all :pr:`413`
        * Refactored ``PipelineBase`` to take in parameter dictionary and moved pipeline metadata to class attribute :pr:`421`
        * Dropped support for Python 3.5 :pr:`438`
        * Removed unused ``apply.py`` file :pr:`449`
        * Clean up ``requirements.txt`` to remove unused deps :pr:`451`
        * Support installation without all required dependencies :pr:`459`
    * Documentation Changes
        * Update release.md with instructions to release to internal license key :pr:`354`
    * Testing Changes
        * Added tests for utils (and moved current utils to gen_utils) :pr:`297`
        * Moved XGBoost install into it's own separate step on Windows using Conda :pr:`313`
        * Rewind pandas version to before 1.0.0, to diagnose test failures for that version :pr:`325`
        * Added dependency update checkin test :pr:`324`
        * Rewind XGBoost version to before 1.0.0 to diagnose test failures for that version :pr:`402`
        * Update dependency check to use a whitelist :pr:`417`
        * Update unit test jobs to not install dev deps :pr:`455`

.. warning::

    **Breaking Changes**

    * Python 3.5 will not be actively supported.

**v0.6.0 Dec. 16, 2019**
    * Enhancements
        * Added ability to create a plot of feature importances :pr:`133`
        * Add early stopping to AutoML using patience and tolerance parameters :pr:`241`
        * Added ROC and confusion matrix metrics and plot for classification problems and introduce PipelineSearchPlots class :pr:`242`
        * Enhanced AutoML results with search order :pr:`260`
        * Added utility function to show system and environment information :pr:`300`
    * Fixes
        * Lower botocore requirement :pr:`235`
        * Fixed decision_function calculation for ``FraudCost`` objective :pr:`254`
        * Fixed return value of ``Recall`` metrics :pr:`264`
        * Components return ``self`` on fit :pr:`289`
    * Changes
        * Renamed automl classes to ``AutoRegressionSearch`` and ``AutoClassificationSearch`` :pr:`287`
        * Updating demo datasets to retain column names :pr:`223`
        * Moving pipeline visualization to ``PipelinePlot`` class :pr:`228`
        * Standarizing inputs as ``pd.Dataframe`` / ``pd.Series`` :pr:`130`
        * Enforcing that pipelines must have an estimator as last component :pr:`277`
        * Added ``ipywidgets`` as a dependency in ``requirements.txt`` :pr:`278`
        * Added Random and Grid Search Tuners :pr:`240`
    * Documentation Changes
        * Adding class properties to API reference :pr:`244`
        * Fix and filter FutureWarnings from scikit-learn :pr:`249`, :pr:`257`
        * Adding Linear Regression to API reference and cleaning up some Sphinx warnings :pr:`227`
    * Testing Changes
        * Added support for testing on Windows with CircleCI :pr:`226`
        * Added support for doctests :pr:`233`

.. warning::

    **Breaking Changes**

    * The ``fit()`` method for ``AutoClassifier`` and ``AutoRegressor`` has been renamed to ``search()``.
    * ``AutoClassifier`` has been renamed to ``AutoClassificationSearch``
    * ``AutoRegressor`` has been renamed to ``AutoRegressionSearch``
    * ``AutoClassificationSearch.results`` and ``AutoRegressionSearch.results`` now is a dictionary with ``pipeline_results`` and ``search_order`` keys. ``pipeline_results`` can be used to access a dictionary that is identical to the old ``.results`` dictionary. Whereas, ``search_order`` returns a list of the search order in terms of ``pipeline_id``.
    * Pipelines now require an estimator as the last component in ``component_list``. Slicing pipelines now throws an ``NotImplementedError`` to avoid returning pipelines without an estimator.

**v0.5.2 Nov. 18, 2019**
    * Enhancements
        * Adding basic pipeline structure visualization :pr:`211`
    * Documentation Changes
        * Added notebooks to build process :pr:`212`

**v0.5.1 Nov. 15, 2019**
    * Enhancements
        * Added basic outlier detection guardrail :pr:`151`
        * Added basic ID column guardrail :pr:`135`
        * Added support for unlimited pipelines with a ``max_time`` limit :pr:`70`
        * Updated .readthedocs.yaml to successfully build :pr:`188`
    * Fixes
        * Removed MSLE from default additional objectives :pr:`203`
        * Fixed ``random_state`` passed in pipelines :pr:`204`
        * Fixed slow down in RFRegressor :pr:`206`
    * Changes
        * Pulled information for describe_pipeline from pipeline's new describe method :pr:`190`
        * Refactored pipelines :pr:`108`
        * Removed guardrails from Auto(*) :pr:`202`, :pr:`208`
    * Documentation Changes
        * Updated documentation to show ``max_time`` enhancements :pr:`189`
        * Updated release instructions for RTD :pr:`193`
        * Added notebooks to build process :pr:`212`
        * Added contributing instructions :pr:`213`
        * Added new content :pr:`222`

**v0.5.0 Oct. 29, 2019**
    * Enhancements
        * Added basic one hot encoding :pr:`73`
        * Use enums for model_type :pr:`110`
        * Support for splitting regression datasets :pr:`112`
        * Auto-infer multiclass classification :pr:`99`
        * Added support for other units in ``max_time`` :pr:`125`
        * Detect highly null columns :pr:`121`
        * Added additional regression objectives :pr:`100`
        * Show an interactive iteration vs. score plot when using fit() :pr:`134`
    * Fixes
        * Reordered ``describe_pipeline`` :pr:`94`
        * Added type check for ``model_type`` :pr:`109`
        * Fixed ``s`` units when setting string ``max_time`` :pr:`132`
        * Fix objectives not appearing in API documentation :pr:`150`
    * Changes
        * Reorganized tests :pr:`93`
        * Moved logging to its own module :pr:`119`
        * Show progress bar history :pr:`111`
        * Using ``cloudpickle`` instead of pickle to allow unloading of custom objectives :pr:`113`
        * Removed render.py :pr:`154`
    * Documentation Changes
        * Update release instructions :pr:`140`
        * Include additional_objectives parameter :pr:`124`
        * Added Changelog :pr:`136`
    * Testing Changes
        * Code coverage :pr:`90`
        * Added CircleCI tests for other Python versions :pr:`104`
        * Added doc notebooks as tests :pr:`139`
        * Test metadata for CircleCI and 2 core parallelism :pr:`137`

**v0.4.1 Sep. 16, 2019**
    * Enhancements
        * Added AutoML for classification and regressor using Autobase and Skopt :pr:`7` :pr:`9`
        * Implemented standard classification and regression metrics :pr:`7`
        * Added logistic regression, random forest, and XGBoost pipelines :pr:`7`
        * Implemented support for custom objectives :pr:`15`
        * Feature importance for pipelines :pr:`18`
        * Serialization for pipelines :pr:`19`
        * Allow fitting on objectives for optimal threshold :pr:`27`
        * Added detect label leakage :pr:`31`
        * Implemented callbacks :pr:`42`
        * Allow for multiclass classification :pr:`21`
        * Added support for additional objectives :pr:`79`
    * Fixes
        * Fixed feature selection in pipelines :pr:`13`
        * Made ``random_seed`` usage consistent :pr:`45`
    * Documentation Changes
        * Documentation Changes
        * Added docstrings :pr:`6`
        * Created notebooks for docs :pr:`6`
        * Initialized readthedocs EvalML :pr:`6`
        * Added favicon :pr:`38`
    * Testing Changes
        * Added testing for loading data :pr:`39`

**v0.2.0 Aug. 13, 2019**
    * Enhancements
        * Created fraud detection objective :pr:`4`

**v0.1.0 July. 31, 2019**
    * *First Release*
    * Enhancements
        * Added lead scoring objecitve :pr:`1`
        * Added basic classifier :pr:`1`
    * Documentation Changes
        * Initialized Sphinx for docs :pr:`1`<|MERGE_RESOLUTION|>--- conflicted
+++ resolved
@@ -3,10 +3,8 @@
 
 **Future Releases**
     * Enhancements
-<<<<<<< HEAD
         * Added clustering as a problem type :pr:`3368`
         * Added clustering models ``DBSCAN``, ``KMeans``, ``KModes``, and ``KPrototypes`` :pr:`3379`
-=======
     * Fixes
     * Changes
         * Allow woodwork version 0.14.0 to be installed :pr:`3381`
@@ -20,7 +18,6 @@
 
 **v0.47.0 Mar. 16, 2022**
     * Enhancements
->>>>>>> 1b8b6bf4
         * Added ``TimeSeriesFeaturizer`` into ARIMA-based pipelines :pr:`3313`
         * Added caching capability for ensemble training during ``AutoMLSearch`` :pr:`3257`
         * Added new error code for zero unique values in ``NoVarianceDataCheck`` :pr:`3372`
