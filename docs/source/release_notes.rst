--- conflicted
+++ resolved
@@ -9,13 +9,9 @@
         * Added ``vowpalwabbit`` to local recipe and remove ``is_using_conda`` pytest skip markers from relevant tests :pr:`3481` 
     * Documentation Changes
         * Fixed broken link in contributing guide :pr:`3464`
-<<<<<<< HEAD
-        * Improved development instructions :pr:`3468` 
-        * Updated OSS slack link :pr:`3487`
-=======
         * Improved development instructions :pr:`3468`
         * Added the ``TimeSeriesRegularizer`` and ``TimeSeriesImputer`` to the timeseries section of the User Guide :pr:`3473`
->>>>>>> ccec34c5
+        * Updated OSS slack link :pr:`3487`
     * Testing Changes
         * Updated unit tests to support woodwork 0.16.2 :pr:`3482`
 
