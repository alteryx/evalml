Release Notes
-------------
**Future Releases**
    * Enhancements
<<<<<<< HEAD
        * Added ``exclude_featurizers`` parameter to ``AutoMLSearch`` to specify featurizers that should be excluded from all pipelines :pr:`3631`
=======
        * Updated to run with Woodwork >= 0.17.2 :pr:`3626`
        * Add ``exclude_featurizers`` parameter to ``AutoMLSearch`` to specify featurizers that should be excluded from all pipelines :pr:`3631`
>>>>>>> 12ec98ee
    * Fixes
    * Changes
        * Reduced the default test size in ``split_data`` to 0.1 for timeseries problems :pr:`3650`
    * Documentation Changes
        * Updated broken link checker to exclude stackoverflow domain :pr:`3633`
        * Added instructions to add new users to evalml-core-feedstock :pr:`3636`
    * Testing Changes

.. warning::

    **Breaking Changes**


**v0.55.0 July. 24, 2022**
    * Enhancements
        * Increased the amount of logical type information passed to Woodwork when calling ``ww.init()`` in transformers :pr:`3604`
        * Added ability to log how long each batch and pipeline take in ``automl.search()`` :pr:`3577`
        * Added the option to set the ``sp`` parameter for ARIMA models :pr:`3597`
        * Updated the CV split size of time series problems to match forecast horizon for improved performance :pr:`3616`
        * Added holdout set evaluation as part of AutoML search and pipeline ranking :pr:`3499`
    * Fixes
        * Fixed iterative graphs not appearing in documentation :pr:`3592`
        * Updated the ``load_diabetes()`` method to account for scikit-learn 1.1.1 changes to the dataset :pr:`3591`
        * Capped woodwork version at < 0.17.0 :pr:`3612`
        * Bump minimum scikit-optimize version to 0.9.0 `:pr:`3614`
        * Invalid target data checks involving regression and unsupported data types now produce a different ``DataCheckMessageCode`` :pr:`3630`
    * Changes
        * Add pre-commit hooks for linting :pr:`3608`
        * Implemented a lower threshold and window size for the ``TimeSeriesRegularizer`` and ``DatetimeFormatDataCheck`` :pr:`3627`
        * Updated ``IDColumnsDataCheck`` to return an action to set the first column as the primary key if it is identified as an ID column :pr:`3634`
    * Documentation Changes
    * Testing Changes
        * Pinned GraphViz version for Windows CI Test :pr:`3596`
        * Removed ``pytest.mark.skip_if_39`` pytest marker :pr:`3602` :pr:`3607`
        * Refactored test cases that iterate over all components to use ``pytest.mark.parametrise`` and changed the corresponding ``if...continue`` blocks to ``pytest.mark.xfail`` :pr:`3622`


**v0.54.0 June. 23, 2022**
    * Fixes
        * Updated the Imputer and SimpleImputer to work with scikit-learn 1.1.1. :pr:`3525`
        * Bumped the minimum versions of scikit-learn to 1.1.1 and imbalanced-learn to 0.9.1. :pr:`3525`
        * Added a clearer error message when ``describe`` is called on an un-instantiated ComponentGraph :pr:`3569`
        * Added a clearer error message when time series' ``predict`` is called with its X_train or y_train parameter set as None :pr:`3579`
    * Changes
        * Don't pass ``time_index`` as kwargs to sktime ARIMA implementation for compatibility with latest version :pr:`3564`
        * Remove incompatible ``nlp-primitives`` version 2.6.0 from accepted dependency versions :pr:`3572`, :pr:`3574`
        * Updated evalml authors :pr:`3581`
    * Documentation Changes
        * Fix typo in ``long_description`` field in ``setup.cfg`` :pr:`3553`
        * Update install page to remove Python 3.7 mention :pr:`3567`


**v0.53.1 June. 9, 2022**
    * Changes
        * Set the development status to ``4 - Beta`` in ``setup.cfg`` :pr:`3550`


**v0.53.0 June. 9, 2022**
    * Enhancements
        * Pass ``n_jobs`` to default algorithm :pr:`3548`
    * Fixes
        * Fixed github workflows for featuretools and woodwork to test their main branch against evalml. :pr:`3517`
        * Supress warnings in ``TargetEncoder`` raised by a coming change to default parameters :pr:`3540`
        * Fixed bug where schema was not being preserved in column renaming for XGBoost and LightGBM models :pr:`3496`
    * Changes
        * Transitioned to use pyproject.toml and setup.cfg away from setup.py :pr:`3494`, :pr:`3536`
    * Documentation Changes
        * Updated the Time Series User Guide page to include known-in-advance features and fix typos :pr:`3521`
        * Add slack and stackoverflow icon to footer :pr:`3528`
        * Add install instructions for M1 Mac :pr:`3543`
    * Testing Changes
        * Rename yml to yaml for GitHub Actions :pr:`3522`
        * Remove ``noncore_dependency`` pytest marker :pr:`3541`
        * Changed ``test_smotenc_category_features`` to use valid postal code values in response to new woodwork type validation :pr:`3544`


**v0.52.0 May. 12, 2022**
    * Changes
        * Added github workflows for featuretools and woodwork to test their main branch against evalml. :pr:`3504`
        * Added pmdarima to conda recipe. :pr:`3505`
        * Added a threshold for ``NullDataCheck`` before a warning is issued for null values :pr:`3507`
        * Changed ``NoVarianceDataCheck`` to only output warnings :pr:`3506`
        * Reverted XGBoost Classifier/Regressor patch for all boolean columns needing to be converted to int. :pr:`3503`
        * Updated ``roc_curve()`` and ``conf_matrix()`` to work with IntegerNullable and BooleanNullable types. :pr:`3465`
        * Changed ``ComponentGraph._transform_features`` to raise a ``PipelineError`` instead of a ``ValueError``. This is not a breaking change because ``PipelineError`` is a subclass of ``ValueError``. :pr:`3497`
        * Capped ``sklearn`` at version 1.1.0 :pr:`3518`
    * Documentation Changes
        * Updated to install prophet extras in Read the Docs. :pr:`3509`
    * Testing Changes
        * Moved vowpal wabbit in test recipe to ``evalml`` package from ``evalml-core`` :pr:`3502`


**v0.51.0 Apr. 28, 2022**
    * Enhancements
        * Updated ``make_pipeline_from_data_check_output`` to work with time series problems. :pr:`3454`
    * Fixes
        * Changed ``PipelineBase.graph_json()`` to return a python dictionary and renamed as ``graph_dict()``:pr:`3463`
    * Changes
        * Added ``vowpalwabbit`` to local recipe and remove ``is_using_conda`` pytest skip markers from relevant tests :pr:`3481`
    * Documentation Changes
        * Fixed broken link in contributing guide :pr:`3464`
        * Improved development instructions :pr:`3468`
        * Added the ``TimeSeriesRegularizer`` and ``TimeSeriesImputer`` to the timeseries section of the User Guide :pr:`3473`
        * Updated OSS slack link :pr:`3487`
        * Fix rendering of model understanding plotly charts in docs :pr:`3460`
    * Testing Changes
        * Updated unit tests to support woodwork 0.16.2 :pr:`3482`
        * Fix some unit tests after vowpal wabbit got added to conda recipe :pr:`3486`

.. warning::

    **Breaking Changes**
        * Renamed ``PipelineBase.graph_json()`` to ``PipelineBase.graph_dict()`` :pr:`3463`
        * Minimum supported woodwork version is now 0.16.2 :pr:`3482`

**v0.50.0 Apr. 12, 2022**
    * Enhancements
        * Added ``TimeSeriesImputer`` component :pr:`3374`
        * Replaced ``pipeline_parameters`` and ``custom_hyperparameters`` with ``search_parameters`` in ``AutoMLSearch`` :pr:`3373`, :pr:`3427`
        * Added ``TimeSeriesRegularizer`` to smooth uninferrable date ranges for time series problems :pr:`3376`
        * Enabled ensembling as a parameter for ``DefaultAlgorithm`` :pr:`3435`, :pr:`3444`
    * Fixes
        * Fix ``DefaultAlgorithm`` not handling Email and URL features :pr:`3419`
        * Added test to ensure ``LabelEncoder`` parameters preserved during ``AutoMLSearch`` :pr:`3326`
    * Changes
        * Updated ``DateTimeFormatDataCheck`` to use woodwork's ``infer_frequency`` function :pr:`3425`
        * Renamed ``graphs.py`` to ``visualizations.py`` :pr:`3439`
    * Documentation Changes
        * Updated the model understanding section of the user guide to include missing functions :pr:`3446`
        * Rearranged the user guide model understanding page for easier navigation :pr:`3457`
        * Update README text to Alteryx :pr:`3462`

.. warning::

    **Breaking Changes**
        * Renamed ``graphs.py`` to ``visualizations.py`` :pr:`3439`
        * Replaced ``pipeline_parameters`` and ``custom_hyperparameters`` with ``search_parameters`` in ``AutoMLSearch`` :pr:`3373`

**v0.49.0 Mar. 31, 2022**
    * Enhancements
        * Added ``use_covariates`` parameter to ``ARIMARegressor`` :pr:`3407`
        * ``AutoMLSearch`` will set ``use_covariates`` to ``False`` for ARIMA when dataset is large :pr:`3407`
        * Add ability to retrieve logical types to a component in the graph via ``get_component_input_logical_types`` :pr:`3428`
        * Add ability to get logical types passed to the last component via ``last_component_input_logical_types`` :pr:`3428`
    * Fixes
        * Fix conda build after PR `3407` :pr:`3429`
    * Changes
        * Moved model understanding metrics from ``graph.py`` into a separate file :pr:`3417`
        * Unpin ``click`` dependency :pr:`3420`
        * For ``IterativeAlgorithm``, put time series algorithms first :pr:`3407`
        * Use ``prophet-prebuilt`` to install prophet in extras :pr:`3407`

.. warning::

    **Breaking Changes**
        * Moved model understanding metrics from ``graph.py`` to ``metrics.py`` :pr:`3417`


**v0.48.0 Mar. 25, 2022**
    * Enhancements
        * Add support for oversampling in time series classification problems :pr:`3387`
    * Fixes
        * Fixed ``TimeSeriesFeaturizer`` to make it deterministic when creating and choosing columns :pr:`3384`
        * Fixed bug where Email/URL features with missing values would cause the imputer to error out :pr:`3388`
    * Changes
        * Update maintainers to add Frank :pr:`3382`
        * Allow woodwork version 0.14.0 to be installed :pr:`3381`
        * Moved partial dependence functions from ``graph.py`` to a separate file :pr:`3404`
        * Pin ``click`` at ``8.0.4`` due to incompatibility with ``black`` :pr:`3413`
    * Documentation Changes
        * Added automl user guide section covering search algorithms :pr:`3394`
        * Updated broken links and automated broken link detection :pr:`3398`
        * Upgraded nbconvert :pr:`3402`, :pr:`3411`
    * Testing Changes
        * Updated scheduled workflows to only run on Alteryx owned repos (:pr:`3395`)
        * Exclude documentation versions other than latest from broken link check :pr:`3401`

.. warning::

    **Breaking Changes**
        * Moved partial dependence functions from ``graph.py`` to ``partial_dependence.py`` :pr:`3404`


**v0.47.0 Mar. 16, 2022**
    * Enhancements
        * Added ``TimeSeriesFeaturizer`` into ARIMA-based pipelines :pr:`3313`
        * Added caching capability for ensemble training during ``AutoMLSearch`` :pr:`3257`
        * Added new error code for zero unique values in ``NoVarianceDataCheck`` :pr:`3372`
    * Fixes
        * Fixed ``get_pipelines`` to reset pipeline threshold for binary cases :pr:`3360`
    * Changes
        * Update maintainers :pr:`3365`
        * Revert pandas 1.3.0 compatibility patch :pr:`3378`
    * Documentation Changes
        * Fixed documentation links to point to correct pages :pr:`3358`
    * Testing Changes
        * Checkout main branch in build_conda_pkg job :pr:`3375`

**v0.46.0 Mar. 03, 2022**
    * Enhancements
        * Added ``test_size`` parameter to ``ClassImbalanceDataCheck`` :pr:`3341`
        * Make target optional for ``NoVarianceDataCheck`` :pr:`3339`
    * Changes
        * Removed ``python_version<3.9`` environment marker from sktime dependency :pr:`3332`
        * Updated ``DatetimeFormatDataCheck`` to return all messages and not return early if NaNs are detected :pr:`3354`
    * Documentation Changes
        * Added in-line tabs and copy-paste functionality to documentation, overhauled Install page :pr:`3353`

**v0.45.0 Feb. 17, 2022**
    * Enhancements
        * Added support for pandas >= 1.4.0 :pr:`3324`
        * Standardized feature importance for estimators :pr:`3305`
        * Replaced usage of private method with Woodwork's public ``get_subset_schema`` method :pr:`3325`
    * Changes
        * Added an ``is_cv`` property to the datasplitters used :pr:`3297`
        * Changed SimpleImputer to ignore Natural Language columns :pr:`3324`
        * Added drop NaN component to some time series pipelines :pr:`3310`
    * Documentation Changes
        * Update README.md with Alteryx link (:pr:`3319`)
        * Added formatting to the AutoML user guide to shorten result outputs :pr:`3328`
    * Testing Changes
        * Add auto approve dependency workflow schedule for every 30 mins :pr:`3312`

**v0.44.0 Feb. 04, 2022**
    * Enhancements
        * Updated ``DefaultAlgorithm`` to also limit estimator usage for long-running multiclass problems :pr:`3099`
        * Added ``make_pipeline_from_data_check_output()`` utility method :pr:`3277`
        * Updated ``AutoMLSearch`` to use ``DefaultAlgorithm`` as the default automl algorithm :pr:`3261`, :pr:`3304`
        * Added more specific data check errors to ``DatetimeFormatDataCheck`` :pr:`3288`
        * Added ``features`` as a parameter for ``AutoMLSearch`` and add ``DFSTransformer`` to pipelines when ``features`` are present :pr:`3309`
    * Fixes
        * Updated the binary classification pipeline's ``optimize_thresholds`` method to use Nelder-Mead :pr:`3280`
        * Fixed bug where feature importance on time series pipelines only showed 0 for time index :pr:`3285`
    * Changes
        * Removed ``DateTimeNaNDataCheck`` and ``NaturalLanguageNaNDataCheck`` in favor of ``NullDataCheck`` :pr:`3260`
        * Drop support for Python 3.7 :pr:`3291`
        * Updated minimum version of ``woodwork`` to ``v0.12.0`` :pr:`3290`
    * Documentation Changes
        * Update documentation and docstring for `validate_holdout_datasets` for time series problems :pr:`3278`
        * Fixed mistake in documentation where wrong objective was used for calculating percent-better-than-baseline :pr:`3285`


.. warning::

    **Breaking Changes**
        * Removed ``DateTimeNaNDataCheck`` and ``NaturalLanguageNaNDataCheck`` in favor of ``NullDataCheck`` :pr:`3260`
        * Dropped support for Python 3.7 :pr:`3291`


**v0.43.0 Jan. 25, 2022**
    * Enhancements
        * Updated new ``NullDataCheck`` to return a warning and suggest an action to impute columns with null values :pr:`3197`
        * Updated ``make_pipeline_from_actions`` to handle null column imputation :pr:`3237`
        * Updated data check actions API to return options instead of actions and add functionality to suggest and take action on columns with null values :pr:`3182`
    * Fixes
        * Fixed categorical data leaking into non-categorical sub-pipelines in ``DefaultAlgorithm`` :pr:`3209`
        * Fixed Python 3.9 installation for prophet by updating ``pmdarima`` version in requirements :pr:`3268`
        * Allowed DateTime columns to pass through PerColumnImputer without breaking :pr:`3267`
    * Changes
        * Updated ``DataCheck`` ``validate()`` output to return a dictionary instead of list for actions :pr:`3142`
        * Updated ``DataCheck`` ``validate()`` API to use the new ``DataCheckActionOption`` class instead of ``DataCheckAction`` :pr:`3152`
        * Uncapped numba version and removed it from requirements :pr:`3263`
        * Renamed ``HighlyNullDataCheck`` to ``NullDataCheck`` :pr:`3197`
        * Updated data check ``validate()`` output to return a list of warnings and errors instead of a dictionary :pr:`3244`
        * Capped ``pandas`` at < 1.4.0 :pr:`3274`
    * Testing Changes
        * Bumped minimum ``IPython`` version to 7.16.3 in ``test-requirements.txt`` based on dependabot feedback :pr:`3269`

.. warning::

    **Breaking Changes**
        * Renamed ``HighlyNullDataCheck`` to ``NullDataCheck`` :pr:`3197`
        * Updated data check ``validate()`` output to return a list of warnings and errors instead of a dictionary. See the Data Check or Data Check Actions pages (under User Guide) for examples. :pr:`3244`
        * Removed ``impute_all`` and ``default_impute_strategy`` parameters from the ``PerColumnImputer`` :pr:`3267`
        * Updated ``PerColumnImputer`` such that columns not specified in ``impute_strategies`` dict will not be imputed anymore :pr:`3267`


**v0.42.0 Jan. 18, 2022**
    * Enhancements
        * Required the separation of training and test data by ``gap`` + 1 units to be verified by ``time_index`` for time series problems :pr:`3208`
        * Added support for boolean features for ``ARIMARegressor`` :pr:`3187`
        * Updated dependency bot workflow to remove outdated description and add new configuration to delete branches automatically :pr:`3212`
        * Added ``n_obs`` and ``n_splits`` to ``TimeSeriesParametersDataCheck`` error details :pr:`3246`
    * Fixes
        * Fixed classification pipelines to only accept target data with the appropriate number of classes :pr:`3185`
        * Added support for time series in ``DefaultAlgorithm`` :pr:`3177`
        * Standardized names of featurization components :pr:`3192`
        * Removed empty cell in text_input.ipynb :pr:`3234`
        * Removed potential prediction explanations failure when pipelines predicted a class with probability 1 :pr:`3221`
        * Dropped NaNs before partial dependence grid generation :pr:`3235`
        * Allowed prediction explanations to be json-serializable :pr:`3262`
        * Fixed bug where ``InvalidTargetDataCheck`` would not check time series regression targets :pr:`3251`
        * Fixed bug in ``are_datasets_separated_by_gap_time_index`` :pr:`3256`
    * Changes
        * Raised lowest compatible numpy version to 1.21.0 to address security concerns :pr:`3207`
        * Changed the default objective to ``MedianAE`` from ``R2`` for time series regression :pr:`3205`
        * Removed all-nan Unknown to Double logical conversion in ``infer_feature_types`` :pr:`3196`
        * Checking the validity of holdout data for time series problems can be performed by calling ``pipelines.utils.validate_holdout_datasets`` prior to calling ``predict`` :pr:`3208`
    * Testing Changes
        * Update auto approve workflow trigger and delete branch after merge :pr:`3265`

.. warning::

    **Breaking Changes**
        * Renamed ``DateTime Featurizer Component`` to ``DateTime Featurizer`` and ``Natural Language Featurization Component`` to ``Natural Language Featurizer`` :pr:`3192`



**v0.41.0 Jan. 06, 2022**
    * Enhancements
        * Added string support for DataCheckActionCode :pr:`3167`
        * Added ``DataCheckActionOption`` class :pr:`3134`
        * Add issue templates for bugs, feature requests and documentation improvements for GitHub :pr:`3199`
    * Fixes
        * Fix bug where prediction explanations ``class_name`` was shown as float for boolean targets :pr:`3179`
        * Fixed bug in nightly linux tests :pr:`3189`
    * Changes
        * Removed usage of scikit-learn's ``LabelEncoder`` in favor of ours :pr:`3161`
        * Removed nullable types checking from ``infer_feature_types`` :pr:`3156`
        * Fixed ``mean_cv_data`` and ``validation_score`` values in AutoMLSearch.rankings to reflect cv score or ``NaN`` when appropriate :pr:`3162`
    * Testing Changes
        * Updated tests to use new pipeline API instead of defining custom pipeline classes :pr:`3172`
        * Add workflow to auto-merge dependency PRs if status checks pass :pr:`3184`

**v0.40.0 Dec. 22, 2021**
    * Enhancements
        * Added ``TimeSeriesSplittingDataCheck`` to ``DefaultDataChecks`` to verify adequate class representation in time series classification problems :pr:`3141`
        * Added the ability to accept serialized features and skip computation in ``DFSTransformer`` :pr:`3106`
        * Added support for known-in-advance features :pr:`3149`
        * Added Holt-Winters ``ExponentialSmoothingRegressor`` for time series regression problems :pr:`3157`
        * Required the separation of training and test data by ``gap`` + 1 units to be verified by ``time_index`` for time series problems :pr:`3160`
    * Fixes
        * Fixed error caused when tuning threshold for time series binary classification :pr:`3140`
    * Changes
        * ``TimeSeriesParametersDataCheck`` was added to ``DefaultDataChecks`` for time series problems :pr:`3139`
        * Renamed ``date_index`` to ``time_index`` in ``problem_configuration`` for time series problems :pr:`3137`
        * Updated ``nlp-primitives`` minimum version to 2.1.0 :pr:`3166`
        * Updated minimum version of ``woodwork`` to v0.11.0 :pr:`3171`
        * Revert `3160` until uninferrable frequency can be addressed earlier in the process :pr:`3198`
    * Documentation Changes
        * Added comments to provide clarity on doctests :pr:`3155`
    * Testing Changes
        * Parameterized tests in ``test_datasets.py`` :pr:`3145`

.. warning::

    **Breaking Changes**
        * Renamed ``date_index`` to ``time_index`` in ``problem_configuration`` for time series problems :pr:`3137`


**v0.39.0 Dec. 9, 2021**
    * Enhancements
        * Renamed ``DelayedFeatureTransformer`` to ``TimeSeriesFeaturizer`` and enhanced it to compute rolling features :pr:`3028`
        * Added ability to impute only specific columns in ``PerColumnImputer`` :pr:`3123`
        * Added ``TimeSeriesParametersDataCheck`` to verify the time series parameters are valid given the number of splits in cross validation :pr:`3111`
    * Fixes
        * Default parameters for ``RFRegressorSelectFromModel`` and ``RFClassifierSelectFromModel`` has been fixed to avoid selecting all features :pr:`3110`
    * Changes
        * Removed reliance on a datetime index for ``ARIMARegressor`` and ``ProphetRegressor`` :pr:`3104`
        * Included target leakage check when fitting ``ARIMARegressor`` to account for the lack of ``TimeSeriesFeaturizer`` in ``ARIMARegressor`` based pipelines :pr:`3104`
        * Cleaned up and refactored ``InvalidTargetDataCheck`` implementation and docstring :pr:`3122`
        * Removed indices information from the output of ``HighlyNullDataCheck``'s ``validate()`` method :pr:`3092`
        * Added ``ReplaceNullableTypes`` component to prepare for handling pandas nullable types. :pr:`3090`
        * Updated ``make_pipeline`` for handling pandas nullable types in preprocessing pipeline. :pr:`3129`
        * Removed unused ``EnsembleMissingPipelinesError`` exception definition :pr:`3131`
    * Testing Changes
        * Refactored tests to avoid using ``importorskip`` :pr:`3126`
        * Added ``skip_during_conda`` test marker to skip tests that are not supposed to run during conda build :pr:`3127`
        * Added ``skip_if_39`` test marker to skip tests that are not supposed to run during python 3.9 :pr:`3133`

.. warning::

    **Breaking Changes**
        * Renamed ``DelayedFeatureTransformer`` to ``TimeSeriesFeaturizer`` :pr:`3028`
        * ``ProphetRegressor`` now requires a datetime column in ``X`` represented by the ``date_index`` parameter :pr:`3104`
        * Renamed module ``evalml.data_checks.invalid_target_data_check`` to ``evalml.data_checks.invalid_targets_data_check`` :pr:`3122`
        * Removed unused ``EnsembleMissingPipelinesError`` exception definition :pr:`3131`


**v0.38.0 Nov. 27, 2021**
    * Enhancements
        * Added ``data_check_name`` attribute to the data check action class :pr:`3034`
        * Added ``NumWords`` and ``NumCharacters`` primitives to ``TextFeaturizer`` and renamed ``TextFeaturizer` to ``NaturalLanguageFeaturizer`` :pr:`3030`
        * Added support for ``scikit-learn > 1.0.0`` :pr:`3051`
        * Required the ``date_index`` parameter to be specified for time series problems  in ``AutoMLSearch`` :pr:`3041`
        * Allowed time series pipelines to predict on test datasets whose length is less than or equal to the ``forecast_horizon``. Also allowed the test set index to start at 0. :pr:`3071`
        * Enabled time series pipeline to predict on data with features that are not known-in-advanced :pr:`3094`
    * Fixes
        * Added in error message when fit and predict/predict_proba data types are different :pr:`3036`
        * Fixed bug where ensembling components could not get converted to JSON format :pr:`3049`
        * Fixed bug where components with tuned integer hyperparameters could not get converted to JSON format :pr:`3049`
        * Fixed bug where force plots were not displaying correct feature values :pr:`3044`
        * Included confusion matrix at the pipeline threshold for ``find_confusion_matrix_per_threshold`` :pr:`3080`
        * Fixed bug where One Hot Encoder would error out if a non-categorical feature had a missing value :pr:`3083`
        * Fixed bug where features created from categorical columns by ``Delayed Feature Transformer`` would be inferred as categorical :pr:`3083`
    * Changes
        * Delete ``predict_uses_y`` estimator attribute :pr:`3069`
        * Change ``DateTimeFeaturizer`` to use corresponding Featuretools primitives :pr:`3081`
        * Updated ``TargetDistributionDataCheck`` to return metadata details as floats rather strings :pr:`3085`
        * Removed dependency on ``psutil`` package :pr:`3093`
    * Documentation Changes
        * Updated docs to use data check action methods rather than manually cleaning data :pr:`3050`
    * Testing Changes
        * Updated integration tests to use ``make_pipeline_from_actions`` instead of private method :pr:`3047`


.. warning::

    **Breaking Changes**
        * Added ``data_check_name`` attribute to the data check action class :pr:`3034`
        * Renamed ``TextFeaturizer` to ``NaturalLanguageFeaturizer`` :pr:`3030`
        * Updated the ``Pipeline.graph_json`` function to return a dictionary of "from" and "to" edges instead of tuples :pr:`3049`
        * Delete ``predict_uses_y`` estimator attribute :pr:`3069`
        * Changed time series problems in ``AutoMLSearch`` to need a not-``None`` ``date_index`` :pr:`3041`
        * Changed the ``DelayedFeatureTransformer`` to throw a ``ValueError`` during fit if the ``date_index`` is ``None`` :pr:`3041`
        * Passing ``X=None`` to ``DelayedFeatureTransformer`` is deprecated :pr:`3041`


**v0.37.0 Nov. 9, 2021**
    * Enhancements
        * Added ``find_confusion_matrix_per_threshold`` to Model Understanding :pr:`2972`
        * Limit computationally-intensive models during ``AutoMLSearch`` for certain multiclass problems, allow for opt-in with parameter ``allow_long_running_models`` :pr:`2982`
        * Added support for stacked ensemble pipelines to prediction explanations module :pr:`2971`
        * Added integration tests for data checks and data checks actions workflow :pr:`2883`
        * Added a change in pipeline structure to handle categorical columns separately for pipelines in ``DefaultAlgorithm`` :pr:`2986`
        * Added an algorithm to ``DelayedFeatureTransformer`` to select better lags :pr:`3005`
        * Added test to ensure pickling pipelines preserves thresholds :pr:`3027`
        * Added AutoML function to access ensemble pipeline's input pipelines IDs :pr:`3011`
        * Added ability to define which class is "positive" for label encoder in binary classification case :pr:`3033`
    * Fixes
        * Fixed bug where ``Oversampler`` didn't consider boolean columns to be categorical :pr:`2980`
        * Fixed permutation importance failing when target is categorical :pr:`3017`
        * Updated estimator and pipelines' ``predict``, ``predict_proba``, ``transform``, ``inverse_transform`` methods to preserve input indices :pr:`2979`
        * Updated demo dataset link for daily min temperatures :pr:`3023`
    * Changes
        * Updated ``OutliersDataCheck`` and ``UniquenessDataCheck`` and allow for the suspension of the Nullable types error :pr:`3018`
    * Documentation Changes
        * Fixed cost benefit matrix demo formatting :pr:`2990`
        * Update ReadMe.md with new badge links and updated installation instructions for conda :pr:`2998`
        * Added more comprehensive doctests :pr:`3002`


**v0.36.0 Oct. 27, 2021**
    * Enhancements
        * Added LIME as an algorithm option for ``explain_predictions`` and ``explain_predictions_best_worst`` :pr:`2905`
        * Standardized data check messages and added default "rows" and "columns" to data check message details dictionary :pr:`2869`
        * Added ``rows_of_interest`` to pipeline utils :pr:`2908`
        * Added support for woodwork version ``0.8.2`` :pr:`2909`
        * Enhanced the ``DateTimeFeaturizer`` to handle ``NaNs`` in date features :pr:`2909`
        * Added support for woodwork logical types ``PostalCode``, ``SubRegionCode``, and ``CountryCode`` in model understanding tools :pr:`2946`
        * Added Vowpal Wabbit regressor and classifiers :pr:`2846`
        * Added `NoSplit` data splitter for future unsupervised learning searches :pr:`2958`
        * Added method to convert actions into a preprocessing pipeline :pr:`2968`
    * Fixes
        * Fixed bug where partial dependence was not respecting the ww schema :pr:`2929`
        * Fixed ``calculate_permutation_importance`` for datetimes on ``StandardScaler`` :pr:`2938`
        * Fixed ``SelectColumns`` to only select available features for feature selection in ``DefaultAlgorithm`` :pr:`2944`
        * Fixed ``DropColumns`` component not receiving parameters in ``DefaultAlgorithm`` :pr:`2945`
        * Fixed bug where trained binary thresholds were not being returned by ``get_pipeline`` or ``clone`` :pr:`2948`
        * Fixed bug where ``Oversampler`` selected ww logical categorical instead of ww semantic category :pr:`2946`
    * Changes
        * Changed ``make_pipeline`` function to place the ``DateTimeFeaturizer`` prior to the ``Imputer`` so that ``NaN`` dates can be imputed :pr:`2909`
        * Refactored ``OutliersDataCheck`` and ``HighlyNullDataCheck`` to add more descriptive metadata :pr:`2907`
        * Bumped minimum version of ``dask`` from 2021.2.0 to 2021.10.0 :pr:`2978`
    * Documentation Changes
        * Added back Future Release section to release notes :pr:`2927`
        * Updated CI to run doctest (docstring tests) and apply necessary fixes to docstrings :pr:`2933`
        * Added documentation for ``BinaryClassificationPipeline`` thresholding :pr:`2937`
    * Testing Changes
        * Fixed dependency checker to catch full names of packages :pr:`2930`
        * Refactored ``build_conda_pkg`` to work from a local recipe :pr:`2925`
        * Refactored component test for different environments :pr:`2957`

.. warning::

    **Breaking Changes**
        * Standardized data check messages and added default "rows" and "columns" to data check message details dictionary. This may change the number of messages returned from a data check. :pr:`2869`


**v0.35.0 Oct. 14, 2021**
    * Enhancements
        * Added human-readable pipeline explanations to model understanding :pr:`2861`
        * Updated to support Featuretools 1.0.0 and nlp-primitives 2.0.0 :pr:`2848`
    * Fixes
        * Fixed bug where ``long`` mode for the top level search method was not respected :pr:`2875`
        * Pinned ``cmdstan`` to ``0.28.0`` in ``cmdstan-builder`` to prevent future breaking of support for Prophet :pr:`2880`
        * Added ``Jarque-Bera`` to the ``TargetDistributionDataCheck`` :pr:`2891`
    * Changes
        * Updated pipelines to use a label encoder component instead of doing encoding on the pipeline level :pr:`2821`
        * Deleted scikit-learn ensembler :pr:`2819`
        * Refactored pipeline building logic out of ``AutoMLSearch`` and into ``IterativeAlgorithm`` :pr:`2854`
        * Refactored names for methods in ``ComponentGraph`` and ``PipelineBase`` :pr:`2902`
    * Documentation Changes
        * Updated ``install.ipynb`` to reflect flexibility for ``cmdstan`` version installation :pr:`2880`
        * Updated the conda section of our contributing guide :pr:`2899`
    * Testing Changes
        * Updated ``test_all_estimators`` to account for Prophet being allowed for Python 3.9 :pr:`2892`
        * Updated linux tests to use ``cmdstan-builder==0.0.8`` :pr:`2880`

.. warning::

    **Breaking Changes**
        * Updated pipelines to use a label encoder component instead of doing encoding on the pipeline level. This means that pipelines will no longer automatically encode non-numerical targets. Please use a label encoder if working with classification problems and non-numeric targets. :pr:`2821`
        * Deleted scikit-learn ensembler :pr:`2819`
        * ``IterativeAlgorithm`` now requires X, y, problem_type as required arguments as well as sampler_name, allowed_model_families, allowed_component_graphs, max_batches, and verbose as optional arguments :pr:`2854`
        * Changed method names of ``fit_features`` and ``compute_final_component_features`` to ``fit_and_transform_all_but_final`` and ``transform_all_but_final`` in ``ComponentGraph``, and ``compute_estimator_features`` to ``transform_all_but_final`` in pipeline classes :pr:`2902`

**v0.34.0 Sep. 30, 2021**
    * Enhancements
        * Updated to work with Woodwork 0.8.1 :pr:`2783`
        * Added validation that ``training_data`` and ``training_target`` are not ``None`` in prediction explanations :pr:`2787`
        * Added support for training-only components in pipelines and component graphs :pr:`2776`
        * Added default argument for the parameters value for ``ComponentGraph.instantiate`` :pr:`2796`
        * Added ``TIME_SERIES_REGRESSION`` to ``LightGBMRegressor's`` supported problem types :pr:`2793`
        * Provided a JSON representation of a pipeline's DAG structure :pr:`2812`
        * Added validation to holdout data passed to ``predict`` and ``predict_proba`` for time series :pr:`2804`
        * Added information about which row indices are outliers in ``OutliersDataCheck`` :pr:`2818`
        * Added verbose flag to top level ``search()`` method :pr:`2813`
        * Added support for linting jupyter notebooks and clearing the executed cells and empty cells :pr:`2829` :pr:`2837`
        * Added "DROP_ROWS" action to output of ``OutliersDataCheck.validate()`` :pr:`2820`
        * Added the ability of ``AutoMLSearch`` to accept a ``SequentialEngine`` instance as engine input :pr:`2838`
        * Added new label encoder component to EvalML :pr:`2853`
        * Added our own partial dependence implementation :pr:`2834`
    * Fixes
        * Fixed bug where ``calculate_permutation_importance`` was not calculating the right value for pipelines with target transformers :pr:`2782`
        * Fixed bug where transformed target values were not used in ``fit`` for time series pipelines :pr:`2780`
        * Fixed bug where ``score_pipelines`` method of ``AutoMLSearch`` would not work for time series problems :pr:`2786`
        * Removed ``TargetTransformer`` class :pr:`2833`
        * Added tests to verify ``ComponentGraph`` support by pipelines :pr:`2830`
        * Fixed incorrect parameter for baseline regression pipeline in ``AutoMLSearch`` :pr:`2847`
        * Fixed bug where the desired estimator family order was not respected in ``IterativeAlgorithm`` :pr:`2850`
    * Changes
        * Changed woodwork initialization to use partial schemas :pr:`2774`
        * Made ``Transformer.transform()`` an abstract method :pr:`2744`
        * Deleted ``EmptyDataChecks`` class :pr:`2794`
        * Removed data check for checking log distributions in ``make_pipeline`` :pr:`2806`
        * Changed the minimum ``woodwork`` version to 0.8.0 :pr:`2783`
        * Pinned ``woodwork`` version to 0.8.0 :pr:`2832`
        * Removed ``model_family`` attribute from ``ComponentBase`` and transformers :pr:`2828`
        * Limited ``scikit-learn`` until new features and errors can be addressed :pr:`2842`
        * Show DeprecationWarning when Sklearn Ensemblers are called :pr:`2859`
    * Testing Changes
        * Updated matched assertion message regarding monotonic indices in polynomial detrender tests :pr:`2811`
        * Added a test to make sure pip versions match conda versions :pr:`2851`

.. warning::

    **Breaking Changes**
        * Made ``Transformer.transform()`` an abstract method :pr:`2744`
        * Deleted ``EmptyDataChecks`` class :pr:`2794`
        * Removed data check for checking log distributions in ``make_pipeline`` :pr:`2806`


**v0.33.0 Sep. 15, 2021**
    * Fixes
        * Fixed bug where warnings during ``make_pipeline`` were not being raised to the user :pr:`2765`
    * Changes
        * Refactored and removed ``SamplerBase`` class :pr:`2775`
    * Documentation Changes
        * Added docstring linting packages ``pydocstyle`` and ``darglint`` to `make-lint` command :pr:`2670`


**v0.32.1 Sep. 10, 2021**
    * Enhancements
        * Added ``verbose`` flag to ``AutoMLSearch`` to run search in silent mode by default :pr:`2645`
        * Added label encoder to ``XGBoostClassifier`` to remove the warning :pr:`2701`
        * Set ``eval_metric`` to ``logloss`` for ``XGBoostClassifier`` :pr:`2741`
        * Added support for ``woodwork`` versions ``0.7.0`` and ``0.7.1`` :pr:`2743`
        * Changed ``explain_predictions`` functions to display original feature values :pr:`2759`
        * Added ``X_train`` and ``y_train`` to ``graph_prediction_vs_actual_over_time`` and ``get_prediction_vs_actual_over_time_data`` :pr:`2762`
        * Added ``forecast_horizon`` as a required parameter to time series pipelines and ``AutoMLSearch`` :pr:`2697`
        * Added ``predict_in_sample`` and ``predict_proba_in_sample`` methods to time series pipelines to predict on data where the target is known, e.g. cross-validation :pr:`2697`
    * Fixes
        * Fixed bug where ``_catch_warnings`` assumed all warnings were ``PipelineNotUsed`` :pr:`2753`
        * Fixed bug where ``Imputer.transform`` would erase ww typing information prior to handing data to the ``SimpleImputer`` :pr:`2752`
        * Fixed bug where ``Oversampler`` could not be copied :pr:`2755`
    * Changes
        * Deleted ``drop_nan_target_rows`` utility method :pr:`2737`
        * Removed default logging setup and debugging log file :pr:`2645`
        * Changed the default n_jobs value for ``XGBoostClassifier`` and ``XGBoostRegressor`` to 12 :pr:`2757`
        * Changed ``TimeSeriesBaselineEstimator`` to only work on a time series pipeline with a ``DelayedFeaturesTransformer`` :pr:`2697`
        * Added ``X_train`` and ``y_train`` as optional parameters to pipeline ``predict``, ``predict_proba``. Only used for time series pipelines :pr:`2697`
        * Added ``training_data`` and ``training_target`` as optional parameters to ``explain_predictions`` and ``explain_predictions_best_worst`` to support time series pipelines :pr:`2697`
        * Changed time series pipeline predictions to no longer output series/dataframes padded with NaNs. A prediction will be returned for every row in the `X` input :pr:`2697`
    * Documentation Changes
        * Specified installation steps for Prophet :pr:`2713`
        * Added documentation for data exploration on data check actions :pr:`2696`
        * Added a user guide entry for time series modelling :pr:`2697`
    * Testing Changes
        * Fixed flaky ``TargetDistributionDataCheck`` test for very_lognormal distribution :pr:`2748`

.. warning::

    **Breaking Changes**
        * Removed default logging setup and debugging log file :pr:`2645`
        * Added ``X_train`` and ``y_train`` to ``graph_prediction_vs_actual_over_time`` and ``get_prediction_vs_actual_over_time_data`` :pr:`2762`
        * Added ``forecast_horizon`` as a required parameter to time series pipelines and ``AutoMLSearch`` :pr:`2697`
        * Changed ``TimeSeriesBaselineEstimator`` to only work on a time series pipeline with a ``DelayedFeaturesTransformer`` :pr:`2697`
        * Added ``X_train`` and ``y_train`` as required parameters for ``predict`` and ``predict_proba`` in time series pipelines :pr:`2697`
        * Added ``training_data`` and ``training_target`` as required parameters to ``explain_predictions`` and ``explain_predictions_best_worst`` for time series pipelines :pr:`2697`

**v0.32.0 Aug. 31, 2021**
    * Enhancements
        * Allow string for ``engine`` parameter for ``AutoMLSearch``:pr:`2667`
        * Add ``ProphetRegressor`` to AutoML :pr:`2619`
        * Integrated ``DefaultAlgorithm`` into ``AutoMLSearch`` :pr:`2634`
        * Removed SVM "linear" and "precomputed" kernel hyperparameter options, and improved default parameters :pr:`2651`
        * Updated ``ComponentGraph`` initalization to raise ``ValueError`` when user attempts to use ``.y`` for a component that does not produce a tuple output :pr:`2662`
        * Updated to support Woodwork 0.6.0 :pr:`2690`
        * Updated pipeline ``graph()`` to distingush X and y edges :pr:`2654`
        * Added ``DropRowsTransformer`` component :pr:`2692`
        * Added ``DROP_ROWS`` to ``_make_component_list_from_actions`` and clean up metadata :pr:`2694`
        * Add new ensembler component :pr:`2653`
    * Fixes
        * Updated Oversampler logic to select best SMOTE based on component input instead of pipeline input :pr:`2695`
        * Added ability to explicitly close DaskEngine resources to improve runtime and reduce Dask warnings :pr:`2667`
        * Fixed partial dependence bug for ensemble pipelines :pr:`2714`
        * Updated ``TargetLeakageDataCheck`` to maintain user-selected logical types :pr:`2711`
    * Changes
        * Replaced ``SMOTEOversampler``, ``SMOTENOversampler`` and ``SMOTENCOversampler`` with consolidated ``Oversampler`` component :pr:`2695`
        * Removed ``LinearRegressor`` from the list of default ``AutoMLSearch`` estimators due to poor performance :pr:`2660`
    * Documentation Changes
        * Added user guide documentation for using ``ComponentGraph`` and added ``ComponentGraph`` to API reference :pr:`2673`
        * Updated documentation to make parallelization of AutoML clearer :pr:`2667`
    * Testing Changes
        * Removes the process-level parallelism from the ``test_cancel_job`` test :pr:`2666`
        * Installed numba 0.53 in windows CI to prevent problems installing version 0.54 :pr:`2710`

.. warning::

    **Breaking Changes**
        * Renamed the current top level ``search`` method to ``search_iterative`` and defined a new ``search`` method for the ``DefaultAlgorithm`` :pr:`2634`
        * Replaced ``SMOTEOversampler``, ``SMOTENOversampler`` and ``SMOTENCOversampler`` with consolidated ``Oversampler`` component :pr:`2695`
        * Removed ``LinearRegressor`` from the list of default ``AutoMLSearch`` estimators due to poor performance :pr:`2660`

**v0.31.0 Aug. 19, 2021**
    * Enhancements
        * Updated the high variance check in AutoMLSearch to be robust to a variety of objectives and cv scores :pr:`2622`
        * Use Woodwork's outlier detection for the ``OutliersDataCheck`` :pr:`2637`
        * Added ability to utilize instantiated components when creating a pipeline :pr:`2643`
        * Sped up the all Nan and unknown check in ``infer_feature_types`` :pr:`2661`
    * Fixes
    * Changes
        * Deleted ``_put_into_original_order`` helper function :pr:`2639`
        * Refactored time series pipeline code using a time series pipeline base class :pr:`2649`
        * Renamed ``dask_tests`` to ``parallel_tests`` :pr:`2657`
        * Removed commented out code in ``pipeline_meta.py`` :pr:`2659`
    * Documentation Changes
        * Add complete install command to README and Install section :pr:`2627`
        * Cleaned up documentation for ``MulticollinearityDataCheck`` :pr:`2664`
    * Testing Changes
        * Speed up CI by splitting Prophet tests into a separate workflow in GitHub :pr:`2644`

.. warning::

    **Breaking Changes**
        * ``TimeSeriesRegressionPipeline`` no longer inherits from ``TimeSeriesRegressionPipeline`` :pr:`2649`


**v0.30.2 Aug. 16, 2021**
    * Fixes
        * Updated changelog and version numbers to match the release.  Release 0.30.1 was release erroneously without a change to the version numbers.  0.30.2 replaces it.

**v0.30.1 Aug. 12, 2021**
    * Enhancements
        * Added ``DatetimeFormatDataCheck`` for time series problems :pr:`2603`
        * Added ``ProphetRegressor`` to estimators :pr:`2242`
        * Updated ``ComponentGraph`` to handle not calling samplers' transform during predict, and updated samplers' transform methods s.t. ``fit_transform`` is equivalent to ``fit(X, y).transform(X, y)`` :pr:`2583`
        * Updated ``ComponentGraph`` ``_validate_component_dict`` logic to be stricter about input values :pr:`2599`
        * Patched bug in ``xgboost`` estimators where predicting on a feature matrix of only booleans would throw an exception. :pr:`2602`
        * Updated ``ARIMARegressor`` to use relative forecasting to predict values :pr:`2613`
        * Added support for creating pipelines without an estimator as the final component and added ``transform(X, y)`` method to pipelines and component graphs :pr:`2625`
        * Updated to support Woodwork 0.5.1 :pr:`2610`
    * Fixes
        * Updated ``AutoMLSearch`` to drop ``ARIMARegressor`` from ``allowed_estimators`` if an incompatible frequency is detected :pr:`2632`
        * Updated ``get_best_sampler_for_data`` to consider all non-numeric datatypes as categorical for SMOTE :pr:`2590`
        * Fixed inconsistent test results from `TargetDistributionDataCheck` :pr:`2608`
        * Adopted vectorized pd.NA checking for Woodwork 0.5.1 support :pr:`2626`
        * Pinned upper version of astroid to 2.6.6 to keep ReadTheDocs working. :pr:`2638`
    * Changes
        * Renamed SMOTE samplers to SMOTE oversampler :pr:`2595`
        * Changed ``partial_dependence`` and ``graph_partial_dependence`` to raise a ``PartialDependenceError`` instead of ``ValueError``. This is not a breaking change because ``PartialDependenceError`` is a subclass of ``ValueError`` :pr:`2604`
        * Cleaned up code duplication in ``ComponentGraph`` :pr:`2612`
        * Stored predict_proba results in .x for intermediate estimators in ComponentGraph :pr:`2629`
    * Documentation Changes
        * To avoid local docs build error, only add warning disable and download headers on ReadTheDocs builds, not locally :pr:`2617`
    * Testing Changes
        * Updated partial_dependence tests to change the element-wise comparison per the Plotly 5.2.1 upgrade :pr:`2638`
        * Changed the lint CI job to only check against python 3.9 via the `-t` flag :pr:`2586`
        * Installed Prophet in linux nightlies test and fixed ``test_all_components`` :pr:`2598`
        * Refactored and fixed all ``make_pipeline`` tests to assert correct order and address new Woodwork Unknown type inference :pr:`2572`
        * Removed ``component_graphs`` as a global variable in ``test_component_graphs.py`` :pr:`2609`

.. warning::

    **Breaking Changes**
        * Renamed SMOTE samplers to SMOTE oversampler. Please use ``SMOTEOversampler``, ``SMOTENCOversampler``, ``SMOTENOversampler`` instead of ``SMOTESampler``, ``SMOTENCSampler``, and ``SMOTENSampler`` :pr:`2595`


**v0.30.0 Aug. 3, 2021**
    * Enhancements
        * Added ``LogTransformer`` and ``TargetDistributionDataCheck`` :pr:`2487`
        * Issue a warning to users when a pipeline parameter passed in isn't used in the pipeline :pr:`2564`
        * Added Gini coefficient as an objective :pr:`2544`
        * Added ``repr`` to ``ComponentGraph`` :pr:`2565`
        * Added components to extract features from ``URL`` and ``EmailAddress`` Logical Types :pr:`2550`
        * Added support for `NaN` values in ``TextFeaturizer`` :pr:`2532`
        * Added ``SelectByType`` transformer :pr:`2531`
        * Added separate thresholds for percent null rows and columns in ``HighlyNullDataCheck`` :pr:`2562`
        * Added support for `NaN` natural language values :pr:`2577`
    * Fixes
        * Raised error message for types ``URL``, ``NaturalLanguage``, and ``EmailAddress`` in ``partial_dependence`` :pr:`2573`
    * Changes
        * Updated ``PipelineBase`` implementation for creating pipelines from a list of components :pr:`2549`
        * Moved ``get_hyperparameter_ranges`` to ``PipelineBase`` class from automl/utils module :pr:`2546`
        * Renamed ``ComponentGraph``'s ``get_parents`` to ``get_inputs`` :pr:`2540`
        * Removed ``ComponentGraph.linearized_component_graph`` and ``ComponentGraph.from_list`` :pr:`2556`
        * Updated ``ComponentGraph`` to enforce requiring `.x` and `.y` inputs for each component in the graph :pr:`2563`
        * Renamed existing ensembler implementation from ``StackedEnsemblers`` to ``SklearnStackedEnsemblers`` :pr:`2578`
    * Documentation Changes
        * Added documentation for ``DaskEngine`` and ``CFEngine`` parallel engines :pr:`2560`
        * Improved detail of ``TextFeaturizer`` docstring and tutorial :pr:`2568`
    * Testing Changes
        * Added test that makes sure ``split_data`` does not shuffle for time series problems :pr:`2552`

.. warning::

    **Breaking Changes**
        * Moved ``get_hyperparameter_ranges`` to ``PipelineBase`` class from automl/utils module :pr:`2546`
        * Renamed ``ComponentGraph``'s ``get_parents`` to ``get_inputs`` :pr:`2540`
        * Removed ``ComponentGraph.linearized_component_graph`` and ``ComponentGraph.from_list`` :pr:`2556`
        * Updated ``ComponentGraph`` to enforce requiring `.x` and `.y` inputs for each component in the graph :pr:`2563`


**v0.29.0 Jul. 21, 2021**
    * Enhancements
        * Updated 1-way partial dependence support for datetime features :pr:`2454`
        * Added details on how to fix error caused by broken ww schema :pr:`2466`
        * Added ability to use built-in pickle for saving AutoMLSearch :pr:`2463`
        * Updated our components and component graphs to use latest features of ww 0.4.1, e.g. ``concat_columns`` and drop in-place. :pr:`2465`
        * Added new, concurrent.futures based engine for parallel AutoML :pr:`2506`
        * Added support for new Woodwork ``Unknown`` type in AutoMLSearch :pr:`2477`
        * Updated our components with an attribute that describes if they modify features or targets and can be used in list API for pipeline initialization :pr:`2504`
        * Updated ``ComponentGraph`` to accept X and y as inputs :pr:`2507`
        * Removed unused ``TARGET_BINARY_INVALID_VALUES`` from ``DataCheckMessageCode`` enum and fixed formatting of objective documentation :pr:`2520`
        * Added ``EvalMLAlgorithm`` :pr:`2525`
        * Added support for `NaN` values in ``TextFeaturizer`` :pr:`2532`
    * Fixes
        * Fixed ``FraudCost`` objective and reverted threshold optimization method for binary classification to ``Golden`` :pr:`2450`
        * Added custom exception message for partial dependence on features with scales that are too small :pr:`2455`
        * Ensures the typing for Ordinal and Datetime ltypes are passed through _retain_custom_types_and_initalize_woodwork :pr:`2461`
        * Updated to work with Pandas 1.3.0 :pr:`2442`
        * Updated to work with sktime 0.7.0 :pr:`2499`
    * Changes
        * Updated XGBoost dependency to ``>=1.4.2`` :pr:`2484`, :pr:`2498`
        * Added a ``DeprecationWarning`` about deprecating the list API for ``ComponentGraph`` :pr:`2488`
        * Updated ``make_pipeline`` for AutoML to create dictionaries, not lists, to initialize pipelines :pr:`2504`
        * No longer installing graphviz on windows in our CI pipelines because release 0.17 breaks windows 3.7 :pr:`2516`
    * Documentation Changes
        * Moved docstrings from ``__init__`` to class pages, added missing docstrings for missing classes, and updated missing default values :pr:`2452`
        * Build documentation with sphinx-autoapi :pr:`2458`
        * Change ``autoapi_ignore`` to only ignore files in ``evalml/tests/*`` :pr:`2530`
    * Testing Changes
        * Fixed flaky dask tests :pr:`2471`
        * Removed shellcheck action from ``build_conda_pkg`` action :pr:`2514`
        * Added a tmp_dir fixture that deletes its contents after tests run :pr:`2505`
        * Added a test that makes sure all pipelines in ``AutoMLSearch`` get the same data splits :pr:`2513`
        * Condensed warning output in test logs :pr:`2521`

.. warning::

    **Breaking Changes**
        * `NaN` values in the `Natural Language` type are no longer supported by the Imputer with the pandas upgrade. :pr:`2477`

**v0.28.0 Jul. 2, 2021**
    * Enhancements
        * Added support for showing a Individual Conditional Expectations plot when graphing Partial Dependence :pr:`2386`
        * Exposed ``thread_count`` for Catboost estimators as ``n_jobs`` parameter :pr:`2410`
        * Updated Objectives API to allow for sample weighting :pr:`2433`
    * Fixes
        * Deleted unreachable line from ``IterativeAlgorithm`` :pr:`2464`
    * Changes
        * Pinned Woodwork version between 0.4.1 and 0.4.2 :pr:`2460`
        * Updated psutils minimum version in requirements :pr:`2438`
        * Updated ``log_error_callback`` to not include filepath in logged message :pr:`2429`
    * Documentation Changes
        * Sped up docs :pr:`2430`
        * Removed mentions of ``DataTable`` and ``DataColumn`` from the docs :pr:`2445`
    * Testing Changes
        * Added slack integration for nightlies tests :pr:`2436`
        * Changed ``build_conda_pkg`` CI job to run only when dependencies are updates :pr:`2446`
        * Updated workflows to store pytest runtimes as test artifacts :pr:`2448`
        * Added ``AutoMLTestEnv`` test fixture for making it easy to mock automl tests :pr:`2406`

**v0.27.0 Jun. 22, 2021**
    * Enhancements
        * Adds force plots for prediction explanations :pr:`2157`
        * Removed self-reference from ``AutoMLSearch`` :pr:`2304`
        * Added support for nonlinear pipelines for ``generate_pipeline_code`` :pr:`2332`
        * Added ``inverse_transform`` method to pipelines :pr:`2256`
        * Add optional automatic update checker :pr:`2350`
        * Added ``search_order`` to ``AutoMLSearch``'s ``rankings`` and ``full_rankings`` tables :pr:`2345`
        * Updated threshold optimization method for binary classification :pr:`2315`
        * Updated demos to pull data from S3 instead of including demo data in package :pr:`2387`
        * Upgrade woodwork version to v0.4.1 :pr:`2379`
    * Fixes
        * Preserve user-specified woodwork types throughout pipeline fit/predict :pr:`2297`
        * Fixed ``ComponentGraph`` appending target to ``final_component_features`` if there is a component that returns both X and y :pr:`2358`
        * Fixed partial dependence graph method failing on multiclass problems when the class labels are numeric :pr:`2372`
        * Added ``thresholding_objective`` argument to ``AutoMLSearch`` for binary classification problems :pr:`2320`
        * Added change for ``k_neighbors`` parameter in SMOTE Oversamplers to automatically handle small samples :pr:`2375`
        * Changed naming for ``Logistic Regression Classifier`` file :pr:`2399`
        * Pinned pytest-timeout to fix minimum dependence checker :pr:`2425`
        * Replaced ``Elastic Net Classifier`` base class with ``Logistsic Regression`` to avoid ``NaN`` outputs :pr:`2420`
    * Changes
        * Cleaned up ``PipelineBase``'s ``component_graph`` and ``_component_graph`` attributes. Updated ``PipelineBase`` ``__repr__`` and added ``__eq__`` for ``ComponentGraph`` :pr:`2332`
        * Added and applied  ``black`` linting package to the EvalML repo in place of ``autopep8`` :pr:`2306`
        * Separated `custom_hyperparameters` from pipelines and added them as an argument to ``AutoMLSearch`` :pr:`2317`
        * Replaced `allowed_pipelines` with `allowed_component_graphs` :pr:`2364`
        * Removed private method ``_compute_features_during_fit`` from ``PipelineBase`` :pr:`2359`
        * Updated ``compute_order`` in ``ComponentGraph`` to be a read-only property :pr:`2408`
        * Unpinned PyZMQ version in requirements.txt :pr:`2389`
        * Uncapping LightGBM version in requirements.txt :pr:`2405`
        * Updated minimum version of plotly :pr:`2415`
        * Removed ``SensitivityLowAlert`` objective from core objectives :pr:`2418`
    * Documentation Changes
        * Fixed lead scoring weights in the demos documentation :pr:`2315`
        * Fixed start page code and description dataset naming discrepancy :pr:`2370`
    * Testing Changes
        * Update minimum unit tests to run on all pull requests :pr:`2314`
        * Pass token to authorize uploading of codecov reports :pr:`2344`
        * Add ``pytest-timeout``. All tests that run longer than 6 minutes will fail. :pr:`2374`
        * Separated the dask tests out into separate github action jobs to isolate dask failures. :pr:`2376`
        * Refactored dask tests :pr:`2377`
        * Added the combined dask/non-dask unit tests back and renamed the dask only unit tests. :pr:`2382`
        * Sped up unit tests and split into separate jobs :pr:`2365`
        * Change CI job names, run lint for python 3.9, run nightlies on python 3.8 at 3am EST :pr:`2395` :pr:`2398`
        * Set fail-fast to false for CI jobs that run for PRs :pr:`2402`

.. warning::

    **Breaking Changes**
        * `AutoMLSearch` will accept `allowed_component_graphs` instead of `allowed_pipelines` :pr:`2364`
        * Removed ``PipelineBase``'s ``_component_graph`` attribute. Updated ``PipelineBase`` ``__repr__`` and added ``__eq__`` for ``ComponentGraph`` :pr:`2332`
        * `pipeline_parameters` will no longer accept `skopt.space` variables since hyperparameter ranges will now be specified through `custom_hyperparameters` :pr:`2317`

**v0.25.0 Jun. 01, 2021**
    * Enhancements
        * Upgraded minimum woodwork to version 0.3.1. Previous versions will not be supported :pr:`2181`
        * Added a new callback parameter for ``explain_predictions_best_worst`` :pr:`2308`
    * Fixes
    * Changes
        * Deleted the ``return_pandas`` flag from our demo data loaders :pr:`2181`
        * Moved ``default_parameters`` to ``ComponentGraph`` from ``PipelineBase`` :pr:`2307`
    * Documentation Changes
        * Updated the release procedure documentation :pr:`2230`
    * Testing Changes
        * Ignoring ``test_saving_png_file`` while building conda package :pr:`2323`

.. warning::

    **Breaking Changes**
        * Deleted the ``return_pandas`` flag from our demo data loaders :pr:`2181`
        * Upgraded minimum woodwork to version 0.3.1. Previous versions will not be supported :pr:`2181`
        * Due to the weak-ref in woodwork, set the result of ``infer_feature_types`` to a variable before accessing woodwork :pr:`2181`

**v0.24.2 May. 24, 2021**
    * Enhancements
        * Added oversamplers to AutoMLSearch :pr:`2213` :pr:`2286`
        * Added dictionary input functionality for ``Undersampler`` component :pr:`2271`
        * Changed the default parameter values for ``Elastic Net Classifier`` and ``Elastic Net Regressor`` :pr:`2269`
        * Added dictionary input functionality for the Oversampler components :pr:`2288`
    * Fixes
        * Set default `n_jobs` to 1 for `StackedEnsembleClassifier` and `StackedEnsembleRegressor` until fix for text-based parallelism in sklearn stacking can be found :pr:`2295`
    * Changes
        * Updated ``start_iteration_callback`` to accept a pipeline instance instead of a pipeline class and no longer accept pipeline parameters as a parameter :pr:`2290`
        * Refactored ``calculate_permutation_importance`` method and add per-column permutation importance method :pr:`2302`
        * Updated logging information in ``AutoMLSearch.__init__`` to clarify pipeline generation :pr:`2263`
    * Documentation Changes
        * Minor changes to the release procedure :pr:`2230`
    * Testing Changes
        * Use codecov action to update coverage reports :pr:`2238`
        * Removed MarkupSafe dependency version pin from requirements.txt and moved instead into RTD docs build CI :pr:`2261`

.. warning::

    **Breaking Changes**
        * Updated ``start_iteration_callback`` to accept a pipeline instance instead of a pipeline class and no longer accept pipeline parameters as a parameter :pr:`2290`
        * Moved ``default_parameters`` to ``ComponentGraph`` from ``PipelineBase``. A pipeline's ``default_parameters`` is now accessible via ``pipeline.component_graph.default_parameters`` :pr:`2307`


**v0.24.1 May. 16, 2021**
    * Enhancements
        * Integrated ``ARIMARegressor`` into AutoML :pr:`2009`
        * Updated ``HighlyNullDataCheck`` to also perform a null row check :pr:`2222`
        * Set ``max_depth`` to 1 in calls to featuretools dfs :pr:`2231`
    * Fixes
        * Removed data splitter sampler calls during training :pr:`2253`
        * Set minimum required version for for pyzmq, colorama, and docutils :pr:`2254`
        * Changed BaseSampler to return None instead of y :pr:`2272`
    * Changes
        * Removed ensemble split and indices in ``AutoMLSearch`` :pr:`2260`
        * Updated pipeline ``repr()`` and ``generate_pipeline_code`` to return pipeline instances without generating custom pipeline class :pr:`2227`
    * Documentation Changes
        * Capped Sphinx version under 4.0.0 :pr:`2244`
    * Testing Changes
        * Change number of cores for pytest from 4 to 2 :pr:`2266`
        * Add minimum dependency checker to generate minimum requirement files :pr:`2267`
        * Add unit tests with minimum dependencies  :pr:`2277`


**v0.24.0 May. 04, 2021**
    * Enhancements
        * Added `date_index` as a required parameter for TimeSeries problems :pr:`2217`
        * Have the ``OneHotEncoder`` return the transformed columns as booleans rather than floats :pr:`2170`
        * Added Oversampler transformer component to EvalML :pr:`2079`
        * Added Undersampler to AutoMLSearch, as well as arguments ``_sampler_method`` and ``sampler_balanced_ratio`` :pr:`2128`
        * Updated prediction explanations functions to allow pipelines with XGBoost estimators :pr:`2162`
        * Added partial dependence for datetime columns :pr:`2180`
        * Update precision-recall curve with positive label index argument, and fix for 2d predicted probabilities :pr:`2090`
        * Add pct_null_rows to ``HighlyNullDataCheck`` :pr:`2211`
        * Added a standalone AutoML `search` method for convenience, which runs data checks and then runs automl :pr:`2152`
        * Make the first batch of AutoML have a predefined order, with linear models first and complex models last :pr:`2223` :pr:`2225`
        * Added sampling dictionary support to ``BalancedClassficationSampler`` :pr:`2235`
    * Fixes
        * Fixed partial dependence not respecting grid resolution parameter for numerical features :pr:`2180`
        * Enable prediction explanations for catboost for multiclass problems :pr:`2224`
    * Changes
        * Deleted baseline pipeline classes :pr:`2202`
        * Reverting user specified date feature PR :pr:`2155` until `pmdarima` installation fix is found :pr:`2214`
        * Updated pipeline API to accept component graph and other class attributes as instance parameters. Old pipeline API still works but will not be supported long-term. :pr:`2091`
        * Removed all old datasplitters from EvalML :pr:`2193`
        * Deleted ``make_pipeline_from_components`` :pr:`2218`
    * Documentation Changes
        * Renamed dataset to clarify that its gzipped but not a tarball :pr:`2183`
        * Updated documentation to use pipeline instances instead of pipeline subclasses :pr:`2195`
        * Updated contributing guide with a note about GitHub Actions permissions :pr:`2090`
        * Updated automl and model understanding user guides :pr:`2090`
    * Testing Changes
        * Use machineFL user token for dependency update bot, and add more reviewers :pr:`2189`


.. warning::

    **Breaking Changes**
        * All baseline pipeline classes (``BaselineBinaryPipeline``, ``BaselineMulticlassPipeline``, ``BaselineRegressionPipeline``, etc.) have been deleted :pr:`2202`
        * Updated pipeline API to accept component graph and other class attributes as instance parameters. Old pipeline API still works but will not be supported long-term. Pipelines can now be initialized by specifying the component graph as the first parameter, and then passing in optional arguments such as ``custom_name``, ``parameters``, etc. For example, ``BinaryClassificationPipeline(["Random Forest Classifier"], parameters={})``.  :pr:`2091`
        * Removed all old datasplitters from EvalML :pr:`2193`
        * Deleted utility method ``make_pipeline_from_components`` :pr:`2218`


**v0.23.0 Apr. 20, 2021**
    * Enhancements
        * Refactored ``EngineBase`` and ``SequentialEngine`` api. Adding ``DaskEngine`` :pr:`1975`.
        * Added optional ``engine`` argument to ``AutoMLSearch`` :pr:`1975`
        * Added a warning about how time series support is still in beta when a user passes in a time series problem to ``AutoMLSearch`` :pr:`2118`
        * Added ``NaturalLanguageNaNDataCheck`` data check :pr:`2122`
        * Added ValueError to ``partial_dependence`` to prevent users from computing partial dependence on columns with all NaNs :pr:`2120`
        * Added standard deviation of cv scores to rankings table :pr:`2154`
    * Fixes
        * Fixed ``BalancedClassificationDataCVSplit``, ``BalancedClassificationDataTVSplit``, and ``BalancedClassificationSampler`` to use ``minority:majority`` ratio instead of ``majority:minority`` :pr:`2077`
        * Fixed bug where two-way partial dependence plots with categorical variables were not working correctly :pr:`2117`
        * Fixed bug where ``hyperparameters`` were not displaying properly for pipelines with a list ``component_graph`` and duplicate components :pr:`2133`
        * Fixed bug where ``pipeline_parameters`` argument in ``AutoMLSearch`` was not applied to pipelines passed in as ``allowed_pipelines`` :pr:`2133`
        * Fixed bug where ``AutoMLSearch`` was not applying custom hyperparameters to pipelines with a list ``component_graph`` and duplicate components :pr:`2133`
    * Changes
        * Removed ``hyperparameter_ranges`` from Undersampler and renamed ``balanced_ratio`` to ``sampling_ratio`` for samplers :pr:`2113`
        * Renamed ``TARGET_BINARY_NOT_TWO_EXAMPLES_PER_CLASS`` data check message code to ``TARGET_MULTICLASS_NOT_TWO_EXAMPLES_PER_CLASS`` :pr:`2126`
        * Modified one-way partial dependence plots of categorical features to display data with a bar plot :pr:`2117`
        * Renamed ``score`` column for ``automl.rankings`` as ``mean_cv_score`` :pr:`2135`
        * Remove 'warning' from docs tool output :pr:`2031`
    * Documentation Changes
        * Fixed ``conf.py`` file :pr:`2112`
        * Added a sentence to the automl user guide stating that our support for time series problems is still in beta. :pr:`2118`
        * Fixed documentation demos :pr:`2139`
        * Update test badge in README to use GitHub Actions :pr:`2150`
    * Testing Changes
        * Fixed ``test_describe_pipeline`` for ``pandas`` ``v1.2.4`` :pr:`2129`
        * Added a GitHub Action for building the conda package :pr:`1870` :pr:`2148`


.. warning::

    **Breaking Changes**
        * Renamed ``balanced_ratio`` to ``sampling_ratio`` for the ``BalancedClassificationDataCVSplit``, ``BalancedClassificationDataTVSplit``, ``BalancedClassficationSampler``, and Undersampler :pr:`2113`
        * Deleted the "errors" key from automl results :pr:`1975`
        * Deleted the ``raise_and_save_error_callback`` and the ``log_and_save_error_callback`` :pr:`1975`
        * Fixed ``BalancedClassificationDataCVSplit``, ``BalancedClassificationDataTVSplit``, and ``BalancedClassificationSampler`` to use minority:majority ratio instead of majority:minority :pr:`2077`


**v0.22.0 Apr. 06, 2021**
    * Enhancements
        * Added a GitHub Action for ``linux_unit_tests``:pr:`2013`
        * Added recommended actions for ``InvalidTargetDataCheck``, updated ``_make_component_list_from_actions`` to address new action, and added ``TargetImputer`` component :pr:`1989`
        * Updated ``AutoMLSearch._check_for_high_variance`` to not emit ``RuntimeWarning`` :pr:`2024`
        * Added exception when pipeline passed to ``explain_predictions`` is a ``Stacked Ensemble`` pipeline :pr:`2033`
        * Added sensitivity at low alert rates as an objective :pr:`2001`
        * Added ``Undersampler`` transformer component :pr:`2030`
    * Fixes
        * Updated Engine's ``train_batch`` to apply undersampling :pr:`2038`
        * Fixed bug in where Time Series Classification pipelines were not encoding targets in ``predict`` and ``predict_proba`` :pr:`2040`
        * Fixed data splitting errors if target is float for classification problems :pr:`2050`
        * Pinned ``docutils`` to <0.17 to fix ReadtheDocs warning issues :pr:`2088`
    * Changes
        * Removed lists as acceptable hyperparameter ranges in ``AutoMLSearch`` :pr:`2028`
        * Renamed "details" to "metadata" for data check actions :pr:`2008`
    * Documentation Changes
        * Catch and suppress warnings in documentation :pr:`1991` :pr:`2097`
        * Change spacing in ``start.ipynb`` to provide clarity for ``AutoMLSearch`` :pr:`2078`
        * Fixed start code on README :pr:`2108`
    * Testing Changes


**v0.21.0 Mar. 24, 2021**
    * Enhancements
        * Changed ``AutoMLSearch`` to default ``optimize_thresholds`` to True :pr:`1943`
        * Added multiple oversampling and undersampling sampling methods as data splitters for imbalanced classification :pr:`1775`
        * Added params to balanced classification data splitters for visibility :pr:`1966`
        * Updated ``make_pipeline`` to not add ``Imputer`` if input data does not have numeric or categorical columns :pr:`1967`
        * Updated ``ClassImbalanceDataCheck`` to better handle multiclass imbalances :pr:`1986`
        * Added recommended actions for the output of data check's ``validate`` method :pr:`1968`
        * Added error message for ``partial_dependence`` when features are mostly the same value :pr:`1994`
        * Updated ``OneHotEncoder`` to drop one redundant feature by default for features with two categories :pr:`1997`
        * Added a ``PolynomialDetrender`` component :pr:`1992`
        * Added ``DateTimeNaNDataCheck`` data check :pr:`2039`
    * Fixes
        * Changed best pipeline to train on the entire dataset rather than just ensemble indices for ensemble problems :pr:`2037`
        * Updated binary classification pipelines to use objective decision function during scoring of custom objectives :pr:`1934`
    * Changes
        * Removed ``data_checks`` parameter, ``data_check_results`` and data checks logic from ``AutoMLSearch`` :pr:`1935`
        * Deleted ``random_state`` argument :pr:`1985`
        * Updated Woodwork version requirement to ``v0.0.11`` :pr:`1996`
    * Documentation Changes
    * Testing Changes
        * Removed ``build_docs`` CI job in favor of RTD GH builder :pr:`1974`
        * Added tests to confirm support for Python 3.9 :pr:`1724`
        * Added tests to support Dask AutoML/Engine :pr:`1990`
        * Changed ``build_conda_pkg`` job to use ``latest_release_changes`` branch in the feedstock. :pr:`1979`

.. warning::

    **Breaking Changes**
        * Changed ``AutoMLSearch`` to default ``optimize_thresholds`` to True :pr:`1943`
        * Removed ``data_checks`` parameter, ``data_check_results`` and data checks logic from ``AutoMLSearch``. To run the data checks which were previously run by default in ``AutoMLSearch``, please call ``DefaultDataChecks().validate(X_train, y_train)`` or take a look at our documentation for more examples. :pr:`1935`
        * Deleted ``random_state`` argument :pr:`1985`

**v0.20.0 Mar. 10, 2021**
    * Enhancements
        * Added a GitHub Action for Detecting dependency changes :pr:`1933`
        * Create a separate CV split to train stacked ensembler on for AutoMLSearch :pr:`1814`
        * Added a GitHub Action for Linux unit tests :pr:`1846`
        * Added ``ARIMARegressor`` estimator :pr:`1894`
        * Added ``DataCheckAction`` class and ``DataCheckActionCode`` enum :pr:`1896`
        * Updated ``Woodwork`` requirement to ``v0.0.10`` :pr:`1900`
        * Added ``BalancedClassificationDataCVSplit`` and ``BalancedClassificationDataTVSplit`` to AutoMLSearch :pr:`1875`
        * Update default classification data splitter to use downsampling for highly imbalanced data :pr:`1875`
        * Updated ``describe_pipeline`` to return more information, including ``id`` of pipelines used for ensemble models :pr:`1909`
        * Added utility method to create list of components from a list of ``DataCheckAction`` :pr:`1907`
        * Updated ``validate`` method to include a ``action`` key in returned dictionary for all ``DataCheck``and ``DataChecks`` :pr:`1916`
        * Aggregating the shap values for predictions that we know the provenance of, e.g. OHE, text, and date-time. :pr:`1901`
        * Improved error message when custom objective is passed as a string in ``pipeline.score`` :pr:`1941`
        * Added ``score_pipelines`` and ``train_pipelines`` methods to ``AutoMLSearch`` :pr:`1913`
        * Added support for ``pandas`` version 1.2.0 :pr:`1708`
        * Added ``score_batch`` and ``train_batch`` abstact methods to ``EngineBase`` and implementations in ``SequentialEngine`` :pr:`1913`
        * Added ability to handle index columns in ``AutoMLSearch`` and ``DataChecks`` :pr:`2138`
    * Fixes
        * Removed CI check for ``check_dependencies_updated_linux`` :pr:`1950`
        * Added metaclass for time series pipelines and fix binary classification pipeline ``predict`` not using objective if it is passed as a named argument :pr:`1874`
        * Fixed stack trace in prediction explanation functions caused by mixed string/numeric pandas column names :pr:`1871`
        * Fixed stack trace caused by passing pipelines with duplicate names to ``AutoMLSearch`` :pr:`1932`
        * Fixed ``AutoMLSearch.get_pipelines`` returning pipelines with the same attributes :pr:`1958`
    * Changes
        * Reversed GitHub Action for Linux unit tests until a fix for report generation is found :pr:`1920`
        * Updated ``add_results`` in ``AutoMLAlgorithm`` to take in entire pipeline results dictionary from ``AutoMLSearch`` :pr:`1891`
        * Updated ``ClassImbalanceDataCheck`` to look for severe class imbalance scenarios :pr:`1905`
        * Deleted the ``explain_prediction`` function :pr:`1915`
        * Removed ``HighVarianceCVDataCheck`` and convered it to an ``AutoMLSearch`` method instead :pr:`1928`
        * Removed warning in ``InvalidTargetDataCheck`` returned when numeric binary classification targets are not (0, 1) :pr:`1959`
    * Documentation Changes
        * Updated ``model_understanding.ipynb`` to demo the two-way partial dependence capability :pr:`1919`
    * Testing Changes

.. warning::

    **Breaking Changes**
        * Deleted the ``explain_prediction`` function :pr:`1915`
        * Removed ``HighVarianceCVDataCheck`` and convered it to an ``AutoMLSearch`` method instead :pr:`1928`
        * Added ``score_batch`` and ``train_batch`` abstact methods to ``EngineBase``. These need to be implemented in Engine subclasses :pr:`1913`


**v0.19.0 Feb. 23, 2021**
    * Enhancements
        * Added a GitHub Action for Python windows unit tests :pr:`1844`
        * Added a GitHub Action for checking updated release notes :pr:`1849`
        * Added a GitHub Action for Python lint checks :pr:`1837`
        * Adjusted ``explain_prediction``, ``explain_predictions`` and ``explain_predictions_best_worst`` to handle timeseries problems. :pr:`1818`
        * Updated ``InvalidTargetDataCheck`` to check for mismatched indices in target and features :pr:`1816`
        * Updated ``Woodwork`` structures returned from components to support ``Woodwork`` logical type overrides set by the user :pr:`1784`
        * Updated estimators to keep track of input feature names during ``fit()`` :pr:`1794`
        * Updated ``visualize_decision_tree`` to include feature names in output :pr:`1813`
        * Added ``is_bounded_like_percentage`` property for objectives. If true, the ``calculate_percent_difference`` method will return the absolute difference rather than relative difference :pr:`1809`
        * Added full error traceback to AutoMLSearch logger file :pr:`1840`
        * Changed ``TargetEncoder`` to preserve custom indices in the data :pr:`1836`
        * Refactored ``explain_predictions`` and ``explain_predictions_best_worst`` to only compute features once for all rows that need to be explained :pr:`1843`
        * Added custom random undersampler data splitter for classification :pr:`1857`
        * Updated ``OutliersDataCheck`` implementation to calculate the probability of having no outliers :pr:`1855`
        * Added ``Engines`` pipeline processing API :pr:`1838`
    * Fixes
        * Changed EngineBase random_state arg to random_seed and same for user guide docs :pr:`1889`
    * Changes
        * Modified ``calculate_percent_difference`` so that division by 0 is now inf rather than nan :pr:`1809`
        * Removed ``text_columns`` parameter from ``LSA`` and ``TextFeaturizer`` components :pr:`1652`
        * Added ``random_seed`` as an argument to our automl/pipeline/component API. Using ``random_state`` will raise a warning :pr:`1798`
        * Added ``DataCheckError`` message in ``InvalidTargetDataCheck`` if input target is None and removed exception raised :pr:`1866`
    * Documentation Changes
    * Testing Changes
        * Added back coverage for ``_get_feature_provenance`` in ``TextFeaturizer`` after ``text_columns`` was removed :pr:`1842`
        * Pin graphviz version for windows builds :pr:`1847`
        * Unpin graphviz version for windows builds :pr:`1851`

.. warning::

    **Breaking Changes**
        * Added a deprecation warning to ``explain_prediction``. It will be deleted in the next release. :pr:`1860`


**v0.18.2 Feb. 10, 2021**
    * Enhancements
        * Added uniqueness score data check :pr:`1785`
        * Added "dataframe" output format for prediction explanations :pr:`1781`
        * Updated LightGBM estimators to handle ``pandas.MultiIndex`` :pr:`1770`
        * Sped up permutation importance for some pipelines :pr:`1762`
        * Added sparsity data check :pr:`1797`
        * Confirmed support for threshold tuning for binary time series classification problems :pr:`1803`
    * Fixes
    * Changes
    * Documentation Changes
        * Added section on conda to the contributing guide :pr:`1771`
        * Updated release process to reflect freezing `main` before perf tests :pr:`1787`
        * Moving some prs to the right section of the release notes :pr:`1789`
        * Tweak README.md. :pr:`1800`
        * Fixed back arrow on install page docs :pr:`1795`
        * Fixed docstring for `ClassImbalanceDataCheck.validate()` :pr:`1817`
    * Testing Changes

**v0.18.1 Feb. 1, 2021**
    * Enhancements
        * Added ``graph_t_sne`` as a visualization tool for high dimensional data :pr:`1731`
        * Added the ability to see the linear coefficients of features in linear models terms :pr:`1738`
        * Added support for ``scikit-learn`` ``v0.24.0`` :pr:`1733`
        * Added support for ``scipy`` ``v1.6.0`` :pr:`1752`
        * Added SVM Classifier and Regressor to estimators :pr:`1714` :pr:`1761`
    * Fixes
        * Addressed bug with ``partial_dependence`` and categorical data with more categories than grid resolution :pr:`1748`
        * Removed ``random_state`` arg from ``get_pipelines`` in ``AutoMLSearch`` :pr:`1719`
        * Pinned pyzmq at less than 22.0.0 till we add support :pr:`1756`
    * Changes
        * Updated components and pipelines to return ``Woodwork`` data structures :pr:`1668`
        * Updated ``clone()`` for pipelines and components to copy over random state automatically :pr:`1753`
        * Dropped support for Python version 3.6 :pr:`1751`
        * Removed deprecated ``verbose`` flag from ``AutoMLSearch`` parameters :pr:`1772`
    * Documentation Changes
        * Add Twitter and Github link to documentation toolbar :pr:`1754`
        * Added Open Graph info to documentation :pr:`1758`
    * Testing Changes

.. warning::

    **Breaking Changes**
        * Components and pipelines return ``Woodwork`` data structures instead of ``pandas`` data structures :pr:`1668`
        * Python 3.6 will not be actively supported due to discontinued support from EvalML dependencies.
        * Deprecated ``verbose`` flag is removed for ``AutoMLSearch`` :pr:`1772`


**v0.18.0 Jan. 26, 2021**
    * Enhancements
        * Added RMSLE, MSLE, and MAPE to core objectives while checking for negative target values in ``invalid_targets_data_check`` :pr:`1574`
        * Added validation checks for binary problems with regression-like datasets and multiclass problems without true multiclass targets in ``invalid_targets_data_check`` :pr:`1665`
        * Added time series support for ``make_pipeline`` :pr:`1566`
        * Added target name for output of pipeline ``predict`` method :pr:`1578`
        * Added multiclass check to ``InvalidTargetDataCheck`` for two examples per class :pr:`1596`
        * Added support for ``graphviz`` ``v0.16`` :pr:`1657`
        * Enhanced time series pipelines to accept empty features :pr:`1651`
        * Added KNN Classifier to estimators. :pr:`1650`
        * Added support for list inputs for objectives :pr:`1663`
        * Added support for ``AutoMLSearch`` to handle time series classification pipelines :pr:`1666`
        * Enhanced ``DelayedFeaturesTransformer`` to encode categorical features and targets before delaying them :pr:`1691`
        * Added 2-way dependence plots. :pr:`1690`
        * Added ability to directly iterate through components within Pipelines :pr:`1583`
    * Fixes
        * Fixed inconsistent attributes and added Exceptions to docs :pr:`1673`
        * Fixed ``TargetLeakageDataCheck`` to use Woodwork ``mutual_information`` rather than using Pandas' Pearson Correlation :pr:`1616`
        * Fixed thresholding for pipelines in ``AutoMLSearch`` to only threshold binary classification pipelines :pr:`1622` :pr:`1626`
        * Updated ``load_data`` to return Woodwork structures and update default parameter value for ``index`` to ``None`` :pr:`1610`
        * Pinned scipy at < 1.6.0 while we work on adding support :pr:`1629`
        * Fixed data check message formatting in ``AutoMLSearch`` :pr:`1633`
        * Addressed stacked ensemble component for ``scikit-learn`` v0.24 support by setting ``shuffle=True`` for default CV :pr:`1613`
        * Fixed bug where ``Imputer`` reset the index on ``X`` :pr:`1590`
        * Fixed ``AutoMLSearch`` stacktrace when a cutom objective was passed in as a primary objective or additional objective :pr:`1575`
        * Fixed custom index bug for ``MAPE`` objective :pr:`1641`
        * Fixed index bug for ``TextFeaturizer`` and ``LSA`` components :pr:`1644`
        * Limited ``load_fraud`` dataset loaded into ``automl.ipynb`` :pr:`1646`
        * ``add_to_rankings`` updates ``AutoMLSearch.best_pipeline`` when necessary :pr:`1647`
        * Fixed bug where time series baseline estimators were not receiving ``gap`` and ``max_delay`` in ``AutoMLSearch`` :pr:`1645`
        * Fixed jupyter notebooks to help the RTD buildtime :pr:`1654`
        * Added ``positive_only`` objectives to ``non_core_objectives`` :pr:`1661`
        * Fixed stacking argument ``n_jobs`` for IterativeAlgorithm :pr:`1706`
        * Updated CatBoost estimators to return self in ``.fit()`` rather than the underlying model for consistency :pr:`1701`
        * Added ability to initialize pipeline parameters in ``AutoMLSearch`` constructor :pr:`1676`
    * Changes
        * Added labeling to ``graph_confusion_matrix`` :pr:`1632`
        * Rerunning search for ``AutoMLSearch`` results in a message thrown rather than failing the search, and removed ``has_searched`` property :pr:`1647`
        * Changed tuner class to allow and ignore single parameter values as input :pr:`1686`
        * Capped LightGBM version limit to remove bug in docs :pr:`1711`
        * Removed support for `np.random.RandomState` in EvalML :pr:`1727`
    * Documentation Changes
        * Update Model Understanding in the user guide to include ``visualize_decision_tree`` :pr:`1678`
        * Updated docs to include information about ``AutoMLSearch`` callback parameters and methods :pr:`1577`
        * Updated docs to prompt users to install graphiz on Mac :pr:`1656`
        * Added ``infer_feature_types`` to the ``start.ipynb`` guide :pr:`1700`
        * Added multicollinearity data check to API reference and docs :pr:`1707`
    * Testing Changes

.. warning::

    **Breaking Changes**
        * Removed ``has_searched`` property from ``AutoMLSearch`` :pr:`1647`
        * Components and pipelines return ``Woodwork`` data structures instead of ``pandas`` data structures :pr:`1668`
        * Removed support for `np.random.RandomState` in EvalML. Rather than passing ``np.random.RandomState`` as component and pipeline random_state values, we use int random_seed :pr:`1727`


**v0.17.0 Dec. 29, 2020**
    * Enhancements
        * Added ``save_plot`` that allows for saving figures from different backends :pr:`1588`
        * Added ``LightGBM Regressor`` to regression components :pr:`1459`
        * Added ``visualize_decision_tree`` for tree visualization with ``decision_tree_data_from_estimator`` and ``decision_tree_data_from_pipeline`` to reformat tree structure output :pr:`1511`
        * Added `DFS Transformer` component into transformer components :pr:`1454`
        * Added ``MAPE`` to the standard metrics for time series problems and update objectives :pr:`1510`
        * Added ``graph_prediction_vs_actual_over_time`` and ``get_prediction_vs_actual_over_time_data`` to the model understanding module for time series problems :pr:`1483`
        * Added a ``ComponentGraph`` class that will support future pipelines as directed acyclic graphs :pr:`1415`
        * Updated data checks to accept ``Woodwork`` data structures :pr:`1481`
        * Added parameter to ``InvalidTargetDataCheck`` to show only top unique values rather than all unique values :pr:`1485`
        * Added multicollinearity data check :pr:`1515`
        * Added baseline pipeline and components for time series regression problems :pr:`1496`
        * Added more information to users about ensembling behavior in ``AutoMLSearch`` :pr:`1527`
        * Add woodwork support for more utility and graph methods :pr:`1544`
        * Changed ``DateTimeFeaturizer`` to encode features as int :pr:`1479`
        * Return trained pipelines from ``AutoMLSearch.best_pipeline`` :pr:`1547`
        * Added utility method so that users can set feature types without having to learn about Woodwork directly :pr:`1555`
        * Added Linear Discriminant Analysis transformer for dimensionality reduction :pr:`1331`
        * Added multiclass support for ``partial_dependence`` and ``graph_partial_dependence`` :pr:`1554`
        * Added ``TimeSeriesBinaryClassificationPipeline`` and ``TimeSeriesMulticlassClassificationPipeline`` classes :pr:`1528`
        * Added ``make_data_splitter`` method for easier automl data split customization :pr:`1568`
        * Integrated ``ComponentGraph`` class into Pipelines for full non-linear pipeline support :pr:`1543`
        * Update ``AutoMLSearch`` constructor to take training data instead of ``search`` and ``add_to_leaderboard`` :pr:`1597`
        * Update ``split_data`` helper args :pr:`1597`
        * Add problem type utils ``is_regression``, ``is_classification``, ``is_timeseries`` :pr:`1597`
        * Rename ``AutoMLSearch`` ``data_split`` arg to ``data_splitter`` :pr:`1569`
    * Fixes
        * Fix AutoML not passing CV folds to ``DefaultDataChecks`` for usage by ``ClassImbalanceDataCheck`` :pr:`1619`
        * Fix Windows CI jobs: install ``numba`` via conda, required for ``shap`` :pr:`1490`
        * Added custom-index support for `reset-index-get_prediction_vs_actual_over_time_data` :pr:`1494`
        * Fix ``generate_pipeline_code`` to account for boolean and None differences between Python and JSON :pr:`1524` :pr:`1531`
        * Set max value for plotly and xgboost versions while we debug CI failures with newer versions :pr:`1532`
        * Undo version pinning for plotly :pr:`1533`
        * Fix ReadTheDocs build by updating the version of ``setuptools`` :pr:`1561`
        * Set ``random_state`` of data splitter in AutoMLSearch to take int to keep consistency in the resulting splits :pr:`1579`
        * Pin sklearn version while we work on adding support :pr:`1594`
        * Pin pandas at <1.2.0 while we work on adding support :pr:`1609`
        * Pin graphviz at < 0.16 while we work on adding support :pr:`1609`
    * Changes
        * Reverting ``save_graph`` :pr:`1550` to resolve kaleido build issues :pr:`1585`
        * Update circleci badge to apply to ``main`` :pr:`1489`
        * Added script to generate github markdown for releases :pr:`1487`
        * Updated selection using pandas ``dtypes`` to selecting using Woodwork logical types :pr:`1551`
        * Updated dependencies to fix ``ImportError: cannot import name 'MaskedArray' from 'sklearn.utils.fixes'`` error and to address Woodwork and Featuretool dependencies :pr:`1540`
        * Made ``get_prediction_vs_actual_data()`` a public method :pr:`1553`
        * Updated ``Woodwork`` version requirement to v0.0.7 :pr:`1560`
        * Move data splitters from ``evalml.automl.data_splitters`` to ``evalml.preprocessing.data_splitters`` :pr:`1597`
        * Rename "# Testing" in automl log output to "# Validation" :pr:`1597`
    * Documentation Changes
        * Added partial dependence methods to API reference :pr:`1537`
        * Updated documentation for confusion matrix methods :pr:`1611`
    * Testing Changes
        * Set ``n_jobs=1`` in most unit tests to reduce memory :pr:`1505`

.. warning::

    **Breaking Changes**
        * Updated minimal dependencies: ``numpy>=1.19.1``, ``pandas>=1.1.0``, ``scikit-learn>=0.23.1``, ``scikit-optimize>=0.8.1``
        * Updated ``AutoMLSearch.best_pipeline`` to return a trained pipeline. Pass in ``train_best_pipeline=False`` to AutoMLSearch in order to return an untrained pipeline.
        * Pipeline component instances can no longer be iterated through using ``Pipeline.component_graph`` :pr:`1543`
        * Update ``AutoMLSearch`` constructor to take training data instead of ``search`` and ``add_to_leaderboard`` :pr:`1597`
        * Update ``split_data`` helper args :pr:`1597`
        * Move data splitters from ``evalml.automl.data_splitters`` to ``evalml.preprocessing.data_splitters`` :pr:`1597`
        * Rename ``AutoMLSearch`` ``data_split`` arg to ``data_splitter`` :pr:`1569`



**v0.16.1 Dec. 1, 2020**
    * Enhancements
        * Pin woodwork version to v0.0.6 to avoid breaking changes :pr:`1484`
        * Updated ``Woodwork`` to >=0.0.5 in ``core-requirements.txt`` :pr:`1473`
        * Removed ``copy_dataframe`` parameter for ``Woodwork``, updated ``Woodwork`` to >=0.0.6 in ``core-requirements.txt`` :pr:`1478`
        * Updated ``detect_problem_type`` to use ``pandas.api.is_numeric_dtype`` :pr:`1476`
    * Changes
        * Changed ``make clean`` to delete coverage reports as a convenience for developers :pr:`1464`
        * Set ``n_jobs=-1`` by default for stacked ensemble components :pr:`1472`
    * Documentation Changes
        * Updated pipeline and component documentation and demos to use ``Woodwork`` :pr:`1466`
    * Testing Changes
        * Update dependency update checker to use everything from core and optional dependencies :pr:`1480`


**v0.16.0 Nov. 24, 2020**
    * Enhancements
        * Updated pipelines and ``make_pipeline`` to accept ``Woodwork`` inputs :pr:`1393`
        * Updated components to accept ``Woodwork`` inputs :pr:`1423`
        * Added ability to freeze hyperparameters for ``AutoMLSearch`` :pr:`1284`
        * Added ``Target Encoder`` into transformer components :pr:`1401`
        * Added callback for error handling in ``AutoMLSearch`` :pr:`1403`
        * Added the index id to the ``explain_predictions_best_worst`` output to help users identify which rows in their data are included :pr:`1365`
        * The top_k features displayed in ``explain_predictions_*`` functions are now determined by the magnitude of shap values as opposed to the ``top_k`` largest and smallest shap values. :pr:`1374`
        * Added a problem type for time series regression :pr:`1386`
        * Added a ``is_defined_for_problem_type`` method to ``ObjectiveBase`` :pr:`1386`
        * Added a ``random_state`` parameter to ``make_pipeline_from_components`` function :pr:`1411`
        * Added ``DelayedFeaturesTransformer`` :pr:`1396`
        * Added a ``TimeSeriesRegressionPipeline`` class :pr:`1418`
        * Removed ``core-requirements.txt`` from the package distribution :pr:`1429`
        * Updated data check messages to include a `"code"` and `"details"` fields :pr:`1451`, :pr:`1462`
        * Added a ``TimeSeriesSplit`` data splitter for time series problems :pr:`1441`
        * Added a ``problem_configuration`` parameter to AutoMLSearch :pr:`1457`
    * Fixes
        * Fixed ``IndexError`` raised in ``AutoMLSearch`` when ``ensembling = True`` but only one pipeline to iterate over :pr:`1397`
        * Fixed stacked ensemble input bug and LightGBM warning and bug in ``AutoMLSearch`` :pr:`1388`
        * Updated enum classes to show possible enum values as attributes :pr:`1391`
        * Updated calls to ``Woodwork``'s ``to_pandas()`` to ``to_series()`` and ``to_dataframe()`` :pr:`1428`
        * Fixed bug in OHE where column names were not guaranteed to be unique :pr:`1349`
        * Fixed bug with percent improvement of ``ExpVariance`` objective on data with highly skewed target :pr:`1467`
        * Fix SimpleImputer error which occurs when all features are bool type :pr:`1215`
    * Changes
        * Changed ``OutliersDataCheck`` to return the list of columns, rather than rows, that contain outliers :pr:`1377`
        * Simplified and cleaned output for Code Generation :pr:`1371`
        * Reverted changes from :pr:`1337` :pr:`1409`
        * Updated data checks to return dictionary of warnings and errors instead of a list :pr:`1448`
        * Updated ``AutoMLSearch`` to pass ``Woodwork`` data structures to every pipeline (instead of pandas DataFrames) :pr:`1450`
        * Update ``AutoMLSearch`` to default to ``max_batches=1`` instead of ``max_iterations=5`` :pr:`1452`
        * Updated _evaluate_pipelines to consolidate side effects :pr:`1410`
    * Documentation Changes
        * Added description of CLA to contributing guide, updated description of draft PRs :pr:`1402`
        * Updated documentation to include all data checks, ``DataChecks``, and usage of data checks in AutoML :pr:`1412`
        * Updated docstrings from ``np.array`` to ``np.ndarray`` :pr:`1417`
        * Added section on stacking ensembles in AutoMLSearch documentation :pr:`1425`
    * Testing Changes
        * Removed ``category_encoders`` from test-requirements.txt :pr:`1373`
        * Tweak codecov.io settings again to avoid flakes :pr:`1413`
        * Modified ``make lint`` to check notebook versions in the docs :pr:`1431`
        * Modified ``make lint-fix`` to standardize notebook versions in the docs :pr:`1431`
        * Use new version of pull request Github Action for dependency check (:pr:`1443`)
        * Reduced number of workers for tests to 4 :pr:`1447`

.. warning::

    **Breaking Changes**
        * The ``top_k`` and ``top_k_features`` parameters in ``explain_predictions_*`` functions now return ``k`` features as opposed to ``2 * k`` features :pr:`1374`
        * Renamed ``problem_type`` to ``problem_types`` in ``RegressionObjective``, ``BinaryClassificationObjective``, and ``MulticlassClassificationObjective`` :pr:`1319`
        * Data checks now return a dictionary of warnings and errors instead of a list :pr:`1448`



**v0.15.0 Oct. 29, 2020**
    * Enhancements
        * Added stacked ensemble component classes (``StackedEnsembleClassifier``, ``StackedEnsembleRegressor``) :pr:`1134`
        * Added stacked ensemble components to ``AutoMLSearch`` :pr:`1253`
        * Added ``DecisionTreeClassifier`` and ``DecisionTreeRegressor`` to AutoML :pr:`1255`
        * Added ``graph_prediction_vs_actual`` in ``model_understanding`` for regression problems :pr:`1252`
        * Added parameter to ``OneHotEncoder`` to enable filtering for features to encode for :pr:`1249`
        * Added percent-better-than-baseline for all objectives to automl.results :pr:`1244`
        * Added ``HighVarianceCVDataCheck`` and replaced synonymous warning in ``AutoMLSearch`` :pr:`1254`
        * Added `PCA Transformer` component for dimensionality reduction :pr:`1270`
        * Added ``generate_pipeline_code`` and ``generate_component_code`` to allow for code generation given a pipeline or component instance :pr:`1306`
        * Added ``PCA Transformer`` component for dimensionality reduction :pr:`1270`
        * Updated ``AutoMLSearch`` to support ``Woodwork`` data structures :pr:`1299`
        * Added cv_folds to ``ClassImbalanceDataCheck`` and added this check to ``DefaultDataChecks`` :pr:`1333`
        * Make ``max_batches`` argument to ``AutoMLSearch.search`` public :pr:`1320`
        * Added text support to automl search :pr:`1062`
        * Added ``_pipelines_per_batch`` as a private argument to ``AutoMLSearch`` :pr:`1355`
    * Fixes
        * Fixed ML performance issue with ordered datasets: always shuffle data in automl's default CV splits :pr:`1265`
        * Fixed broken ``evalml info`` CLI command :pr:`1293`
        * Fixed ``boosting type='rf'`` for LightGBM Classifier, as well as ``num_leaves`` error :pr:`1302`
        * Fixed bug in ``explain_predictions_best_worst`` where a custom index in the target variable would cause a ``ValueError`` :pr:`1318`
        * Added stacked ensemble estimators to to ``evalml.pipelines.__init__`` file :pr:`1326`
        * Fixed bug in OHE where calls to transform were not deterministic if ``top_n`` was less than the number of categories in a column :pr:`1324`
        * Fixed LightGBM warning messages during AutoMLSearch :pr:`1342`
        * Fix warnings thrown during AutoMLSearch in ``HighVarianceCVDataCheck`` :pr:`1346`
        * Fixed bug where TrainingValidationSplit would return invalid location indices for dataframes with a custom index :pr:`1348`
        * Fixed bug where the AutoMLSearch ``random_state`` was not being passed to the created pipelines :pr:`1321`
    * Changes
        * Allow ``add_to_rankings`` to be called before AutoMLSearch is called :pr:`1250`
        * Removed Graphviz from test-requirements to add to requirements.txt :pr:`1327`
        * Removed ``max_pipelines`` parameter from ``AutoMLSearch`` :pr:`1264`
        * Include editable installs in all install make targets :pr:`1335`
        * Made pip dependencies `featuretools` and `nlp_primitives` core dependencies :pr:`1062`
        * Removed `PartOfSpeechCount` from `TextFeaturizer` transform primitives :pr:`1062`
        * Added warning for ``partial_dependency`` when the feature includes null values :pr:`1352`
    * Documentation Changes
        * Fixed and updated code blocks in Release Notes :pr:`1243`
        * Added DecisionTree estimators to API Reference :pr:`1246`
        * Changed class inheritance display to flow vertically :pr:`1248`
        * Updated cost-benefit tutorial to use a holdout/test set :pr:`1159`
        * Added ``evalml info`` command to documentation :pr:`1293`
        * Miscellaneous doc updates :pr:`1269`
        * Removed conda pre-release testing from the release process document :pr:`1282`
        * Updates to contributing guide :pr:`1310`
        * Added Alteryx footer to docs with Twitter and Github link :pr:`1312`
        * Added documentation for evalml installation for Python 3.6 :pr:`1322`
        * Added documentation changes to make the API Docs easier to understand :pr:`1323`
        * Fixed documentation for ``feature_importance`` :pr:`1353`
        * Added tutorial for running `AutoML` with text data :pr:`1357`
        * Added documentation for woodwork integration with automl search :pr:`1361`
    * Testing Changes
        * Added tests for ``jupyter_check`` to handle IPython :pr:`1256`
        * Cleaned up ``make_pipeline`` tests to test for all estimators :pr:`1257`
        * Added a test to check conda build after merge to main :pr:`1247`
        * Removed code that was lacking codecov for ``__main__.py`` and unnecessary :pr:`1293`
        * Codecov: round coverage up instead of down :pr:`1334`
        * Add DockerHub credentials to CI testing environment :pr:`1356`
        * Add DockerHub credentials to conda testing environment :pr:`1363`

.. warning::

    **Breaking Changes**
        * Renamed ``LabelLeakageDataCheck`` to ``TargetLeakageDataCheck`` :pr:`1319`
        * ``max_pipelines`` parameter has been removed from ``AutoMLSearch``. Please use ``max_iterations`` instead. :pr:`1264`
        * ``AutoMLSearch.search()`` will now log a warning if the input is not a ``Woodwork`` data structure (``pandas``, ``numpy``) :pr:`1299`
        * Make ``max_batches`` argument to ``AutoMLSearch.search`` public :pr:`1320`
        * Removed unused argument `feature_types` from AutoMLSearch.search :pr:`1062`

**v0.14.1 Sep. 29, 2020**
    * Enhancements
        * Updated partial dependence methods to support calculating numeric columns in a dataset with non-numeric columns :pr:`1150`
        * Added ``get_feature_names`` on ``OneHotEncoder`` :pr:`1193`
        * Added ``detect_problem_type`` to ``problem_type/utils.py`` to automatically detect the problem type given targets :pr:`1194`
        * Added LightGBM to ``AutoMLSearch`` :pr:`1199`
        * Updated ``scikit-learn`` and ``scikit-optimize`` to use latest versions - 0.23.2 and 0.8.1 respectively :pr:`1141`
        * Added ``__str__`` and ``__repr__`` for pipelines and components :pr:`1218`
        * Included internal target check for both training and validation data in ``AutoMLSearch`` :pr:`1226`
        * Added ``ProblemTypes.all_problem_types`` helper to get list of supported problem types :pr:`1219`
        * Added ``DecisionTreeClassifier`` and ``DecisionTreeRegressor`` classes :pr:`1223`
        * Added ``ProblemTypes.all_problem_types`` helper to get list of supported problem types :pr:`1219`
        * ``DataChecks`` can now be parametrized by passing a list of ``DataCheck`` classes and a parameter dictionary :pr:`1167`
        * Added first CV fold score as validation score in ``AutoMLSearch.rankings`` :pr:`1221`
        * Updated ``flake8`` configuration to enable linting on ``__init__.py`` files :pr:`1234`
        * Refined ``make_pipeline_from_components`` implementation :pr:`1204`
    * Fixes
        * Updated GitHub URL after migration to Alteryx GitHub org :pr:`1207`
        * Changed Problem Type enum to be more similar to the string name :pr:`1208`
        * Wrapped call to scikit-learn's partial dependence method in a ``try``/``finally`` block :pr:`1232`
    * Changes
        * Added ``allow_writing_files`` as a named argument to CatBoost estimators. :pr:`1202`
        * Added ``solver`` and ``multi_class`` as named arguments to ``LogisticRegressionClassifier`` :pr:`1202`
        * Replaced pipeline's ``._transform`` method to evaluate all the preprocessing steps of a pipeline with ``.compute_estimator_features`` :pr:`1231`
        * Changed default large dataset train/test splitting behavior :pr:`1205`
    * Documentation Changes
        * Included description of how to access the component instances and features for pipeline user guide :pr:`1163`
        * Updated API docs to refer to target as "target" instead of "labels" for non-classification tasks and minor docs cleanup :pr:`1160`
        * Added Class Imbalance Data Check to ``api_reference.rst`` :pr:`1190` :pr:`1200`
        * Added pipeline properties to API reference :pr:`1209`
        * Clarified what the objective parameter in AutoML is used for in AutoML API reference and AutoML user guide :pr:`1222`
        * Updated API docs to include ``skopt.space.Categorical`` option for component hyperparameter range definition :pr:`1228`
        * Added install documentation for ``libomp`` in order to use LightGBM on Mac :pr:`1233`
        * Improved description of ``max_iterations`` in documentation :pr:`1212`
        * Removed unused code from sphinx conf :pr:`1235`
    * Testing Changes

.. warning::

    **Breaking Changes**
        * ``DefaultDataChecks`` now accepts a ``problem_type`` parameter that must be specified :pr:`1167`
        * Pipeline's ``._transform`` method to evaluate all the preprocessing steps of a pipeline has been replaced with ``.compute_estimator_features`` :pr:`1231`
        * ``get_objectives`` has been renamed to ``get_core_objectives``. This function will now return a list of valid objective instances :pr:`1230`


**v0.13.2 Sep. 17, 2020**
    * Enhancements
        * Added ``output_format`` field to explain predictions functions :pr:`1107`
        * Modified ``get_objective`` and ``get_objectives`` to be able to return any objective in ``evalml.objectives`` :pr:`1132`
        * Added a ``return_instance`` boolean parameter to ``get_objective`` :pr:`1132`
        * Added ``ClassImbalanceDataCheck`` to determine whether target imbalance falls below a given threshold :pr:`1135`
        * Added label encoder to LightGBM for binary classification :pr:`1152`
        * Added labels for the row index of confusion matrix :pr:`1154`
        * Added ``AutoMLSearch`` object as another parameter in search callbacks :pr:`1156`
        * Added the corresponding probability threshold for each point displayed in ``graph_roc_curve`` :pr:`1161`
        * Added ``__eq__`` for ``ComponentBase`` and ``PipelineBase`` :pr:`1178`
        * Added support for multiclass classification for ``roc_curve`` :pr:`1164`
        * Added ``categories`` accessor to ``OneHotEncoder`` for listing the categories associated with a feature :pr:`1182`
        * Added utility function to create pipeline instances from a list of component instances :pr:`1176`
    * Fixes
        * Fixed XGBoost column names for partial dependence methods :pr:`1104`
        * Removed dead code validating column type from ``TextFeaturizer`` :pr:`1122`
        * Fixed issue where ``Imputer`` cannot fit when there is None in a categorical or boolean column :pr:`1144`
        * ``OneHotEncoder`` preserves the custom index in the input data :pr:`1146`
        * Fixed representation for ``ModelFamily`` :pr:`1165`
        * Removed duplicate ``nbsphinx`` dependency in ``dev-requirements.txt`` :pr:`1168`
        * Users can now pass in any valid kwargs to all estimators :pr:`1157`
        * Remove broken accessor ``OneHotEncoder.get_feature_names`` and unneeded base class :pr:`1179`
        * Removed LightGBM Estimator from AutoML models :pr:`1186`
    * Changes
        * Pinned ``scikit-optimize`` version to 0.7.4 :pr:`1136`
        * Removed ``tqdm`` as a dependency :pr:`1177`
        * Added lightgbm version 3.0.0 to ``latest_dependency_versions.txt`` :pr:`1185`
        * Rename ``max_pipelines`` to ``max_iterations`` :pr:`1169`
    * Documentation Changes
        * Fixed API docs for ``AutoMLSearch`` ``add_result_callback`` :pr:`1113`
        * Added a step to our release process for pushing our latest version to conda-forge :pr:`1118`
        * Added warning for missing ipywidgets dependency for using ``PipelineSearchPlots`` on Jupyterlab :pr:`1145`
        * Updated ``README.md`` example to load demo dataset :pr:`1151`
        * Swapped mapping of breast cancer targets in ``model_understanding.ipynb`` :pr:`1170`
    * Testing Changes
        * Added test confirming ``TextFeaturizer`` never outputs null values :pr:`1122`
        * Changed Python version of ``Update Dependencies`` action to 3.8.x :pr:`1137`
        * Fixed release notes check-in test for ``Update Dependencies`` actions :pr:`1172`

.. warning::

    **Breaking Changes**
        * ``get_objective`` will now return a class definition rather than an instance by default :pr:`1132`
        * Deleted ``OPTIONS`` dictionary in ``evalml.objectives.utils.py`` :pr:`1132`
        * If specifying an objective by string, the string must now match the objective's name field, case-insensitive :pr:`1132`
        * Passing "Cost Benefit Matrix", "Fraud Cost", "Lead Scoring", "Mean Squared Log Error",
            "Recall", "Recall Macro", "Recall Micro", "Recall Weighted", or "Root Mean Squared Log Error" to ``AutoMLSearch`` will now result in a ``ValueError``
            rather than an ``ObjectiveNotFoundError`` :pr:`1132`
        * Search callbacks ``start_iteration_callback`` and ``add_results_callback`` have changed to include a copy of the AutoMLSearch object as a third parameter :pr:`1156`
        * Deleted ``OneHotEncoder.get_feature_names`` method which had been broken for a while, in favor of pipelines' ``input_feature_names`` :pr:`1179`
        * Deleted empty base class ``CategoricalEncoder`` which ``OneHotEncoder`` component was inheriting from :pr:`1176`
        * Results from ``roc_curve`` will now return as a list of dictionaries with each dictionary representing a class :pr:`1164`
        * ``max_pipelines`` now raises a ``DeprecationWarning`` and will be removed in the next release. ``max_iterations`` should be used instead. :pr:`1169`


**v0.13.1 Aug. 25, 2020**
    * Enhancements
        * Added Cost-Benefit Matrix objective for binary classification :pr:`1038`
        * Split ``fill_value`` into ``categorical_fill_value`` and ``numeric_fill_value`` for Imputer :pr:`1019`
        * Added ``explain_predictions`` and ``explain_predictions_best_worst`` for explaining multiple predictions with SHAP :pr:`1016`
        * Added new LSA component for text featurization :pr:`1022`
        * Added guide on installing with conda :pr:`1041`
        * Added a “cost-benefit curve” util method to graph cost-benefit matrix scores vs. binary classification thresholds :pr:`1081`
        * Standardized error when calling transform/predict before fit for pipelines :pr:`1048`
        * Added ``percent_better_than_baseline`` to AutoML search rankings and full rankings table :pr:`1050`
        * Added one-way partial dependence and partial dependence plots :pr:`1079`
        * Added "Feature Value" column to prediction explanation reports. :pr:`1064`
        * Added LightGBM classification estimator :pr:`1082`, :pr:`1114`
        * Added ``max_batches`` parameter to ``AutoMLSearch`` :pr:`1087`
    * Fixes
        * Updated ``TextFeaturizer`` component to no longer require an internet connection to run :pr:`1022`
        * Fixed non-deterministic element of ``TextFeaturizer`` transformations :pr:`1022`
        * Added a StandardScaler to all ElasticNet pipelines :pr:`1065`
        * Updated cost-benefit matrix to normalize score :pr:`1099`
        * Fixed logic in ``calculate_percent_difference`` so that it can handle negative values :pr:`1100`
    * Changes
        * Added ``needs_fitting`` property to ``ComponentBase`` :pr:`1044`
        * Updated references to data types to use datatype lists defined in ``evalml.utils.gen_utils`` :pr:`1039`
        * Remove maximum version limit for SciPy dependency :pr:`1051`
        * Moved ``all_components`` and other component importers into runtime methods :pr:`1045`
        * Consolidated graphing utility methods under ``evalml.utils.graph_utils`` :pr:`1060`
        * Made slight tweaks to how ``TextFeaturizer`` uses ``featuretools``, and did some refactoring of that and of LSA :pr:`1090`
        * Changed ``show_all_features`` parameter into ``importance_threshold``, which allows for thresholding feature importance :pr:`1097`, :pr:`1103`
    * Documentation Changes
        * Update ``setup.py`` URL to point to the github repo :pr:`1037`
        * Added tutorial for using the cost-benefit matrix objective :pr:`1088`
        * Updated ``model_understanding.ipynb`` to include documentation for using plotly on Jupyter Lab :pr:`1108`
    * Testing Changes
        * Refactor CircleCI tests to use matrix jobs (:pr:`1043`)
        * Added a test to check that all test directories are included in evalml package :pr:`1054`


.. warning::

    **Breaking Changes**
        * ``confusion_matrix`` and ``normalize_confusion_matrix`` have been moved to ``evalml.utils`` :pr:`1038`
        * All graph utility methods previously under ``evalml.pipelines.graph_utils`` have been moved to ``evalml.utils.graph_utils`` :pr:`1060`


**v0.12.2 Aug. 6, 2020**
    * Enhancements
        * Add save/load method to components :pr:`1023`
        * Expose pickle ``protocol`` as optional arg to save/load :pr:`1023`
        * Updated estimators used in AutoML to include ExtraTrees and ElasticNet estimators :pr:`1030`
    * Fixes
    * Changes
        * Removed ``DeprecationWarning`` for ``SimpleImputer`` :pr:`1018`
    * Documentation Changes
        * Add note about version numbers to release process docs :pr:`1034`
    * Testing Changes
        * Test files are now included in the evalml package :pr:`1029`


**v0.12.0 Aug. 3, 2020**
    * Enhancements
        * Added string and categorical targets support for binary and multiclass pipelines and check for numeric targets for ``DetectLabelLeakage`` data check :pr:`932`
        * Added clear exception for regression pipelines if target datatype is string or categorical :pr:`960`
        * Added target column names and class labels in ``predict`` and ``predict_proba`` output for pipelines :pr:`951`
        * Added ``_compute_shap_values`` and ``normalize_values`` to ``pipelines/explanations`` module :pr:`958`
        * Added ``explain_prediction`` feature which explains single predictions with SHAP :pr:`974`
        * Added Imputer to allow different imputation strategies for numerical and categorical dtypes :pr:`991`
        * Added support for configuring logfile path using env var, and don't create logger if there are filesystem errors :pr:`975`
        * Updated catboost estimators' default parameters and automl hyperparameter ranges to speed up fit time :pr:`998`
    * Fixes
        * Fixed ReadtheDocs warning failure regarding embedded gif :pr:`943`
        * Removed incorrect parameter passed to pipeline classes in ``_add_baseline_pipelines`` :pr:`941`
        * Added universal error for calling ``predict``, ``predict_proba``, ``transform``, and ``feature_importances`` before fitting :pr:`969`, :pr:`994`
        * Made ``TextFeaturizer`` component and pip dependencies ``featuretools`` and ``nlp_primitives`` optional :pr:`976`
        * Updated imputation strategy in automl to no longer limit impute strategy to ``most_frequent`` for all features if there are any categorical columns :pr:`991`
        * Fixed ``UnboundLocalError`` for ``cv_pipeline`` when automl search errors :pr:`996`
        * Fixed ``Imputer`` to reset dataframe index to preserve behavior expected from  ``SimpleImputer`` :pr:`1009`
    * Changes
        * Moved ``get_estimators`` to ``evalml.pipelines.components.utils`` :pr:`934`
        * Modified Pipelines to raise ``PipelineScoreError`` when they encounter an error during scoring :pr:`936`
        * Moved ``evalml.model_families.list_model_families`` to ``evalml.pipelines.components.allowed_model_families`` :pr:`959`
        * Renamed ``DateTimeFeaturization`` to ``DateTimeFeaturizer`` :pr:`977`
        * Added check to stop search and raise an error if all pipelines in a batch return NaN scores :pr:`1015`
    * Documentation Changes
        * Updated ``README.md`` :pr:`963`
        * Reworded message when errors are returned from data checks in search :pr:`982`
        * Added section on understanding model predictions with ``explain_prediction`` to User Guide :pr:`981`
        * Added a section to the user guide and api reference about how XGBoost and CatBoost are not fully supported. :pr:`992`
        * Added custom components section in user guide :pr:`993`
        * Updated FAQ section formatting :pr:`997`
        * Updated release process documentation :pr:`1003`
    * Testing Changes
        * Moved ``predict_proba`` and ``predict`` tests regarding string / categorical targets to ``test_pipelines.py`` :pr:`972`
        * Fixed dependency update bot by updating python version to 3.7 to avoid frequent github version updates :pr:`1002`


.. warning::

    **Breaking Changes**
        * ``get_estimators`` has been moved to ``evalml.pipelines.components.utils`` (previously was under ``evalml.pipelines.utils``) :pr:`934`
        * Removed the ``raise_errors`` flag in AutoML search. All errors during pipeline evaluation will be caught and logged. :pr:`936`
        * ``evalml.model_families.list_model_families`` has been moved to ``evalml.pipelines.components.allowed_model_families`` :pr:`959`
        * ``TextFeaturizer``: the ``featuretools`` and ``nlp_primitives`` packages must be installed after installing evalml in order to use this component :pr:`976`
        * Renamed ``DateTimeFeaturization`` to ``DateTimeFeaturizer`` :pr:`977`


**v0.11.2 July 16, 2020**
    * Enhancements
        * Added ``NoVarianceDataCheck`` to ``DefaultDataChecks`` :pr:`893`
        * Added text processing and featurization component ``TextFeaturizer`` :pr:`913`, :pr:`924`
        * Added additional checks to ``InvalidTargetDataCheck`` to handle invalid target data types :pr:`929`
        * ``AutoMLSearch`` will now handle ``KeyboardInterrupt`` and prompt user for confirmation :pr:`915`
    * Fixes
        * Makes automl results a read-only property :pr:`919`
    * Changes
        * Deleted static pipelines and refactored tests involving static pipelines, removed ``all_pipelines()`` and ``get_pipelines()`` :pr:`904`
        * Moved ``list_model_families`` to ``evalml.model_family.utils`` :pr:`903`
        * Updated ``all_pipelines``, ``all_estimators``, ``all_components`` to use the same mechanism for dynamically generating their elements :pr:`898`
        * Rename ``master`` branch to ``main`` :pr:`918`
        * Add pypi release github action :pr:`923`
        * Updated ``AutoMLSearch.search`` stdout output and logging and removed tqdm progress bar :pr:`921`
        * Moved automl config checks previously in ``search()`` to init :pr:`933`
    * Documentation Changes
        * Reorganized and rewrote documentation :pr:`937`
        * Updated to use pydata sphinx theme :pr:`937`
        * Updated docs to use ``release_notes`` instead of ``changelog`` :pr:`942`
    * Testing Changes
        * Cleaned up fixture names and usages in tests :pr:`895`


.. warning::

    **Breaking Changes**
        * ``list_model_families`` has been moved to ``evalml.model_family.utils`` (previously was under ``evalml.pipelines.utils``) :pr:`903`
        * ``get_estimators`` has been moved to ``evalml.pipelines.components.utils`` (previously was under ``evalml.pipelines.utils``) :pr:`934`
        * Static pipeline definitions have been removed, but similar pipelines can still be constructed via creating an instance of ``PipelineBase`` :pr:`904`
        * ``all_pipelines()`` and ``get_pipelines()`` utility methods have been removed :pr:`904`


**v0.11.0 June 30, 2020**
    * Enhancements
        * Added multiclass support for ROC curve graphing :pr:`832`
        * Added preprocessing component to drop features whose percentage of NaN values exceeds a specified threshold :pr:`834`
        * Added data check to check for problematic target labels :pr:`814`
        * Added PerColumnImputer that allows imputation strategies per column :pr:`824`
        * Added transformer to drop specific columns :pr:`827`
        * Added support for ``categories``, ``handle_error``, and ``drop`` parameters in ``OneHotEncoder`` :pr:`830` :pr:`897`
        * Added preprocessing component to handle DateTime columns featurization :pr:`838`
        * Added ability to clone pipelines and components :pr:`842`
        * Define getter method for component ``parameters`` :pr:`847`
        * Added utility methods to calculate and graph permutation importances :pr:`860`, :pr:`880`
        * Added new utility functions necessary for generating dynamic preprocessing pipelines :pr:`852`
        * Added kwargs to all components :pr:`863`
        * Updated ``AutoSearchBase`` to use dynamically generated preprocessing pipelines :pr:`870`
        * Added SelectColumns transformer :pr:`873`
        * Added ability to evaluate additional pipelines for automl search :pr:`874`
        * Added ``default_parameters`` class property to components and pipelines :pr:`879`
        * Added better support for disabling data checks in automl search :pr:`892`
        * Added ability to save and load AutoML objects to file :pr:`888`
        * Updated ``AutoSearchBase.get_pipelines`` to return an untrained pipeline instance :pr:`876`
        * Saved learned binary classification thresholds in automl results cv data dict :pr:`876`
    * Fixes
        * Fixed bug where SimpleImputer cannot handle dropped columns :pr:`846`
        * Fixed bug where PerColumnImputer cannot handle dropped columns :pr:`855`
        * Enforce requirement that builtin components save all inputted values in their parameters dict :pr:`847`
        * Don't list base classes in ``all_components`` output :pr:`847`
        * Standardize all components to output pandas data structures, and accept either pandas or numpy :pr:`853`
        * Fixed rankings and full_rankings error when search has not been run :pr:`894`
    * Changes
        * Update ``all_pipelines`` and ``all_components`` to try initializing pipelines/components, and on failure exclude them :pr:`849`
        * Refactor ``handle_components`` to ``handle_components_class``, standardize to ``ComponentBase`` subclass instead of instance :pr:`850`
        * Refactor "blacklist"/"whitelist" to "allow"/"exclude" lists :pr:`854`
        * Replaced ``AutoClassificationSearch`` and ``AutoRegressionSearch`` with ``AutoMLSearch`` :pr:`871`
        * Renamed feature_importances and permutation_importances methods to use singular names (feature_importance and permutation_importance) :pr:`883`
        * Updated ``automl`` default data splitter to train/validation split for large datasets :pr:`877`
        * Added open source license, update some repo metadata :pr:`887`
        * Removed dead code in ``_get_preprocessing_components`` :pr:`896`
    * Documentation Changes
        * Fix some typos and update the EvalML logo :pr:`872`
    * Testing Changes
        * Update the changelog check job to expect the new branching pattern for the deps update bot :pr:`836`
        * Check that all components output pandas datastructures, and can accept either pandas or numpy :pr:`853`
        * Replaced ``AutoClassificationSearch`` and ``AutoRegressionSearch`` with ``AutoMLSearch`` :pr:`871`


.. warning::

    **Breaking Changes**
        * Pipelines' static ``component_graph`` field must contain either ``ComponentBase`` subclasses or ``str``, instead of ``ComponentBase`` subclass instances :pr:`850`
        * Rename ``handle_component`` to ``handle_component_class``. Now standardizes to ``ComponentBase`` subclasses instead of ``ComponentBase`` subclass instances :pr:`850`
        * Renamed automl's ``cv`` argument to ``data_split`` :pr:`877`
        * Pipelines' and classifiers' ``feature_importances`` is renamed ``feature_importance``, ``graph_feature_importances`` is renamed ``graph_feature_importance`` :pr:`883`
        * Passing ``data_checks=None`` to automl search will not perform any data checks as opposed to default checks. :pr:`892`
        * Pipelines to search for in AutoML are now determined automatically, rather than using the statically-defined pipeline classes. :pr:`870`
        * Updated ``AutoSearchBase.get_pipelines`` to return an untrained pipeline instance, instead of one which happened to be trained on the final cross-validation fold :pr:`876`


**v0.10.0 May 29, 2020**
    * Enhancements
        * Added baseline models for classification and regression, add functionality to calculate baseline models before searching in AutoML :pr:`746`
        * Port over highly-null guardrail as a data check and define ``DefaultDataChecks`` and ``DisableDataChecks`` classes :pr:`745`
        * Update ``Tuner`` classes to work directly with pipeline parameters dicts instead of flat parameter lists :pr:`779`
        * Add Elastic Net as a pipeline option :pr:`812`
        * Added new Pipeline option ``ExtraTrees`` :pr:`790`
        * Added precicion-recall curve metrics and plot for binary classification problems in ``evalml.pipeline.graph_utils`` :pr:`794`
        * Update the default automl algorithm to search in batches, starting with default parameters for each pipeline and iterating from there :pr:`793`
        * Added ``AutoMLAlgorithm`` class and ``IterativeAlgorithm`` impl, separated from ``AutoSearchBase`` :pr:`793`
    * Fixes
        * Update pipeline ``score`` to return ``nan`` score for any objective which throws an exception during scoring :pr:`787`
        * Fixed bug introduced in :pr:`787` where binary classification metrics requiring predicted probabilities error in scoring :pr:`798`
        * CatBoost and XGBoost classifiers and regressors can no longer have a learning rate of 0 :pr:`795`
    * Changes
        * Cleanup pipeline ``score`` code, and cleanup codecov :pr:`711`
        * Remove ``pass`` for abstract methods for codecov :pr:`730`
        * Added __str__ for AutoSearch object :pr:`675`
        * Add util methods to graph ROC and confusion matrix :pr:`720`
        * Refactor ``AutoBase`` to ``AutoSearchBase`` :pr:`758`
        * Updated AutoBase with ``data_checks`` parameter, removed previous ``detect_label_leakage`` parameter, and added functionality to run data checks before search in AutoML :pr:`765`
        * Updated our logger to use Python's logging utils :pr:`763`
        * Refactor most of ``AutoSearchBase._do_iteration`` impl into ``AutoSearchBase._evaluate`` :pr:`762`
        * Port over all guardrails to use the new DataCheck API :pr:`789`
        * Expanded ``import_or_raise`` to catch all exceptions :pr:`759`
        * Adds RMSE, MSLE, RMSLE as standard metrics :pr:`788`
        * Don't allow ``Recall`` to be used as an objective for AutoML :pr:`784`
        * Removed feature selection from pipelines :pr:`819`
        * Update default estimator parameters to make automl search faster and more accurate :pr:`793`
    * Documentation Changes
        * Add instructions to freeze ``master`` on ``release.md`` :pr:`726`
        * Update release instructions with more details :pr:`727` :pr:`733`
        * Add objective base classes to API reference :pr:`736`
        * Fix components API to match other modules :pr:`747`
    * Testing Changes
        * Delete codecov yml, use codecov.io's default :pr:`732`
        * Added unit tests for fraud cost, lead scoring, and standard metric objectives :pr:`741`
        * Update codecov client :pr:`782`
        * Updated AutoBase __str__ test to include no parameters case :pr:`783`
        * Added unit tests for ``ExtraTrees`` pipeline :pr:`790`
        * If codecov fails to upload, fail build :pr:`810`
        * Updated Python version of dependency action :pr:`816`
        * Update the dependency update bot to use a suffix when creating branches :pr:`817`

.. warning::

    **Breaking Changes**
        * The ``detect_label_leakage`` parameter for AutoML classes has been removed and replaced by a ``data_checks`` parameter :pr:`765`
        * Moved ROC and confusion matrix methods from ``evalml.pipeline.plot_utils`` to ``evalml.pipeline.graph_utils`` :pr:`720`
        * ``Tuner`` classes require a pipeline hyperparameter range dict as an init arg instead of a space definition :pr:`779`
        * ``Tuner.propose`` and ``Tuner.add`` work directly with pipeline parameters dicts instead of flat parameter lists :pr:`779`
        * ``PipelineBase.hyperparameters`` and ``custom_hyperparameters`` use pipeline parameters dict format instead of being represented as a flat list :pr:`779`
        * All guardrail functions previously under ``evalml.guardrails.utils`` will be removed and replaced by data checks :pr:`789`
        * ``Recall`` disallowed as an objective for AutoML :pr:`784`
        * ``AutoSearchBase`` parameter ``tuner`` has been renamed to ``tuner_class`` :pr:`793`
        * ``AutoSearchBase`` parameter ``possible_pipelines`` and ``possible_model_families`` have been renamed to ``allowed_pipelines`` and ``allowed_model_families`` :pr:`793`


**v0.9.0 Apr. 27, 2020**
    * Enhancements
        * Added ``Accuracy`` as an standard objective :pr:`624`
        * Added verbose parameter to load_fraud :pr:`560`
        * Added Balanced Accuracy metric for binary, multiclass :pr:`612` :pr:`661`
        * Added XGBoost regressor and XGBoost regression pipeline :pr:`666`
        * Added ``Accuracy`` metric for multiclass :pr:`672`
        * Added objective name in ``AutoBase.describe_pipeline`` :pr:`686`
        * Added ``DataCheck`` and ``DataChecks``, ``Message`` classes and relevant subclasses :pr:`739`
    * Fixes
        * Removed direct access to ``cls.component_graph`` :pr:`595`
        * Add testing files to .gitignore :pr:`625`
        * Remove circular dependencies from ``Makefile`` :pr:`637`
        * Add error case for ``normalize_confusion_matrix()`` :pr:`640`
        * Fixed ``XGBoostClassifier`` and ``XGBoostRegressor`` bug with feature names that contain [, ], or < :pr:`659`
        * Update ``make_pipeline_graph`` to not accidentally create empty file when testing if path is valid :pr:`649`
        * Fix pip installation warning about docsutils version, from boto dependency :pr:`664`
        * Removed zero division warning for F1/precision/recall metrics :pr:`671`
        * Fixed ``summary`` for pipelines without estimators :pr:`707`
    * Changes
        * Updated default objective for binary/multiclass classification to log loss :pr:`613`
        * Created classification and regression pipeline subclasses and removed objective as an attribute of pipeline classes :pr:`405`
        * Changed the output of ``score`` to return one dictionary :pr:`429`
        * Created binary and multiclass objective subclasses :pr:`504`
        * Updated objectives API :pr:`445`
        * Removed call to ``get_plot_data`` from AutoML :pr:`615`
        * Set ``raise_error`` to default to True for AutoML classes :pr:`638`
        * Remove unnecessary "u" prefixes on some unicode strings :pr:`641`
        * Changed one-hot encoder to return uint8 dtypes instead of ints :pr:`653`
        * Pipeline ``_name`` field changed to ``custom_name`` :pr:`650`
        * Removed ``graphs.py`` and moved methods into ``PipelineBase`` :pr:`657`, :pr:`665`
        * Remove s3fs as a dev dependency :pr:`664`
        * Changed requirements-parser to be a core dependency :pr:`673`
        * Replace ``supported_problem_types`` field on pipelines with ``problem_type`` attribute on base classes :pr:`678`
        * Changed AutoML to only show best results for a given pipeline template in ``rankings``, added ``full_rankings`` property to show all :pr:`682`
        * Update ``ModelFamily`` values: don't list xgboost/catboost as classifiers now that we have regression pipelines for them :pr:`677`
        * Changed AutoML's ``describe_pipeline`` to get problem type from pipeline instead :pr:`685`
        * Standardize ``import_or_raise`` error messages :pr:`683`
        * Updated argument order of objectives to align with sklearn's :pr:`698`
        * Renamed ``pipeline.feature_importance_graph`` to ``pipeline.graph_feature_importances`` :pr:`700`
        * Moved ROC and confusion matrix methods to ``evalml.pipelines.plot_utils`` :pr:`704`
        * Renamed ``MultiClassificationObjective`` to ``MulticlassClassificationObjective``, to align with pipeline naming scheme :pr:`715`
    * Documentation Changes
        * Fixed some sphinx warnings :pr:`593`
        * Fixed docstring for ``AutoClassificationSearch`` with correct command :pr:`599`
        * Limit readthedocs formats to pdf, not htmlzip and epub :pr:`594` :pr:`600`
        * Clean up objectives API documentation :pr:`605`
        * Fixed function on Exploring search results page :pr:`604`
        * Update release process doc :pr:`567`
        * ``AutoClassificationSearch`` and ``AutoRegressionSearch`` show inherited methods in API reference :pr:`651`
        * Fixed improperly formatted code in breaking changes for changelog :pr:`655`
        * Added configuration to treat Sphinx warnings as errors :pr:`660`
        * Removed separate plotting section for pipelines in API reference :pr:`657`, :pr:`665`
        * Have leads example notebook load S3 files using https, so we can delete s3fs dev dependency :pr:`664`
        * Categorized components in API reference and added descriptions for each category :pr:`663`
        * Fixed Sphinx warnings about ``BalancedAccuracy`` objective :pr:`669`
        * Updated API reference to include missing components and clean up pipeline docstrings :pr:`689`
        * Reorganize API ref, and clarify pipeline sub-titles :pr:`688`
        * Add and update preprocessing utils in API reference :pr:`687`
        * Added inheritance diagrams to API reference :pr:`695`
        * Documented which default objective AutoML optimizes for :pr:`699`
        * Create seperate install page :pr:`701`
        * Include more utils in API ref, like ``import_or_raise`` :pr:`704`
        * Add more color to pipeline documentation :pr:`705`
    * Testing Changes
        * Matched install commands of ``check_latest_dependencies`` test and it's GitHub action :pr:`578`
        * Added Github app to auto assign PR author as assignee :pr:`477`
        * Removed unneeded conda installation of xgboost in windows checkin tests :pr:`618`
        * Update graph tests to always use tmpfile dir :pr:`649`
        * Changelog checkin test workaround for release PRs: If 'future release' section is empty of PR refs, pass check :pr:`658`
        * Add changelog checkin test exception for ``dep-update`` branch :pr:`723`

.. warning::

    **Breaking Changes**

    * Pipelines will now no longer take an objective parameter during instantiation, and will no longer have an objective attribute.
    * ``fit()`` and ``predict()`` now use an optional ``objective`` parameter, which is only used in binary classification pipelines to fit for a specific objective.
    * ``score()`` will now use a required ``objectives`` parameter that is used to determine all the objectives to score on. This differs from the previous behavior, where the pipeline's objective was scored on regardless.
    * ``score()`` will now return one dictionary of all objective scores.
    * ``ROC`` and ``ConfusionMatrix`` plot methods via ``Auto(*).plot`` have been removed by :pr:`615` and are replaced by ``roc_curve`` and ``confusion_matrix`` in ``evamlm.pipelines.plot_utils`` in :pr:`704`
    * ``normalize_confusion_matrix`` has been moved to ``evalml.pipelines.plot_utils`` :pr:`704`
    * Pipelines ``_name`` field changed to ``custom_name``
    * Pipelines ``supported_problem_types`` field is removed because it is no longer necessary :pr:`678`
    * Updated argument order of objectives' ``objective_function`` to align with sklearn :pr:`698`
    * ``pipeline.feature_importance_graph`` has been renamed to ``pipeline.graph_feature_importances`` in :pr:`700`
    * Removed unsupported ``MSLE`` objective :pr:`704`


**v0.8.0 Apr. 1, 2020**
    * Enhancements
        * Add normalization option and information to confusion matrix :pr:`484`
        * Add util function to drop rows with NaN values :pr:`487`
        * Renamed ``PipelineBase.name`` as ``PipelineBase.summary`` and redefined ``PipelineBase.name`` as class property :pr:`491`
        * Added access to parameters in Pipelines with ``PipelineBase.parameters`` (used to be return of ``PipelineBase.describe``) :pr:`501`
        * Added ``fill_value`` parameter for ``SimpleImputer`` :pr:`509`
        * Added functionality to override component hyperparameters and made pipelines take hyperparemeters from components :pr:`516`
        * Allow ``numpy.random.RandomState`` for random_state parameters :pr:`556`
    * Fixes
        * Removed unused dependency ``matplotlib``, and move ``category_encoders`` to test reqs :pr:`572`
    * Changes
        * Undo version cap in XGBoost placed in :pr:`402` and allowed all released of XGBoost :pr:`407`
        * Support pandas 1.0.0 :pr:`486`
        * Made all references to the logger static :pr:`503`
        * Refactored ``model_type`` parameter for components and pipelines to ``model_family`` :pr:`507`
        * Refactored ``problem_types`` for pipelines and components into ``supported_problem_types`` :pr:`515`
        * Moved ``pipelines/utils.save_pipeline`` and ``pipelines/utils.load_pipeline`` to ``PipelineBase.save`` and ``PipelineBase.load`` :pr:`526`
        * Limit number of categories encoded by ``OneHotEncoder`` :pr:`517`
    * Documentation Changes
        * Updated API reference to remove ``PipelinePlot`` and added moved ``PipelineBase`` plotting methods :pr:`483`
        * Add code style and github issue guides :pr:`463` :pr:`512`
        * Updated API reference for to surface class variables for pipelines and components :pr:`537`
        * Fixed README documentation link :pr:`535`
        * Unhid PR references in changelog :pr:`656`
    * Testing Changes
        * Added automated dependency check PR :pr:`482`, :pr:`505`
        * Updated automated dependency check comment :pr:`497`
        * Have build_docs job use python executor, so that env vars are set properly :pr:`547`
        * Added simple test to make sure ``OneHotEncoder``'s top_n works with large number of categories :pr:`552`
        * Run windows unit tests on PRs :pr:`557`


.. warning::

    **Breaking Changes**

    * ``AutoClassificationSearch`` and ``AutoRegressionSearch``'s ``model_types`` parameter has been refactored into ``allowed_model_families``
    * ``ModelTypes`` enum has been changed to ``ModelFamily``
    * Components and Pipelines now have a ``model_family`` field instead of ``model_type``
    * ``get_pipelines`` utility function now accepts ``model_families`` as an argument instead of ``model_types``
    * ``PipelineBase.name`` no longer returns structure of pipeline and has been replaced by ``PipelineBase.summary``
    * ``PipelineBase.problem_types`` and ``Estimator.problem_types`` has been renamed to ``supported_problem_types``
    * ``pipelines/utils.save_pipeline`` and ``pipelines/utils.load_pipeline`` moved to ``PipelineBase.save`` and ``PipelineBase.load``


**v0.7.0 Mar. 9, 2020**
    * Enhancements
        * Added emacs buffers to .gitignore :pr:`350`
        * Add CatBoost (gradient-boosted trees) classification and regression components and pipelines :pr:`247`
        * Added Tuner abstract base class :pr:`351`
        * Added ``n_jobs`` as parameter for ``AutoClassificationSearch`` and ``AutoRegressionSearch`` :pr:`403`
        * Changed colors of confusion matrix to shades of blue and updated axis order to match scikit-learn's :pr:`426`
        * Added ``PipelineBase`` ``.graph`` and ``.feature_importance_graph`` methods, moved from previous location :pr:`423`
        * Added support for python 3.8 :pr:`462`
    * Fixes
        * Fixed ROC and confusion matrix plots not being calculated if user passed own additional_objectives :pr:`276`
        * Fixed ReadtheDocs ``FileNotFoundError`` exception for fraud dataset :pr:`439`
    * Changes
        * Added ``n_estimators`` as a tunable parameter for XGBoost :pr:`307`
        * Remove unused parameter ``ObjectiveBase.fit_needs_proba`` :pr:`320`
        * Remove extraneous parameter ``component_type`` from all components :pr:`361`
        * Remove unused ``rankings.csv`` file :pr:`397`
        * Downloaded demo and test datasets so unit tests can run offline :pr:`408`
        * Remove ``_needs_fitting`` attribute from Components :pr:`398`
        * Changed plot.feature_importance to show only non-zero feature importances by default, added optional parameter to show all :pr:`413`
        * Refactored ``PipelineBase`` to take in parameter dictionary and moved pipeline metadata to class attribute :pr:`421`
        * Dropped support for Python 3.5 :pr:`438`
        * Removed unused ``apply.py`` file :pr:`449`
        * Clean up ``requirements.txt`` to remove unused deps :pr:`451`
        * Support installation without all required dependencies :pr:`459`
    * Documentation Changes
        * Update release.md with instructions to release to internal license key :pr:`354`
    * Testing Changes
        * Added tests for utils (and moved current utils to gen_utils) :pr:`297`
        * Moved XGBoost install into it's own separate step on Windows using Conda :pr:`313`
        * Rewind pandas version to before 1.0.0, to diagnose test failures for that version :pr:`325`
        * Added dependency update checkin test :pr:`324`
        * Rewind XGBoost version to before 1.0.0 to diagnose test failures for that version :pr:`402`
        * Update dependency check to use a whitelist :pr:`417`
        * Update unit test jobs to not install dev deps :pr:`455`

.. warning::

    **Breaking Changes**

    * Python 3.5 will not be actively supported.

**v0.6.0 Dec. 16, 2019**
    * Enhancements
        * Added ability to create a plot of feature importances :pr:`133`
        * Add early stopping to AutoML using patience and tolerance parameters :pr:`241`
        * Added ROC and confusion matrix metrics and plot for classification problems and introduce PipelineSearchPlots class :pr:`242`
        * Enhanced AutoML results with search order :pr:`260`
        * Added utility function to show system and environment information :pr:`300`
    * Fixes
        * Lower botocore requirement :pr:`235`
        * Fixed decision_function calculation for ``FraudCost`` objective :pr:`254`
        * Fixed return value of ``Recall`` metrics :pr:`264`
        * Components return ``self`` on fit :pr:`289`
    * Changes
        * Renamed automl classes to ``AutoRegressionSearch`` and ``AutoClassificationSearch`` :pr:`287`
        * Updating demo datasets to retain column names :pr:`223`
        * Moving pipeline visualization to ``PipelinePlot`` class :pr:`228`
        * Standarizing inputs as ``pd.Dataframe`` / ``pd.Series`` :pr:`130`
        * Enforcing that pipelines must have an estimator as last component :pr:`277`
        * Added ``ipywidgets`` as a dependency in ``requirements.txt`` :pr:`278`
        * Added Random and Grid Search Tuners :pr:`240`
    * Documentation Changes
        * Adding class properties to API reference :pr:`244`
        * Fix and filter FutureWarnings from scikit-learn :pr:`249`, :pr:`257`
        * Adding Linear Regression to API reference and cleaning up some Sphinx warnings :pr:`227`
    * Testing Changes
        * Added support for testing on Windows with CircleCI :pr:`226`
        * Added support for doctests :pr:`233`

.. warning::

    **Breaking Changes**

    * The ``fit()`` method for ``AutoClassifier`` and ``AutoRegressor`` has been renamed to ``search()``.
    * ``AutoClassifier`` has been renamed to ``AutoClassificationSearch``
    * ``AutoRegressor`` has been renamed to ``AutoRegressionSearch``
    * ``AutoClassificationSearch.results`` and ``AutoRegressionSearch.results`` now is a dictionary with ``pipeline_results`` and ``search_order`` keys. ``pipeline_results`` can be used to access a dictionary that is identical to the old ``.results`` dictionary. Whereas, ``search_order`` returns a list of the search order in terms of ``pipeline_id``.
    * Pipelines now require an estimator as the last component in ``component_list``. Slicing pipelines now throws an ``NotImplementedError`` to avoid returning pipelines without an estimator.

**v0.5.2 Nov. 18, 2019**
    * Enhancements
        * Adding basic pipeline structure visualization :pr:`211`
    * Documentation Changes
        * Added notebooks to build process :pr:`212`

**v0.5.1 Nov. 15, 2019**
    * Enhancements
        * Added basic outlier detection guardrail :pr:`151`
        * Added basic ID column guardrail :pr:`135`
        * Added support for unlimited pipelines with a ``max_time`` limit :pr:`70`
        * Updated .readthedocs.yaml to successfully build :pr:`188`
    * Fixes
        * Removed MSLE from default additional objectives :pr:`203`
        * Fixed ``random_state`` passed in pipelines :pr:`204`
        * Fixed slow down in RFRegressor :pr:`206`
    * Changes
        * Pulled information for describe_pipeline from pipeline's new describe method :pr:`190`
        * Refactored pipelines :pr:`108`
        * Removed guardrails from Auto(*) :pr:`202`, :pr:`208`
    * Documentation Changes
        * Updated documentation to show ``max_time`` enhancements :pr:`189`
        * Updated release instructions for RTD :pr:`193`
        * Added notebooks to build process :pr:`212`
        * Added contributing instructions :pr:`213`
        * Added new content :pr:`222`

**v0.5.0 Oct. 29, 2019**
    * Enhancements
        * Added basic one hot encoding :pr:`73`
        * Use enums for model_type :pr:`110`
        * Support for splitting regression datasets :pr:`112`
        * Auto-infer multiclass classification :pr:`99`
        * Added support for other units in ``max_time`` :pr:`125`
        * Detect highly null columns :pr:`121`
        * Added additional regression objectives :pr:`100`
        * Show an interactive iteration vs. score plot when using fit() :pr:`134`
    * Fixes
        * Reordered ``describe_pipeline`` :pr:`94`
        * Added type check for ``model_type`` :pr:`109`
        * Fixed ``s`` units when setting string ``max_time`` :pr:`132`
        * Fix objectives not appearing in API documentation :pr:`150`
    * Changes
        * Reorganized tests :pr:`93`
        * Moved logging to its own module :pr:`119`
        * Show progress bar history :pr:`111`
        * Using ``cloudpickle`` instead of pickle to allow unloading of custom objectives :pr:`113`
        * Removed render.py :pr:`154`
    * Documentation Changes
        * Update release instructions :pr:`140`
        * Include additional_objectives parameter :pr:`124`
        * Added Changelog :pr:`136`
    * Testing Changes
        * Code coverage :pr:`90`
        * Added CircleCI tests for other Python versions :pr:`104`
        * Added doc notebooks as tests :pr:`139`
        * Test metadata for CircleCI and 2 core parallelism :pr:`137`

**v0.4.1 Sep. 16, 2019**
    * Enhancements
        * Added AutoML for classification and regressor using Autobase and Skopt :pr:`7` :pr:`9`
        * Implemented standard classification and regression metrics :pr:`7`
        * Added logistic regression, random forest, and XGBoost pipelines :pr:`7`
        * Implemented support for custom objectives :pr:`15`
        * Feature importance for pipelines :pr:`18`
        * Serialization for pipelines :pr:`19`
        * Allow fitting on objectives for optimal threshold :pr:`27`
        * Added detect label leakage :pr:`31`
        * Implemented callbacks :pr:`42`
        * Allow for multiclass classification :pr:`21`
        * Added support for additional objectives :pr:`79`
    * Fixes
        * Fixed feature selection in pipelines :pr:`13`
        * Made ``random_seed`` usage consistent :pr:`45`
    * Documentation Changes
        * Documentation Changes
        * Added docstrings :pr:`6`
        * Created notebooks for docs :pr:`6`
        * Initialized readthedocs EvalML :pr:`6`
        * Added favicon :pr:`38`
    * Testing Changes
        * Added testing for loading data :pr:`39`

**v0.2.0 Aug. 13, 2019**
    * Enhancements
        * Created fraud detection objective :pr:`4`

**v0.1.0 July. 31, 2019**
    * *First Release*
    * Enhancements
        * Added lead scoring objecitve :pr:`1`
        * Added basic classifier :pr:`1`
    * Documentation Changes
        * Initialized Sphinx for docs :pr:`1`<|MERGE_RESOLUTION|>--- conflicted
+++ resolved
@@ -2,12 +2,8 @@
 -------------
 **Future Releases**
     * Enhancements
-<<<<<<< HEAD
+        * Updated to run with Woodwork >= 0.17.2 :pr:`3626`
         * Added ``exclude_featurizers`` parameter to ``AutoMLSearch`` to specify featurizers that should be excluded from all pipelines :pr:`3631`
-=======
-        * Updated to run with Woodwork >= 0.17.2 :pr:`3626`
-        * Add ``exclude_featurizers`` parameter to ``AutoMLSearch`` to specify featurizers that should be excluded from all pipelines :pr:`3631`
->>>>>>> 12ec98ee
     * Fixes
     * Changes
         * Reduced the default test size in ``split_data`` to 0.1 for timeseries problems :pr:`3650`
