{
 "cells": [
  {
   "cell_type": "markdown",
   "metadata": {},
   "source": [
    "![EvalML Logo](images/evalml_logo.png)"
   ]
  },
  {
   "cell_type": "markdown",
   "metadata": {},
   "source": [
    "\n",
    "# What is EvalML?\n",
    "EvalML is an AutoML library that builds, optimizes, and evaluates machine learning pipelines using domain-specific objective functions. \n",
    "\n",
    "Combined with [Featuretools](https://featuretools.featurelabs.com) and [Compose](https://compose.featurelabs.com), EvalML can be used to create end-to-end machine learning solutions for classification and regression problems. "
   ]
  },
  {
   "cell_type": "markdown",
   "metadata": {},
   "source": [
    "# Quick Start"
   ]
  },
  {
   "cell_type": "code",
   "execution_count": null,
   "metadata": {},
   "outputs": [],
   "source": [
    "import evalml\n",
    "from evalml import AutoClassificationSearch"
   ]
  },
  {
   "cell_type": "markdown",
   "metadata": {},
   "source": [
    "## Load Data\n",
    "\n",
    "First, we load in the features and outcomes we want to use to train our model"
   ]
  },
  {
   "cell_type": "code",
   "execution_count": null,
   "metadata": {},
   "outputs": [],
   "source": [
    "X, y = evalml.demos.load_breast_cancer()"
   ]
  },
  {
   "cell_type": "markdown",
   "metadata": {},
   "source": [
    "## Configure search\n",
    "\n",
    "EvalML has many options to configure the pipeline search. At the minimum, we need to define an objective function. For simplicity, we will use the F1 score in this example. However, the real power of EvalML is in using domain-specific [objective functions](objectives/overview.ipynb) or [building your own](objectives/custom_objectives.ipynb).\n",
    "\n",
    "Below EvalML utilizes Bayesian optimization (EvalML's default optimizer) to search and find the best pipeline defined by the given objective."
   ]
  },
  {
   "cell_type": "code",
   "execution_count": null,
   "metadata": {},
   "outputs": [],
   "source": [
    "automl = AutoClassificationSearch(objective=\"f1\",\n",
    "                                  max_pipelines=5)"
   ]
  },
  {
   "cell_type": "markdown",
   "metadata": {},
   "source": [
    "In order to validate the results of the pipeline creation and optimization process, we will save some of our data as a holdout set."
   ]
  },
  {
   "cell_type": "code",
   "execution_count": null,
   "metadata": {},
   "outputs": [],
   "source": [
    "X_train, X_holdout, y_train, y_holdout = evalml.preprocessing.split_data(X, y, test_size=.2)"
   ]
  },
  {
   "cell_type": "markdown",
   "metadata": {},
   "source": [
    "When we call `.search()`, the search for the best pipeline will begin. There is no need to wrangle with missing data or categorical variables as EvalML includes various preprocessing steps (like imputation, one-hot encoding, feature selection) to ensure you're getting the best results. As long as your data is in a single table, EvalML can handle it. If not, you can reduce your data to a single table by utilizing [Featuretools](https://featuretools.featurelabs.com) and its Entity Sets.\n",
    "\n",
    "You can find more information on pipeline components and how to integrate your own custom pipelines into EvalML [here](pipelines/overview.ipynb)."
   ]
  },
  {
   "cell_type": "code",
   "execution_count": null,
   "metadata": {},
   "outputs": [],
   "source": [
    "automl.search(X_train, y_train)"
   ]
  },
  {
   "cell_type": "markdown",
   "metadata": {},
   "source": [
    "## See Pipeline Rankings\n",
    "\n",
    "After the search is finished we can view all of the pipelines searched, ranked by score. Internally, EvalML performs cross validation to score the pipelines. If it notices a high variance across cross validation folds, it will warn you. EvalML also provides additional [data checks](data_checks/overview.ipynb) to analyze your data to assist you in producing the best performing pipeline. "
   ]
  },
  {
   "cell_type": "code",
   "execution_count": null,
   "metadata": {},
   "outputs": [],
   "source": [
    "automl.rankings"
   ]
  },
  {
   "cell_type": "markdown",
   "metadata": {},
   "source": [
    "## Describe pipeline\n",
    "\n",
    "If we are interested in see more details about the pipeline, we can describe it using the `id` from the rankings table:"
   ]
  },
  {
   "cell_type": "code",
   "execution_count": null,
   "metadata": {},
   "outputs": [],
   "source": [
    "automl.describe_pipeline(3)"
   ]
  },
  {
   "cell_type": "markdown",
   "metadata": {},
   "source": [
    "## Select Best pipeline\n",
    "We can now select best pipeline and score it on our holdout data:"
   ]
  },
  {
   "cell_type": "code",
   "execution_count": null,
   "metadata": {},
   "outputs": [],
   "source": [
    "pipeline = automl.best_pipeline\n",
    "pipeline.score(X_holdout, y_holdout, [\"f1\"])"
   ]
  },
  {
   "cell_type": "markdown",
   "metadata": {},
   "source": [
    "We can also visualize the structure of our pipeline:"
   ]
  },
  {
   "cell_type": "code",
   "execution_count": null,
   "metadata": {},
   "outputs": [],
   "source": [
    "pipeline.graph()"
   ]
  },
  {
   "cell_type": "markdown",
   "metadata": {},
   "source": [
    "## Whats next?\n",
    "\n",
    "Head into the more in-depth automated walkthrough [here](automl/pipeline_search.ipynb) or any advanced topics below."
   ]
  },
  {
   "cell_type": "markdown",
   "metadata": {
    "nbsphinx-toctree": {
     "maxdepth": 1
    }
   },
   "source": [
    "# Getting Started\n",
    "[What is EvalML](self)\n",
    "\n",
    "[Installation](install)"
   ]
  },
  {
   "cell_type": "markdown",
   "metadata": {
    "nbsphinx-toctree": {
     "maxdepth": 1
    }
   },
   "source": [
    "# Objective functions\n",
    "\n",
    "[Overview](objectives/overview)\n",
    "\n",
    "[Fraud Prediction](demos/fraud)\n",
    "\n",
    "[Lead Scoring](demos/lead_scoring)\n",
    "\n",
    "[Defining Custom Objectives](objectives/custom_objectives)"
   ]
  },
  {
   "cell_type": "markdown",
   "metadata": {
    "nbsphinx-toctree": {
     "maxdepth": 1
    }
   },
   "source": [
    "# Automated Machine Learning\n",
    "\n",
    "[Setting up pipeline search](automl/pipeline_search)\n",
    "\n",
    "[Exploring search results](automl/search_results)\n",
    "\n",
    "[Regression Example](automl/regression_example)"
   ]
  },
  {
   "cell_type": "markdown",
   "metadata": {
    "nbsphinx-toctree": {
     "maxdepth": 1
    }
   },
   "source": [
    "# Pipelines and Components\n",
    "\n",
    "[Pipelines](pipelines/overview)\n",
    "\n",
    "[Components](pipelines/components)\n",
    "\n",
    "[Custom Pipelines](pipelines/custom_pipelines)"
   ]
  },
  {
   "cell_type": "markdown",
   "metadata": {
    "nbsphinx-toctree": {
     "maxdepth": 1
    }
   },
   "source": [
    "# Data Checks\n",
    "\n",
    "[Overview](data_checks/overview)\n",
    "\n",
<<<<<<< HEAD
    "[Overfitting Data Checks](data_checks/overfitting)"
=======
    "[Overfitting Guardrails](guardrails/overfitting)\n",
    "\n",
    "[Using Data Checks in AutoML](guardrails/data_checks)"
>>>>>>> ef5d308e
   ]
  },
  {
   "cell_type": "markdown",
   "metadata": {
    "nbsphinx-toctree": {
     "maxdepth": 1
    }
   },
   "source": [
    "# Resources\n",
    "[Changelog](changelog)\n",
    "\n",
    "[API Reference](api_reference)\n",
    "\n",
    "[FAQ](faq)"
   ]
  }
 ],
 "metadata": {
  "kernelspec": {
   "display_name": "Python 3",
   "language": "python",
   "name": "python3"
  },
  "language_info": {
   "codemirror_mode": {
    "name": "ipython",
    "version": 3
   },
   "file_extension": ".py",
   "mimetype": "text/x-python",
   "name": "python",
   "nbconvert_exporter": "python",
   "pygments_lexer": "ipython3",
   "version": "3.7.4"
  }
 },
 "nbformat": 4,
 "nbformat_minor": 4
}<|MERGE_RESOLUTION|>--- conflicted
+++ resolved
@@ -266,13 +266,9 @@
     "\n",
     "[Overview](data_checks/overview)\n",
     "\n",
-<<<<<<< HEAD
-    "[Overfitting Data Checks](data_checks/overfitting)"
-=======
-    "[Overfitting Guardrails](guardrails/overfitting)\n",
+    "[Overfitting Data Checks](data_checks/overfitting)\n",
     "\n",
     "[Using Data Checks in AutoML](guardrails/data_checks)"
->>>>>>> ef5d308e
    ]
   },
   {
