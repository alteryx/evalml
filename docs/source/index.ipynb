--- conflicted
+++ resolved
@@ -111,7 +111,6 @@
       "Optimizing for F1. Greater score is better.\n",
       "\n",
       "Searching up to 5 pipelines. \n",
-<<<<<<< HEAD
       "Possible model types: xgboost, linear_model, random_forest\n",
       "\n",
       "✔ XGBoost Classifier w/ One Hot Encod...     0%|          | Elapsed:00:02\n",
@@ -120,16 +119,6 @@
       "✔ XGBoost Classifier w/ One Hot Encod...    60%|██████    | Elapsed:00:16\n",
       "✔ Logistic Regression Classifier w/ O...    80%|████████  | Elapsed:00:22\n",
       "✔ Logistic Regression Classifier w/ O...   100%|██████████| Elapsed:00:22\n",
-=======
-      "Possible model types: random_forest, linear_model, xgboost\n",
-      "\n",
-      "✔ XGBoost Classifier w/ One Hot Encod...     0%|          | Elapsed:00:00\n",
-      "✔ XGBoost Classifier w/ One Hot Encod...    20%|██        | Elapsed:00:00\n",
-      "✔ Random Forest Classifier w/ One Hot...    40%|████      | Elapsed:00:05\n",
-      "✔ XGBoost Classifier w/ One Hot Encod...    60%|██████    | Elapsed:00:06\n",
-      "✔ Logistic Regression Classifier w/ O...    80%|████████  | Elapsed:00:13\n",
-      "✔ Logistic Regression Classifier w/ O...   100%|██████████| Elapsed:00:13\n",
->>>>>>> 91e07abf
       "\n",
       "✔ Optimization finished\n"
      ]
@@ -273,17 +262,10 @@
       "\u001b[1m* XGBoost Classifier w/ One Hot Encoder + Simple Imputer + RF Classifier Select From Model *\u001b[0m\n",
       "\u001b[1m********************************************************************************************\u001b[0m\n",
       "\n",
-<<<<<<< HEAD
       "Pipeline Name: XGBoost Classifier w/ One Hot Encoder + Simple Imputer + RF Classifier Select From Model\n",
       "Model type: ModelTypes.XGBOOST\n",
       "Objective: F1 (greater is better)\n",
       "Total training time (including CV): 2.4 seconds\n",
-=======
-      "Problem Types: Binary Classification, Multiclass Classification\n",
-      "Model Type: XGBoost Classifier\n",
-      "Objective to Optimize: F1 (greater is better)\n",
-      "Number of features: 10\n",
->>>>>>> 91e07abf
       "\n",
       "Pipeline Steps\n",
       "==============\n",
