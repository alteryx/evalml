--- conflicted
+++ resolved
@@ -99,35 +99,7 @@
    "cell_type": "code",
    "execution_count": null,
    "metadata": {},
-<<<<<<< HEAD
-   "outputs": [
-    {
-     "name": "stdout",
-     "output_type": "stream",
-     "text": [
-      "\u001b[1m*****************************\u001b[0m\n",
-      "\u001b[1m* Beginning pipeline search *\u001b[0m\n",
-      "\u001b[1m*****************************\u001b[0m\n",
-      "\n",
-      "Optimizing for F1. Greater score is better.\n",
-      "\n",
-      "Searching up to 5 pipelines. \n",
-      "Possible model types: xgboost, linear_model, random_forest\n",
-      "\n",
-      "✔ XGBoost Classifier w/ One Hot Encod...     0%|          | Elapsed:00:02\n",
-      "✔ XGBoost Classifier w/ One Hot Encod...    20%|██        | Elapsed:00:04\n",
-      "✔ Random Forest Classifier w/ One Hot...    40%|████      | Elapsed:00:14\n",
-      "✔ XGBoost Classifier w/ One Hot Encod...    60%|██████    | Elapsed:00:16\n",
-      "✔ Logistic Regression Classifier w/ O...    80%|████████  | Elapsed:00:22\n",
-      "✔ Logistic Regression Classifier w/ O...   100%|██████████| Elapsed:00:22\n",
-      "\n",
-      "✔ Optimization finished\n"
-     ]
-    }
-   ],
-=======
-   "outputs": [],
->>>>>>> 1169b40a
+   "outputs": [],
    "source": [
     "clf.fit(X_train, y_train)"
    ]
@@ -163,54 +135,7 @@
    "cell_type": "code",
    "execution_count": null,
    "metadata": {},
-<<<<<<< HEAD
-   "outputs": [
-    {
-     "name": "stdout",
-     "output_type": "stream",
-     "text": [
-      "\u001b[1m********************************************************************************************\u001b[0m\n",
-      "\u001b[1m* XGBoost Classifier w/ One Hot Encoder + Simple Imputer + RF Classifier Select From Model *\u001b[0m\n",
-      "\u001b[1m********************************************************************************************\u001b[0m\n",
-      "\n",
-      "Pipeline Name: XGBoost Classifier w/ One Hot Encoder + Simple Imputer + RF Classifier Select From Model\n",
-      "Model type: ModelTypes.XGBOOST\n",
-      "Objective: F1 (greater is better)\n",
-      "Total training time (including CV): 2.4 seconds\n",
-      "\n",
-      "Pipeline Steps\n",
-      "==============\n",
-      "1. One Hot Encoder\n",
-      "2. Simple Imputer\n",
-      "\t * impute_strategy : most_frequent\n",
-      "3. RF Classifier Select From Model\n",
-      "\t * percent_features : 0.34402219881309576\n",
-      "\t * threshold : -inf\n",
-      "4. XGBoost Classifier\n",
-      "\t * eta : 0.5288949197529046\n",
-      "\t * max_depth : 6\n",
-      "\t * min_child_weight : 6.112401049845392\n",
-      "\n",
-      "Training\n",
-      "========\n",
-      "Training for Binary Classification problems.\n",
-      "Total training time (including CV): 0.2 seconds\n",
-      "\n",
-      "Cross Validation\n",
-      "----------------\n",
-      "               F1  Precision  Recall   AUC  Log Loss   MCC # Training # Testing\n",
-      "0           0.974      0.959   0.974 0.995     0.100 0.930    303.000   152.000\n",
-      "1           0.946      0.967   0.946 0.985     0.147 0.863    303.000   152.000\n",
-      "2           0.952      0.957   0.952 0.987     0.155 0.873    304.000   151.000\n",
-      "mean        0.958      0.961   0.958 0.989     0.134 0.889          -         -\n",
-      "std         0.015      0.005   0.015 0.006     0.030 0.036          -         -\n",
-      "coef of var 0.015      0.005   0.015 0.006     0.222 0.041          -         -\n"
-     ]
-    }
-   ],
-=======
-   "outputs": [],
->>>>>>> 1169b40a
+   "outputs": [],
    "source": [
     "clf.describe_pipeline(3)"
    ]
@@ -237,53 +162,16 @@
    "cell_type": "markdown",
    "metadata": {},
    "source": [
-<<<<<<< HEAD
-    "## See Feature Importances"
-   ]
-  },
-  {
-   "cell_type": "markdown",
-   "metadata": {},
-   "source": [
-    "We are able to create a bar chart of features ranked by importance."
-=======
     "We can also visualize the structure of our pipeline:"
->>>>>>> 1169b40a
-   ]
-  },
-  {
-   "cell_type": "code",
-<<<<<<< HEAD
-   "execution_count": 9,
-   "metadata": {},
-   "outputs": [
-    {
-     "data": {
-      "application/vnd.jupyter.widget-view+json": {
-       "model_id": "720a7cc838db4e7baf4d5f6907a7e5bc",
-       "version_major": 2,
-       "version_minor": 0
-      },
-      "text/plain": [
-       "FigureWidget({\n",
-       "    'data': [{'orientation': 'h',\n",
-       "              'type': 'bar',\n",
-       "              'uid': '6b09dcd0-4…"
-      ]
-     },
-     "metadata": {},
-     "output_type": "display_data"
-    }
-   ],
-   "source": [
-    "pipeline.plot_feature_importances()"
-=======
+   ]
+  },
+  {
+   "cell_type": "code",
    "execution_count": null,
    "metadata": {},
    "outputs": [],
    "source": [
     "pipeline.visualize()"
->>>>>>> 1169b40a
    ]
   },
   {
