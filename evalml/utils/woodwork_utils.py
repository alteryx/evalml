--- conflicted
+++ resolved
@@ -113,46 +113,6 @@
         return convert_all_nan_unknown_to_double(ww_data)
 
 
-<<<<<<< HEAD
-def _retain_custom_types_and_initalize_woodwork(
-    old_logical_types, new_data, ltypes_to_ignore=None
-):
-    """Helper method which will take an old Woodwork data structure and a new pandas data structure and return a new data structure that will try to retain as many logical types from the old data structure that exist in the new pandas data structure as possible.
-
-    Args:
-        old_logical_types (Dict): Logical types to try to retain.
-        new_data (pd.DataFrame, pd.Series): Pandas data structure.
-        ltypes_to_ignore (list): List of Woodwork logical types to ignore. Columns from the old DataFrame that have a logical type
-        specified in this list will not have their logical types carried over to the new DataFrame returned.
-
-    Returns:
-        A new DataFrame where any of the columns that exist in the old input DataFrame and the new DataFrame try to retain
-        the original logical type, if possible and not specified to be ignored.
-    """
-    if isinstance(new_data, pd.Series) or len(new_data.shape) == 1:
-        return ww.init_series(new_data, old_logical_types)
-    if ltypes_to_ignore is None:
-        ltypes_to_ignore = []
-
-    new_logical_types = {}
-    for (k, v) in old_logical_types.items():
-        if isinstance(v, (Ordinal, Datetime)):
-            new_logical_types[k] = v
-        else:
-            new_logical_types[k] = type(v)
-
-    col_intersection = set(new_logical_types.keys()).intersection(set(new_data.columns))
-    retained_logical_types = {
-        col: ltype
-        for col, ltype in new_logical_types.items()
-        if col in col_intersection and ltype not in ltypes_to_ignore
-    }
-    new_data.ww.init(logical_types=retained_logical_types)
-    return new_data
-
-
-=======
->>>>>>> f6f55913
 def _convert_numeric_dataset_pandas(X, y):
     """Convert numeric and non-null data to pandas datatype. Raises ValueError if there is null or non-numeric data. Used with data sampler strategies.
 
