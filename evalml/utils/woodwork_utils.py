--- conflicted
+++ resolved
@@ -127,7 +127,6 @@
     Returns:
         data: DataFrame or Series initialized with logical type information where BooleanNullable are cast as Double.
     """
-<<<<<<< HEAD
     if isinstance(data, pd.Series):
         if data.ww.logical_type.type_string == "BooleanNullable":
             data.ww.set_type("Boolean")
@@ -135,20 +134,8 @@
             data.ww.set_type("Double")
         return data
 
-    data_schema = data.ww.schema
-    original_schema = data_schema.get_subset_schema(
-        subset_cols=data_schema._filter_cols(
-            exclude=["BooleanNullable", "IntegerNullable"],
-        ),
-    )
-    bool_nullable_cols = data_schema._filter_cols(include=["BooleanNullable"])
-    int_nullable_cols = data_schema._filter_cols(
-        include=["IntegerNullable", "AgeNullable"],
-    )
-=======
-    X_bool_nullable_cols = X.ww.select("BooleanNullable")
-    X_int_nullable_cols = X.ww.select(["IntegerNullable", "AgeNullable"])
->>>>>>> d83053f8
+    bool_nullable_cols = data.ww.select("BooleanNullable")
+    int_nullable_cols = data.ww.select(["IntegerNullable", "AgeNullable"])
     non_null_columns = (
         set(data.dropna(axis=1).columns) if ignore_null_cols else set(data.columns)
     )
@@ -156,22 +143,11 @@
         col: "Boolean" for col in bool_nullable_cols if col in non_null_columns
     }
     new_ltypes.update(
-<<<<<<< HEAD
+        {col: "BooleanNullable" for col in bool_nullable_cols if col not in new_ltypes},
+    )
+    new_ltypes.update(
         {col: "Double" for col in int_nullable_cols if col in non_null_columns},
     )
-    data.ww.init(schema=original_schema, logical_types=new_ltypes)
-    return data
-=======
-        {
-            col: "BooleanNullable"
-            for col in X_bool_nullable_cols
-            if col not in new_ltypes
-        },
-    )
-    new_ltypes.update(
-        {col: "Double" for col in X_int_nullable_cols if col in non_null_columns},
-    )
     if new_ltypes:
-        X.ww.set_types(logical_types=new_ltypes)
-    return X
->>>>>>> d83053f8
+        data.ww.set_types(logical_types=new_ltypes)
+    return data