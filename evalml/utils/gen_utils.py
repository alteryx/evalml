--- conflicted
+++ resolved
@@ -167,11 +167,9 @@
     return subclasses
 
 
-<<<<<<< HEAD
-_not_used_in_automl = {'BaselineClassifier', 'BaselineRegressor', 'StackedEnsembleClassifier', 'StackedEnsembleRegressor',
-=======
-_not_used_in_automl = {'BaselineClassifier', 'BaselineRegressor', 'DecisionTreeClassifier', 'DecisionTreeRegressor',
->>>>>>> e9cba155
+_not_used_in_automl = {'BaselineClassifier', 'BaselineRegressor',
+                       'StackedEnsembleClassifier', 'StackedEnsembleRegressor',
+                       'DecisionTreeClassifier', 'DecisionTreeRegressor',
                        'ModeBaselineBinaryPipeline', 'BaselineBinaryPipeline', 'MeanBaselineRegressionPipeline',
                        'BaselineRegressionPipeline', 'ModeBaselineMulticlassPipeline', 'BaselineMulticlassPipeline'}
 
