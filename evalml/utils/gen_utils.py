--- conflicted
+++ resolved
@@ -191,7 +191,6 @@
     return classes
 
 
-<<<<<<< HEAD
 def _rename_column_names_to_numeric(X):
     """Used in XGBoost classifier and regressor classes to rename column names
         when the input is a pd.DataFrame in case it has column names that contain symbols ([, ], <) that XGBoost cannot natively handle.
@@ -205,7 +204,8 @@
     """
     name_to_col_num = dict((col, col_num) for col_num, col in enumerate(X.columns.values))
     return X.rename(columns=name_to_col_num, inplace=False)
-=======
+
+  
 def jupyter_check():
     """Get whether or not the code is being run in a Ipython environment (such as Jupyter Notebook or Jupyter Lab)
 
@@ -219,5 +219,4 @@
         get_ipython()
         return True
     except NameError:
-        return False
->>>>>>> ccdae9ce
+        return False