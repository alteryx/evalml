--- conflicted
+++ resolved
@@ -532,16 +532,11 @@
     if (
         not problem_configuration
         or not all(p in problem_configuration for p in required_parameters)
-        or problem_configuration["date_index"] is None
+        or problem_configuration["time_index"] is None
     ):
         msg = (
-<<<<<<< HEAD
-            "problem_configuration must be a dict containing values for at least the date_index, gap, max_delay, "
-            f"and forecast_horizon parameters, and date_index cannot be None. Received {problem_configuration}."
-=======
             "problem_configuration must be a dict containing values for at least the time_index, gap, max_delay, "
-            f"and forecast_horizon parameters. Received {problem_configuration}."
->>>>>>> 1392d270
+            f"and forecast_horizon parameters, and time_index cannot be None. Received {problem_configuration}."
         )
     return not (msg), msg
 
