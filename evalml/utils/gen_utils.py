--- conflicted
+++ resolved
@@ -70,13 +70,7 @@
 class classproperty:
     """Allows function to be accessed as a class level property.
         Example:
-<<<<<<< HEAD
-            @classproperty
-            def func(cls):
-                return pprint(cls.__name__)
-            print(Klass.func)
-=======
-        class LogisticRegressionPipeline
+        class LogisticRegressionPipeline:
             component_graph = ['Simple Imputer', 'Logistic Regression Classifier']
 
             @classproperty
@@ -89,7 +83,6 @@
 
             assert LogisticRegressionPipeline.summary == "Simple Imputer + Logistic Regression Classifier + "
             assert LogisticRegressionPipeline().summary == "Simple Imputer + Logistic Regression Classifier + "
->>>>>>> ac64cb2e
     """
 
     def __init__(self, func):
