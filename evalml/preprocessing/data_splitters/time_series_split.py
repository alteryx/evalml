--- conflicted
+++ resolved
@@ -53,16 +53,12 @@
     """
 
     def __init__(
-<<<<<<< HEAD
-        self, max_delay=0, gap=0, forecast_horizon=None, time_index=None, n_splits=3
-=======
         self,
         max_delay=0,
         gap=0,
-        forecast_horizon=1,
+        forecast_horizon=None,
         time_index=None,
         n_splits=3,
->>>>>>> 9acf487d
     ):
         self.max_delay = max_delay
         self.gap = gap
