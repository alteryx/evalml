import pandas as pd
from dask import dataframe as dd
from sklearn.model_selection import ShuffleSplit, StratifiedShuffleSplit


def load_data(path, index, label, drop=None, verbose=True, **kwargs):
    """Load features and labels from file(s).

    Args:
        path (str) : path to file(s)
        index (str) : column for index
        label (str) : column for labels
        drop (list) : columns to drop
        verbose (bool) : whether to print information about features and labels

    Returns:
        DataFrame, Series : features and labels
    """
    if '*' in path:
        feature_matrix = dd.read_csv(path, **kwargs).set_index(index, sorted=True)

        labels = [label] + (drop or [])
        y = feature_matrix[label].compute()
        X = feature_matrix.drop(labels=labels, axis=1).compute()
    else:
        feature_matrix = pd.read_csv(path, index_col=index, **kwargs)

        labels = [label] + (drop or [])
        y = feature_matrix[label]
        X = feature_matrix.drop(columns=labels)

    if verbose:
        # number of features
        print(number_of_features(X.dtypes), end='\n\n')

        # number of training examples
        info = 'Number of training examples: {}'
        print(info.format(len(X)), end='\n\n')

        # label distribution
        print(label_distribution(y))

    return X, y


def split_data(X, y, regression=False, test_size=.2, random_state=None):
    """Splits data into train and test sets.

    Args:
        X (DataFrame) : features
        y (Series) : labels
        regression (bool): if true, do not use stratified split
        test_size (float) : percent of train set to holdout for testing
        random_state (int) : seed for the random number generator

    Returns:
        DataFrame, DataFrame, Series, Series : features and labels each split into train and test sets
    """
    if regression:
        CV_method = ShuffleSplit(n_splits=1,
                                 test_size=test_size,
                                 random_state=0)
    else:
        CV_method = StratifiedShuffleSplit(
            n_splits=1,
            test_size=test_size,
            random_state=random_state)
    train, test = next(CV_method.split(X, y))
    X_train = X.iloc[train]
    X_test = X.iloc[test]
    y_train = y.iloc[train]
    y_test = y.iloc[test]
    return X_train, X_test, y_train, y_test


def number_of_features(dtypes):
    dtype_to_vtype = {
        'bool': 'Boolean',
        'int32': 'Numeric',
        'int64': 'Numeric',
        'float64': 'Numeric',
        'object': 'Categorical',
        'datetime64[ns]': 'Datetime',
    }

    vtypes = dtypes.astype(str).map(dtype_to_vtype).value_counts()
    return vtypes.sort_index().to_frame('Number of Features')


def label_distribution(labels):
    distribution = labels.value_counts() / len(labels)
<<<<<<< HEAD
    return distribution.mul(100).apply('{:.2f}%'.format).rename_axis('Labels')


def detect_label_leakage(X, y, threshold=.95):
    """Check if any of the features are highly correlated with the target.

    Currently only supports binary and numeric targets and features

    Args:
        X (pd.DataFrame): The input features to check
        y (pd.Series): the labels
        threshold (float): the correlation threshold to be considered leakage. Defaults to .95

    Returns:
        leakage, dictionary of features with leakage and corresponding threshold
    """

    # only select numeric
    numerics = ['int16', 'int32', 'int64', 'float16', 'float32', 'float64', 'bool']
    X = X.select_dtypes(include=numerics)

    if len(X.columns) == 0:
        return {}

    corrs = X.corrwith(y).abs()
    out = corrs[corrs >= threshold]
    return out.to_dict()


def detect_id_columns(X, threshold=1.0):
    """Check if any of the features are ID columns.

    Currently performs these simple checks:
        - column name is "id"
        - column name ends in "_id"
        - column contains all unique values (and is not float / boolean)

    Args:
        X (pd.DataFrame): The input features to check
        threshold (float): the probability threshold to be considered an ID column. Defaults to 1.0

    Returns:
        A dictionary of features with column name or index and their probability of being ID columns
    """
    id_cols = {}
    col_names = [str(col) for col in X.columns.tolist()]
    cols_named_id = [col for col in col_names if (col.lower() == "id")]  # columns whose name is "id"
    id_cols.update([(col, 0.95) for col in cols_named_id])

    non_id_types = ['float16', 'float32', 'float64', 'bool']
    X = X.select_dtypes(exclude=non_id_types)
    check_all_unique = (X.nunique() == len(X))
    cols_with_all_unique = check_all_unique[check_all_unique].index.tolist()  # columns whose values are all unique
    id_cols.update([(str(col), 1.0) if col in id_cols else (str(col), 0.95) for col in cols_with_all_unique])

    col_ends_with_id = [col for col in col_names if str(col).lower().endswith("_id")]  # columns whose name ends with "_id"
    id_cols.update([(col, 1.0) if col in id_cols else (col, 0.95) for col in col_ends_with_id])

    id_cols_above_threshold = {key: value for key, value in id_cols.items() if value >= threshold}
    return id_cols_above_threshold
=======
    return distribution.mul(100).apply('{:.2f}%'.format).rename_axis('Labels')
>>>>>>> 9c0470bc
<|MERGE_RESOLUTION|>--- conflicted
+++ resolved
@@ -89,67 +89,4 @@
 
 def label_distribution(labels):
     distribution = labels.value_counts() / len(labels)
-<<<<<<< HEAD
     return distribution.mul(100).apply('{:.2f}%'.format).rename_axis('Labels')
-
-
-def detect_label_leakage(X, y, threshold=.95):
-    """Check if any of the features are highly correlated with the target.
-
-    Currently only supports binary and numeric targets and features
-
-    Args:
-        X (pd.DataFrame): The input features to check
-        y (pd.Series): the labels
-        threshold (float): the correlation threshold to be considered leakage. Defaults to .95
-
-    Returns:
-        leakage, dictionary of features with leakage and corresponding threshold
-    """
-
-    # only select numeric
-    numerics = ['int16', 'int32', 'int64', 'float16', 'float32', 'float64', 'bool']
-    X = X.select_dtypes(include=numerics)
-
-    if len(X.columns) == 0:
-        return {}
-
-    corrs = X.corrwith(y).abs()
-    out = corrs[corrs >= threshold]
-    return out.to_dict()
-
-
-def detect_id_columns(X, threshold=1.0):
-    """Check if any of the features are ID columns.
-
-    Currently performs these simple checks:
-        - column name is "id"
-        - column name ends in "_id"
-        - column contains all unique values (and is not float / boolean)
-
-    Args:
-        X (pd.DataFrame): The input features to check
-        threshold (float): the probability threshold to be considered an ID column. Defaults to 1.0
-
-    Returns:
-        A dictionary of features with column name or index and their probability of being ID columns
-    """
-    id_cols = {}
-    col_names = [str(col) for col in X.columns.tolist()]
-    cols_named_id = [col for col in col_names if (col.lower() == "id")]  # columns whose name is "id"
-    id_cols.update([(col, 0.95) for col in cols_named_id])
-
-    non_id_types = ['float16', 'float32', 'float64', 'bool']
-    X = X.select_dtypes(exclude=non_id_types)
-    check_all_unique = (X.nunique() == len(X))
-    cols_with_all_unique = check_all_unique[check_all_unique].index.tolist()  # columns whose values are all unique
-    id_cols.update([(str(col), 1.0) if col in id_cols else (str(col), 0.95) for col in cols_with_all_unique])
-
-    col_ends_with_id = [col for col in col_names if str(col).lower().endswith("_id")]  # columns whose name ends with "_id"
-    id_cols.update([(col, 1.0) if col in id_cols else (col, 0.95) for col in col_ends_with_id])
-
-    id_cols_above_threshold = {key: value for key, value in id_cols.items() if value >= threshold}
-    return id_cols_above_threshold
-=======
-    return distribution.mul(100).apply('{:.2f}%'.format).rename_axis('Labels')
->>>>>>> 9c0470bc
