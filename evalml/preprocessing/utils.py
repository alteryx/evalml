import pandas as pd
from sklearn.model_selection import ShuffleSplit, StratifiedShuffleSplit

from evalml.preprocessing.data_splitters import TrainingValidationSplit
from evalml.problem_types import (
    is_classification,
    is_regression,
    is_time_series
)
<<<<<<< HEAD
from evalml.utils import infer_feature_types
=======
from evalml.utils.gen_utils import (
    _convert_to_woodwork_structure,
    deprecate_arg
)
>>>>>>> 5cba8a9b


def load_data(path, index, target, n_rows=None, drop=None, verbose=True, **kwargs):
    """Load features and target from file.

    Arguments:
        path (str): Path to file or a http/ftp/s3 URL
        index (str): Column for index
        target (str): Column for target
        n_rows (int): Number of rows to return
        drop (list): List of columns to drop
        verbose (bool): If True, prints information about features and target

    Returns:
        ww.DataTable, ww.DataColumn: Features matrix and target
    """

    feature_matrix = pd.read_csv(path, index_col=index, nrows=n_rows, **kwargs)

    targets = [target] + (drop or [])
    y = feature_matrix[target]
    X = feature_matrix.drop(columns=targets)

    if verbose:
        # number of features
        print(number_of_features(X.dtypes), end='\n\n')

        # number of total training examples
        info = 'Number of training examples: {}'
        print(info.format(len(X)), end='\n')

        # target distribution
        print(target_distribution(y))

    X = infer_feature_types(X)
    y = infer_feature_types(y)
    return X, y


def split_data(X, y, problem_type, problem_configuration=None, test_size=.2, random_state=None, random_seed=0):
    """Splits data into train and test sets.

    Arguments:
        X (ww.DataTable, pd.DataFrame or np.ndarray): data of shape [n_samples, n_features]
        y (ww.DataColumn, pd.Series, or np.ndarray): target data of length [n_samples]
        problem_type (str or ProblemTypes): type of supervised learning problem. see evalml.problem_types.problemtype.all_problem_types for a full list.
        problem_configuration (dict): Additional parameters needed to configure the search. For example,
            in time series problems, values should be passed in for the gap and max_delay variables.
        test_size (float): What percentage of data points should be included in the test set. Defaults to 0.2 (20%).
        random_state (None, int): Deprecated - use random_seed instead.
        random_seed (int): Seed for the random number generator. Defaults to 0.

    Returns:
        ww.DataTable, ww.DataTable, ww.DataColumn, ww.DataColumn: Feature and target data each split into train and test sets
    """
<<<<<<< HEAD
    X = infer_feature_types(X)
    y = infer_feature_types(y)
=======
    random_seed = deprecate_arg("random_state", "random_seed", random_state, random_seed)
    X = _convert_to_woodwork_structure(X)
    y = _convert_to_woodwork_structure(y)
>>>>>>> 5cba8a9b

    data_splitter = None
    if is_time_series(problem_type):
        data_splitter = TrainingValidationSplit(test_size=test_size, shuffle=False, stratify=None, random_state=random_seed)
    elif is_regression(problem_type):
        data_splitter = ShuffleSplit(n_splits=1, test_size=test_size, random_state=random_seed)
    elif is_classification(problem_type):
        data_splitter = StratifiedShuffleSplit(n_splits=1, test_size=test_size, random_state=random_seed)

    train, test = next(data_splitter.split(X.to_dataframe(), y.to_series()))

    X_train = X.iloc[train]
    X_test = X.iloc[test]
    y_train = y.iloc[train]
    y_test = y.iloc[test]

    return X_train, X_test, y_train, y_test


def number_of_features(dtypes):
    """Get the number of features of each specific dtype in a DataFrame.

    Arguments:
        dtypes (pd.Series): DataFrame.dtypes to get the number of features for

    Returns:
        pd.Series: dtypes and the number of features for each input type
    """
    dtype_to_vtype = {
        'bool': 'Boolean',
        'int32': 'Numeric',
        'int64': 'Numeric',
        'float64': 'Numeric',
        'object': 'Categorical',
        'datetime64[ns]': 'Datetime',
    }

    vtypes = dtypes.astype(str).map(dtype_to_vtype).value_counts()
    return vtypes.sort_index().to_frame('Number of Features')


def target_distribution(targets):
    """Get the target distributions.

    Arguments:
        targets (pd.Series): Target data

    Returns:
        pd.Series: Target data and their frequency distribution as percentages.
    """
    distribution = targets.value_counts() / len(targets)
    return distribution.mul(100).apply('{:.2f}%'.format).rename_axis('Targets')


def drop_nan_target_rows(X, y):
    """Drops rows in X and y when row in the target y has a value of NaN.

    Arguments:
        X (pd.DataFrame, np.ndarray): Data to transform
        y (pd.Series, np.ndarray): Target data

    Returns:
        pd.DataFrame, pd.DataFrame: Transformed X (and y, if passed in) with rows that had a NaN value removed.
    """
    X_t = X
    y_t = y

    if not isinstance(X_t, pd.DataFrame):
        X_t = pd.DataFrame(X_t)

    if not isinstance(y_t, pd.Series):
        y_t = pd.Series(y_t)

    # drop rows where corresponding y is NaN
    y_null_indices = y_t.index[y_t.isna()]
    X_t = X_t.drop(index=y_null_indices)
    y_t.dropna(inplace=True)
    return X_t, y_t<|MERGE_RESOLUTION|>--- conflicted
+++ resolved
@@ -7,14 +7,7 @@
     is_regression,
     is_time_series
 )
-<<<<<<< HEAD
-from evalml.utils import infer_feature_types
-=======
-from evalml.utils.gen_utils import (
-    _convert_to_woodwork_structure,
-    deprecate_arg
-)
->>>>>>> 5cba8a9b
+from evalml.utils import deprecate_arg, infer_feature_types
 
 
 def load_data(path, index, target, n_rows=None, drop=None, verbose=True, **kwargs):
@@ -70,14 +63,10 @@
     Returns:
         ww.DataTable, ww.DataTable, ww.DataColumn, ww.DataColumn: Feature and target data each split into train and test sets
     """
-<<<<<<< HEAD
+
+    random_seed = deprecate_arg("random_state", "random_seed", random_state, random_seed)
     X = infer_feature_types(X)
     y = infer_feature_types(y)
-=======
-    random_seed = deprecate_arg("random_state", "random_seed", random_state, random_seed)
-    X = _convert_to_woodwork_structure(X)
-    y = _convert_to_woodwork_structure(y)
->>>>>>> 5cba8a9b
 
     data_splitter = None
     if is_time_series(problem_type):
