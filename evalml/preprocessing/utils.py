"""Helpful preprocessing utilities."""
import pandas as pd
from sklearn.model_selection import ShuffleSplit, StratifiedShuffleSplit

from evalml.preprocessing.data_splitters import TrainingValidationSplit
from evalml.problem_types import (
    is_classification,
    is_regression,
    is_time_series,
)
from evalml.utils import infer_feature_types


def load_data(path, index, target, n_rows=None, drop=None, verbose=True, **kwargs):
    """Load features and target from file.

    Args:
        path (str): Path to file or a http/ftp/s3 URL.
        index (str): Column for index.
        target (str): Column for target.
        n_rows (int): Number of rows to return. Defaults to None.
        drop (list): List of columns to drop. Defaults to None.
        verbose (bool): If True, prints information about features and target. Defaults to True.
        **kwargs: Other keyword arguments that should be passed to panda's `read_csv` method.

    Returns:
        pd.DataFrame, pd.Series: Features matrix and target.
    """
    feature_matrix = pd.read_csv(path, index_col=index, nrows=n_rows, **kwargs)

    targets = [target] + (drop or [])
    y = feature_matrix[target]
    X = feature_matrix.drop(columns=targets)

    if verbose:
        # number of features
        print(number_of_features(X.dtypes), end="\n\n")

        # number of total training examples
        info = "Number of training examples: {}"
        print(info.format(len(X)), end="\n")

        # target distribution
        print(target_distribution(y))

    return infer_feature_types(X), infer_feature_types(y)


def split_data(
    X, y, problem_type, problem_configuration=None, test_size=0.2, random_seed=0
):
    """Split data into train and test sets.

    Args:
        X (pd.DataFrame or np.ndarray): data of shape [n_samples, n_features]
        y (pd.Series, or np.ndarray): target data of length [n_samples]
        problem_type (str or ProblemTypes): type of supervised learning problem. see evalml.problem_types.problemtype.all_problem_types for a full list.
        problem_configuration (dict): Additional parameters needed to configure the search. For example,
            in time series problems, values should be passed in for the date_index, gap, and max_delay variables.
        test_size (float): What percentage of data points should be included in the test set. Defaults to 0.2 (20%).
        random_seed (int): Seed for the random number generator. Defaults to 0.

    Returns:
        pd.DataFrame, pd.DataFrame, pd.Series, pd.Series: Feature and target data each split into train and test sets.
    """
    X = infer_feature_types(X)
    y = infer_feature_types(y)

    data_splitter = None
    if is_time_series(problem_type):
        data_splitter = TrainingValidationSplit(
            test_size=test_size, shuffle=False, stratify=None, random_seed=random_seed
        )
    elif is_regression(problem_type):
        data_splitter = ShuffleSplit(
            n_splits=1, test_size=test_size, random_state=random_seed
        )
    elif is_classification(problem_type):
        data_splitter = StratifiedShuffleSplit(
            n_splits=1, test_size=test_size, random_state=random_seed
        )

    train, test = next(data_splitter.split(X, y))

    X_train = X.ww.iloc[train]
    X_test = X.ww.iloc[test]
    y_train = y.ww.iloc[train]
    y_test = y.ww.iloc[test]

    return X_train, X_test, y_train, y_test


def number_of_features(dtypes):
    """Get the number of features of each specific dtype in a DataFrame.

    Args:
        dtypes (pd.Series): DataFrame.dtypes to get the number of features for.

    Returns:
        pd.Series: dtypes and the number of features for each input type.
    """
    dtype_to_vtype = {
        "bool": "Boolean",
        "int32": "Numeric",
        "int64": "Numeric",
        "float64": "Numeric",
        "object": "Categorical",
        "datetime64[ns]": "Datetime",
    }

    vtypes = dtypes.astype(str).map(dtype_to_vtype).value_counts()
    return vtypes.sort_index().to_frame("Number of Features")


def target_distribution(targets):
    """Get the target distributions.

    Args:
        targets (pd.Series): Target data.

    Returns:
        pd.Series: Target data and their frequency distribution as percentages.
    """
    distribution = targets.value_counts() / len(targets)
<<<<<<< HEAD
    return distribution.mul(100).apply("{:.2f}%".format).rename_axis("Targets")


def drop_nan_target_rows(X, y):
    """Drop rows in X and y when row in the target y has a value of NaN.

    Args:
        X (pd.DataFrame, np.ndarray): Data to transform.
        y (pd.Series, np.ndarray): Target data.

    Returns:
        pd.DataFrame, pd.DataFrame: Transformed X (and y, if passed in) with rows that had a NaN value removed.
    """
    X_t = X
    y_t = y

    if not isinstance(X_t, pd.DataFrame):
        X_t = pd.DataFrame(X_t)

    if not isinstance(y_t, pd.Series):
        y_t = pd.Series(y_t)

    # drop rows where corresponding y is NaN
    y_null_indices = y_t.index[y_t.isna()]
    X_t = X_t.drop(index=y_null_indices)
    y_t.dropna(inplace=True)
    return X_t, y_t
=======
    return distribution.mul(100).apply("{:.2f}%".format).rename_axis("Targets")
>>>>>>> 84df8af3
<|MERGE_RESOLUTION|>--- conflicted
+++ resolved
@@ -122,34 +122,4 @@
         pd.Series: Target data and their frequency distribution as percentages.
     """
     distribution = targets.value_counts() / len(targets)
-<<<<<<< HEAD
-    return distribution.mul(100).apply("{:.2f}%".format).rename_axis("Targets")
-
-
-def drop_nan_target_rows(X, y):
-    """Drop rows in X and y when row in the target y has a value of NaN.
-
-    Args:
-        X (pd.DataFrame, np.ndarray): Data to transform.
-        y (pd.Series, np.ndarray): Target data.
-
-    Returns:
-        pd.DataFrame, pd.DataFrame: Transformed X (and y, if passed in) with rows that had a NaN value removed.
-    """
-    X_t = X
-    y_t = y
-
-    if not isinstance(X_t, pd.DataFrame):
-        X_t = pd.DataFrame(X_t)
-
-    if not isinstance(y_t, pd.Series):
-        y_t = pd.Series(y_t)
-
-    # drop rows where corresponding y is NaN
-    y_null_indices = y_t.index[y_t.isna()]
-    X_t = X_t.drop(index=y_null_indices)
-    y_t.dropna(inplace=True)
-    return X_t, y_t
-=======
-    return distribution.mul(100).apply("{:.2f}%".format).rename_axis("Targets")
->>>>>>> 84df8af3
+    return distribution.mul(100).apply("{:.2f}%".format).rename_axis("Targets")