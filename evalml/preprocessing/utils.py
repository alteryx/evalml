import pandas as pd
from dask import dataframe as dd
from sklearn.model_selection import ShuffleSplit, StratifiedShuffleSplit


def load_data(path, index, label, drop=None, verbose=True, **kwargs):
    """Load features and labels from file(s).

    Args:
        path (str) : path to file(s)
        index (str) : column for index
        label (str) : column for labels
        drop (list) : columns to drop
        verbose (bool) : whether to print information about features and labels

    Returns:
        DataFrame, Series : features and labels
    """
    if '*' in path:
        feature_matrix = dd.read_csv(path, **kwargs).set_index(index, sorted=True)

        labels = [label] + (drop or [])
        y = feature_matrix[label].compute()
        X = feature_matrix.drop(labels=labels, axis=1).compute()
    else:
        feature_matrix = pd.read_csv(path, index_col=index, **kwargs)

        labels = [label] + (drop or [])
        y = feature_matrix[label]
        X = feature_matrix.drop(columns=labels)

    if verbose:
        # number of features
        print(number_of_features(X.dtypes), end='\n\n')

        # number of training examples
        info = 'Number of training examples: {}'
        print(info.format(len(X)), end='\n\n')

        # label distribution
        print(label_distribution(y))

    return X, y


def split_data(X, y, regression=False, test_size=.2, random_state=None):
    """Splits data into train and test sets.

    Args:
        X (DataFrame) : features
        y (Series) : labels
        regression (bool): if true, do not use stratified split
        test_size (float) : percent of train set to holdout for testing
        random_state (int) : seed for the random number generator

    Returns:
        DataFrame, DataFrame, Series, Series : features and labels each split into train and test sets
    """
    if not isinstance(X, pd.DataFrame):
        X = pd.DataFrame(X)
    if not isinstance(y, pd.Series):
        y = pd.Series(y)

    if regression:
        CV_method = ShuffleSplit(n_splits=1,
                                 test_size=test_size,
                                 random_state=0)
    else:
        CV_method = StratifiedShuffleSplit(
            n_splits=1,
            test_size=test_size,
            random_state=random_state)
    train, test = next(CV_method.split(X, y))
    X_train = X.iloc[train]
    X_test = X.iloc[test]
    y_train = y.iloc[train]
    y_test = y.iloc[test]
    return X_train, X_test, y_train, y_test


def number_of_features(dtypes):
    dtype_to_vtype = {
        'bool': 'Boolean',
        'int32': 'Numeric',
        'int64': 'Numeric',
        'float64': 'Numeric',
        'object': 'Categorical',
        'datetime64[ns]': 'Datetime',
    }

    vtypes = dtypes.astype(str).map(dtype_to_vtype).value_counts()
    return vtypes.sort_index().to_frame('Number of Features')


def label_distribution(labels):
    distribution = labels.value_counts() / len(labels)
<<<<<<< HEAD
    return distribution.mul(100).apply('{:.2f}%'.format).rename_axis('Labels')


def detect_label_leakage(X, y, threshold=.95):
    """Check if any of the features are highly correlated with the target.

    Currently only supports binary and numeric targets and features

    Args:
        X (pd.DataFrame): The input features to check
        y (pd.Series): the labels
        threshold (float): the correlation threshold to be considered leakage. Defaults to .95

    Returns:
        leakage, dictionary of features with leakage and corresponding threshold
    """
    if not isinstance(X, pd.DataFrame):
        X = pd.DataFrame(X)
    if not isinstance(y, pd.Series):
        y = pd.Series(y)

    # only select numeric
    numerics = ['int16', 'int32', 'int64', 'float16', 'float32', 'float64', 'bool']
    X = X.select_dtypes(include=numerics)

    if len(X.columns) == 0:
        return {}

    corrs = X.corrwith(y).abs()
    out = corrs[corrs >= threshold]
    return out.to_dict()
=======
    return distribution.mul(100).apply('{:.2f}%'.format).rename_axis('Labels')
>>>>>>> 9c0470bc
<|MERGE_RESOLUTION|>--- conflicted
+++ resolved
@@ -94,38 +94,4 @@
 
 def label_distribution(labels):
     distribution = labels.value_counts() / len(labels)
-<<<<<<< HEAD
-    return distribution.mul(100).apply('{:.2f}%'.format).rename_axis('Labels')
-
-
-def detect_label_leakage(X, y, threshold=.95):
-    """Check if any of the features are highly correlated with the target.
-
-    Currently only supports binary and numeric targets and features
-
-    Args:
-        X (pd.DataFrame): The input features to check
-        y (pd.Series): the labels
-        threshold (float): the correlation threshold to be considered leakage. Defaults to .95
-
-    Returns:
-        leakage, dictionary of features with leakage and corresponding threshold
-    """
-    if not isinstance(X, pd.DataFrame):
-        X = pd.DataFrame(X)
-    if not isinstance(y, pd.Series):
-        y = pd.Series(y)
-
-    # only select numeric
-    numerics = ['int16', 'int32', 'int64', 'float16', 'float32', 'float64', 'bool']
-    X = X.select_dtypes(include=numerics)
-
-    if len(X.columns) == 0:
-        return {}
-
-    corrs = X.corrwith(y).abs()
-    out = corrs[corrs >= threshold]
-    return out.to_dict()
-=======
-    return distribution.mul(100).apply('{:.2f}%'.format).rename_axis('Labels')
->>>>>>> 9c0470bc
+    return distribution.mul(100).apply('{:.2f}%'.format).rename_axis('Labels')