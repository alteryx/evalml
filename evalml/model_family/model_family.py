from enum import Enum


class ModelFamily(Enum):
    """Enum for family of machine learning models."""
    RANDOM_FOREST = 'random_forest'
    XGBOOST = 'xgboost'
    LIGHTGBM = 'lightgbm'
    LINEAR_MODEL = 'linear_model'
    CATBOOST = 'catboost'
    EXTRA_TREES = 'extra_trees'
<<<<<<< HEAD
    BASELINE = 'baseline',
    ENSEMBLE = 'ensemble',
=======
    DECISION_TREE = 'decision_tree'
    BASELINE = 'baseline'
>>>>>>> e9cba155
    NONE = 'none'

    def __str__(self):
        model_family_dict = {ModelFamily.RANDOM_FOREST.name: "Random Forest",
                             ModelFamily.XGBOOST.name: "XGBoost",
                             ModelFamily.LIGHTGBM.name: "LightGBM",
                             ModelFamily.LINEAR_MODEL.name: "Linear",
                             ModelFamily.CATBOOST.name: "CatBoost",
                             ModelFamily.EXTRA_TREES.name: "Extra Trees",
                             ModelFamily.DECISION_TREE.name: "Decision Tree",
                             ModelFamily.BASELINE.name: "Baseline",
                             ModelFamily.ENSEMBLE.name: "Ensemble",
                             ModelFamily.NONE.name: "None"}
        return model_family_dict[self.name]

    def __repr__(self):
        return "ModelFamily." + self.name

    def is_tree_estimator(self):
        """Checks whether the estimator's model family uses trees."""
        tree_estimators = {self.CATBOOST, self.EXTRA_TREES, self.RANDOM_FOREST,
                           self.DECISION_TREE, self.XGBOOST, self.LIGHTGBM}
        return self in tree_estimators<|MERGE_RESOLUTION|>--- conflicted
+++ resolved
@@ -9,13 +9,9 @@
     LINEAR_MODEL = 'linear_model'
     CATBOOST = 'catboost'
     EXTRA_TREES = 'extra_trees'
-<<<<<<< HEAD
-    BASELINE = 'baseline',
     ENSEMBLE = 'ensemble',
-=======
     DECISION_TREE = 'decision_tree'
     BASELINE = 'baseline'
->>>>>>> e9cba155
     NONE = 'none'
 
     def __str__(self):
