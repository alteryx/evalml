import pandas as pd
from sklearn.ensemble import IsolationForest


def detect_label_leakage(X, y, threshold=.95):
    """Check if any of the features are highly correlated with the target.

    Currently only supports binary and numeric targets and features

    Args:
        X (pd.DataFrame): The input features to check
        y (pd.Series): the labels
        threshold (float): the correlation threshold to be considered leakage. Defaults to .95

    Returns:
        leakage, dictionary of features with leakage and corresponding threshold
    """

    # only select numeric
    numerics = ['int16', 'int32', 'int64', 'float16', 'float32', 'float64', 'bool']
    X = X.select_dtypes(include=numerics)

    if len(X.columns) == 0:
        return {}

    corrs = X.corrwith(y).abs()
    out = corrs[corrs >= threshold]
    return out.to_dict()


def detect_highly_null(X, percent_threshold=.95):
    """ Checks if there are any highly-null columns in a dataframe.

    Args:
        X (DataFrame) : features
        percent_threshold(float): Require that percentage of null values to be considered "highly-null", defaults to .95

    Returns:
        A dictionary of features with column name or index and their percentage of null values
    """
    if not isinstance(X, pd.DataFrame):
        X = pd.DataFrame(X)

    percent_null = (X.isnull().mean()).to_dict()
    highly_null_cols = {key: value for key, value in percent_null.items() if value >= percent_threshold}
    return highly_null_cols


<<<<<<< HEAD
def detect_outliers(X, random_state=0):
    """ Checks if there are any outliers in a dataframe by using first Isolation Forest to obtain the anomaly score
    of each index and then using IQR to determine score anomalies. Indices with score anomalies are considered outliers.

    Args:
        X (DataFrame) : features

    Returns:
        A set of indices that may have outlier data.
    """
    if not isinstance(X, pd.DataFrame):
        X = pd.DataFrame(X)

    # only select numeric
    numerics = ['int16', 'int32', 'int64', 'float16', 'float32', 'float64']
    X = X.select_dtypes(include=numerics)

    if len(X.columns) == 0:
        return {}

    def get_IQR(df, k=2.0):
        q1 = df.quantile(0.25)
        q3 = df.quantile(0.75)
        iqr = q3 - q1
        lower_bound = q1 - (k * iqr)
        upper_bound = q3 + (k * iqr)
        return (lower_bound, upper_bound)

    clf = IsolationForest(random_state=random_state, behaviour="new", contamination=0.1)
    clf.fit(X)
    scores = pd.Series(clf.decision_function(X))
    lower_bound, upper_bound = get_IQR(scores, k=2)
    outliers = (scores < lower_bound) | (scores > upper_bound)
    outliers_indices = outliers[outliers].index.values.tolist()
    return outliers_indices
=======
def detect_id_columns(X, threshold=1.0):
    """Check if any of the features are ID columns.
    Currently performs these simple checks:
        - column name is "id"
        - column name ends in "_id"
        - column contains all unique values (and is not float / boolean)
    Args:
        X (pd.DataFrame): The input features to check
        threshold (float): the probability threshold to be considered an ID column. Defaults to 1.0
    Returns:
        A dictionary of features with column name or index and their probability of being ID columns
    """
    col_names = [str(col) for col in X.columns.tolist()]
    cols_named_id = [col for col in col_names if (col.lower() == "id")]  # columns whose name is "id"
    id_cols = {col: 0.95 for col in cols_named_id}

    non_id_types = ['float16', 'float32', 'float64', 'bool']
    X = X.select_dtypes(exclude=non_id_types)
    check_all_unique = (X.nunique() == len(X))
    cols_with_all_unique = check_all_unique[check_all_unique].index.tolist()  # columns whose values are all unique
    id_cols.update([(str(col), 1.0) if col in id_cols else (str(col), 0.95) for col in cols_with_all_unique])

    col_ends_with_id = [col for col in col_names if str(col).lower().endswith("_id")]  # columns whose name ends with "_id"
    id_cols.update([(col, 1.0) if col in id_cols else (col, 0.95) for col in col_ends_with_id])

    id_cols_above_threshold = {key: value for key, value in id_cols.items() if value >= threshold}
    return id_cols_above_threshold
>>>>>>> 9525b3f2
<|MERGE_RESOLUTION|>--- conflicted
+++ resolved
@@ -45,8 +45,6 @@
     highly_null_cols = {key: value for key, value in percent_null.items() if value >= percent_threshold}
     return highly_null_cols
 
-
-<<<<<<< HEAD
 def detect_outliers(X, random_state=0):
     """ Checks if there are any outliers in a dataframe by using first Isolation Forest to obtain the anomaly score
     of each index and then using IQR to determine score anomalies. Indices with score anomalies are considered outliers.
@@ -82,7 +80,7 @@
     outliers = (scores < lower_bound) | (scores > upper_bound)
     outliers_indices = outliers[outliers].index.values.tolist()
     return outliers_indices
-=======
+
 def detect_id_columns(X, threshold=1.0):
     """Check if any of the features are ID columns.
     Currently performs these simple checks:
@@ -109,5 +107,4 @@
     id_cols.update([(col, 1.0) if col in id_cols else (col, 0.95) for col in col_ends_with_id])
 
     id_cols_above_threshold = {key: value for key, value in id_cols.items() if value >= threshold}
-    return id_cols_above_threshold
->>>>>>> 9525b3f2
+    return id_cols_above_threshold