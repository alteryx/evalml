import pandas as pd

from evalml.data_checks import (
    DataCheck,
    DataCheckAction,
    DataCheckActionCode,
    DataCheckMessageCode,
    DataCheckWarning,
)
from evalml.utils.woodwork_utils import (
    infer_feature_types,
    numeric_and_boolean_ww,
)


class TargetLeakageDataCheck(DataCheck):
    """Check if any of the features are highly correlated with the target by using mutual information or Pearson correlation."""

    def __init__(self, pct_corr_threshold=0.95, method="mutual"):
        """Check if any of the features are highly correlated with the target by using mutual information or Pearson correlation.

        If `method='mutual'`, this data check uses mutual information and supports all target and feature types.
        Otherwise, if `method='pearson'`, it uses Pearson correlation and only supports binary with numeric and boolean dtypes.
        Pearson correlation returns a value in [-1, 1], while mutual information returns a value in [0, 1].

        Arguments:
            pct_corr_threshold (float): The correlation threshold to be considered leakage. Defaults to 0.95.
            method (string): The method to determine correlation. Use 'mutual' for mutual information, otherwise 'pearson' for Pearson correlation. Defaults to 'mutual'.

        """
        if pct_corr_threshold < 0 or pct_corr_threshold > 1:
            raise ValueError(
                "pct_corr_threshold must be a float between 0 and 1, inclusive."
            )
        if method not in ["mutual", "pearson"]:
            raise ValueError(f"Method '{method}' not in ['mutual', 'pearson']")
        self.pct_corr_threshold = pct_corr_threshold
        self.method = method

    def _calculate_pearson(self, X, y):
        highly_corr_cols = []
        X_num = X.ww.select(include=numeric_and_boolean_ww)
        if y.ww.logical_type not in numeric_and_boolean_ww or len(X_num.columns) == 0:
            return highly_corr_cols
        highly_corr_cols = [
            label
            for label, col in X_num.iteritems()
            if abs(y.corr(col)) >= self.pct_corr_threshold
        ]
        return highly_corr_cols

    def _calculate_mutual_information(self, X, y):
        highly_corr_cols = []
        for col in X.columns:
            cols_to_compare = infer_feature_types(
                pd.DataFrame({col: X[col], str(col) + "y": y})
            )
            mutual_info = cols_to_compare.ww.mutual_information()
            if (
                len(mutual_info) > 0
                and mutual_info["mutual_info"].iloc[0] > self.pct_corr_threshold
            ):
                highly_corr_cols.append(col)
        return highly_corr_cols

    def validate(self, X, y):
        """Check if any of the features are highly correlated with the target by using mutual information or Pearson correlation.

        If `method='mutual'`, supports all target and feature types. Otherwise, if `method='pearson'` only supports binary with numeric and boolean dtypes.
        Pearson correlation returns a value in [-1, 1], while mutual information returns a value in [0, 1].

        Arguments:
            X (pd.DataFrame, np.ndarray): The input features to check
            y (pd.Series, np.ndarray): The target data

        Returns:
            dict (DataCheckWarning): dict with a DataCheckWarning if target leakage is detected.

        Example:
            >>> import pandas as pd
            >>> X = pd.DataFrame({
            ...    'leak': [10, 42, 31, 51, 61],
            ...    'x': [42, 54, 12, 64, 12],
            ...    'y': [13, 5, 13, 74, 24],
            ... })
            >>> y = pd.Series([10, 42, 31, 51, 40])
            >>> target_leakage_check = TargetLeakageDataCheck(pct_corr_threshold=0.95)
            >>> assert target_leakage_check.validate(X, y) == {"warnings": [{"message": "Column 'leak' is 95.0% or more correlated with the target",\
                                                                             "data_check_name": "TargetLeakageDataCheck",\
                                                                             "level": "warning",\
                                                                             "code": "TARGET_LEAKAGE",\
                                                                             "details": {"column": "leak"}}],\
                                                               "errors": [],\
                                                               "actions": [{"code": "DROP_COL",\
                                                                            "metadata": {"columns": ["leak"]}}]}
        """
        results = {"warnings": [], "errors": [], "actions": []}

        X = infer_feature_types(X)
        y = infer_feature_types(y)

        if self.method == "pearson":
            highly_corr_cols = self._calculate_pearson(X, y)
        else:
            highly_corr_cols = self._calculate_mutual_information(X, y)

        warning_msg = "Column '{}' is {}% or more correlated with the target"
<<<<<<< HEAD
        results["warnings"].extend([DataCheckWarning(message=warning_msg.format(col_name, self.pct_corr_threshold * 100),
                                                     data_check_name=self.name,
                                                     message_code=DataCheckMessageCode.TARGET_LEAKAGE,
                                                     details={"column": col_name}).to_dict()
                                    for col_name in highly_corr_cols])
        results["actions"].extend([DataCheckAction(DataCheckActionCode.DROP_COL,
                                                   metadata={"columns": [col_name]}).to_dict()
                                   for col_name in highly_corr_cols])
=======
        results["warnings"].extend(
            [
                DataCheckWarning(
                    message=warning_msg.format(col_name, self.pct_corr_threshold * 100),
                    data_check_name=self.name,
                    message_code=DataCheckMessageCode.TARGET_LEAKAGE,
                    details={"column": col_name},
                ).to_dict()
                for col_name in highly_corr_cols
            ]
        )
        results["actions"].extend(
            [
                DataCheckAction(
                    DataCheckActionCode.DROP_COL, metadata={"column": col_name}
                ).to_dict()
                for col_name in highly_corr_cols
            ]
        )
>>>>>>> c7a29904
        return results<|MERGE_RESOLUTION|>--- conflicted
+++ resolved
@@ -105,16 +105,6 @@
             highly_corr_cols = self._calculate_mutual_information(X, y)
 
         warning_msg = "Column '{}' is {}% or more correlated with the target"
-<<<<<<< HEAD
-        results["warnings"].extend([DataCheckWarning(message=warning_msg.format(col_name, self.pct_corr_threshold * 100),
-                                                     data_check_name=self.name,
-                                                     message_code=DataCheckMessageCode.TARGET_LEAKAGE,
-                                                     details={"column": col_name}).to_dict()
-                                    for col_name in highly_corr_cols])
-        results["actions"].extend([DataCheckAction(DataCheckActionCode.DROP_COL,
-                                                   metadata={"columns": [col_name]}).to_dict()
-                                   for col_name in highly_corr_cols])
-=======
         results["warnings"].extend(
             [
                 DataCheckWarning(
@@ -129,10 +119,9 @@
         results["actions"].extend(
             [
                 DataCheckAction(
-                    DataCheckActionCode.DROP_COL, metadata={"column": col_name}
+                    DataCheckActionCode.DROP_COL, metadata={"columns": [col_name]}
                 ).to_dict()
                 for col_name in highly_corr_cols
             ]
         )
->>>>>>> c7a29904
         return results