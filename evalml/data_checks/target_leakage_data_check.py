"""Data check that checks if any of the features are highly correlated with the target by using mutual information or Pearson correlation."""
from evalml.data_checks import (
    DataCheck,
    DataCheckAction,
    DataCheckActionCode,
    DataCheckMessageCode,
    DataCheckWarning,
)
from evalml.utils.woodwork_utils import (
    infer_feature_types,
    numeric_and_boolean_ww,
)


class TargetLeakageDataCheck(DataCheck):
    """Check if any of the features are highly correlated with the target by using mutual information or Pearson correlation.

    If `method='mutual'`, this data check uses mutual information and supports all target and feature types.
    Otherwise, if `method='pearson'`, it uses Pearson correlation and only supports binary with numeric and boolean dtypes.
    Pearson correlation returns a value in [-1, 1], while mutual information returns a value in [0, 1].

    Args:
        pct_corr_threshold (float): The correlation threshold to be considered leakage. Defaults to 0.95.
        method (string): The method to determine correlation. Use 'mutual' for mutual information, otherwise 'pearson' for Pearson correlation. Defaults to 'mutual'.
    """

    def __init__(self, pct_corr_threshold=0.95, method="mutual"):
        if pct_corr_threshold < 0 or pct_corr_threshold > 1:
            raise ValueError(
                "pct_corr_threshold must be a float between 0 and 1, inclusive."
            )
        if method not in ["mutual", "pearson"]:
            raise ValueError(f"Method '{method}' not in ['mutual', 'pearson']")
        self.pct_corr_threshold = pct_corr_threshold
        self.method = method

    def _calculate_pearson(self, X, y):
        highly_corr_cols = []
        X_num = X.ww.select(include=numeric_and_boolean_ww)
        if (
            y.ww.logical_type.type_string not in numeric_and_boolean_ww
            or len(X_num.columns) == 0
        ):
            return highly_corr_cols
        highly_corr_cols = [
            label
            for label, col in X_num.iteritems()
            if abs(y.corr(col)) >= self.pct_corr_threshold
        ]
        return highly_corr_cols

    def _calculate_mutual_information(self, X, y):
        highly_corr_cols = []
        for col in X.columns:
            cols_to_compare = X.ww[[col]]
            cols_to_compare.ww[str(col) + "y"] = y
            mutual_info = cols_to_compare.ww.mutual_information()
            if (
                len(mutual_info) > 0
                and mutual_info["mutual_info"].iloc[0] > self.pct_corr_threshold
            ):
                highly_corr_cols.append(col)
        return highly_corr_cols

    def validate(self, X, y):
        """Check if any of the features are highly correlated with the target by using mutual information or Pearson correlation.

        If `method='mutual'`, supports all target and feature types. Otherwise, if `method='pearson'` only supports binary with numeric and boolean dtypes.
        Pearson correlation returns a value in [-1, 1], while mutual information returns a value in [0, 1].

        Args:
            X (pd.DataFrame, np.ndarray): The input features to check.
            y (pd.Series, np.ndarray): The target data.

        Returns:
            dict (DataCheckWarning): dict with a DataCheckWarning if target leakage is detected.

        Examples:
            >>> import pandas as pd

            Any columns that are strongly correlated with the target will raise a warning. This could be indicative of
            data leakage.

            >>> X = pd.DataFrame({
            ...    'leak': [10, 42, 31, 51, 61],
            ...    'x': [42, 54, 12, 64, 12],
            ...    'y': [13, 5, 13, 74, 24],
            ... })
            >>> y = pd.Series([10, 42, 31, 51, 40])
            ...
            >>> target_leakage_check = TargetLeakageDataCheck(pct_corr_threshold=0.95)
            >>> assert target_leakage_check.validate(X, y) == {
            ...     "warnings": [{"message": "Column 'leak' is 95.0% or more correlated with the target",
            ...                   "data_check_name": "TargetLeakageDataCheck",
            ...                   "level": "warning",
            ...                   "code": "TARGET_LEAKAGE",
            ...                   "details": {"columns": ["leak"], "rows": None}}],
            ...     "errors": [],
            ...     "actions": {"action_list": [{"code": "DROP_COL",
            ...                  "data_check_name": "TargetLeakageDataCheck",
<<<<<<< HEAD
            ...                  "metadata": {"columns": ["leak"], "rows": None}}], "default_action": None}}
            ...
            ...
=======
            ...                  "metadata": {"columns": ["leak"], "rows": None}}]}

            The default method can be changed to pearson from mutual information.

>>>>>>> d00cd59f
            >>> X['x'] = y / 2
            >>> target_leakage_check = TargetLeakageDataCheck(pct_corr_threshold=0.8, method='pearson')
            >>> assert target_leakage_check.validate(X, y) == {
            ...     "warnings": [{'message': "Columns 'leak', 'x' are 80.0% or more correlated with the target",
            ...                   'data_check_name': 'TargetLeakageDataCheck',
            ...                   'level': 'warning',
            ...                   'details': {'columns': ['leak', 'x'], 'rows': None},
            ...                   'code': 'TARGET_LEAKAGE'}],
            ...     "errors": [],
            ...     "actions": {"action_list": [{'code': 'DROP_COL',
            ...                  "data_check_name": "TargetLeakageDataCheck",
            ...                  'metadata': {'columns': ['leak', 'x'], 'rows': None}}], "default_action": None}}
        """
        results = {
            "warnings": [],
            "errors": [],
            "actions": {"action_list": [], "default_action": None},
        }

        X = infer_feature_types(X)
        y = infer_feature_types(y)

        if self.method == "pearson":
            highly_corr_cols = self._calculate_pearson(X, y)
        else:
            highly_corr_cols = self._calculate_mutual_information(X, y)

        warning_msg_singular = "Column {} is {}% or more correlated with the target"
        warning_msg_plural = "Columns {} are {}% or more correlated with the target"

        if highly_corr_cols:
            if len(highly_corr_cols) == 1:
                warning_msg = warning_msg_singular.format(
                    "'{}'".format(str(highly_corr_cols[0])),
                    self.pct_corr_threshold * 100,
                )
            else:
                warning_msg = warning_msg_plural.format(
                    (", ").join(["'{}'".format(str(col)) for col in highly_corr_cols]),
                    self.pct_corr_threshold * 100,
                )
            results["warnings"].append(
                DataCheckWarning(
                    message=warning_msg,
                    data_check_name=self.name,
                    message_code=DataCheckMessageCode.TARGET_LEAKAGE,
                    details={"columns": highly_corr_cols},
                ).to_dict()
            )
            results["actions"]["action_list"].append(
                DataCheckAction(
                    DataCheckActionCode.DROP_COL,
                    data_check_name=self.name,
                    metadata={"columns": highly_corr_cols},
                ).to_dict()
            )
        return results<|MERGE_RESOLUTION|>--- conflicted
+++ resolved
@@ -98,16 +98,10 @@
             ...     "errors": [],
             ...     "actions": {"action_list": [{"code": "DROP_COL",
             ...                  "data_check_name": "TargetLeakageDataCheck",
-<<<<<<< HEAD
             ...                  "metadata": {"columns": ["leak"], "rows": None}}], "default_action": None}}
-            ...
-            ...
-=======
-            ...                  "metadata": {"columns": ["leak"], "rows": None}}]}
 
             The default method can be changed to pearson from mutual information.
 
->>>>>>> d00cd59f
             >>> X['x'] = y / 2
             >>> target_leakage_check = TargetLeakageDataCheck(pct_corr_threshold=0.8, method='pearson')
             >>> assert target_leakage_check.validate(X, y) == {
