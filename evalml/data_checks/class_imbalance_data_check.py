"""Data check that checks if any of the target labels are imbalanced, or if the number of values for each target are below 2 times the number of CV folds.

Use for classification problems.
"""
from evalml.data_checks import (
    DataCheck,
    DataCheckError,
    DataCheckMessageCode,
    DataCheckWarning,
)
from evalml.utils import infer_feature_types


class ClassImbalanceDataCheck(DataCheck):
    """Check if any of the target labels are imbalanced, or if the number of values for each target are below 2 times the number of CV folds. Use for classification problems.

    Args:
        threshold (float): The minimum threshold allowed for class imbalance before a warning is raised.
            This threshold is calculated by comparing the number of samples in each class to the sum of samples in that class and the majority class.
            For example, a multiclass case with [900, 900, 100] samples per classes 0, 1, and 2, respectively,
            would have a 0.10 threshold for class 2 (100 / (900 + 100)). Defaults to 0.10.
        min_samples (int): The minimum number of samples per accepted class. If the minority class is both below the threshold and min_samples,
            then we consider this severely imbalanced. Must be greater than 0. Defaults to 100.
        num_cv_folds (int): The number of cross-validation folds. Must be positive. Choose 0 to ignore this warning. Defaults to 3.
    """

    def __init__(self, threshold=0.1, min_samples=100, num_cv_folds=3):
        if threshold <= 0 or threshold > 0.5:
            raise ValueError(
                "Provided threshold {} is not within the range (0, 0.5]".format(
                    threshold
                )
            )
        self.threshold = threshold
        if min_samples <= 0:
            raise ValueError(
                "Provided value min_samples {} is not greater than 0".format(
                    min_samples
                )
            )
        self.min_samples = min_samples
        if num_cv_folds < 0:
            raise ValueError(
                "Provided number of CV folds {} is less than 0".format(num_cv_folds)
            )
        self.cv_folds = num_cv_folds * 2

    def validate(self, X, y):
        """Check if any target labels are imbalanced beyond a threshold for binary and multiclass problems.

        Ignores NaN values in target labels if they appear.

        Args:
            X (pd.DataFrame, np.ndarray): Features. Ignored.
            y (pd.Series, np.ndarray): Target labels to check for imbalanced data.

        Returns:
            dict: Dictionary with DataCheckWarnings if imbalance in classes is less than the threshold,
                  and DataCheckErrors if the number of values for each target is below 2 * num_cv_folds.

        Examples:
            >>> import pandas as pd
            ...
            >>> X = pd.DataFrame()
            >>> y = pd.Series([0, 1, 1, 1, 1, 1, 1, 1, 1, 1, 1])

            In this binary example, the target class 0 is present in fewer than 10% (threshold=0.10) of instances, and fewer than 2 * the number
            of cross folds (2 * 3 = 6). Therefore, both a warning and an error are returned as part of the Class Imbalance Data Check.
            In addition, if a target is present with fewer than `min_samples` occurrences (default is 100) and is under the threshold,
            a severe class imbalance warning will be raised.

            >>> class_imb_dc = ClassImbalanceDataCheck(threshold=0.10)
            >>> assert class_imb_dc.validate(X, y) == {
            ...     "errors": [{"message": "The number of instances of these targets is less than 2 * the number of cross folds = 6 instances: [0]",
            ...                 "data_check_name": "ClassImbalanceDataCheck",
            ...                 "level": "error",
            ...                 "code": "CLASS_IMBALANCE_BELOW_FOLDS",
            ...                 "details": {"target_values": [0], "rows": None, "columns": None}}],
            ...     "warnings": [{"message": "The following labels fall below 10% of the target: [0]",
            ...                   "data_check_name": "ClassImbalanceDataCheck",
            ...                   "level": "warning",
            ...                   "code": "CLASS_IMBALANCE_BELOW_THRESHOLD",
            ...                   "details": {"target_values": [0], "rows": None, "columns": None}},
            ...                   {"message": "The following labels in the target have severe class imbalance because they fall under 10% of the target and have less than 100 samples: [0]",
            ...                   "data_check_name": "ClassImbalanceDataCheck",
            ...                   "level": "warning",
            ...                   "code": "CLASS_IMBALANCE_SEVERE",
            ...                   "details": {"target_values": [0], "rows": None, "columns": None}}],
            ...      "actions": {"action_list":[], "default_action": None}}
            ...
            ...

            In this multiclass example, the target class 0 is present in fewer than 30% of observations, however with 1 cv fold, the minimum
            number of instances required is 2 * 1 = 2. Therefore a warning, but not an error, is raised.

            >>> y = pd.Series([0, 0, 1, 1, 1, 1, 2, 2, 2, 2, 2])
            >>> class_imb_dc = ClassImbalanceDataCheck(threshold=0.30, min_samples=5, num_cv_folds=1)
            >>> assert class_imb_dc.validate(X, y) == {
<<<<<<< HEAD
            ...     'warnings': [{'message': 'The following labels fall below 30% of the target: [0]',
            ...                    'data_check_name': 'ClassImbalanceDataCheck',
            ...                    'level': 'warning',
            ...                    'code': 'CLASS_IMBALANCE_BELOW_THRESHOLD',
            ...                    'details': {'target_values': [0], "rows": None, "columns": None}},
            ...                    {'message': 'The following labels in the target have severe class imbalance because they fall under 30% of the target and have less than 5 samples: [0]',
            ...                     'data_check_name': 'ClassImbalanceDataCheck',
            ...                     'level': 'warning',
            ...                     'code': 'CLASS_IMBALANCE_SEVERE',
            ...                     'details': {'target_values': [0], "rows": None, "columns": None}}],
            ...     'errors': [],
=======
            ...     "warnings": [{"message": "The following labels fall below 30% of the target: [0]",
            ...                    "data_check_name": "ClassImbalanceDataCheck",
            ...                    "level": "warning",
            ...                    "code": "CLASS_IMBALANCE_BELOW_THRESHOLD",
            ...                    "details": {"target_values": [0], "rows": None, "columns": None}},
            ...                    {"message": "The following labels in the target have severe class imbalance because they fall under 30% of the target and have less than 5 samples: [0]",
            ...                     "data_check_name": "ClassImbalanceDataCheck",
            ...                     "level": "warning",
            ...                     "code": "CLASS_IMBALANCE_SEVERE",
            ...                     "details": {"target_values": [0], "rows": None, "columns": None}}],
            ...     "errors": [],
>>>>>>> c939fa6a
            ...     "actions": {"action_list":[], "default_action": None}}
            ...
            ...
            >>> y = pd.Series([0, 0, 1, 1, 1, 1, 2, 2, 2, 2])
            >>> class_imb_dc = ClassImbalanceDataCheck(threshold=0.30, num_cv_folds=1)
<<<<<<< HEAD
            >>> assert class_imb_dc.validate(X, y) == {"warnings": [], "errors": [], "actions": {"action_list": [], "default_action": None}}
=======
            >>> assert class_imb_dc.validate(X, y) == {"warnings": [], "errors": [], "actions": {"action_list":[], "default_action": None}}
>>>>>>> c939fa6a
        """
        results = {
            "warnings": [],
            "errors": [],
            "actions": {"action_list": [], "default_action": None},
        }

        y = infer_feature_types(y)

        fold_counts = y.value_counts(normalize=False, sort=True)
        if len(fold_counts) == 0:
            return results
        # search for targets that occur less than twice the number of cv folds first
        below_threshold_folds = fold_counts.where(fold_counts < self.cv_folds).dropna()
        if len(below_threshold_folds):
            below_threshold_values = below_threshold_folds.index.tolist()
            error_msg = "The number of instances of these targets is less than 2 * the number of cross folds = {} instances: {}"
            DataCheck._add_message(
                DataCheckError(
                    message=error_msg.format(
                        self.cv_folds, sorted(below_threshold_values)
                    ),
                    data_check_name=self.name,
                    message_code=DataCheckMessageCode.CLASS_IMBALANCE_BELOW_FOLDS,
                    details={"target_values": sorted(below_threshold_values)},
                ),
                results,
            )
        counts = fold_counts / (fold_counts + fold_counts.values[0])
        below_threshold = counts.where(counts < self.threshold).dropna()
        # if there are items that occur less than the threshold, add them to the list of results
        if len(below_threshold):
            below_threshold_values = below_threshold.index.tolist()
            warning_msg = "The following labels fall below {:.0f}% of the target: {}"
            DataCheck._add_message(
                DataCheckWarning(
                    message=warning_msg.format(
                        self.threshold * 100, below_threshold_values
                    ),
                    data_check_name=self.name,
                    message_code=DataCheckMessageCode.CLASS_IMBALANCE_BELOW_THRESHOLD,
                    details={"target_values": below_threshold_values},
                ),
                results,
            )
        sample_counts = fold_counts.where(fold_counts < self.min_samples).dropna()
        if len(below_threshold) and len(sample_counts):
            sample_count_values = sample_counts.index.tolist()
            severe_imbalance = [v for v in sample_count_values if v in below_threshold]
            warning_msg = "The following labels in the target have severe class imbalance because they fall under {:.0f}% of the target and have less than {} samples: {}"
            DataCheck._add_message(
                DataCheckWarning(
                    message=warning_msg.format(
                        self.threshold * 100, self.min_samples, severe_imbalance
                    ),
                    data_check_name=self.name,
                    message_code=DataCheckMessageCode.CLASS_IMBALANCE_SEVERE,
                    details={"target_values": severe_imbalance},
                ),
                results,
            )
        return results<|MERGE_RESOLUTION|>--- conflicted
+++ resolved
@@ -96,19 +96,6 @@
             >>> y = pd.Series([0, 0, 1, 1, 1, 1, 2, 2, 2, 2, 2])
             >>> class_imb_dc = ClassImbalanceDataCheck(threshold=0.30, min_samples=5, num_cv_folds=1)
             >>> assert class_imb_dc.validate(X, y) == {
-<<<<<<< HEAD
-            ...     'warnings': [{'message': 'The following labels fall below 30% of the target: [0]',
-            ...                    'data_check_name': 'ClassImbalanceDataCheck',
-            ...                    'level': 'warning',
-            ...                    'code': 'CLASS_IMBALANCE_BELOW_THRESHOLD',
-            ...                    'details': {'target_values': [0], "rows": None, "columns": None}},
-            ...                    {'message': 'The following labels in the target have severe class imbalance because they fall under 30% of the target and have less than 5 samples: [0]',
-            ...                     'data_check_name': 'ClassImbalanceDataCheck',
-            ...                     'level': 'warning',
-            ...                     'code': 'CLASS_IMBALANCE_SEVERE',
-            ...                     'details': {'target_values': [0], "rows": None, "columns": None}}],
-            ...     'errors': [],
-=======
             ...     "warnings": [{"message": "The following labels fall below 30% of the target: [0]",
             ...                    "data_check_name": "ClassImbalanceDataCheck",
             ...                    "level": "warning",
@@ -120,17 +107,12 @@
             ...                     "code": "CLASS_IMBALANCE_SEVERE",
             ...                     "details": {"target_values": [0], "rows": None, "columns": None}}],
             ...     "errors": [],
->>>>>>> c939fa6a
             ...     "actions": {"action_list":[], "default_action": None}}
             ...
             ...
             >>> y = pd.Series([0, 0, 1, 1, 1, 1, 2, 2, 2, 2])
             >>> class_imb_dc = ClassImbalanceDataCheck(threshold=0.30, num_cv_folds=1)
-<<<<<<< HEAD
-            >>> assert class_imb_dc.validate(X, y) == {"warnings": [], "errors": [], "actions": {"action_list": [], "default_action": None}}
-=======
             >>> assert class_imb_dc.validate(X, y) == {"warnings": [], "errors": [], "actions": {"action_list":[], "default_action": None}}
->>>>>>> c939fa6a
         """
         results = {
             "warnings": [],
