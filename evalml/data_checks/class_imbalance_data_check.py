--- conflicted
+++ resolved
@@ -86,17 +86,13 @@
             ...                   "level": "warning",
             ...                   "code": "CLASS_IMBALANCE_SEVERE",
             ...                   "details": {"target_values": [0], "rows": None, "columns": None}}],
-<<<<<<< HEAD
             ...      "actions": {"action_list":[], "default_action": None}}
             ...
             ...
-=======
-            ...      "actions": []}
 
             In this multiclass example, the target class 0 is present in fewer than 30% of observations, however with 1 cv fold, the minimum
             number of instances required is 2 * 1 = 2. Therefore a warning, but not an error, is raised.
 
->>>>>>> d00cd59f
             >>> y = pd.Series([0, 0, 1, 1, 1, 1, 2, 2, 2, 2, 2])
             >>> class_imb_dc = ClassImbalanceDataCheck(threshold=0.30, min_samples=5, num_cv_folds=1)
             >>> assert class_imb_dc.validate(X, y) == {
