--- conflicted
+++ resolved
@@ -1,15 +1,11 @@
 import numpy as np
 from scipy.stats import gamma
 
-<<<<<<< HEAD
-from evalml.data_checks import DataCheck, DataCheckMessageCode, DataCheckWarning
-=======
 from evalml.data_checks import (
     DataCheck,
     DataCheckMessageCode,
     DataCheckWarning,
 )
->>>>>>> 9b8b4a6c
 from evalml.utils import infer_feature_types
 
 
