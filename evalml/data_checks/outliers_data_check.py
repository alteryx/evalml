"""Data check that checks if there are any outliers in input data by using IQR to determine score anomalies."""
import numpy as np
from scipy.stats import gamma

from evalml.data_checks import (
    DataCheck,
    DataCheckActionCode,
    DataCheckActionOption,
    DataCheckMessageCode,
    DataCheckWarning,
)
from evalml.utils import infer_feature_types


class OutliersDataCheck(DataCheck):
    """Checks if there are any outliers in input data by using IQR to determine score anomalies.

    Columns with score anomalies are considered to contain outliers.
    """

    def validate(self, X, y=None):
        """Check if there are any outliers in a dataframe by using IQR to determine column anomalies. Column with anomalies are considered to contain outliers.

        Args:
            X (pd.DataFrame, np.ndarray): Input features.
            y (pd.Series, np.ndarray): Ignored. Defaults to None.

        Returns:
            dict: A dictionary with warnings if any columns have outliers.

        Examples:
            >>> import pandas as pd

            The column "z" has an outlier so a warning is added to alert the user of its location.

            >>> df = pd.DataFrame({
            ...     "x": [1, 2, 3, 4, 5],
            ...     "y": [6, 7, 8, 9, 10],
            ...     "z": [-1, -2, -3, -1201, -4]
            ... })
            ...
            >>> outliers_check = OutliersDataCheck()
            >>> assert outliers_check.validate(df) == {
            ...     "warnings": [{"message": "Column(s) 'z' are likely to have outlier data.",
            ...                   "data_check_name": "OutliersDataCheck",
            ...                   "level": "warning",
            ...                   "code": "HAS_OUTLIERS",
            ...                   "details": {"columns": ["z"], "rows": [3], "column_indices": {"z": [3]}}}],
            ...     "errors": [],
<<<<<<< HEAD
            ...     "actions": {"action_list": [{"code": "DROP_ROWS", "parameters": {},
            ...                  "data_check_name": "OutliersDataCheck",
            ...                  "metadata": {"rows": [3], "columns": None}}], "default_action": None}}
=======
            ...     "actions": {"action_list": [{"code": "DROP_ROWS",
            ...                  "data_check_name": "OutliersDataCheck",
            ...                  "metadata": {"rows": [3], "columns": None}}],
            ...                 "default_action": None}}
>>>>>>> c939fa6a
        """
        results = {
            "warnings": [],
            "errors": [],
            "actions": {"action_list": [], "default_action": None},
        }

        X = infer_feature_types(X)
        X = X.ww.select("numeric")

        if len(X.columns) == 0:
            return results

        has_outliers = []
        outlier_row_indices = {}
        for col in X.columns:
            box_plot_dict = OutliersDataCheck.get_boxplot_data(X.ww[col])
            box_plot_dict_values = box_plot_dict["values"]

            pct_outliers = box_plot_dict["pct_outliers"]
            if pct_outliers > 0 and box_plot_dict["score"] <= 0.9:
                has_outliers.append(col)
                outlier_row_indices[col] = (
                    box_plot_dict_values["low_indices"]
                    + box_plot_dict_values["high_indices"]
                )

        if not len(has_outliers):
            return results

        warning_msg = "Column(s) {} are likely to have outlier data.".format(
            ", ".join([f"'{col}'" for col in has_outliers])
        )
        all_rows_with_indices_set = set()
        for row_indices in outlier_row_indices.values():
            all_rows_with_indices_set.update(row_indices)

        all_rows_with_indices = list(all_rows_with_indices_set)
        all_rows_with_indices.sort()
        results["warnings"].append(
            DataCheckWarning(
                message=warning_msg,
                data_check_name=self.name,
                message_code=DataCheckMessageCode.HAS_OUTLIERS,
                details={
                    "columns": has_outliers,
                    "rows": all_rows_with_indices,
                    "column_indices": outlier_row_indices,
                },
            ).to_dict()
        )

        results["actions"]["action_list"].append(
<<<<<<< HEAD
            DataCheckActionOption(
=======
            DataCheckAction(
>>>>>>> c939fa6a
                DataCheckActionCode.DROP_ROWS,
                data_check_name=self.name,
                metadata={"rows": all_rows_with_indices},
            ).to_dict()
        )
        return results

    @staticmethod
    def get_boxplot_data(data_):
        """Returns box plot information for the given data.

        Args:
            data_ (pd.Series, np.ndarray): Input data.

        Returns:
            dict: A payload of box plot statistics.

        Examples:
            >>> import pandas as pd
            ...
            >>> df = pd.DataFrame({
            ...     "x": [1, 2, 3, 4, 5],
            ...     "y": [6, 7, 8, 9, 10],
            ...     "z": [-1, -2, -3, -1201, -4]
            ... })
            >>> box_plot_data = OutliersDataCheck.get_boxplot_data(df["z"])
            >>> box_plot_data["score"] = round(box_plot_data["score"], 2)
            >>> assert box_plot_data == {
            ...     "score": 0.89,
            ...     "pct_outliers": 0.2,
            ...     "values": {"q1": -4.0,
            ...                "median": -3.0,
            ...                "q3": -2.0,
            ...                "low_bound": -7.0,
            ...                "high_bound": 1.0,
            ...                "low_values": [-1201],
            ...                "high_values": [],
            ...                "low_indices": [3],
            ...                "high_indices": []}
            ...     }
        """
        data_ = infer_feature_types(data_, ignore_nullable_types=True)
        num_records = data_.count()
        box_plot_dict = data_.ww.box_plot_dict()
        quantiles = box_plot_dict["quantiles"]

        q1, q2, q3 = quantiles[0.25], quantiles[0.5], quantiles[0.75]

        pct_outliers = (
            len(box_plot_dict["low_values"]) + len(box_plot_dict["high_values"])
        ) / num_records
        score = OutliersDataCheck._no_outlier_prob(num_records, pct_outliers)

        payload = {
            "score": score,
            "pct_outliers": pct_outliers,
            "values": {
                "q1": q1,
                "median": q2,
                "q3": q3,
                "low_bound": box_plot_dict["low_bound"],
                "high_bound": box_plot_dict["high_bound"],
                "low_values": box_plot_dict["low_values"],
                "high_values": box_plot_dict["high_values"],
                "low_indices": box_plot_dict["low_indices"],
                "high_indices": box_plot_dict["high_indices"],
            },
        }
        return payload

    @staticmethod
    def _no_outlier_prob(num_records: int, pct_outliers: float) -> float:
        """Calculate the probability that there are no true outliers in a numeric (integer or float) column.

        It is based on creating 100,000 samples consisting of a given number of records, and then repeating
        this over a grid of sample sizes. Each value in a sample is drawn from a log normal distribution,
        and then the number of potential outliers in the data is determined using the skew adjusted box plot
        approach based on the medcouple statistic.

        It was observed that the distribution of the percentage of outliers could be described by a gamma distribution,
        with the shape and scale parameters changing with the sample size.
        For each sample size, the shape and scale parameters of the gamma distriubtion were estimated using maximum
        likelihood methods. The set of estimate shape and scale parameters for different sample size were then used
        to fit equations that relate these two parameters to the sample size.

        These equations use a transendental logrithmic functional form that provides a seventh order Taylor series
        approximation to the two true functional relationships, and was estimated using least squares regression.

        Original credit goes to Jad Raad and Dan Putler of Alteryx.

        Args:
            num_records (int): The integer number of non-missing values in a column.
            pct_outliers (float): The percentage of potential outliers in a column.

        Returns:
            float: The probability that no outliers are present in the column.
        """
        # Calculate the shape and scale parameters of the approximate
        # gamma distribution given the number of records in the data.
        # For both measures, the values are are from a least squares regression
        # model
        log_n = np.log(num_records)
        log_shape = (
            25.8218734380722
            + -29.2320460088643 * log_n
            + 14.8228030299864 * log_n ** 2
            + -4.08052512660036 * log_n ** 3
            + 0.641429075842177 * log_n ** 4
            + -0.0571252717322226 * log_n ** 5
            + 0.00268694343911156 * log_n ** 6
            + -5.19415149920567e-05 * log_n ** 7
        )
        shape_param = np.exp(log_shape)
        log_scale = (
            -19.8196822259052
            + 18.5359212447622 * log_n
            + -8.80487628113388 * log_n ** 2
            + 2.27711870991327 * log_n ** 3
            + -0.344443407676357 * log_n ** 4
            + 0.029820831994345 * log_n ** 5
            + -0.00136611527293756 * log_n ** 6
            + 2.56727158170901e-05 * log_n ** 7
        )
        scale_param = np.exp(log_scale)

        # calculate and return the probability of no true outliers for a gamma
        # cumulative density function
        prob_val = 1.0 - gamma.cdf(pct_outliers, shape_param, scale=scale_param)
        return prob_val<|MERGE_RESOLUTION|>--- conflicted
+++ resolved
@@ -47,16 +47,10 @@
             ...                   "code": "HAS_OUTLIERS",
             ...                   "details": {"columns": ["z"], "rows": [3], "column_indices": {"z": [3]}}}],
             ...     "errors": [],
-<<<<<<< HEAD
-            ...     "actions": {"action_list": [{"code": "DROP_ROWS", "parameters": {},
-            ...                  "data_check_name": "OutliersDataCheck",
-            ...                  "metadata": {"rows": [3], "columns": None}}], "default_action": None}}
-=======
             ...     "actions": {"action_list": [{"code": "DROP_ROWS",
             ...                  "data_check_name": "OutliersDataCheck",
             ...                  "metadata": {"rows": [3], "columns": None}}],
             ...                 "default_action": None}}
->>>>>>> c939fa6a
         """
         results = {
             "warnings": [],
@@ -110,11 +104,7 @@
         )
 
         results["actions"]["action_list"].append(
-<<<<<<< HEAD
             DataCheckActionOption(
-=======
-            DataCheckAction(
->>>>>>> c939fa6a
                 DataCheckActionCode.DROP_ROWS,
                 data_check_name=self.name,
                 metadata={"rows": all_rows_with_indices},
