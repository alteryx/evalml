--- conflicted
+++ resolved
@@ -78,7 +78,6 @@
             >>> y = pd.Series(["cat_1", "cat_2", "cat_1", "cat_2"])
             >>> target_check = InvalidTargetDataCheck("regression", "R2")
             >>> assert target_check.validate(X, y) == {
-<<<<<<< HEAD
             ...     "warnings": [],
             ...     "errors": [{"message": "Target is unsupported Unknown type. Valid Woodwork logical types include: integer, double, boolean",
             ...                 "data_check_name": "InvalidTargetDataCheck",
@@ -91,21 +90,6 @@
             ...                 "details": {"columns": None, "rows": None},
             ...                 "code": "TARGET_UNSUPPORTED_TYPE"}],
             ...     "actions": {"action_list":[], "default_action": None}}
-
-=======
-            ...     'warnings': [],
-            ...     'errors': [{'message': 'Target is unsupported Unknown type. Valid Woodwork logical types include: integer, double, boolean, integer_nullable, boolean_nullable, age_nullable',
-            ...                 'data_check_name': 'InvalidTargetDataCheck',
-            ...                 'level': 'error',
-            ...                 'details': {'columns': None, 'rows': None, 'unsupported_type': 'unknown'},
-            ...                 'code': 'TARGET_UNSUPPORTED_TYPE'},
-            ...                {'message': 'Target data type should be numeric for regression type problems.',
-            ...                 'data_check_name': 'InvalidTargetDataCheck',
-            ...                 'level': 'error',
-            ...                 'details': {'columns': None, 'rows': None},
-            ...                 'code': 'TARGET_UNSUPPORTED_TYPE'}],
-            ...     'actions': []}
->>>>>>> e1a35fbf
 
             The target cannot have null values.
 
