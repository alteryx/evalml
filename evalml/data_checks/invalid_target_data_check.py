--- conflicted
+++ resolved
@@ -351,18 +351,9 @@
             )
         return messages
 
-<<<<<<< HEAD
     def _check_regression_target(self, y, messages):
-        if (
-            self.problem_type == ProblemTypes.REGRESSION
-            and "numeric" not in y.ww.semantic_tags
-        ):
-            messages.append(
-=======
-    def _check_regression_target(self, y, results):
         if is_regression(self.problem_type) and "numeric" not in y.ww.semantic_tags:
-            DataCheck._add_message(
->>>>>>> 3be19dd2
+            messages.append(
                 DataCheckError(
                     message="Target data type should be numeric for regression type problems.",
                     data_check_name=self.name,
