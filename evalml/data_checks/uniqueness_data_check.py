from evalml.data_checks import (
    DataCheck,
    DataCheckAction,
    DataCheckActionCode,
    DataCheckMessageCode,
    DataCheckWarning,
<<<<<<< HEAD
=======
)
from evalml.problem_types import (
    handle_problem_types,
    is_multiclass,
    is_regression,
>>>>>>> 9b8b4a6c
)
from evalml.problem_types import handle_problem_types, is_multiclass, is_regression
from evalml.utils.woodwork_utils import infer_feature_types

warning_not_unique_enough = (
    "Input columns ({}) for {} problem type are not unique enough."
)
warning_too_unique = "Input columns ({}) for {} problem type are too unique."


class UniquenessDataCheck(DataCheck):
    """Checks if there are any columns in the input that are either too unique for classification problems
    or not unique enough for regression problems."""

    def __init__(self, problem_type, threshold=0.50):
        """Checks each column in the input to determine the uniqueness of the values in those columns.

        Arguments:
            problem_type (str or ProblemTypes): The specific problem type to data check for.
                e.g. 'binary', 'multiclass', 'regression, 'time series regression'
            threshold(float): The threshold to set as an upper bound on uniqueness for classification type problems
                or lower bound on for regression type problems.  Defaults to 0.50.

        """
        self.problem_type = handle_problem_types(problem_type)
        if threshold < 0 or threshold > 1:
            raise ValueError("threshold must be a float between 0 and 1, inclusive.")
        self.threshold = threshold

    def validate(self, X, y=None):
        """Checks if there are any columns in the input that are too unique in the case of classification
        problems or not unique enough in the case of regression problems.

        Arguments:
            X (pd.DataFrame, np.ndarray): Features.
            y (pd.Series, np.ndarray): Ignored.  Defaults to None.

        Returns:
            dict: dict with a DataCheckWarning if there are any too unique or not
                unique enough columns.

        Example:
            >>> import pandas as pd
            >>> df = pd.DataFrame({
            ...    'regression_unique_enough': [float(x) for x in range(100)],
            ...    'regression_not_unique_enough': [float(1) for x in range(100)]
            ... })
            >>> uniqueness_check = UniquenessDataCheck(problem_type="regression", threshold=0.8)
            >>> assert uniqueness_check.validate(df) == {"errors": [],\
                                                         "warnings": [{"message": "Input columns (regression_not_unique_enough) for regression problem type are not unique enough.",\
                                                                 "data_check_name": "UniquenessDataCheck",\
                                                                 "level": "warning",\
                                                                 "code": "NOT_UNIQUE_ENOUGH",\
                                                                 "details": {"column": "regression_not_unique_enough", 'uniqueness_score': 0.0}}],\
                                                         "actions": [{"code": "DROP_COL",\
                                                                      "metadata": {"column": "regression_not_unique_enough"}}]}
        """
        results = {"warnings": [], "errors": [], "actions": []}

        X = infer_feature_types(X)

        res = X.apply(UniquenessDataCheck.uniqueness_score)

        if is_regression(self.problem_type):
            not_unique_enough_cols = list(res.index[res < self.threshold])
            results["warnings"].extend(
                [
                    DataCheckWarning(
                        message=warning_not_unique_enough.format(
                            col_name, self.problem_type
                        ),
                        data_check_name=self.name,
                        message_code=DataCheckMessageCode.NOT_UNIQUE_ENOUGH,
                        details={
                            "column": col_name,
                            "uniqueness_score": res.loc[col_name],
                        },
                    ).to_dict()
                    for col_name in not_unique_enough_cols
                ]
            )
            results["actions"].extend(
                [
                    DataCheckAction(
                        action_code=DataCheckActionCode.DROP_COL,
                        metadata={"column": col_name},
                    ).to_dict()
                    for col_name in not_unique_enough_cols
                ]
            )
        elif is_multiclass(self.problem_type):
            too_unique_cols = list(res.index[res > self.threshold])
            results["warnings"].extend(
                [
                    DataCheckWarning(
                        message=warning_too_unique.format(col_name, self.problem_type),
                        data_check_name=self.name,
                        message_code=DataCheckMessageCode.TOO_UNIQUE,
                        details={
                            "column": col_name,
                            "uniqueness_score": res.loc[col_name],
                        },
                    ).to_dict()
                    for col_name in too_unique_cols
                ]
            )
            results["actions"].extend(
                [
                    DataCheckAction(
                        action_code=DataCheckActionCode.DROP_COL,
                        metadata={"column": col_name},
                    ).to_dict()
                    for col_name in too_unique_cols
                ]
            )
        return results

    @staticmethod
    def uniqueness_score(col):
        """This function calculates a uniqueness score for the provided field.  NaN values are
        not considered as unique values in the calculation.

        Based on the Herfindahl–Hirschman Index.

        Arguments:
            col (pd.Series): Feature values.
        Returns:
            (float): Uniqueness score.
        """
        norm_counts = col.value_counts() / col.value_counts().sum()
        square_counts = norm_counts ** 2
        score = 1 - square_counts.sum()
        return score<|MERGE_RESOLUTION|>--- conflicted
+++ resolved
@@ -4,16 +4,12 @@
     DataCheckActionCode,
     DataCheckMessageCode,
     DataCheckWarning,
-<<<<<<< HEAD
-=======
 )
 from evalml.problem_types import (
     handle_problem_types,
     is_multiclass,
     is_regression,
->>>>>>> 9b8b4a6c
 )
-from evalml.problem_types import handle_problem_types, is_multiclass, is_regression
 from evalml.utils.woodwork_utils import infer_feature_types
 
 warning_not_unique_enough = (
