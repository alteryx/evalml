from evalml.data_checks import (
    DataCheck,
    DataCheckAction,
    DataCheckActionCode,
    DataCheckMessageCode,
    DataCheckWarning,
)
from evalml.problem_types import (
    handle_problem_types,
    is_multiclass,
    is_regression,
)
from evalml.utils.woodwork_utils import infer_feature_types

warning_not_unique_enough = (
    "Input columns ({}) for {} problem type are not unique enough."
)
warning_too_unique = "Input columns ({}) for {} problem type are too unique."


class UniquenessDataCheck(DataCheck):
    """Checks if there are any columns in the input that are either too unique for classification problems
    or not unique enough for regression problems."""

    def __init__(self, problem_type, threshold=0.50):
        """Checks each column in the input to determine the uniqueness of the values in those columns.

        Arguments:
            problem_type (str or ProblemTypes): The specific problem type to data check for.
                e.g. 'binary', 'multiclass', 'regression, 'time series regression'
            threshold(float): The threshold to set as an upper bound on uniqueness for classification type problems
                or lower bound on for regression type problems.  Defaults to 0.50.

        """
        self.problem_type = handle_problem_types(problem_type)
        if threshold < 0 or threshold > 1:
            raise ValueError("threshold must be a float between 0 and 1, inclusive.")
        self.threshold = threshold

    def validate(self, X, y=None):
        """Checks if there are any columns in the input that are too unique in the case of classification
        problems or not unique enough in the case of regression problems.

        Arguments:
            X (pd.DataFrame, np.ndarray): Features.
            y (pd.Series, np.ndarray): Ignored.  Defaults to None.

        Returns:
            dict: dict with a DataCheckWarning if there are any too unique or not
                unique enough columns.

        Example:
            >>> import pandas as pd
            >>> df = pd.DataFrame({
            ...    'regression_unique_enough': [float(x) for x in range(100)],
            ...    'regression_not_unique_enough': [float(1) for x in range(100)]
            ... })
            >>> uniqueness_check = UniquenessDataCheck(problem_type="regression", threshold=0.8)
            >>> assert uniqueness_check.validate(df) == {"errors": [],\
                                                         "warnings": [{"message": "Input columns (regression_not_unique_enough) for regression problem type are not unique enough.",\
                                                                 "data_check_name": "UniquenessDataCheck",\
                                                                 "level": "warning",\
                                                                 "code": "NOT_UNIQUE_ENOUGH",\
                                                                 "details": {"column": "regression_not_unique_enough", 'uniqueness_score': 0.0}}],\
                                                         "actions": [{"code": "DROP_COL",\
                                                                      "metadata": {"column": "regression_not_unique_enough"}}]}
        """
        results = {"warnings": [], "errors": [], "actions": []}

        X = infer_feature_types(X)

        res = X.apply(UniquenessDataCheck.uniqueness_score)

        if is_regression(self.problem_type):
            not_unique_enough_cols = list(res.index[res < self.threshold])
            results["warnings"].extend(
                [
                    DataCheckWarning(
                        message=warning_not_unique_enough.format(
                            col_name, self.problem_type
                        ),
                        data_check_name=self.name,
                        message_code=DataCheckMessageCode.NOT_UNIQUE_ENOUGH,
                        details={
                            "column": col_name,
                            "uniqueness_score": res.loc[col_name],
                        },
                    ).to_dict()
                    for col_name in not_unique_enough_cols
                ]
            )
            results["actions"].extend(
                [
                    DataCheckAction(
                        action_code=DataCheckActionCode.DROP_COL,
                        metadata={"column": col_name},
                    ).to_dict()
                    for col_name in not_unique_enough_cols
                ]
            )
        elif is_multiclass(self.problem_type):
            too_unique_cols = list(res.index[res > self.threshold])
<<<<<<< HEAD
            results["warnings"].extend([DataCheckWarning(message=warning_too_unique.format(col_name,
                                                                                           self.problem_type),
                                                         data_check_name=self.name,
                                                         message_code=DataCheckMessageCode.TOO_UNIQUE,
                                                         details={"column": col_name, "uniqueness_score": res.loc[col_name]}).to_dict()
                                        for col_name in too_unique_cols])
            results["actions"].extend([DataCheckAction(action_code=DataCheckActionCode.DROP_COL,
                                                       metadata={"columns": [col_name]}).to_dict()
                                       for col_name in too_unique_cols])
=======
            results["warnings"].extend(
                [
                    DataCheckWarning(
                        message=warning_too_unique.format(col_name, self.problem_type),
                        data_check_name=self.name,
                        message_code=DataCheckMessageCode.TOO_UNIQUE,
                        details={
                            "column": col_name,
                            "uniqueness_score": res.loc[col_name],
                        },
                    ).to_dict()
                    for col_name in too_unique_cols
                ]
            )
            results["actions"].extend(
                [
                    DataCheckAction(
                        action_code=DataCheckActionCode.DROP_COL,
                        metadata={"column": col_name},
                    ).to_dict()
                    for col_name in too_unique_cols
                ]
            )
>>>>>>> c7a29904
        return results

    @staticmethod
    def uniqueness_score(col):
        """This function calculates a uniqueness score for the provided field.  NaN values are
        not considered as unique values in the calculation.

        Based on the Herfindahl–Hirschman Index.

        Arguments:
            col (pd.Series): Feature values.
        Returns:
            (float): Uniqueness score.
        """
        norm_counts = col.value_counts() / col.value_counts().sum()
        square_counts = norm_counts ** 2
        score = 1 - square_counts.sum()
        return score<|MERGE_RESOLUTION|>--- conflicted
+++ resolved
@@ -100,17 +100,6 @@
             )
         elif is_multiclass(self.problem_type):
             too_unique_cols = list(res.index[res > self.threshold])
-<<<<<<< HEAD
-            results["warnings"].extend([DataCheckWarning(message=warning_too_unique.format(col_name,
-                                                                                           self.problem_type),
-                                                         data_check_name=self.name,
-                                                         message_code=DataCheckMessageCode.TOO_UNIQUE,
-                                                         details={"column": col_name, "uniqueness_score": res.loc[col_name]}).to_dict()
-                                        for col_name in too_unique_cols])
-            results["actions"].extend([DataCheckAction(action_code=DataCheckActionCode.DROP_COL,
-                                                       metadata={"columns": [col_name]}).to_dict()
-                                       for col_name in too_unique_cols])
-=======
             results["warnings"].extend(
                 [
                     DataCheckWarning(
@@ -129,12 +118,11 @@
                 [
                     DataCheckAction(
                         action_code=DataCheckActionCode.DROP_COL,
-                        metadata={"column": col_name},
+                        metadata={"columns": [col_name]},
                     ).to_dict()
                     for col_name in too_unique_cols
                 ]
             )
->>>>>>> c7a29904
         return results
 
     @staticmethod
