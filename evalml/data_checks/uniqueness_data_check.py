--- conflicted
+++ resolved
@@ -65,24 +65,14 @@
             ...                   "level": "warning",
             ...                   "code": "NOT_UNIQUE_ENOUGH",
             ...                   "details": {"columns": ["regression_not_unique_enough"], "uniqueness_score": {"regression_not_unique_enough": 0.0}, "rows": None}}],
-<<<<<<< HEAD
             ...     "actions": {"action_list": [{'code': 'DROP_COL',
             ...                                  'data_check_name': 'UniquenessDataCheck',
             ...                                  'metadata': {'columns': ['regression_not_unique_enough'], 'rows': None}}],
             ...                 "default_action": None
             ...                }
             ... }
-            ...
-            ...
-=======
-            ...     "actions": [{"code": "DROP_COL",
-            ...                  "data_check_name": 'UniquenessDataCheck',
-            ...                  "metadata": {"columns": ["regression_not_unique_enough"], "rows": None}}]}
-
             For multiclass, the column "regression_unique_enough" has too many unique values and will raise
             an appropriate warning.
-
->>>>>>> d00cd59f
             >>> uniqueness_check = UniquenessDataCheck(problem_type="multiclass", threshold=0.8)
             >>> assert uniqueness_check.validate(df) == {
             ...     "warnings": [{'message': "Input columns 'regression_unique_enough' for multiclass problem type are too unique.",
@@ -92,7 +82,6 @@
             ...                               'rows': None,
             ...                               'uniqueness_score': {'regression_unique_enough': 0.99}},
             ...                   'code': 'TOO_UNIQUE'}],
-<<<<<<< HEAD
             ...     "errors": [],
             ...     "actions": {"action_list": [{'code': 'DROP_COL',
             ...                                  'data_check_name': 'UniquenessDataCheck',
@@ -101,13 +90,6 @@
             ...                 }
             ... }
             ...
-=======
-            ...     'errors': [],
-            ...     'actions': [{'code': 'DROP_COL',
-            ...                  'data_check_name': 'UniquenessDataCheck',
-            ...                  'metadata': {'columns': ['regression_unique_enough'], 'rows': None}}]}
-
->>>>>>> d00cd59f
             >>> y = pd.Series([1, 1, 1, 2, 2, 3, 3, 3])
             >>> assert UniquenessDataCheck.uniqueness_score(y) == 0.65625
         """
