--- conflicted
+++ resolved
@@ -55,16 +55,10 @@
             ...                   "level": "warning",
             ...                   "code": "HAS_ID_COLUMN",
             ...                   "details": {"columns": ["customer_id"], "rows": None}}],
-<<<<<<< HEAD
-            ...     "actions": {"action_list": [{"code": "DROP_COL", "parameters": {},
-            ...                  "data_check_name": "IDColumnsDataCheck",
-            ...                  "metadata": {"columns": ["customer_id"], "rows": None}}], "default_action": None}}
-=======
             ...     "actions": {"action_list": [{"code": "DROP_COL",
             ...                  "data_check_name": "IDColumnsDataCheck",
             ...                  "metadata": {"columns": ["customer_id"], "rows": None}}],
             ...                 "default_action": None}}
->>>>>>> c939fa6a
 
             Columns named "ID" with all unique values will also be identified as ID columns.
 
@@ -77,16 +71,10 @@
             ...                   "level": "warning",
             ...                   "code": "HAS_ID_COLUMN",
             ...                   "details": {"columns": ["ID"], "rows": None}}],
-<<<<<<< HEAD
-            ...     "actions": {"action_list": [{"code": "DROP_COL", "parameters": {},
-            ...                  "data_check_name": "IDColumnsDataCheck",
-            ...                  "metadata": {"columns": ["ID"], "rows": None}}], "default_action": None}}
-=======
             ...     "actions": {"action_list": [{"code": "DROP_COL",
             ...                  "data_check_name": "IDColumnsDataCheck",
             ...                  "metadata": {"columns": ["ID"], "rows": None}}],
             ...                 "default_action": None}}
->>>>>>> c939fa6a
 
             Despite being all unique, "Country_Rank" will not be identified as an ID column as id_threshold is set to 1.0
             by default and its name doesn't indicate that it's an ID.
@@ -97,11 +85,7 @@
             ... })
             ...
             >>> id_col_check = IDColumnsDataCheck()
-<<<<<<< HEAD
-            >>> assert id_col_check.validate(df) == {"warnings": [], "errors": [], "actions": {"action_list": [], "default_action": None}}
-=======
             >>> assert id_col_check.validate(df) == {"warnings": [], "errors": [], "actions": {"action_list":[], "default_action": None}}
->>>>>>> c939fa6a
 
 
             However lowering the threshold will cause this column to be identified as an ID.
@@ -109,17 +93,6 @@
             >>> id_col_check = IDColumnsDataCheck()
             >>> id_col_check = IDColumnsDataCheck(id_threshold=0.95)
             >>> assert id_col_check.validate(df) == {
-<<<<<<< HEAD
-            ...     'warnings': [{'message': "Columns 'Country_Rank' are 95.0% or more likely to be an ID column",
-            ...                   'data_check_name': 'IDColumnsDataCheck',
-            ...                   'level': 'warning',
-            ...                   'details': {'columns': ['Country_Rank'], 'rows': None},
-            ...                   'code': 'HAS_ID_COLUMN'}],
-            ...     'errors': [],
-            ...     'actions': {"action_list": [{'code': 'DROP_COL', "parameters": {},
-            ...                  'data_check_name': 'IDColumnsDataCheck',
-            ...                  'metadata': {'columns': ['Country_Rank'], 'rows': None}}], "default_action": None}}
-=======
             ...     "warnings": [{"message": "Columns 'Country_Rank' are 95.0% or more likely to be an ID column",
             ...                   "data_check_name": "IDColumnsDataCheck",
             ...                   "level": "warning",
@@ -130,7 +103,6 @@
             ...                  "data_check_name": "IDColumnsDataCheck",
             ...                  "metadata": {"columns": ["Country_Rank"], "rows": None}}],
             ...                 "default_action": None}}
->>>>>>> c939fa6a
         """
         results = {
             "warnings": [],
@@ -187,14 +159,9 @@
                     details={"columns": list(id_cols_above_threshold)},
                 ).to_dict()
             )
-<<<<<<< HEAD
 
             results["actions"]["action_list"].append(
                 DataCheckActionOption(
-=======
-            results["actions"]["action_list"].append(
-                DataCheckAction(
->>>>>>> c939fa6a
                     DataCheckActionCode.DROP_COL,
                     data_check_name=self.name,
                     metadata={"columns": list(id_cols_above_threshold)},
