from evalml.data_checks import (
    DataCheck,
    DataCheckMessageCode,
    DataCheckWarning,
)
from evalml.utils import infer_feature_types


class MulticollinearityDataCheck(DataCheck):
    """Check if any set features are likely to be multicollinear.

    Arguments:
        threshold (float): The threshold to be considered. Defaults to 0.9.
    """

    def __init__(self, threshold=0.9):
        if threshold < 0 or threshold > 1:
            raise ValueError("threshold must be a float between 0 and 1, inclusive.")
        self.threshold = threshold

    def validate(self, X, y=None):
        """Check if any set of features are likely to be multicollinear.

        Arguments:
            X (pd.DataFrame): The input features to check.
            y (pd.Series): The target. Ignored.

        Returns:
            dict: dict with a DataCheckWarning if there are any potentially multicollinear columns.
<<<<<<< HEAD
=======

        Example:
            >>> import pandas as pd
            >>> col = pd.Series([1, 0, 2, 3, 4])
            >>> X = pd.DataFrame({"col_1": col, "col_2": col * 3})
            >>> y = pd.Series([1, 0, 0, 1, 0])
            >>> multicollinearity_check = MulticollinearityDataCheck(threshold=0.8)
            >>> assert multicollinearity_check.validate(X, y) == {
            ...     "errors": [],
            ...     "warnings": [{'message': "Columns are likely to be correlated: [('col_1', 'col_2')]",
            ...                   "data_check_name": "MulticollinearityDataCheck",
            ...                   "level": "warning",
            ...                   "code": "IS_MULTICOLLINEAR",
            ...                   'details': {'columns': [('col_1', 'col_2')]}}],
            ...     "actions": []}


>>>>>>> 1e32e059
        """
        results = {"warnings": [], "errors": [], "actions": []}

        X = infer_feature_types(X)
        mutual_info_df = X.ww.mutual_information()
        if mutual_info_df.empty:
            return results
        above_threshold = mutual_info_df.loc[
            mutual_info_df["mutual_info"] >= self.threshold
        ]
        correlated_cols = [
            (col_1, col_2)
            for col_1, col_2 in zip(
                above_threshold["column_1"], above_threshold["column_2"]
            )
        ]
        if correlated_cols:
            warning_msg = "Columns are likely to be correlated: {}"
            results["warnings"].append(
                DataCheckWarning(
                    message=warning_msg.format(correlated_cols),
                    data_check_name=self.name,
                    message_code=DataCheckMessageCode.IS_MULTICOLLINEAR,
                    details={"columns": correlated_cols},
                ).to_dict()
            )
        return results<|MERGE_RESOLUTION|>--- conflicted
+++ resolved
@@ -27,8 +27,6 @@
 
         Returns:
             dict: dict with a DataCheckWarning if there are any potentially multicollinear columns.
-<<<<<<< HEAD
-=======
 
         Example:
             >>> import pandas as pd
@@ -44,9 +42,6 @@
             ...                   "code": "IS_MULTICOLLINEAR",
             ...                   'details': {'columns': [('col_1', 'col_2')]}}],
             ...     "actions": []}
-
-
->>>>>>> 1e32e059
         """
         results = {"warnings": [], "errors": [], "actions": []}
 
