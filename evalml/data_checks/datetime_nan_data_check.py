"""Data check that checks each column in the input for datetime features and will issue an error if NaN values are present."""

from evalml.data_checks import DataCheck, DataCheckError, DataCheckMessageCode
from evalml.utils.woodwork_utils import infer_feature_types

error_contains_nan = "Input datetime column(s) ({}) contains NaN values. Please impute NaN values or drop these rows or columns."


class DateTimeNaNDataCheck(DataCheck):
    """Check each column in the input for datetime features and will issue an error if NaN values are present."""

    def validate(self, X, y=None):
        """Check if any datetime columns contain NaN values.

        Args:
            X (pd.DataFrame, np.ndarray): Features.
            y (pd.Series, np.ndarray): Ignored.  Defaults to None.

        Returns:
            dict: dict with a DataCheckError if NaN values are present in datetime columns.

        Examples:
            >>> import pandas as pd
            >>> import numpy as np
            ...
            >>> dates = [["2-1-21", "3-1-21"],
            ...         ["2-2-21", "3-2-21"],
            ...         ["2-3-21", "3-3-21"],
            ...         ["2-4-21", "3-4-21"]]
            >>> df = pd.DataFrame(dates, columns=["index", "days"])
            >>> dt_nan_dc = DateTimeNaNDataCheck()
<<<<<<< HEAD
            >>> assert dt_nan_dc.validate(df) == {"warnings": [], "errors": [], "actions": {"action_list": [], "default_action": None}}
            ...
            ...
=======
            >>> assert dt_nan_dc.validate(df) == {"warnings": [], "errors": [], "actions": {"action_list":[], "default_action": None}}
>>>>>>> c939fa6a

            The first value in the column "index" is replaced with NaT, which will raise an error in this data check.

            >>> dates[0][0] = np.datetime64("NaT")
            >>> df = pd.DataFrame(dates, columns=["index", "days"])
            >>> assert dt_nan_dc.validate(df) == {
<<<<<<< HEAD
            ...     'warnings': [],
            ...     'errors': [{'message': 'Input datetime column(s) (index) contains NaN values. Please impute NaN values or drop these rows or columns.',
            ...                 'data_check_name': 'DateTimeNaNDataCheck',
            ...                 'level': 'error',
            ...                 'details': {'columns': ['index'], 'rows': None},
            ...                 'code': 'DATETIME_HAS_NAN'}],
=======
            ...     "warnings": [],
            ...     "errors": [{"message": "Input datetime column(s) (index) contains NaN values. Please impute NaN values or drop these rows or columns.",
            ...                 "data_check_name": "DateTimeNaNDataCheck",
            ...                 "level": "error",
            ...                 "details": {"columns": ["index"], "rows": None},
            ...                 "code": "DATETIME_HAS_NAN"}],
>>>>>>> c939fa6a
            ...     "actions": {"action_list":[], "default_action": None}}
            ...
            ...

            The value None will be treated the same way.

            >>> dates[0][1] = None
            >>> df = pd.DataFrame(dates, columns=["index", "days"])
            >>> assert dt_nan_dc.validate(df) == {
<<<<<<< HEAD
            ...     'warnings': [],
            ...     'errors': [{'message': 'Input datetime column(s) (index, days) contains NaN values. Please impute NaN values or drop these rows or columns.',
            ...                 'data_check_name': 'DateTimeNaNDataCheck',
            ...                 'level': 'error',
            ...                 'details': {'columns': ['index', 'days'], 'rows': None},
            ...                 'code': 'DATETIME_HAS_NAN'}],
=======
            ...     "warnings": [],
            ...     "errors": [{"message": "Input datetime column(s) (index, days) contains NaN values. Please impute NaN values or drop these rows or columns.",
            ...                 "data_check_name": "DateTimeNaNDataCheck",
            ...                 "level": "error",
            ...                 "details": {"columns": ["index", "days"], "rows": None},
            ...                 "code": "DATETIME_HAS_NAN"}],
>>>>>>> c939fa6a
            ...     "actions": {"action_list":[], "default_action": None}}
            ...
            ...

            As will pd.NA.

            >>> dates[0][1] = pd.NA
            >>> df = pd.DataFrame(dates, columns=["index", "days"])
            >>> assert dt_nan_dc.validate(df) == {
<<<<<<< HEAD
            ...     'warnings': [],
            ...     'errors': [{'message': 'Input datetime column(s) (index, days) contains NaN values. Please impute NaN values or drop these rows or columns.',
            ...                 'data_check_name': 'DateTimeNaNDataCheck',
            ...                 'level': 'error',
            ...                 'details': {'columns': ['index', 'days'], 'rows': None},
            ...                 'code': 'DATETIME_HAS_NAN'}],
=======
            ...     "warnings": [],
            ...     "errors": [{"message": "Input datetime column(s) (index, days) contains NaN values. Please impute NaN values or drop these rows or columns.",
            ...                 "data_check_name": "DateTimeNaNDataCheck",
            ...                 "level": "error",
            ...                 "details": {"columns": ["index", "days"], "rows": None},
            ...                 "code": "DATETIME_HAS_NAN"}],
>>>>>>> c939fa6a
            ...     "actions": {"action_list":[], "default_action": None}}
        """
        results = {
            "warnings": [],
            "errors": [],
            "actions": {"action_list": [], "default_action": None},
        }

        X = infer_feature_types(X)
        datetime_cols = X.ww.select("datetime")
        nan_columns = datetime_cols.columns[datetime_cols.isna().any()].tolist()
        if len(nan_columns) > 0:
            nan_columns = [str(col) for col in nan_columns]
            cols_str = (
                ", ".join(nan_columns) if len(nan_columns) > 1 else nan_columns[0]
            )
            results["errors"].append(
                DataCheckError(
                    message=error_contains_nan.format(cols_str),
                    data_check_name=self.name,
                    message_code=DataCheckMessageCode.DATETIME_HAS_NAN,
                    details={"columns": nan_columns},
                ).to_dict()
            )
        return results<|MERGE_RESOLUTION|>--- conflicted
+++ resolved
@@ -29,34 +29,19 @@
             ...         ["2-4-21", "3-4-21"]]
             >>> df = pd.DataFrame(dates, columns=["index", "days"])
             >>> dt_nan_dc = DateTimeNaNDataCheck()
-<<<<<<< HEAD
-            >>> assert dt_nan_dc.validate(df) == {"warnings": [], "errors": [], "actions": {"action_list": [], "default_action": None}}
-            ...
-            ...
-=======
             >>> assert dt_nan_dc.validate(df) == {"warnings": [], "errors": [], "actions": {"action_list":[], "default_action": None}}
->>>>>>> c939fa6a
 
             The first value in the column "index" is replaced with NaT, which will raise an error in this data check.
 
             >>> dates[0][0] = np.datetime64("NaT")
             >>> df = pd.DataFrame(dates, columns=["index", "days"])
             >>> assert dt_nan_dc.validate(df) == {
-<<<<<<< HEAD
-            ...     'warnings': [],
-            ...     'errors': [{'message': 'Input datetime column(s) (index) contains NaN values. Please impute NaN values or drop these rows or columns.',
-            ...                 'data_check_name': 'DateTimeNaNDataCheck',
-            ...                 'level': 'error',
-            ...                 'details': {'columns': ['index'], 'rows': None},
-            ...                 'code': 'DATETIME_HAS_NAN'}],
-=======
             ...     "warnings": [],
             ...     "errors": [{"message": "Input datetime column(s) (index) contains NaN values. Please impute NaN values or drop these rows or columns.",
             ...                 "data_check_name": "DateTimeNaNDataCheck",
             ...                 "level": "error",
             ...                 "details": {"columns": ["index"], "rows": None},
             ...                 "code": "DATETIME_HAS_NAN"}],
->>>>>>> c939fa6a
             ...     "actions": {"action_list":[], "default_action": None}}
             ...
             ...
@@ -66,21 +51,12 @@
             >>> dates[0][1] = None
             >>> df = pd.DataFrame(dates, columns=["index", "days"])
             >>> assert dt_nan_dc.validate(df) == {
-<<<<<<< HEAD
-            ...     'warnings': [],
-            ...     'errors': [{'message': 'Input datetime column(s) (index, days) contains NaN values. Please impute NaN values or drop these rows or columns.',
-            ...                 'data_check_name': 'DateTimeNaNDataCheck',
-            ...                 'level': 'error',
-            ...                 'details': {'columns': ['index', 'days'], 'rows': None},
-            ...                 'code': 'DATETIME_HAS_NAN'}],
-=======
             ...     "warnings": [],
             ...     "errors": [{"message": "Input datetime column(s) (index, days) contains NaN values. Please impute NaN values or drop these rows or columns.",
             ...                 "data_check_name": "DateTimeNaNDataCheck",
             ...                 "level": "error",
             ...                 "details": {"columns": ["index", "days"], "rows": None},
             ...                 "code": "DATETIME_HAS_NAN"}],
->>>>>>> c939fa6a
             ...     "actions": {"action_list":[], "default_action": None}}
             ...
             ...
@@ -90,21 +66,12 @@
             >>> dates[0][1] = pd.NA
             >>> df = pd.DataFrame(dates, columns=["index", "days"])
             >>> assert dt_nan_dc.validate(df) == {
-<<<<<<< HEAD
-            ...     'warnings': [],
-            ...     'errors': [{'message': 'Input datetime column(s) (index, days) contains NaN values. Please impute NaN values or drop these rows or columns.',
-            ...                 'data_check_name': 'DateTimeNaNDataCheck',
-            ...                 'level': 'error',
-            ...                 'details': {'columns': ['index', 'days'], 'rows': None},
-            ...                 'code': 'DATETIME_HAS_NAN'}],
-=======
             ...     "warnings": [],
             ...     "errors": [{"message": "Input datetime column(s) (index, days) contains NaN values. Please impute NaN values or drop these rows or columns.",
             ...                 "data_check_name": "DateTimeNaNDataCheck",
             ...                 "level": "error",
             ...                 "details": {"columns": ["index", "days"], "rows": None},
             ...                 "code": "DATETIME_HAS_NAN"}],
->>>>>>> c939fa6a
             ...     "actions": {"action_list":[], "default_action": None}}
         """
         results = {
