"""Data check that checks whether the time series parameters are compatible with the data size."""
from evalml.data_checks import DataCheck, DataCheckError, DataCheckMessageCode
from evalml.utils.gen_utils import (
    are_ts_parameters_valid_for_split,
    contains_all_ts_parameters,
)


class TimeSeriesParametersDataCheck(DataCheck):
    """Checks whether the time series parameters are compatible with data splitting.

    If `gap + max_delay + forecast_horizon > X.shape[0] // (n_splits + 1)`

    then the feature engineering window is larger than the smallest split. This will cause the
    pipeline to create features from data that does not exist, which will cause errors.

    Args:
        problem_configuration (dict): Dict containing problem_configuration parameters.
        n_splits (int): Number of time series splits.
    """

    def __init__(self, problem_configuration, n_splits):
        is_valid, msg = contains_all_ts_parameters(problem_configuration)
        if not is_valid:
            raise ValueError(msg)

        self.gap = problem_configuration["gap"]
        self.forecast_horizon = problem_configuration["forecast_horizon"]
        self.max_delay = problem_configuration["max_delay"]
        self.n_splits = n_splits

    def validate(self, X, y=None):
        """Check if the time series parameters are compatible with data splitting.

        Args:
            X (pd.DataFrame, np.ndarray): Features.
            y (pd.Series, np.ndarray): Ignored. Defaults to None.

        Returns:
            dict: dict with a DataCheckError if parameters are too big for the split sizes.

        Examples:
            >>> import pandas as pd

            The time series parameters have to be compatible with the data passed. If the window size (gap + max_delay +
            forecast_horizon) is greater than or equal to the split size, then an error will be raised.

            >>> X = pd.DataFrame({
            ...    "dates": pd.date_range("1/1/21", periods=100),
            ...    "first": [i for i in range(100)],
            ... })
            >>> y = pd.Series([i for i in range(100)])
            ...
            >>> problem_config = {"gap": 7, "max_delay": 2, "forecast_horizon": 12, "time_index": "dates"}
            >>> target_leakage_check = TimeSeriesParametersDataCheck(problem_configuration=problem_config, n_splits=4)
<<<<<<< HEAD
            >>> assert target_leakage_check.validate(X, y) == [
            ...     {
            ...         "message": "Since the data has 100 observations and n_splits=4, the smallest "
            ...                    "split would have 20 observations. Since 21 (gap + max_delay + forecast_horizon)"
            ...                    " >= 20, then at least one of the splits would be empty by the time it reaches "
            ...                    "the pipeline. Please use a smaller number of splits, reduce one or more these "
            ...                    "parameters, or collect more data.",
            ...         "data_check_name": "TimeSeriesParametersDataCheck",
            ...         "level": "error",
            ...         "code": "TIMESERIES_PARAMETERS_NOT_COMPATIBLE_WITH_SPLIT",
            ...         "details": {
            ...             "columns": None,
            ...             "rows": None,
            ...             "max_window_size": 21,
            ...             "min_split_size": 20
            ...         },
            ...         "action_options": []
            ...     }
            ... ]
=======
            >>> assert target_leakage_check.validate(X, y) == {
            ...     "warnings": [],
            ...     "errors": [{"message": "Since the data has 100 observations and n_splits=4, the smallest "
            ...                            "split would have 20 observations. Since 21 (gap + max_delay + forecast_horizon)"
            ...                            " >= 20, then at least one of the splits would be empty by the time it reaches "
            ...                            "the pipeline. Please use a smaller number of splits, reduce one or more these "
            ...                            "parameters, or collect more data.",
            ...                 "data_check_name": "TimeSeriesParametersDataCheck",
            ...                 "level": "error",
            ...                 "code": "TIMESERIES_PARAMETERS_NOT_COMPATIBLE_WITH_SPLIT",
            ...                 "details": {"columns": None,
            ...                             "rows": None,
            ...                             "max_window_size": 21,
            ...                             "min_split_size": 20,
            ...                             'n_obs': 100,
            ...                             'n_splits': 4}}],
            ...     "actions": {"action_list":[], "default_action": None}}
>>>>>>> 556c437e

        """
        messages = []

        validation = are_ts_parameters_valid_for_split(
            gap=self.gap,
            max_delay=self.max_delay,
            forecast_horizon=self.forecast_horizon,
            n_splits=self.n_splits,
            n_obs=X.shape[0],
        )
        if not validation.is_valid:
            messages.append(
                DataCheckError(
                    message=validation.msg,
                    data_check_name=self.name,
                    message_code=DataCheckMessageCode.TIMESERIES_PARAMETERS_NOT_COMPATIBLE_WITH_SPLIT,
                    details={
                        "max_window_size": validation.max_window_size,
                        "min_split_size": validation.smallest_split_size,
                        "n_obs": validation.n_obs,
                        "n_splits": validation.n_splits,
                    },
                ).to_dict()
            )
        return messages<|MERGE_RESOLUTION|>--- conflicted
+++ resolved
@@ -53,7 +53,6 @@
             ...
             >>> problem_config = {"gap": 7, "max_delay": 2, "forecast_horizon": 12, "time_index": "dates"}
             >>> target_leakage_check = TimeSeriesParametersDataCheck(problem_configuration=problem_config, n_splits=4)
-<<<<<<< HEAD
             >>> assert target_leakage_check.validate(X, y) == [
             ...     {
             ...         "message": "Since the data has 100 observations and n_splits=4, the smallest "
@@ -68,30 +67,13 @@
             ...             "columns": None,
             ...             "rows": None,
             ...             "max_window_size": 21,
-            ...             "min_split_size": 20
+            ...             "min_split_size": 20,
+            ...             "n_obs": 100,
+            ...             "n_splits": 4
             ...         },
             ...         "action_options": []
             ...     }
             ... ]
-=======
-            >>> assert target_leakage_check.validate(X, y) == {
-            ...     "warnings": [],
-            ...     "errors": [{"message": "Since the data has 100 observations and n_splits=4, the smallest "
-            ...                            "split would have 20 observations. Since 21 (gap + max_delay + forecast_horizon)"
-            ...                            " >= 20, then at least one of the splits would be empty by the time it reaches "
-            ...                            "the pipeline. Please use a smaller number of splits, reduce one or more these "
-            ...                            "parameters, or collect more data.",
-            ...                 "data_check_name": "TimeSeriesParametersDataCheck",
-            ...                 "level": "error",
-            ...                 "code": "TIMESERIES_PARAMETERS_NOT_COMPATIBLE_WITH_SPLIT",
-            ...                 "details": {"columns": None,
-            ...                             "rows": None,
-            ...                             "max_window_size": 21,
-            ...                             "min_split_size": 20,
-            ...                             'n_obs': 100,
-            ...                             'n_splits': 4}}],
-            ...     "actions": {"action_list":[], "default_action": None}}
->>>>>>> 556c437e
 
         """
         messages = []
