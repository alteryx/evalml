--- conflicted
+++ resolved
@@ -68,17 +68,6 @@
             count_threshold=self.unique_count_threshold,
         )
         too_sparse_cols = [col for col in res.index[res < self.threshold]]
-<<<<<<< HEAD
-        results["warnings"].extend([DataCheckWarning(message=warning_too_unique.format(col_name,
-                                                                                       self.problem_type),
-                                                     data_check_name=self.name,
-                                                     message_code=DataCheckMessageCode.TOO_SPARSE,
-                                                     details={"column": col_name, "sparsity_score": res.loc[col_name]}).to_dict()
-                                    for col_name in too_sparse_cols])
-        results["actions"].extend([DataCheckAction(action_code=DataCheckActionCode.DROP_COL,
-                                                   metadata={"columns": [col_name]}).to_dict()
-                                   for col_name in too_sparse_cols])
-=======
         results["warnings"].extend(
             [
                 DataCheckWarning(
@@ -94,12 +83,11 @@
             [
                 DataCheckAction(
                     action_code=DataCheckActionCode.DROP_COL,
-                    metadata={"column": col_name},
+                    metadata={"columns": [col_name]},
                 ).to_dict()
                 for col_name in too_sparse_cols
             ]
         )
->>>>>>> c7a29904
         return results
 
     @staticmethod
