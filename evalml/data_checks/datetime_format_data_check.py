--- conflicted
+++ resolved
@@ -42,16 +42,12 @@
             ...                 "details": {"columns": None, "rows": None}
             ...                 }],
             ...     "warnings": [],
-<<<<<<< HEAD
             ...     "actions": {"action_list":[], "default_action": None}}
             ...
             ...
-=======
-            ...     "actions": []}
 
             The column "Weeks" passed integers instead of datetime data, which will raise an error.
 
->>>>>>> d00cd59f
             >>> X = pd.DataFrame([1, 2, 3, 4], columns=["Weeks"])
             >>> y = pd.Series([0] * 4)
             >>> datetime_format_dc = DateTimeFormatDataCheck(datetime_column="Weeks")
@@ -62,37 +58,21 @@
             ...                 'level': 'error',
             ...                 'details': {'columns': None, 'rows': None},
             ...                 'code': 'DATETIME_INFORMATION_NOT_FOUND'}],
-<<<<<<< HEAD
-            ...     "actions": {"action_list":[], "default_action": None}}
-            ...
-            ...
-            >>> X = pd.DataFrame(pd.to_datetime([1, 2, 3, 4]), columns=["Weeks"])
-            >>> datetime_format_dc = DateTimeFormatDataCheck(datetime_column="Weeks")
-            >>> assert datetime_format_dc.validate(X, y) == {"warnings": [], "errors": [], "actions": {"action_list": [], "default_action": None}}
-            ...
-            ...
-            >>> X = pd.DataFrame(pd.date_range("2021-01-01", freq='W', periods=10), columns=["Weeks"])
-            >>> datetime_format_dc = DateTimeFormatDataCheck(datetime_column="Weeks")
-            >>> assert datetime_format_dc.validate(X, y) == {"warnings": [], "errors": [], "actions": {"action_list": [], "default_action": None}}
-            ...
-            ...
-=======
-            ...     'actions': []}
+            ...     "actions": {"action_list": [], "default_action": None}}
 
             Converting that same integer data to datetime however is valid.
 
             >>> X = pd.DataFrame(pd.to_datetime([1, 2, 3, 4]), columns=["Weeks"])
             >>> datetime_format_dc = DateTimeFormatDataCheck(datetime_column="Weeks")
-            >>> assert datetime_format_dc.validate(X, y) == {'warnings': [], 'errors': [], 'actions': []}
+            >>> assert datetime_format_dc.validate(X, y) == {'warnings': [], 'errors': [], "actions": {"action_list": [], "default_action": None}}
 
             >>> X = pd.DataFrame(pd.date_range("2021-01-01", freq='W', periods=10), columns=["Weeks"])
             >>> datetime_format_dc = DateTimeFormatDataCheck(datetime_column="Weeks")
-            >>> assert datetime_format_dc.validate(X, y) == {'warnings': [], 'errors': [], 'actions': []}
+            >>> assert datetime_format_dc.validate(X, y) == {'warnings': [], 'errors': [], "actions": {"action_list": [], "default_action": None}}
 
             While the data passed in is of datetime type, time series requires the datetime information in datetime_column
             to be monotonically increasing (ascending).
 
->>>>>>> d00cd59f
             >>> X = X.iloc[::-1]
             >>> datetime_format_dc = DateTimeFormatDataCheck(datetime_column="Weeks")
             >>> assert datetime_format_dc.validate(X, y) == {
