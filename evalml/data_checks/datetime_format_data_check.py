"""Data check that checks if the datetime column has equally spaced intervals and is monotonically increasing or decreasing in order to be supported by time series estimators."""
import pandas as pd

from evalml.data_checks import DataCheck, DataCheckError, DataCheckMessageCode
from evalml.utils import infer_feature_types


class DateTimeFormatDataCheck(DataCheck):
    """Check if the datetime column has equally spaced intervals and is monotonically increasing or decreasing in order to be supported by time series estimators.

    Args:
        datetime_column (str, int): The name of the datetime column. If the datetime values are in the index, then pass "index".
    """

    def __init__(self, datetime_column="index"):
        self.datetime_column = datetime_column

    def validate(self, X, y):
        """Checks if the target data has equal intervals and is sorted.

        Args:
            X (pd.DataFrame, np.ndarray): Features.
            y (pd.Series, np.ndarray): Target data.

        Returns:
            dict (DataCheckError): List with DataCheckErrors if unequal intervals are found in the datetime column.

        Examples:
            >>> import pandas as pd

            The column "dates" has the date 2021-01-31 appended to the end, which is inconsistent with the frequency of the previous
            9 dates (1 day).

            >>> X = pd.DataFrame(pd.date_range("2021-01-01", periods=9).append(pd.date_range("2021-01-31", periods=1)), columns=["dates"])
            >>> y = pd.Series([0, 1, 0, 1, 1, 0, 0, 0, 1, 0])
            >>> datetime_format_dc = DateTimeFormatDataCheck(datetime_column="dates")
            >>> assert datetime_format_dc.validate(X, y) == {
            ...     "errors": [{"message": "No frequency could be detected in dates, possibly due to uneven intervals.",
            ...                 "data_check_name": "DateTimeFormatDataCheck",
            ...                 "level": "error",
            ...                 "code": "DATETIME_HAS_UNEVEN_INTERVALS",
            ...                 "details": {"columns": None, "rows": None}
            ...                 }],
            ...     "warnings": [],
            ...     "actions": {"action_list":[], "default_action": None}}
            ...
            ...

            The column "Weeks" passed integers instead of datetime data, which will raise an error.

            >>> X = pd.DataFrame([1, 2, 3, 4], columns=["Weeks"])
            >>> y = pd.Series([0] * 4)
            >>> datetime_format_dc = DateTimeFormatDataCheck(datetime_column="Weeks")
            >>> assert datetime_format_dc.validate(X, y) == {
<<<<<<< HEAD
            ...     'warnings': [],
            ...     'errors': [{'message': 'Datetime information could not be found in the data, or was not in a supported datetime format.',
            ...                 'data_check_name': 'DateTimeFormatDataCheck',
            ...                 'level': 'error',
            ...                 'details': {'columns': None, 'rows': None},
            ...                 'code': 'DATETIME_INFORMATION_NOT_FOUND'}],
            ...     "actions": {"action_list": [], "default_action": None}}
=======
            ...     "warnings": [],
            ...     "errors": [{"message": "Datetime information could not be found in the data, or was not in a supported datetime format.",
            ...                 "data_check_name": "DateTimeFormatDataCheck",
            ...                 "level": "error",
            ...                 "details": {"columns": None, "rows": None},
            ...                 "code": "DATETIME_INFORMATION_NOT_FOUND"}],
            ...     "actions": {"action_list":[], "default_action": None}}
>>>>>>> c939fa6a

            Converting that same integer data to datetime however is valid.

            >>> X = pd.DataFrame(pd.to_datetime([1, 2, 3, 4]), columns=["Weeks"])
            >>> datetime_format_dc = DateTimeFormatDataCheck(datetime_column="Weeks")
<<<<<<< HEAD
            >>> assert datetime_format_dc.validate(X, y) == {'warnings': [], 'errors': [], "actions": {"action_list": [], "default_action": None}}
=======
            >>> assert datetime_format_dc.validate(X, y) == {"warnings": [], "errors": [], "actions": {"action_list":[], "default_action": None}}
>>>>>>> c939fa6a

            >>> X = pd.DataFrame(pd.date_range("2021-01-01", freq="W", periods=10), columns=["Weeks"])
            >>> datetime_format_dc = DateTimeFormatDataCheck(datetime_column="Weeks")
<<<<<<< HEAD
            >>> assert datetime_format_dc.validate(X, y) == {'warnings': [], 'errors': [], "actions": {"action_list": [], "default_action": None}}
=======
            >>> assert datetime_format_dc.validate(X, y) == {"warnings": [], "errors": [], "actions": {"action_list":[], "default_action": None}}
>>>>>>> c939fa6a

            While the data passed in is of datetime type, time series requires the datetime information in datetime_column
            to be monotonically increasing (ascending).

            >>> X = X.iloc[::-1]
            >>> datetime_format_dc = DateTimeFormatDataCheck(datetime_column="Weeks")
            >>> assert datetime_format_dc.validate(X, y) == {
<<<<<<< HEAD
            ...     'warnings': [],
            ...     'errors': [{'message': 'Datetime values must be sorted in ascending order.',
            ...                 'data_check_name': 'DateTimeFormatDataCheck',
            ...                 'level': 'error',
            ...                 'details': {'columns': None, 'rows': None},
            ...                 'code': 'DATETIME_IS_NOT_MONOTONIC'}],
=======
            ...     "warnings": [],
            ...     "errors": [{"message": "Datetime values must be sorted in ascending order.",
            ...                 "data_check_name": "DateTimeFormatDataCheck",
            ...                 "level": "error",
            ...                 "details": {"columns": None, "rows": None},
            ...                 "code": "DATETIME_IS_NOT_MONOTONIC"}],
>>>>>>> c939fa6a
            ...     "actions": {"action_list":[], "default_action": None}}
        """
        results = {
            "warnings": [],
            "errors": [],
            "actions": {"action_list": [], "default_action": None},
        }

        X = infer_feature_types(X)
        y = infer_feature_types(y)

        no_dt_found = False

        if self.datetime_column != "index":
            datetime_values = X[self.datetime_column]
        else:
            datetime_values = X.index
            if not isinstance(datetime_values, pd.DatetimeIndex):
                datetime_values = y.index
            if not isinstance(datetime_values, pd.DatetimeIndex):
                no_dt_found = True

        try:
            inferred_freq = pd.infer_freq(datetime_values)
        except TypeError:
            no_dt_found = True

        if no_dt_found:
            results["errors"].append(
                DataCheckError(
                    message=f"Datetime information could not be found in the data, or was not in a supported datetime format.",
                    data_check_name=self.name,
                    message_code=DataCheckMessageCode.DATETIME_INFORMATION_NOT_FOUND,
                ).to_dict()
            )
            return results

        if not inferred_freq:
            col_name = (
                self.datetime_column
                if self.datetime_column != "index"
                else "either index"
            )
            results["errors"].append(
                DataCheckError(
                    message=f"No frequency could be detected in {col_name}, possibly due to uneven intervals.",
                    data_check_name=self.name,
                    message_code=DataCheckMessageCode.DATETIME_HAS_UNEVEN_INTERVALS,
                ).to_dict()
            )

        if not (pd.DatetimeIndex(datetime_values).is_monotonic_increasing):
            results["errors"].append(
                DataCheckError(
                    message="Datetime values must be sorted in ascending order.",
                    data_check_name=self.name,
                    message_code=DataCheckMessageCode.DATETIME_IS_NOT_MONOTONIC,
                ).to_dict()
            )

        return results<|MERGE_RESOLUTION|>--- conflicted
+++ resolved
@@ -52,15 +52,6 @@
             >>> y = pd.Series([0] * 4)
             >>> datetime_format_dc = DateTimeFormatDataCheck(datetime_column="Weeks")
             >>> assert datetime_format_dc.validate(X, y) == {
-<<<<<<< HEAD
-            ...     'warnings': [],
-            ...     'errors': [{'message': 'Datetime information could not be found in the data, or was not in a supported datetime format.',
-            ...                 'data_check_name': 'DateTimeFormatDataCheck',
-            ...                 'level': 'error',
-            ...                 'details': {'columns': None, 'rows': None},
-            ...                 'code': 'DATETIME_INFORMATION_NOT_FOUND'}],
-            ...     "actions": {"action_list": [], "default_action": None}}
-=======
             ...     "warnings": [],
             ...     "errors": [{"message": "Datetime information could not be found in the data, or was not in a supported datetime format.",
             ...                 "data_check_name": "DateTimeFormatDataCheck",
@@ -68,25 +59,16 @@
             ...                 "details": {"columns": None, "rows": None},
             ...                 "code": "DATETIME_INFORMATION_NOT_FOUND"}],
             ...     "actions": {"action_list":[], "default_action": None}}
->>>>>>> c939fa6a
 
             Converting that same integer data to datetime however is valid.
 
             >>> X = pd.DataFrame(pd.to_datetime([1, 2, 3, 4]), columns=["Weeks"])
             >>> datetime_format_dc = DateTimeFormatDataCheck(datetime_column="Weeks")
-<<<<<<< HEAD
-            >>> assert datetime_format_dc.validate(X, y) == {'warnings': [], 'errors': [], "actions": {"action_list": [], "default_action": None}}
-=======
             >>> assert datetime_format_dc.validate(X, y) == {"warnings": [], "errors": [], "actions": {"action_list":[], "default_action": None}}
->>>>>>> c939fa6a
 
             >>> X = pd.DataFrame(pd.date_range("2021-01-01", freq="W", periods=10), columns=["Weeks"])
             >>> datetime_format_dc = DateTimeFormatDataCheck(datetime_column="Weeks")
-<<<<<<< HEAD
-            >>> assert datetime_format_dc.validate(X, y) == {'warnings': [], 'errors': [], "actions": {"action_list": [], "default_action": None}}
-=======
             >>> assert datetime_format_dc.validate(X, y) == {"warnings": [], "errors": [], "actions": {"action_list":[], "default_action": None}}
->>>>>>> c939fa6a
 
             While the data passed in is of datetime type, time series requires the datetime information in datetime_column
             to be monotonically increasing (ascending).
@@ -94,21 +76,12 @@
             >>> X = X.iloc[::-1]
             >>> datetime_format_dc = DateTimeFormatDataCheck(datetime_column="Weeks")
             >>> assert datetime_format_dc.validate(X, y) == {
-<<<<<<< HEAD
-            ...     'warnings': [],
-            ...     'errors': [{'message': 'Datetime values must be sorted in ascending order.',
-            ...                 'data_check_name': 'DateTimeFormatDataCheck',
-            ...                 'level': 'error',
-            ...                 'details': {'columns': None, 'rows': None},
-            ...                 'code': 'DATETIME_IS_NOT_MONOTONIC'}],
-=======
             ...     "warnings": [],
             ...     "errors": [{"message": "Datetime values must be sorted in ascending order.",
             ...                 "data_check_name": "DateTimeFormatDataCheck",
             ...                 "level": "error",
             ...                 "details": {"columns": None, "rows": None},
             ...                 "code": "DATETIME_IS_NOT_MONOTONIC"}],
->>>>>>> c939fa6a
             ...     "actions": {"action_list":[], "default_action": None}}
         """
         results = {
