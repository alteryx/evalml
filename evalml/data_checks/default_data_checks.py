from .data_checks import DataChecks
<<<<<<< HEAD
from .detect_highly_null_data_check import DetectHighlyNullDataCheck
from .invalid_targets_data_check import InvalidTargetsDataCheck
=======
from .highly_null_data_check import HighlyNullDataCheck
from .id_columns_data_check import IDColumnsDataCheck
from .label_leakage_data_check import LabelLeakageDataCheck
>>>>>>> 26fbdc67


class DefaultDataChecks(DataChecks):
    """A collection of basic data checks that is used by AutoML by default. Includes HighlyNullDataCheck, IDColumnsDataCheck, and LabelLeakageDataCheck."""

    def __init__(self, data_checks=None):
        """
        A collection of basic data checks.

        Arguments:
            data_checks (list (DataCheck)): Ignored.
        """
<<<<<<< HEAD
        self.data_checks = [DetectHighlyNullDataCheck(), InvalidTargetsDataCheck()]
=======
        self.data_checks = [HighlyNullDataCheck(), IDColumnsDataCheck(), LabelLeakageDataCheck()]
>>>>>>> 26fbdc67
<|MERGE_RESOLUTION|>--- conflicted
+++ resolved
@@ -1,12 +1,8 @@
 from .data_checks import DataChecks
-<<<<<<< HEAD
-from .detect_highly_null_data_check import DetectHighlyNullDataCheck
-from .invalid_targets_data_check import InvalidTargetsDataCheck
-=======
 from .highly_null_data_check import HighlyNullDataCheck
 from .id_columns_data_check import IDColumnsDataCheck
+from .invalid_targets_data_check import InvalidTargetsDataCheck
 from .label_leakage_data_check import LabelLeakageDataCheck
->>>>>>> 26fbdc67
 
 
 class DefaultDataChecks(DataChecks):
@@ -19,8 +15,4 @@
         Arguments:
             data_checks (list (DataCheck)): Ignored.
         """
-<<<<<<< HEAD
-        self.data_checks = [DetectHighlyNullDataCheck(), InvalidTargetsDataCheck()]
-=======
-        self.data_checks = [HighlyNullDataCheck(), IDColumnsDataCheck(), LabelLeakageDataCheck()]
->>>>>>> 26fbdc67
+        self.data_checks = [HighlyNullDataCheck(), IDColumnsDataCheck(), LabelLeakageDataCheck(), InvalidTargetsDataCheck()]