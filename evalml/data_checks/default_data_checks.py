"""A default set of data checks that can be used for a variety of datasets."""
from .class_imbalance_data_check import ClassImbalanceDataCheck
from .data_checks import DataChecks
from .datetime_format_data_check import DateTimeFormatDataCheck
from .datetime_nan_data_check import DateTimeNaNDataCheck
from .highly_null_data_check import HighlyNullDataCheck
from .id_columns_data_check import IDColumnsDataCheck
from .invalid_target_data_check import InvalidTargetDataCheck
from .natural_language_nan_data_check import NaturalLanguageNaNDataCheck
from .no_variance_data_check import NoVarianceDataCheck
from .target_distribution_data_check import TargetDistributionDataCheck
from .target_leakage_data_check import TargetLeakageDataCheck
<<<<<<< HEAD
from .ts_splitting_data_check import TimeSeriesSplittingDataCheck
=======
from .ts_parameters_data_check import TimeSeriesParametersDataCheck
>>>>>>> 2732ca6a

from evalml.problem_types import (
    ProblemTypes,
    handle_problem_types,
    is_classification,
    is_time_series,
)


class DefaultDataChecks(DataChecks):
    """A collection of basic data checks that is used by AutoML by default.

    Includes:

        - `HighlyNullDataCheck`
        - `HighlyNullRowsDataCheck`
        - `IDColumnsDataCheck`
        - `TargetLeakageDataCheck`
        - `InvalidTargetDataCheck`
        - `NoVarianceDataCheck`
        - `ClassImbalanceDataCheck` (for classification problem types)
        - `DateTimeNaNDataCheck`
        - `NaturalLanguageNaNDataCheck`
        - `TargetDistributionDataCheck` (for regression problem types)
        - `DateTimeFormatDataCheck` (for time series problem types)
<<<<<<< HEAD
        - `TimeSeriesSplittingDataCheck` (for time series classification problem types)
=======
        - 'TimeSeriesParametersDataCheck' (for time series problem types)
>>>>>>> 2732ca6a

    Args:
        problem_type (str): The problem type that is being validated. Can be regression, binary, or multiclass.
        objective (str or ObjectiveBase): Name or instance of the objective class.
        n_splits (int): The number of splits as determined by the data splitter being used. Defaults to 3.
        datetime_column (str): The name of the column containing datetime information to be used for time series problems.
        Default to "index" indicating that the datetime information is in the index of X or y.
    """

    _DEFAULT_DATA_CHECK_CLASSES = [
        HighlyNullDataCheck,
        IDColumnsDataCheck,
        TargetLeakageDataCheck,
        InvalidTargetDataCheck,
        NoVarianceDataCheck,
        NaturalLanguageNaNDataCheck,
        DateTimeNaNDataCheck,
    ]

    def __init__(self, problem_type, objective, n_splits=3, problem_configuration=None):
        default_checks = self._DEFAULT_DATA_CHECK_CLASSES
        data_check_params = {}

        if is_time_series(problem_type):
<<<<<<< HEAD
            if is_classification(problem_type):
                default_checks = default_checks + [TimeSeriesSplittingDataCheck]
                data_check_params.update(
                    {
                        "TimeSeriesSplittingDataCheck": {
                            "problem_type": problem_type,
                            "n_splits": n_splits,
                        }
                    }
                )
            default_checks = default_checks + [DateTimeFormatDataCheck]
=======
            if problem_configuration is None:
                raise ValueError(
                    "problem_configuration cannot be None for time series problems!"
                )
            default_checks = default_checks + [
                DateTimeFormatDataCheck,
                TimeSeriesParametersDataCheck,
            ]
>>>>>>> 2732ca6a
            data_check_params.update(
                {
                    "DateTimeFormatDataCheck": {
                        "datetime_column": problem_configuration["time_index"],
                    },
                    "TimeSeriesParametersDataCheck": {
                        "problem_configuration": problem_configuration,
                        "n_splits": n_splits,
                    },
                }
            )

        if handle_problem_types(problem_type) in [
            ProblemTypes.REGRESSION,
            ProblemTypes.TIME_SERIES_REGRESSION,
        ]:
            default_checks = default_checks + [TargetDistributionDataCheck]
            data_check_params.update(
                {
                    "InvalidTargetDataCheck": {
                        "problem_type": problem_type,
                        "objective": objective,
                    }
                }
            )
        else:
            default_checks = default_checks + [ClassImbalanceDataCheck]
            data_check_params.update(
                {
                    "InvalidTargetDataCheck": {
                        "problem_type": problem_type,
                        "objective": objective,
                    },
                    "ClassImbalanceDataCheck": {"num_cv_folds": n_splits},
                }
            )

        super().__init__(
            default_checks,
            data_check_params=data_check_params,
        )<|MERGE_RESOLUTION|>--- conflicted
+++ resolved
@@ -10,11 +10,8 @@
 from .no_variance_data_check import NoVarianceDataCheck
 from .target_distribution_data_check import TargetDistributionDataCheck
 from .target_leakage_data_check import TargetLeakageDataCheck
-<<<<<<< HEAD
+from .ts_parameters_data_check import TimeSeriesParametersDataCheck
 from .ts_splitting_data_check import TimeSeriesSplittingDataCheck
-=======
-from .ts_parameters_data_check import TimeSeriesParametersDataCheck
->>>>>>> 2732ca6a
 
 from evalml.problem_types import (
     ProblemTypes,
@@ -40,11 +37,8 @@
         - `NaturalLanguageNaNDataCheck`
         - `TargetDistributionDataCheck` (for regression problem types)
         - `DateTimeFormatDataCheck` (for time series problem types)
-<<<<<<< HEAD
+        - 'TimeSeriesParametersDataCheck' (for time series problem types)
         - `TimeSeriesSplittingDataCheck` (for time series classification problem types)
-=======
-        - 'TimeSeriesParametersDataCheck' (for time series problem types)
->>>>>>> 2732ca6a
 
     Args:
         problem_type (str): The problem type that is being validated. Can be regression, binary, or multiclass.
@@ -69,7 +63,10 @@
         data_check_params = {}
 
         if is_time_series(problem_type):
-<<<<<<< HEAD
+            if problem_configuration is None:
+                raise ValueError(
+                    "problem_configuration cannot be None for time series problems!"
+                )
             if is_classification(problem_type):
                 default_checks = default_checks + [TimeSeriesSplittingDataCheck]
                 data_check_params.update(
@@ -80,17 +77,10 @@
                         }
                     }
                 )
-            default_checks = default_checks + [DateTimeFormatDataCheck]
-=======
-            if problem_configuration is None:
-                raise ValueError(
-                    "problem_configuration cannot be None for time series problems!"
-                )
             default_checks = default_checks + [
                 DateTimeFormatDataCheck,
                 TimeSeriesParametersDataCheck,
             ]
->>>>>>> 2732ca6a
             data_check_params.update(
                 {
                     "DateTimeFormatDataCheck": {
