"""Data check that checks whether the time series training and validation splits have adequate class representation."""
from sklearn.model_selection import TimeSeriesSplit as SkTimeSeriesSplit

from evalml.data_checks import DataCheck, DataCheckError, DataCheckMessageCode
from evalml.problem_types import ProblemTypes, handle_problem_types
from evalml.utils import infer_feature_types


class TimeSeriesSplittingDataCheck(DataCheck):
    """Checks whether the time series target data is compatible with splitting.

    If the target data in the training and validation of every split doesn't have representation from
    all classes (for time series classification problems) this will prevent the estimators from training
    on all potential outcomes which will cause errors during prediction.

    Args:
        problem_type (str or ProblemTypes): Problem type.
        n_splits (int): Number of time series splits.
    """

    def __init__(self, problem_type, n_splits):
        self.problem_type = problem_type
        if handle_problem_types(self.problem_type) not in [
            ProblemTypes.TIME_SERIES_BINARY,
            ProblemTypes.TIME_SERIES_MULTICLASS,
        ]:
            raise ValueError(
                "Valid splitting of labels in time series is only defined for time series binary and time series multiclass problem types."
            )
        self.n_splits = n_splits
        self._splitter = SkTimeSeriesSplit(n_splits=self.n_splits)

    def validate(self, X, y):
        """Check if the training and validation targets are compatible with time series data splitting.

        Args:
            X (pd.DataFrame, np.ndarray): Ignored. Features.
            y (pd.Series, np.ndarray): Target data.

        Returns:
            dict: dict with a DataCheckError if splitting would result in inadequate class representation.

        Example:
            >>> import pandas as pd

            Passing n_splits as 3 means that the data will be segmented into 4 parts to be iterated over for training
            and validation splits. The first split results in training indices of [0:25] and validation indices of [25:50].
            The training indices of the first split result in only one unique value (0).
            The third split results in training indices of [0:75] and validation indices of [75:100]. The validation indices
            of the third split result in only one unique value (1).

            >>> X = None
            >>> y = pd.Series([0 if i < 45 else i % 2 if i < 55 else 1 for i in range(100)])
            ...
            >>> ts_splitting_check = TimeSeriesSplittingDataCheck("time series binary", 3)
            >>> assert ts_splitting_check.validate(X, y) == {
            ...     "errors": [{"message": "Time Series Binary and Time Series Multiclass problem "
            ...                             "types require every training and validation split to "
            ...                             "have at least one instance of all the target classes. "
            ...                             "The following splits are invalid: [1, 3]",
            ...                  "data_check_name": "TimeSeriesSplittingDataCheck",
            ...                  "level": "error",
            ...                  "details": {"columns": None, "rows": None, "invalid_splits": {1: {"Training": [0, 25]},
            ...                                                                                3: {"Validation": [75, 100]}}},
            ...                  "code": "TIMESERIES_TARGET_NOT_COMPATIBLE_WITH_SPLIT"}],
            ...     "warnings": [],
<<<<<<< HEAD
            ...     "actions": {"action_list": [], "default_action": None}}
=======
            ...     "actions": {"action_list":[], "default_action": None}}
>>>>>>> c939fa6a
        """
        results = {
            "warnings": [],
            "errors": [],
            "actions": {"action_list": [], "default_action": None},
        }

        y = infer_feature_types(y)

        invalid_splits = {}
        y_unique = y.nunique()
        if y is not None:
            for split_num, (train, val) in enumerate(self._splitter.split(X=y)):
                invalid_dict = {}
                train_targets = y[train]
                val_targets = y[val]
                if train_targets.nunique() < y_unique:
                    invalid_dict["Training"] = [0, len(train)]
                if val_targets.nunique() < y_unique:
                    invalid_dict["Validation"] = [len(train), len(train) + len(val)]
                if invalid_dict:
                    invalid_splits[(split_num + 1)] = invalid_dict

        if invalid_splits:
            results["errors"].append(
                DataCheckError(
                    message=f"Time Series Binary and Time Series Multiclass problem types require every training "
                    f"and validation split to have at least one instance of all the target classes. "
                    f"The following splits are invalid: {list(invalid_splits)}",
                    data_check_name=self.name,
                    message_code=DataCheckMessageCode.TIMESERIES_TARGET_NOT_COMPATIBLE_WITH_SPLIT,
                    details={
                        "invalid_splits": invalid_splits,
                    },
                ).to_dict()
            )
        return results<|MERGE_RESOLUTION|>--- conflicted
+++ resolved
@@ -64,11 +64,7 @@
             ...                                                                                3: {"Validation": [75, 100]}}},
             ...                  "code": "TIMESERIES_TARGET_NOT_COMPATIBLE_WITH_SPLIT"}],
             ...     "warnings": [],
-<<<<<<< HEAD
-            ...     "actions": {"action_list": [], "default_action": None}}
-=======
             ...     "actions": {"action_list":[], "default_action": None}}
->>>>>>> c939fa6a
         """
         results = {
             "warnings": [],
