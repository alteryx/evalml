--- conflicted
+++ resolved
@@ -35,11 +35,7 @@
             >>> assert nl_nan_check.validate(data) == {
             ...        "warnings": [],
             ...        "actions": {"action_list":[], "default_action": None},
-<<<<<<< HEAD
-            ...        "errors": [DataCheckError(message='Input natural language column(s) (A) contains NaN values. Please impute NaN values or drop these rows or columns.',
-=======
             ...        "errors": [DataCheckError(message="Input natural language column(s) (A) contains NaN values. Please impute NaN values or drop these rows or columns.",
->>>>>>> c939fa6a
             ...                      data_check_name=NaturalLanguageNaNDataCheck.name,
             ...                      message_code=DataCheckMessageCode.NATURAL_LANGUAGE_HAS_NAN,
             ...                      details={"columns": ["A"]}).to_dict()]
