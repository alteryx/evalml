--- conflicted
+++ resolved
@@ -46,7 +46,6 @@
             ...                  'metadata': {'transformation_strategy': 'lognormal',
             ...                               'is_target': True,
             ...                               "columns": None,
-<<<<<<< HEAD
             ...                               "rows": None}}], "default_action": None}}
             ...
             ...
@@ -54,13 +53,6 @@
             >>> assert target_check.validate(None, y) == {"warnings": [], "errors": [], "actions": {"action_list": [], "default_action": None}}
             ...
             ...
-=======
-            ...                               "rows": None}}]}
-
-            >>> y = pd.Series([1, 1, 1, 2, 2, 3, 4, 4, 5, 5, 5])
-            >>> assert target_check.validate(None, y) == {'warnings': [], 'errors': [], 'actions': []}
-
->>>>>>> d00cd59f
             >>> y = pd.Series(pd.date_range('1/1/21', periods=10))
             >>> assert target_check.validate(None, y) == {
             ...     'warnings': [],
