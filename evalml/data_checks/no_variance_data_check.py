--- conflicted
+++ resolved
@@ -80,16 +80,11 @@
             if not message:
                 continue
             DataCheck._add_message(message, results)
-<<<<<<< HEAD
-            results["actions"].append(DataCheckAction(DataCheckActionCode.DROP_COL,
-                                                      metadata={"columns": col_name}).to_dict())
-=======
             results["actions"].append(
                 DataCheckAction(
-                    DataCheckActionCode.DROP_COL, metadata={"column": col_name}
+                    DataCheckActionCode.DROP_COL, metadata={"columns": col_name}
                 ).to_dict()
             )
->>>>>>> c7a29904
         y_name = getattr(y, "name")
         if not y_name:
             y_name = "Y"
