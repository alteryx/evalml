--- conflicted
+++ resolved
@@ -69,14 +69,10 @@
 
             random_state (int): the random_state
 
-<<<<<<< HEAD
-            verbose (bool): If True, turn verbosity on. Defaults to True
-=======
             n_jobs (int or None): Non-negative integer describing level of parallelism used for pipelines.
                 None and 1 are equivalent. If set to -1, all CPUs are used. For n_jobs below -1, (n_cpus + 1 + n_jobs) are used.
 
             verbose (boolean): If True, turn verbosity on. Defaults to True
->>>>>>> 54a2a72a
         """
 
         if cv is None:
