import copy
import inspect
import time
from collections import OrderedDict
from sys import stdout

import numpy as np
import pandas as pd
from sklearn.model_selection import train_test_split
from tqdm import tqdm

from .pipeline_search_plots import PipelineSearchPlots

from evalml.data_checks import DefaultDataChecks
from evalml.objectives import get_objective, get_objectives
from evalml.pipelines import get_pipelines
from evalml.pipelines.components import handle_component
from evalml.problem_types import ProblemTypes, handle_problem_types
from evalml.tuners import SKOptTuner
from evalml.utils import Logger, convert_to_seconds, get_random_state

logger = Logger()


class AutoSearchBase:

    # Necessary for "Plotting" documentation, since Sphinx does not work well with instance attributes.
    plot = PipelineSearchPlots

    def __init__(self, problem_type, tuner, cv, objective, max_pipelines, max_time,
                 patience, tolerance, allowed_model_families, start_iteration_callback,
                 add_result_callback, additional_objectives, random_state, n_jobs, verbose, optimize_thresholds=False):
        if tuner is None:
            tuner = SKOptTuner
        self.problem_type = problem_type
        self.max_pipelines = max_pipelines
        self.allowed_model_families = allowed_model_families
        self.start_iteration_callback = start_iteration_callback
        self.add_result_callback = add_result_callback
        self.cv = cv
        self.verbose = verbose
        self.optimize_thresholds = optimize_thresholds
        self.possible_pipelines = get_pipelines(problem_type=self.problem_type, model_families=allowed_model_families)
        self.objective = get_objective(objective)
        if self.problem_type != self.objective.problem_type:
            raise ValueError("Given objective {} is not compatible with a {} problem.".format(self.objective.name, self.problem_type.value))

        logger.verbose = verbose

        if additional_objectives is not None:
            additional_objectives = [get_objective(o) for o in additional_objectives]
        else:
            additional_objectives = get_objectives(self.problem_type)

            # if our main objective is part of default set of objectives for problem_type, remove it
            existing_main_objective = next((obj for obj in additional_objectives if obj.name == self.objective.name), None)
            if existing_main_objective is not None:
                additional_objectives.remove(existing_main_objective)

        self.additional_objectives = additional_objectives

        if max_time is None or isinstance(max_time, (int, float)):
            self.max_time = max_time
        elif isinstance(max_time, str):
            self.max_time = convert_to_seconds(max_time)
        else:
            raise TypeError("max_time must be a float, int, or string. Received a {}.".format(type(max_time)))

        if patience and (not isinstance(patience, int) or patience < 0):
            raise ValueError("patience value must be a positive integer. Received {} instead".format(patience))

        if tolerance and (tolerance > 1.0 or tolerance < 0.0):
            raise ValueError("tolerance value must be a float between 0.0 and 1.0 inclusive. Received {} instead".format(tolerance))

        self.patience = patience
        self.tolerance = tolerance if tolerance else 0.0
        self.results = {
            'pipeline_results': {},
            'search_order': []
        }
        self.trained_pipelines = {}
        self.random_state = get_random_state(random_state)

        self.n_jobs = n_jobs
        self.possible_model_families = list(set([p.model_family for p in self.possible_pipelines]))

        self.tuners = {}
        for p in self.possible_pipelines:
            self.tuners[p.name] = tuner(p.hyperparameters, random_state=self.random_state)
        self._MAX_NAME_LEN = 40
        self._next_pipeline_class = None
        try:
            self.plot = PipelineSearchPlots(self)

        except ImportError:
            logger.log("Warning: unable to import plotly; skipping pipeline search plotting\n")
            self.plot = None

        self._latest_data_check_results = None

    @property
    def latest_data_check_results(self):
        return self._latest_data_check_results

    def __str__(self):
        def _print_list(obj_list):
            lines = ['\t{}'.format(o.name) for o in obj_list]
            return '\n'.join(lines)

        def _get_funct_name(function):
            if callable(function):
                return function.__name__
            else:
                return None

        search_desc = (
            f"{handle_problem_types(self.problem_type).name} Search\n\n"
            f"Parameters: \n{'='*20}\n"
            f"Objective: {get_objective(self.objective).name}\n"
            f"Max Time: {self.max_time}\n"
            f"Max Pipelines: {self.max_pipelines}\n"
            f"Possible Pipelines: \n{_print_list(self.possible_pipelines or [])}\n"
            f"Patience: {self.patience}\n"
            f"Tolerance: {self.tolerance}\n"
            f"Cross Validation: {self.cv}\n"
<<<<<<< HEAD
            f"Tuner: {type(list(self.tuners.values())[0]).__name__}\n"
=======
            f"Tuner: {type(list(self.tuners.values())[0]).__name__ if len(self.tuners) else ''}\n"
            f"Detect Label Leakage: {self.detect_label_leakage}\n"
>>>>>>> 2f26183e
            f"Start Iteration Callback: {_get_funct_name(self.start_iteration_callback)}\n"
            f"Add Result Callback: {_get_funct_name(self.add_result_callback)}\n"
            f"Additional Objectives: {_print_list(self.additional_objectives or [])}\n"
            f"Random State: {self.random_state}\n"
            f"n_jobs: {self.n_jobs}\n"
            f"Verbose: {self.verbose}\n"
            f"Optimize Thresholds: {self.optimize_thresholds}\n"
        )

        try:
            rankings_str = self.rankings.drop(['parameters'], axis='columns').to_string()
            rankings_desc = f"\nSearch Results: \n{'='*20}\n{rankings_str}"
        except KeyError:
            rankings_desc = ""

        return search_desc + rankings_desc

    def search(self, X, y, data_checks=None, feature_types=None, raise_errors=True, show_iteration_plot=True):
        """Find best classifier

        Arguments:
            X (pd.DataFrame): the input training data of shape [n_samples, n_features]

            y (pd.Series): the target training labels of length [n_samples]

            feature_types (list, optional): list of feature types, either numerical or categorical.
                Categorical features will automatically be encoded

            raise_errors (boolean): If True, raise errors and exit search if a pipeline errors during fitting. If False, set scores for the errored pipeline to NaN and continue search. Defaults to True.

            show_iteration_plot (boolean, True): Shows an iteration vs. score plot in Jupyter notebook.
                Disabled by default in non-Jupyter enviroments.

            data_checks (DataChecks, None): A set of data checks to run before fit-time. If None, uses DefaultDataChecks. Defaults to None.

        Returns:

            self
        """
        # don't show iteration plot outside of a jupyter notebook
        if show_iteration_plot is True:
            try:
                get_ipython
            except NameError:
                show_iteration_plot = False

        # make everything pandas objects
        if not isinstance(X, pd.DataFrame):
            X = pd.DataFrame(X)

        if not isinstance(y, pd.Series):
            y = pd.Series(y)

        if self.problem_type != ProblemTypes.REGRESSION:
            self._check_multiclass(y)

        if data_checks is None:
            data_checks = DefaultDataChecks()

        data_check_results = data_checks.validate(X, y)
        if len(data_check_results) > 0:
            msg = "Data checks raised some warnings and/or errors. Please see `self._latest_data_check_results` for more information or pass data_checks=EmptyDataChecks() to search() to disable data checking."
            self._latest_data_check_results = data_check_results
            raise ValueError(msg)

        logger.log_title("Beginning pipeline search")
        logger.log("Optimizing for %s. " % self.objective.name, new_line=False)

        if self.objective.greater_is_better:
            logger.log("Greater score is better.\n")
        else:
            logger.log("Lower score is better.\n")

        # Set default max_pipeline if none specified
        if self.max_pipelines is None and self.max_time is None:
            self.max_pipelines = 5
            logger.log("No search limit is set. Set using max_time or max_pipelines.\n")

        if self.max_pipelines:
            logger.log("Searching up to %s pipelines. " % self.max_pipelines)
        if self.max_time:
            logger.log("Will stop searching for new pipelines after %d seconds.\n" % self.max_time)
            logger.log("Possible model families: %s\n" % ", ".join([model.value for model in self.possible_model_families]))

        search_iteration_plot = None
        if self.plot:
            search_iteration_plot = self.plot.search_iteration_plot(interactive_plot=show_iteration_plot)

        if self.max_pipelines is None:
            pbar = tqdm(total=self.max_time, disable=not self.verbose, file=stdout, bar_format='{desc} |    Elapsed:{elapsed}')
            pbar._instances.clear()
        else:
            pbar = tqdm(range(self.max_pipelines), disable=not self.verbose, file=stdout, bar_format='{desc}   {percentage:3.0f}%|{bar}| Elapsed:{elapsed}')
            pbar._instances.clear()

        start = time.time()
        while self._check_stopping_condition(start):
            self._do_iteration(X, y, pbar, raise_errors=raise_errors)
            if search_iteration_plot:
                search_iteration_plot.update()
        desc = "✔ Optimization finished"
        desc = desc.ljust(self._MAX_NAME_LEN)
        pbar.set_description_str(desc=desc, refresh=True)
        pbar.close()

    def _check_stopping_condition(self, start):
        # get new pipeline and check tuner
        self._next_pipeline_class = self._select_pipeline()
        if self.tuners[self._next_pipeline_class.name].is_search_space_exhausted():
            return False

        should_continue = True
        num_pipelines = len(self.results['pipeline_results'])
        if num_pipelines == 0:
            return True

        # check max_time and max_pipelines
        elapsed = time.time() - start
        if self.max_time and elapsed >= self.max_time:
            return False
        elif self.max_pipelines:
            if num_pipelines >= self.max_pipelines:
                return False
            elif self.max_time and elapsed >= self.max_time:
                logger.log("\n\nMax time elapsed. Stopping search early.")
                return False

        # check for early stopping
        if self.patience is None:
            return True

        first_id = self.results['search_order'][0]
        best_score = self.results['pipeline_results'][first_id]['score']
        num_without_improvement = 0
        for id in self.results['search_order'][1:]:
            curr_score = self.results['pipeline_results'][id]['score']
            significant_change = abs((curr_score - best_score) / best_score) > self.tolerance
            score_improved = curr_score > best_score if self.objective.greater_is_better else curr_score < best_score
            if score_improved and significant_change:
                best_score = curr_score
                num_without_improvement = 0
            else:
                num_without_improvement += 1
            if num_without_improvement >= self.patience:
                logger.log("\n\n{} iterations without improvement. Stopping search early...".format(self.patience))
                return False
        return should_continue

    def _check_multiclass(self, y):
        if y.nunique() <= 2:
            return
        if self.objective.problem_type != ProblemTypes.MULTICLASS:
            raise ValueError("Given objective {} is not compatible with a multiclass problem.".format(self.objective.name))
        for obj in self.additional_objectives:
            if obj.problem_type != ProblemTypes.MULTICLASS:
                raise ValueError("Additional objective {} is not compatible with a multiclass problem.".format(obj.name))

    def _transform_parameters(self, pipeline_class, parameters, number_features):
        new_parameters = copy.copy(parameters)
        component_graph = [handle_component(c) for c in pipeline_class.component_graph]
        for component in component_graph:
            component_class = component.__class__
            # Inspects each component and adds the following parameters when needed
            if 'n_jobs' in inspect.signature(component_class.__init__).parameters:
                new_parameters[component.name]['n_jobs'] = self.n_jobs
            if 'number_features' in inspect.signature(component_class.__init__).parameters:
                new_parameters[component.name]['number_features'] = number_features
        return new_parameters

    def _do_iteration(self, X, y, pbar, raise_errors=True):
        pbar.update(1)

        # propose the next best parameters for this piepline
        parameters = self._propose_parameters(self._next_pipeline_class)

        # fit an score the pipeline
        pipeline = self._next_pipeline_class(parameters=self._transform_parameters(self._next_pipeline_class, parameters, X.shape[1]))

        if self.start_iteration_callback:
            self.start_iteration_callback(self._next_pipeline_class, parameters)

        desc = "▹ {}: ".format(self._next_pipeline_class.name)
        if len(desc) > self._MAX_NAME_LEN:
            desc = desc[:self._MAX_NAME_LEN - 3] + "..."
        desc = desc.ljust(self._MAX_NAME_LEN)
        pbar.set_description_str(desc=desc, refresh=True)

        evaluation_results = self._evaluate(pipeline, X, y, raise_errors=raise_errors, pbar=pbar)

        # save the result and continue
        self._add_result(trained_pipeline=pipeline,
                         parameters=parameters,
                         training_time=evaluation_results['training_time'],
                         cv_data=evaluation_results['cv_data'])

        desc = "✔" + desc[1:]
        pbar.set_description_str(desc=desc, refresh=True)
        if self.verbose:  # To force new line between progress bar iterations
            print('')

    def _evaluate(self, pipeline, X, y, raise_errors=True, pbar=None):
        start = time.time()
        cv_data = []

        for train, test in self.cv.split(X, y):
            if isinstance(X, pd.DataFrame):
                X_train, X_test = X.iloc[train], X.iloc[test]
            else:
                X_train, X_test = X[train], X[test]
            if isinstance(y, pd.Series):
                y_train, y_test = y.iloc[train], y.iloc[test]
            else:
                y_train, y_test = y[train], y[test]

            objectives_to_score = [self.objective] + self.additional_objectives
            try:
                X_threshold_tuning = None
                y_threshold_tuning = None

                if self.optimize_thresholds and self.objective.problem_type == ProblemTypes.BINARY and self.objective.can_optimize_threshold:
                    X_train, X_threshold_tuning, y_train, y_threshold_tuning = train_test_split(X_train, y_train, test_size=0.2, random_state=self.random_state)
                pipeline.fit(X_train, y_train)
                if self.objective.problem_type == ProblemTypes.BINARY:
                    pipeline.threshold = 0.5
                    if self.optimize_thresholds and self.objective.can_optimize_threshold:
                        y_predict_proba = pipeline.predict_proba(X_threshold_tuning)
                        y_predict_proba = y_predict_proba[:, 1]
                        pipeline.threshold = self.objective.optimize_threshold(y_predict_proba, y_threshold_tuning, X=X_threshold_tuning)
                scores = pipeline.score(X_test, y_test, objectives=objectives_to_score)
                score = scores[self.objective.name]
            except Exception as e:
                if raise_errors:
                    raise e
                if pbar:
                    pbar.write(str(e))
                score = np.nan
                scores = OrderedDict(zip([n.name for n in self.additional_objectives], [np.nan] * len(self.additional_objectives)))
            ordered_scores = OrderedDict()
            ordered_scores.update({self.objective.name: score})
            ordered_scores.update(scores)
            ordered_scores.update({"# Training": len(y_train)})
            ordered_scores.update({"# Testing": len(y_test)})
            cv_data.append({"all_objective_scores": ordered_scores, "score": score})

        training_time = time.time() - start
        return {'cv_data': cv_data, 'training_time': training_time}

    def _select_pipeline(self):
        return self.random_state.choice(self.possible_pipelines)

    def _propose_parameters(self, pipeline_class):
        return self.tuners[pipeline_class.name].propose()

    def _add_result(self, trained_pipeline, parameters, training_time, cv_data):
        scores = pd.Series([fold["score"] for fold in cv_data])
        score = scores.mean()

        if self.objective.greater_is_better:
            score_to_minimize = -score
        else:
            score_to_minimize = score

        self.tuners[trained_pipeline.name].add(parameters, score_to_minimize)
        # calculate high_variance_cv
        # if the coefficient of variance is greater than .2
        high_variance_cv = (scores.std() / scores.mean()) > .2

        pipeline_name = trained_pipeline.name
        pipeline_summary = trained_pipeline.summary
        pipeline_id = len(self.results['pipeline_results'])

        self.results['pipeline_results'][pipeline_id] = {
            "id": pipeline_id,
            "pipeline_name": pipeline_name,
            "pipeline_summary": pipeline_summary,
            "parameters": parameters,
            "score": score,
            "high_variance_cv": high_variance_cv,
            "training_time": training_time,
            "cv_data": cv_data
        }

        self.results['search_order'].append(pipeline_id)

        if self.add_result_callback:
            self.add_result_callback(self.results['pipeline_results'][pipeline_id], trained_pipeline)

        self._save_pipeline(pipeline_id, trained_pipeline)

    def _save_pipeline(self, pipeline_id, trained_pipeline):
        self.trained_pipelines[pipeline_id] = trained_pipeline

    def get_pipeline(self, pipeline_id):
        """Retrieves trained pipeline

        Arguments:
            pipeline_id (int): pipeline to retrieve

        Returns:
            Pipeline: pipeline associated with id
        """
        if pipeline_id not in self.trained_pipelines:
            raise RuntimeError("Pipeline not found")

        return self.trained_pipelines[pipeline_id]

    def describe_pipeline(self, pipeline_id, return_dict=False):
        """Describe a pipeline

        Arguments:
            pipeline_id (int): pipeline to describe
            return_dict (bool): If True, return dictionary of information
                about pipeline. Defaults to False.

        Returns:
            Description of specified pipeline. Includes information such as
            type of pipeline components, problem, training time, cross validation, etc.
        """
        if pipeline_id not in self.results['pipeline_results']:
            raise RuntimeError("Pipeline not found")

        pipeline = self.get_pipeline(pipeline_id)
        pipeline_results = self.results['pipeline_results'][pipeline_id]

        pipeline.describe()
        logger.log_subtitle("Training")
        logger.log("Training for {} problems.".format(pipeline.problem_type))

        if self.optimize_thresholds and self.objective.problem_type == ProblemTypes.BINARY and self.objective.can_optimize_threshold:
            logger.log("Objective to optimize binary classification pipeline thresholds for: {}".format(self.objective))

        logger.log("Total training time (including CV): %.1f seconds" % pipeline_results["training_time"])
        logger.log_subtitle("Cross Validation", underline="-")

        if pipeline_results["high_variance_cv"]:
            logger.log("Warning! High variance within cross validation scores. " +
                       "Model may not perform as estimated on unseen data.")

        all_objective_scores = [fold["all_objective_scores"] for fold in pipeline_results["cv_data"]]
        all_objective_scores = pd.DataFrame(all_objective_scores)

        for c in all_objective_scores:
            if c in ["# Training", "# Testing"]:
                all_objective_scores[c] = all_objective_scores[c].astype("object")
                continue

            mean = all_objective_scores[c].mean(axis=0)
            std = all_objective_scores[c].std(axis=0)
            all_objective_scores.loc["mean", c] = mean
            all_objective_scores.loc["std", c] = std
            all_objective_scores.loc["coef of var", c] = std / mean

        all_objective_scores = all_objective_scores.fillna("-")

        with pd.option_context('display.float_format', '{:.3f}'.format, 'expand_frame_repr', False):
            logger.log(all_objective_scores)

        if return_dict:
            return pipeline_results

    @property
    def rankings(self):
        """Returns a pandas.DataFrame with scoring results from the highest-scoring set of parameters used with each pipeline."""
        return self.full_rankings.drop_duplicates(subset="pipeline_name", keep="first")

    @property
    def full_rankings(self):
        """Returns a pandas.DataFrame with scoring results from all pipelines searched"""
        ascending = True
        if self.objective.greater_is_better:
            ascending = False

        rankings_df = pd.DataFrame(self.results['pipeline_results'].values())
        rankings_df = rankings_df[["id", "pipeline_name", "score", "high_variance_cv", "parameters"]]
        rankings_df.sort_values("score", ascending=ascending, inplace=True)
        rankings_df.reset_index(drop=True, inplace=True)
        return rankings_df

    @property
    def best_pipeline(self):
        """Returns the best model found"""
        best = self.rankings.iloc[0]
        return self.get_pipeline(best["id"])<|MERGE_RESOLUTION|>--- conflicted
+++ resolved
@@ -123,12 +123,7 @@
             f"Patience: {self.patience}\n"
             f"Tolerance: {self.tolerance}\n"
             f"Cross Validation: {self.cv}\n"
-<<<<<<< HEAD
-            f"Tuner: {type(list(self.tuners.values())[0]).__name__}\n"
-=======
             f"Tuner: {type(list(self.tuners.values())[0]).__name__ if len(self.tuners) else ''}\n"
-            f"Detect Label Leakage: {self.detect_label_leakage}\n"
->>>>>>> 2f26183e
             f"Start Iteration Callback: {_get_funct_name(self.start_iteration_callback)}\n"
             f"Add Result Callback: {_get_funct_name(self.add_result_callback)}\n"
             f"Additional Objectives: {_print_list(self.additional_objectives or [])}\n"
