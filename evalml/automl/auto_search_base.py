--- conflicted
+++ resolved
@@ -380,7 +380,6 @@
         if self.verbose:  # To force new line between progress bar iterations
             print('')
 
-<<<<<<< HEAD
     def _do_evaluation(self, pipeline, X, y, train, test, raise_errors=True, pbar=None):
         X_train, X_test = X.iloc[train], X.iloc[test]
         y_train, y_test = y.iloc[train], y.iloc[test]
@@ -419,10 +418,7 @@
         ordered_scores.update({"# Testing": len(y_test)})
         return {"all_objective_scores": ordered_scores, "score": score}
 
-    def _evaluate(self, pipeline, X, y, raise_errors=True, pbar=None):
-=======
     def _compute_cv_scores(self, pipeline, X, y, raise_errors=True, pbar=None):
->>>>>>> 52e0959e
         start = time.time()
         cv_data = []
 
