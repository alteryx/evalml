--- conflicted
+++ resolved
@@ -157,11 +157,7 @@
             additional_objectives (list): Custom set of objectives to score on.
                 Will override default objectives for problem type if not empty.
 
-<<<<<<< HEAD
-            random_state (int, np.random.RandomState): Seed for the random number generator. Defaults to 0.
-=======
-            random_state (int): The random seed. Defaults to 0.
->>>>>>> 07b3700b
+            random_state (int): Seed for the random number generator. Defaults to 0.
 
             n_jobs (int or None): Non-negative integer describing level of parallelism used for pipelines.
                 None and 1 are equivalent. If set to -1, all CPUs are used. For n_jobs below -1, (n_cpus + 1 + n_jobs) are used.
@@ -850,11 +846,7 @@
 
         Arguments:
             pipeline_id (int): pipeline to retrieve
-<<<<<<< HEAD
-            random_state (int, np.random.RandomState): Seed for the random number generator. Defaults to 0.
-=======
-            random_state (int): The random seed. Defaults to 0.
->>>>>>> 07b3700b
+            random_state (int): Seed for the random number generator. Defaults to 0.
 
         Returns:
             PipelineBase: untrained pipeline instance associated with the provided ID
