--- conflicted
+++ resolved
@@ -338,9 +338,6 @@
             else:
                 leading_char = ""
 
-<<<<<<< HEAD
-    def search(self, X, y, data_checks="auto", text_columns=None, show_iteration_plot=True):
-=======
     def _set_data_split(self, X):
         """Sets the data split method for AutoMLSearch
 
@@ -357,8 +354,7 @@
 
         self.data_split = self.data_split or default_data_split
 
-    def search(self, X, y, data_checks="auto", feature_types=None, show_iteration_plot=True):
->>>>>>> dec69b1e
+    def search(self, X, y, data_checks="auto", text_columns=None, show_iteration_plot=True):
         """Find the best pipeline for the data set.
 
         Arguments:
