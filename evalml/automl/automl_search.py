--- conflicted
+++ resolved
@@ -263,16 +263,10 @@
         self._best_pipeline = None
         self._searched = False
 
-<<<<<<< HEAD
-        # make everything ww objects
-        self.X_train = _convert_to_woodwork_structure(X_train)
-        self.y_train = _convert_to_woodwork_structure(y_train)
+        self.X_train = infer_feature_types(X_train)
+        self.y_train = infer_feature_types(y_train)
         self.X_ensemble = None
         self.y_ensemble = None
-=======
-        self.X_train = infer_feature_types(X_train)
-        self.y_train = infer_feature_types(y_train)
->>>>>>> f23f16b8
 
         default_data_splitter = make_data_splitter(self.X_train, self.y_train, self.problem_type, self.problem_configuration,
                                                    n_splits=3, shuffle=True, random_seed=self.random_seed)
@@ -317,6 +311,7 @@
                 ensemble_nth_batch = len(self.allowed_pipelines) + 1
                 num_ensemble_batches = (self.max_batches - 1) // ensemble_nth_batch
                 if num_ensemble_batches == 0:
+                    run_ensembling = False
                     logger.warning(f"Ensembling is set to True, but max_batches is too small, so ensembling will not run. Set max_batches >= {ensemble_nth_batch + 1} to run ensembling.")
                 else:
                     logger.info(f"Ensembling will run every {ensemble_nth_batch} batches.")
@@ -326,6 +321,10 @@
                                        num_ensemble_batches)
             else:
                 self.max_iterations = 1 + len(self.allowed_pipelines) + (self._pipelines_per_batch * (self.max_batches - 1))
+        if run_ensembling:
+            self.X_train, self.X_ensemble, self.y_train, self.y_ensemble = split_data(self.X_train, self.y_train, problem_type=self.problem_type, test_size=0.25)
+            self._engine.add_ensemble(self.X_train, self.y_train, self.X_ensemble, self.y_ensemble)
+
         self.allowed_model_families = list(set([p.model_family for p in (self.allowed_pipelines)]))
 
         logger.debug(f"allowed_pipelines set to {[pipeline.name for pipeline in self.allowed_pipelines]}")
@@ -474,44 +473,6 @@
             else:
                 leading_char = ""
 
-    def _check_ensembling(self):
-        """Checks whether or not we can ensemble the search and set the max_iterations"""
-        run_ensembling = self.ensembling
-        if run_ensembling and len(self.allowed_pipelines) == 1:
-            logger.warning("Ensembling is set to True, but the number of unique pipelines is one, so ensembling will not run.")
-            run_ensembling = False
-
-        if run_ensembling and self.max_iterations is not None:
-            # Baseline + first batch + each pipeline iteration + 1
-            first_ensembling_iteration = (1 + len(self.allowed_pipelines) + len(self.allowed_pipelines) * self._pipelines_per_batch + 1)
-            if self.max_iterations < first_ensembling_iteration:
-                run_ensembling = False
-                logger.warning(f"Ensembling is set to True, but max_iterations is too small, so ensembling will not run. Set max_iterations >= {first_ensembling_iteration} to run ensembling.")
-            else:
-                logger.info(f"Ensembling will run at the {first_ensembling_iteration} iteration and every {len(self.allowed_pipelines) * self._pipelines_per_batch} iterations after that.")
-
-        if self.max_batches and self.max_iterations is None:
-            self.show_batch_output = True
-            if run_ensembling:
-                ensemble_nth_batch = len(self.allowed_pipelines) + 1
-                num_ensemble_batches = (self.max_batches - 1) // ensemble_nth_batch
-                if num_ensemble_batches == 0:
-                    run_ensembling = False
-                    logger.warning(f"Ensembling is set to True, but max_batches is too small, so ensembling will not run. Set max_batches >= {ensemble_nth_batch + 1} to run ensembling.")
-                else:
-                    logger.info(f"Ensembling will run every {ensemble_nth_batch} batches.")
-
-                self.max_iterations = (1 + len(self.allowed_pipelines) +
-                                       self._pipelines_per_batch * (self.max_batches - 1 - num_ensemble_batches) +
-                                       num_ensemble_batches)
-            else:
-                self.max_iterations = 1 + len(self.allowed_pipelines) + (self._pipelines_per_batch * (self.max_batches - 1))
-        if self.ensembling != run_ensembling:
-            logger.info(f"Changing ensembling to {run_ensembling}")
-            self.ensembling = run_ensembling
-        if self.ensembling:
-            self.X_train, self.X_ensemble, self.y_train, self.y_ensemble = split_data(self.X_train, self.y_train, problem_type=self.problem_type, test_size=0.25)
-
     def search(self, data_checks="auto", show_iteration_plot=True):
         """Find the best pipeline for the data set.
 
@@ -547,40 +508,6 @@
             logger.error(result["message"])
         if self._data_check_results["errors"]:
             raise ValueError("Data checks raised some warnings and/or errors. Please see `self.data_check_results` for more information or pass data_checks='disabled' to search() to disable data checking.")
-<<<<<<< HEAD
-        if self.allowed_pipelines is None:
-            logger.info("Generating pipelines to search over...")
-            allowed_estimators = get_estimators(self.problem_type, self.allowed_model_families)
-            logger.debug(f"allowed_estimators set to {[estimator.name for estimator in allowed_estimators]}")
-            self.allowed_pipelines = [make_pipeline(self.X_train, self.y_train, estimator, self.problem_type, custom_hyperparameters=self.pipeline_parameters, text_columns=text_columns) for estimator in allowed_estimators]
-
-        if self.allowed_pipelines == []:
-            raise ValueError("No allowed pipelines to search")
-
-        self._check_ensembling()
-        self.allowed_model_families = list(set([p.model_family for p in (self.allowed_pipelines)]))
-
-        logger.debug(f"allowed_pipelines set to {[pipeline.name for pipeline in self.allowed_pipelines]}")
-        logger.debug(f"allowed_model_families set to {self.allowed_model_families}")
-        if len(self.problem_configuration):
-            pipeline_params = {**{'pipeline': self.problem_configuration}, **self.pipeline_parameters}
-        else:
-            pipeline_params = self.pipeline_parameters
-
-        self._automl_algorithm = IterativeAlgorithm(
-            max_iterations=self.max_iterations,
-            allowed_pipelines=self.allowed_pipelines,
-            tuner_class=self.tuner_class,
-            text_columns=text_columns,
-            random_state=self.random_state,
-            n_jobs=self.n_jobs,
-            number_features=self.X_train.shape[1],
-            pipelines_per_batch=self._pipelines_per_batch,
-            ensembling=self.ensembling,
-            pipeline_params=pipeline_params
-        )
-=======
->>>>>>> f23f16b8
 
         log_title(logger, "Beginning pipeline search")
         logger.info("Optimizing for %s. " % self.objective.name)
@@ -761,92 +688,11 @@
                     scores[field] += value
         return {objective: float(score) / n_folds for objective, score in scores.items()}
 
-<<<<<<< HEAD
-    def _compute_cv_scores(self, pipeline):
-        start = time.time()
-        cv_data = []
-        logger.info("\tStarting cross validation")
-        if pipeline.model_family == ModelFamily.ENSEMBLE and self.ensembling:
-            X_input = self.X_ensemble
-            y_input = self.y_ensemble
-        else:
-            X_input = self.X_train
-            y_input = self.y_train
-        X_pd = _convert_woodwork_types_wrapper(X_input.to_dataframe())
-        y_pd = _convert_woodwork_types_wrapper(y_input.to_series())
-        for i, (train, valid) in enumerate(self.data_splitter.split(X_pd, y_pd)):
-
-            if pipeline.model_family == ModelFamily.ENSEMBLE and i > 0:
-                # Stacked ensembles do CV internally, so we do not run CV here for performance reasons.
-                logger.debug(f"Skipping fold {i} because CV for stacked ensembles is not supported.")
-                break
-            logger.debug(f"\t\tTraining and scoring on fold {i}")
-            X_train, X_valid = X_input.iloc[train], X_input.iloc[valid]
-            y_train, y_valid = y_input.iloc[train], y_input.iloc[valid]
-            if self.problem_type in [ProblemTypes.BINARY, ProblemTypes.MULTICLASS]:
-                diff_train = set(np.setdiff1d(y_input.to_series(), y_train.to_series()))
-                diff_valid = set(np.setdiff1d(y_input.to_series(), y_valid.to_series()))
-                diff_string = f"Missing target values in the training set after data split: {diff_train}. " if diff_train else ""
-                diff_string += f"Missing target values in the validation set after data split: {diff_valid}." if diff_valid else ""
-                if diff_string:
-                    raise Exception(diff_string)
-            objectives_to_score = [self.objective] + self.additional_objectives
-            cv_pipeline = None
-            try:
-                X_threshold_tuning = None
-                y_threshold_tuning = None
-                if self.optimize_thresholds and self.objective.is_defined_for_problem_type(ProblemTypes.BINARY) and self.objective.can_optimize_threshold and is_binary(self.problem_type):
-                    X_train, X_threshold_tuning, y_train, y_threshold_tuning = split_data(X_train, y_train, self.problem_type,
-                                                                                          test_size=0.2,
-                                                                                          random_state=self.random_state)
-                cv_pipeline = pipeline.clone()
-                logger.debug(f"\t\t\tFold {i}: starting training")
-                cv_pipeline.fit(X_train, y_train)
-                logger.debug(f"\t\t\tFold {i}: finished training")
-                cv_pipeline = self._tune_binary_threshold(cv_pipeline, X_threshold_tuning, y_threshold_tuning)
-                if X_threshold_tuning:
-                    logger.debug(f"\t\t\tFold {i}: Optimal threshold found ({cv_pipeline.threshold:.3f})")
-                logger.debug(f"\t\t\tFold {i}: Scoring trained pipeline")
-                scores = cv_pipeline.score(X_valid, y_valid, objectives=objectives_to_score)
-                logger.debug(f"\t\t\tFold {i}: {self.objective.name} score: {scores[self.objective.name]:.3f}")
-                score = scores[self.objective.name]
-            except Exception as e:
-                if self.error_callback is not None:
-                    self.error_callback(exception=e, traceback=traceback.format_tb(sys.exc_info()[2]), automl=self,
-                                        fold_num=i, pipeline=pipeline)
-                if isinstance(e, PipelineScoreError):
-                    nan_scores = {objective: np.nan for objective in e.exceptions}
-                    scores = {**nan_scores, **e.scored_successfully}
-                    scores = OrderedDict({o.name: scores[o.name] for o in [self.objective] + self.additional_objectives})
-                    score = scores[self.objective.name]
-                else:
-                    score = np.nan
-                    scores = OrderedDict(zip([n.name for n in self.additional_objectives], [np.nan] * len(self.additional_objectives)))
-
-            ordered_scores = OrderedDict()
-            ordered_scores.update({self.objective.name: score})
-            ordered_scores.update(scores)
-            ordered_scores.update({"# Training": y_train.shape[0]})
-            ordered_scores.update({"# Validation": y_valid.shape[0]})
-
-            evaluation_entry = {"all_objective_scores": ordered_scores, "score": score, 'binary_classification_threshold': None}
-            if isinstance(cv_pipeline, BinaryClassificationPipeline) and cv_pipeline.threshold is not None:
-                evaluation_entry['binary_classification_threshold'] = cv_pipeline.threshold
-            cv_data.append(evaluation_entry)
-        training_time = time.time() - start
-        cv_scores = pd.Series([fold['score'] for fold in cv_data])
-        cv_score_mean = cv_scores.mean()
-        logger.info(f"\tFinished cross validation - mean {self.objective.name}: {cv_score_mean:.3f}")
-        return {'cv_data': cv_data, 'training_time': training_time, 'cv_scores': cv_scores, 'cv_score_mean': cv_score_mean}
-
-    def _add_result(self, trained_pipeline, parameters, training_time, cv_data, cv_scores):
-=======
     def _post_evaluation_callback(self, pipeline, evaluation_results):
         training_time = evaluation_results['training_time']
         cv_data = evaluation_results['cv_data']
         cv_scores = evaluation_results['cv_scores']
         is_baseline = pipeline.model_family == ModelFamily.BASELINE
->>>>>>> f23f16b8
         cv_score = cv_scores.mean()
 
         percent_better_than_baseline = {}
