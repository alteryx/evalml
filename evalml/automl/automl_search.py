--- conflicted
+++ resolved
@@ -652,13 +652,6 @@
             if self._train_best_pipeline:
                 X_train = self.X_train
                 y_train = self.y_train
-<<<<<<< HEAD
-                if hasattr(self.data_splitter, "transform_sample"):
-                    train_indices = self.data_splitter.transform_sample(X_train, y_train)
-                    X_train = X_train.ww.iloc[train_indices]
-                    y_train = y_train.ww.iloc[train_indices]
-=======
->>>>>>> 2a7b17bf
                 best_pipeline = self._engine.submit_training_job(self.automl_config, best_pipeline,
                                                                  X_train, y_train).get_result()
 
@@ -1025,15 +1018,6 @@
         X_train = self.X_train
         y_train = self.y_train
 
-<<<<<<< HEAD
-        # Apply sampling
-        if hasattr(self.data_splitter, "transform_sample"):
-            train_indices = self.data_splitter.transform_sample(X_train, y_train)
-            X_train = X_train.ww.iloc[train_indices]
-            y_train = y_train.ww.iloc[train_indices]
-
-=======
->>>>>>> 2a7b17bf
         for pipeline in pipelines:
             computations.append(self._engine.submit_training_job(self.automl_config, pipeline, X_train, y_train))
 
