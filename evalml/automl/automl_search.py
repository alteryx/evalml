import time
import warnings
from collections import OrderedDict
from sys import stdout

import cloudpickle
import numpy as np
import pandas as pd
from sklearn.model_selection import (
    BaseCrossValidator,
    KFold,
    StratifiedKFold,
    train_test_split
)
from tqdm import tqdm

from .pipeline_search_plots import PipelineSearchPlots

from evalml.automl.automl_algorithm import IterativeAlgorithm
from evalml.automl.data_splitters import TrainingValidationSplit
from evalml.data_checks import DataChecks, DefaultDataChecks, EmptyDataChecks
from evalml.data_checks.data_check_message_type import DataCheckMessageType
from evalml.exceptions import PipelineNotFoundError
from evalml.objectives import get_objective, get_objectives
from evalml.pipelines import (
    BinaryClassificationPipeline,
    MeanBaselineRegressionPipeline,
    ModeBaselineBinaryPipeline,
    ModeBaselineMulticlassPipeline
)
from evalml.pipelines.utils import get_estimators, make_pipeline
from evalml.problem_types import ProblemTypes, handle_problem_types
from evalml.tuners import SKOptTuner
from evalml.utils import convert_to_seconds, get_random_state
from evalml.utils.logger import get_logger, log_subtitle, log_title

logger = get_logger(__file__)


class AutoMLSearch:
    """Automated Pipeline search."""
    _MAX_NAME_LEN = 40
    _LARGE_DATA_ROW_THRESHOLD = int(1e5)

    # Necessary for "Plotting" documentation, since Sphinx does not work well with instance attributes.
    plot = PipelineSearchPlots

    _DEFAULT_OBJECTIVES = {'binary': 'log_loss_binary',
                           'multiclass': 'log_loss_multi',
                           'regression': 'r2'}

    def __init__(self,
                 problem_type=None,
                 objective='auto',
                 max_pipelines=None,
                 max_time=None,
                 patience=None,
                 tolerance=None,
                 data_split=None,
                 allowed_pipelines=None,
                 allowed_model_families=None,
                 start_iteration_callback=None,
                 add_result_callback=None,
                 additional_objectives=None,
                 random_state=0,
                 n_jobs=-1,
                 tuner_class=None,
                 verbose=True,
                 optimize_thresholds=False):
        """Automated pipeline search

        Arguments:
            problem_type (str or ProblemTypes): Choice of 'regression', 'binary', or 'multiclass', depending on the desired problem type.

            objective (str, ObjectiveBase): The objective to optimize for. When set to auto, chooses:
                LogLossBinary for binary classification problems,
                LogLossMulticlass for multiclass classification problems, and
                R2 for regression problems.

            max_pipelines (int): Maximum number of pipelines to search. If max_pipelines and
                max_time is not set, then max_pipelines will default to max_pipelines of 5.

            max_time (int, str): Maximum time to search for pipelines.
                This will not start a new pipeline search after the duration
                has elapsed. If it is an integer, then the time will be in seconds.
                For strings, time can be specified as seconds, minutes, or hours.

            patience (int): Number of iterations without improvement to stop search early. Must be positive.
                If None, early stopping is disabled. Defaults to None.

            tolerance (float): Minimum percentage difference to qualify as score improvement for early stopping.
                Only applicable if patience is not None. Defaults to None.

            allowed_pipelines (list(class)): A list of PipelineBase subclasses indicating the pipelines allowed in the search.
                The default of None indicates all pipelines for this problem type are allowed. Setting this field will cause
                allowed_model_families to be ignored.

            allowed_model_families (list(str, ModelFamily)): The model families to search. The default of None searches over all
                model families. Run evalml.list_model_families("binary") to see options. Change `binary`
                to `multiclass` or `regression` depending on the problem type. Note that if allowed_pipelines is provided,
                this parameter will be ignored.

            data_split (sklearn.model_selection.BaseCrossValidator): data splitting method to use. Defaults to StratifiedKFold.

            tuner_class: the tuner class to use. Defaults to scikit-optimize tuner

            start_iteration_callback (callable): function called before each pipeline training iteration.
                Passed two parameters: pipeline_class, parameters.

            add_result_callback (callable): function called after each pipeline training iteration.
                Passed two parameters: results, trained_pipeline.

            additional_objectives (list): Custom set of objectives to score on.
                Will override default objectives for problem type if not empty.

            random_state (int, np.random.RandomState): The random seed/state. Defaults to 0.

            n_jobs (int or None): Non-negative integer describing level of parallelism used for pipelines.
                None and 1 are equivalent. If set to -1, all CPUs are used. For n_jobs below -1, (n_cpus + 1 + n_jobs) are used.

            verbose (boolean): If True, turn verbosity on. Defaults to True
        """
        try:
            self.problem_type = handle_problem_types(problem_type)
        except ValueError:
            raise ValueError('choose one of (binary, multiclass, regression) as problem_type')

        self.tuner_class = tuner_class or SKOptTuner
        self.start_iteration_callback = start_iteration_callback
        self.add_result_callback = add_result_callback
        self.data_split = data_split
        self.verbose = verbose
        self.optimize_thresholds = optimize_thresholds
        if objective == 'auto':
            objective = self._DEFAULT_OBJECTIVES[self.problem_type.value]
        self.objective = get_objective(objective)
        if self.data_split is not None and not issubclass(self.data_split.__class__, BaseCrossValidator):
            raise ValueError("Not a valid data splitter")
        if self.problem_type != self.objective.problem_type:
            raise ValueError("Given objective {} is not compatible with a {} problem.".format(self.objective.name, self.problem_type.value))
        if additional_objectives is None:
            additional_objectives = get_objectives(self.problem_type)
            # if our main objective is part of default set of objectives for problem_type, remove it
            existing_main_objective = next((obj for obj in additional_objectives if obj.name == self.objective.name), None)
            if existing_main_objective is not None:
                additional_objectives.remove(existing_main_objective)
        else:
            additional_objectives = [get_objective(o) for o in additional_objectives]
        self.additional_objectives = additional_objectives

        if max_time is None or isinstance(max_time, (int, float)):
            self.max_time = max_time
        elif isinstance(max_time, str):
            self.max_time = convert_to_seconds(max_time)
        else:
            raise TypeError("max_time must be a float, int, or string. Received a {}.".format(type(max_time)))

        self.max_pipelines = max_pipelines
        if self.max_pipelines is None and self.max_time is None:
            self.max_pipelines = 5
            logger.info("Using default limit of max_pipelines=5.\n")

        if patience and (not isinstance(patience, int) or patience < 0):
            raise ValueError("patience value must be a positive integer. Received {} instead".format(patience))

        if tolerance and (tolerance > 1.0 or tolerance < 0.0):
            raise ValueError("tolerance value must be a float between 0.0 and 1.0 inclusive. Received {} instead".format(tolerance))

        self.patience = patience
        self.tolerance = tolerance or 0.0
        self.results = {
            'pipeline_results': {},
            'search_order': []
        }
        self.random_state = get_random_state(random_state)
        self.n_jobs = n_jobs

        self.plot = None
        try:
            self.plot = PipelineSearchPlots(self)
        except ImportError:
            logger.warning("Unable to import plotly; skipping pipeline search plotting\n")

        self._data_check_results = None

        self.allowed_pipelines = allowed_pipelines
        self.allowed_model_families = allowed_model_families
        self._automl_algorithm = None

    @property
    def data_check_results(self):
        return self._data_check_results

    def __str__(self):
        def _print_list(obj_list):
            lines = ['\t{}'.format(o.name) for o in obj_list]
            return '\n'.join(lines)

        def _get_funct_name(function):
            if callable(function):
                return function.__name__
            else:
                return None

        search_desc = (
            f"{handle_problem_types(self.problem_type).name} Search\n\n"
            f"Parameters: \n{'='*20}\n"
            f"Objective: {get_objective(self.objective).name}\n"
            f"Max Time: {self.max_time}\n"
            f"Max Pipelines: {self.max_pipelines}\n"
            f"Allowed Pipelines: \n{_print_list(self.allowed_pipelines or [])}\n"
            f"Patience: {self.patience}\n"
            f"Tolerance: {self.tolerance}\n"
            f"Data Splitting: {self.data_split}\n"
            f"Tuner: {self.tuner_class.__name__}\n"
            f"Start Iteration Callback: {_get_funct_name(self.start_iteration_callback)}\n"
            f"Add Result Callback: {_get_funct_name(self.add_result_callback)}\n"
            f"Additional Objectives: {_print_list(self.additional_objectives or [])}\n"
            f"Random State: {self.random_state}\n"
            f"n_jobs: {self.n_jobs}\n"
            f"Verbose: {self.verbose}\n"
            f"Optimize Thresholds: {self.optimize_thresholds}\n"
        )

        rankings_desc = ""
        if not self.rankings.empty:
            rankings_str = self.rankings.drop(['parameters'], axis='columns').to_string()
            rankings_desc = f"\nSearch Results: \n{'='*20}\n{rankings_str}"

        return search_desc + rankings_desc

    @staticmethod
    def _validate_data_checks(data_checks):
        """Validate data_checks parameter.

        Arguments:
            data_checks (DataChecks, list(Datacheck), str, None): Input to validate. If not of the right type,
                raise an exception.

        Returns:
            An instance of DataChecks used to perform checks before search.
        """
        if isinstance(data_checks, DataChecks):
            return data_checks
        elif isinstance(data_checks, list):
            return DataChecks(data_checks)
        elif isinstance(data_checks, str):
            if data_checks == "auto":
                return DefaultDataChecks()
            elif data_checks == "disabled":
                return EmptyDataChecks()
            else:
                raise ValueError("If data_checks is a string, it must be either 'auto' or 'disabled'. "
                                 f"Received '{data_checks}'.")
        elif data_checks is None:
            return EmptyDataChecks()
        else:
            return DataChecks(data_checks)

    def search(self, X, y, data_checks="auto", feature_types=None, raise_errors=True, show_iteration_plot=True):
        """Find best classifier

        Arguments:
            X (pd.DataFrame): the input training data of shape [n_samples, n_features]

            y (pd.Series): the target training labels of length [n_samples]

            feature_types (list, optional): list of feature types, either numerical or categorical.
                Categorical features will automatically be encoded

            raise_errors (boolean): If True, raise errors and exit search if a pipeline errors during fitting. If False, set scores for the errored pipeline to NaN and continue search. Defaults to True.

            show_iteration_plot (boolean, True): Shows an iteration vs. score plot in Jupyter notebook.
                Disabled by default in non-Jupyter enviroments.

            data_checks (DataChecks, list(Datacheck), str, None): A collection of data checks to run before
                automl search. If data checks produce any errors, an exception will be thrown before the
                search begins. If "disabled" or None, no data checks will be done.
                If set to "auto", DefaultDataChecks will be done. Default value is set to "auto".

        Returns:
            self
        """
        # don't show iteration plot outside of a jupyter notebook
        if show_iteration_plot:
            try:
                get_ipython
            except NameError:
                show_iteration_plot = False

        # make everything pandas objects
        if not isinstance(X, pd.DataFrame):
            X = pd.DataFrame(X)

        if not isinstance(y, pd.Series):
            y = pd.Series(y)

        # Set the default data splitter
        if self.problem_type == ProblemTypes.REGRESSION:
            default_data_split = KFold(n_splits=3, random_state=self.random_state)
        elif self.problem_type in [ProblemTypes.BINARY, ProblemTypes.MULTICLASS]:
            default_data_split = StratifiedKFold(n_splits=3, random_state=self.random_state)

        if X.shape[0] > self._LARGE_DATA_ROW_THRESHOLD:
            default_data_split = TrainingValidationSplit(test_size=0.25)

        self.data_split = self.data_split or default_data_split

        data_checks = self._validate_data_checks(data_checks)
        data_check_results = data_checks.validate(X, y)

        if len(data_check_results) > 0:
            self._data_check_results = data_check_results
            for message in self._data_check_results:
                if message.message_type == DataCheckMessageType.WARNING:
                    logger.warning(message)
                elif message.message_type == DataCheckMessageType.ERROR:
                    logger.error(message)
            if any([message.message_type == DataCheckMessageType.ERROR for message in self._data_check_results]):
                raise ValueError("Data checks raised some warnings and/or errors. Please see `self.data_check_results` for more information or pass data_checks=EmptyDataChecks() to search() to disable data checking.")

        if self.allowed_pipelines is None:
            logger.info("Generating pipelines to search over...")
            allowed_estimators = get_estimators(self.problem_type, self.allowed_model_families)
            logger.debug(f"allowed_estimators set to {[estimator.name for estimator in allowed_estimators]}")
            self.allowed_pipelines = [make_pipeline(X, y, estimator, self.problem_type) for estimator in allowed_estimators]

        if self.allowed_pipelines == []:
            raise ValueError("No allowed pipelines to search")

        self.allowed_model_families = list(set([p.model_family for p in (self.allowed_pipelines)]))

        logger.debug(f"allowed_pipelines set to {[pipeline.name for pipeline in self.allowed_pipelines]}")
        logger.debug(f"allowed_model_families set to {self.allowed_model_families}")

        self._validate_problem_type()
        self._automl_algorithm = IterativeAlgorithm(
            max_pipelines=self.max_pipelines,
            allowed_pipelines=self.allowed_pipelines,
            tuner_class=self.tuner_class,
            random_state=self.random_state,
            n_jobs=self.n_jobs,
            number_features=X.shape[1]
        )

        log_title(logger, "Beginning pipeline search")
        logger.info("Optimizing for %s. " % self.objective.name)
        logger.info("{} score is better.\n".format('Greater' if self.objective.greater_is_better else 'Lower'))

        if self.max_pipelines is not None:
            logger.info("Searching up to %s pipelines. " % self.max_pipelines)
        if self.max_time is not None:
            logger.info("Will stop searching for new pipelines after %d seconds.\n" % self.max_time)
        logger.info("Allowed model families: %s\n" % ", ".join([model.value for model in self.allowed_model_families]))

        search_iteration_plot = None
        if self.plot:
            search_iteration_plot = self.plot.search_iteration_plot(interactive_plot=show_iteration_plot)

        if self.max_pipelines is None:
            pbar = tqdm(total=self.max_time, disable=not self.verbose, file=stdout, bar_format='{desc} |    Elapsed:{elapsed}')
        else:
            pbar = tqdm(range(self.max_pipelines), disable=not self.verbose, file=stdout, bar_format='{desc}   {percentage:3.0f}%|{bar}| Elapsed:{elapsed}')
        pbar._instances.clear()

        start = time.time()
        self._add_baseline_pipelines(X, y, pbar, raise_errors=raise_errors)

        current_batch_pipelines = []
        while self._check_stopping_condition(start):
            if len(current_batch_pipelines) == 0:
                try:
                    current_batch_pipelines = self._automl_algorithm.next_batch()
                except StopIteration:
                    logger.info('AutoML Algorithm out of recommendations, ending')
                    break
            pipeline = current_batch_pipelines.pop(0)
            parameters = pipeline.parameters
            logger.debug('Evaluating pipeline {}'.format(pipeline.name))
            logger.debug('Pipeline parameters: {}'.format(parameters))
            pbar.update(1)
            if self.start_iteration_callback:
                self.start_iteration_callback(pipeline.__class__, parameters)
            desc = "▹ {}: ".format(pipeline.name)
            if len(desc) > self._MAX_NAME_LEN:
                desc = desc[:self._MAX_NAME_LEN - 3] + "..."
            desc = desc.ljust(self._MAX_NAME_LEN)
            pbar.set_description_str(desc=desc, refresh=True)

            evaluation_results = self._evaluate(pipeline, X, y, raise_errors=raise_errors, pbar=pbar)
            score = evaluation_results['cv_score_mean']
            score_to_minimize = -score if self.objective.greater_is_better else score
            self._automl_algorithm.add_result(score_to_minimize, pipeline)

            desc = "✔" + desc[1:]
            pbar.set_description_str(desc=desc, refresh=True)
            if self.verbose:  # To force new line between progress bar iterations
                print('')

            if search_iteration_plot:
                search_iteration_plot.update()

        desc = "✔ Optimization finished"
        desc = desc.ljust(self._MAX_NAME_LEN)
        pbar.set_description_str(desc=desc, refresh=True)
        pbar.close()

    def _check_stopping_condition(self, start):
        should_continue = True
        num_pipelines = len(self.results['pipeline_results'])
        if num_pipelines == 0:
            return True

        # check max_time and max_pipelines
        elapsed = time.time() - start
        if self.max_time and elapsed >= self.max_time:
            return False
        elif self.max_pipelines and num_pipelines >= self.max_pipelines:
            return False

        # check for early stopping
        if self.patience is None:
            return True

        first_id = self.results['search_order'][0]
        best_score = self.results['pipeline_results'][first_id]['score']
        num_without_improvement = 0
        for id in self.results['search_order'][1:]:
            curr_score = self.results['pipeline_results'][id]['score']
            significant_change = abs((curr_score - best_score) / best_score) > self.tolerance
            score_improved = curr_score > best_score if self.objective.greater_is_better else curr_score < best_score
            if score_improved and significant_change:
                best_score = curr_score
                num_without_improvement = 0
            else:
                num_without_improvement += 1
            if num_without_improvement >= self.patience:
                logger.info("\n\n{} iterations without improvement. Stopping search early...".format(self.patience))
                return False
        return should_continue

    def _validate_problem_type(self):
        for obj in self.additional_objectives:
            if obj.problem_type != self.problem_type:
                raise ValueError("Additional objective {} is not compatible with a {} problem.".format(obj.name, self.problem_type.value))

        for pipeline in self.allowed_pipelines:
            if not pipeline.problem_type == self.problem_type:
                raise ValueError("Given pipeline {} is not compatible with problem_type {}.".format(pipeline.name, self.problem_type.value))

    def _add_baseline_pipelines(self, X, y, pbar, raise_errors=True):
        if self.problem_type == ProblemTypes.BINARY:
            strategy_dict = {"strategy": "random_weighted"}
            baseline = ModeBaselineBinaryPipeline(parameters={"Baseline Classifier": strategy_dict})
        elif self.problem_type == ProblemTypes.MULTICLASS:
            strategy_dict = {"strategy": "random_weighted"}
            baseline = ModeBaselineMulticlassPipeline(parameters={"Baseline Classifier": strategy_dict})
        elif self.problem_type == ProblemTypes.REGRESSION:
            strategy_dict = {"strategy": "mean"}
            baseline = MeanBaselineRegressionPipeline(parameters={"Baseline Regressor": strategy_dict})

        if self.start_iteration_callback:
            self.start_iteration_callback(baseline.__class__, baseline.parameters)

        desc = "▹ {}: ".format(baseline.name)
        if len(desc) > self._MAX_NAME_LEN:
            desc = desc[:self._MAX_NAME_LEN - 3] + "..."
        desc = desc.ljust(self._MAX_NAME_LEN)
        pbar.set_description_str(desc=desc, refresh=True)

        baseline_results = self._compute_cv_scores(baseline, X, y, raise_errors=raise_errors, pbar=pbar)
        self._add_result(trained_pipeline=baseline,
                         parameters=baseline.parameters,
                         training_time=baseline_results['training_time'],
                         cv_data=baseline_results['cv_data'],
                         cv_scores=baseline_results['cv_scores'])
        desc = "✔" + desc[1:]
        pbar.set_description_str(desc=desc, refresh=True)
        if self.verbose:  # To force new line between progress bar iterations
            print('')

    def _compute_cv_scores(self, pipeline, X, y, raise_errors=True, pbar=None):
        start = time.time()
        cv_data = []

        for train, test in self.data_split.split(X, y):
            if isinstance(X, pd.DataFrame):
                X_train, X_test = X.iloc[train], X.iloc[test]
            else:
                X_train, X_test = X[train], X[test]
            if isinstance(y, pd.Series):
                y_train, y_test = y.iloc[train], y.iloc[test]
            else:
                y_train, y_test = y[train], y[test]

            objectives_to_score = [self.objective] + self.additional_objectives
            try:
                X_threshold_tuning = None
                y_threshold_tuning = None

                if self.optimize_thresholds and self.objective.problem_type == ProblemTypes.BINARY and self.objective.can_optimize_threshold:
                    X_train, X_threshold_tuning, y_train, y_threshold_tuning = train_test_split(X_train, y_train, test_size=0.2, random_state=self.random_state)
                cv_pipeline = pipeline.clone()
                cv_pipeline.fit(X_train, y_train)
                if self.objective.problem_type == ProblemTypes.BINARY:
                    cv_pipeline.threshold = 0.5
                    if self.optimize_thresholds and self.objective.can_optimize_threshold:
                        y_predict_proba = cv_pipeline.predict_proba(X_threshold_tuning)
                        if isinstance(y_predict_proba, pd.DataFrame):
                            y_predict_proba = y_predict_proba.iloc[:, 1]
                        else:
                            y_predict_proba = y_predict_proba[:, 1]
                        cv_pipeline.threshold = self.objective.optimize_threshold(y_predict_proba, y_threshold_tuning, X=X_threshold_tuning)
                scores = cv_pipeline.score(X_test, y_test, objectives=objectives_to_score)
                score = scores[self.objective.name]
            except Exception as e:
                logger.error("Exception during automl search: {}".format(str(e)))
                if raise_errors:
                    raise e
                if pbar:
                    pbar.write(str(e))
                score = np.nan
                scores = OrderedDict(zip([n.name for n in self.additional_objectives], [np.nan] * len(self.additional_objectives)))
            ordered_scores = OrderedDict()
            ordered_scores.update({self.objective.name: score})
            ordered_scores.update(scores)
            ordered_scores.update({"# Training": len(y_train)})
            ordered_scores.update({"# Testing": len(y_test)})

            evaluation_entry = {"all_objective_scores": ordered_scores, "score": score, 'binary_classification_threshold': None}
            if isinstance(cv_pipeline, BinaryClassificationPipeline) and cv_pipeline.threshold is not None:
                evaluation_entry['binary_classification_threshold'] = cv_pipeline.threshold
            cv_data.append(evaluation_entry)

        training_time = time.time() - start
        cv_scores = pd.Series([fold['score'] for fold in cv_data])
        return {'cv_data': cv_data, 'training_time': training_time, 'cv_scores': cv_scores, 'cv_score_mean': cv_scores.mean()}

    def _add_result(self, trained_pipeline, parameters, training_time, cv_data, cv_scores):
        cv_score = cv_scores.mean()
        # calculate high_variance_cv
        # if the coefficient of variance is greater than .2
        with warnings.catch_warnings():
            warnings.simplefilter('ignore')
            high_variance_cv = (cv_scores.std() / cv_scores.mean()) > .2

        pipeline_name = trained_pipeline.name
        pipeline_summary = trained_pipeline.summary
        pipeline_id = len(self.results['pipeline_results'])

        self.results['pipeline_results'][pipeline_id] = {
            "id": pipeline_id,
            "pipeline_name": pipeline_name,
            "pipeline_class": type(trained_pipeline),
            "pipeline_summary": pipeline_summary,
            "parameters": parameters,
            "score": cv_score,
            "high_variance_cv": high_variance_cv,
            "training_time": training_time,
            "cv_data": cv_data,
        }
        self.results['search_order'].append(pipeline_id)

        if self.add_result_callback:
            self.add_result_callback(self.results['pipeline_results'][pipeline_id], trained_pipeline)

    def _evaluate(self, pipeline, X, y, raise_errors=True, pbar=None):
        parameters = pipeline.parameters
        evaluation_results = self._compute_cv_scores(pipeline, X, y, raise_errors=raise_errors, pbar=pbar)
        logger.debug('Adding results for pipeline {}\nparameters {}\nevaluation_results {}'.format(pipeline.name, parameters, evaluation_results))

        self._add_result(trained_pipeline=pipeline,
                         parameters=parameters,
                         training_time=evaluation_results['training_time'],
                         cv_data=evaluation_results['cv_data'],
                         cv_scores=evaluation_results['cv_scores'])

        logger.debug('Adding results complete')
        return evaluation_results

    def get_pipeline(self, pipeline_id, random_state=0):
        """Given the ID of a pipeline training result, returns an untrained instance of the specified pipeline
        initialized with the parameters used to train that pipeline during automl search.

        Arguments:
            pipeline_id (int): pipeline to retrieve
            random_state (int, np.random.RandomState): The random seed/state. Defaults to 0.

        Returns:
            PipelineBase: untrained pipeline instance associated with the provided ID
        """
        pipeline_results = self.results['pipeline_results'].get(pipeline_id)
        if pipeline_results is None:
            raise PipelineNotFoundError("Pipeline not found in automl results")
        pipeline_class = pipeline_results.get('pipeline_class')
        parameters = pipeline_results.get('parameters')
        if pipeline_class is None or parameters is None:
            raise PipelineNotFoundError("Pipeline class or parameters not found in automl results")
        return pipeline_class(parameters, random_state=random_state)

    def describe_pipeline(self, pipeline_id, return_dict=False):
        """Describe a pipeline

        Arguments:
            pipeline_id (int): pipeline to describe
            return_dict (bool): If True, return dictionary of information
                about pipeline. Defaults to False.

        Returns:
            Description of specified pipeline. Includes information such as
            type of pipeline components, problem, training time, cross validation, etc.
        """
        if pipeline_id not in self.results['pipeline_results']:
            raise RuntimeError("Pipeline not found")

        pipeline = self.get_pipeline(pipeline_id)
        pipeline_results = self.results['pipeline_results'][pipeline_id]

        pipeline.describe()
        log_subtitle(logger, "Training")
        logger.info("Training for {} problems.".format(pipeline.problem_type))

        if self.optimize_thresholds and self.objective.problem_type == ProblemTypes.BINARY and self.objective.can_optimize_threshold:
            logger.info("Objective to optimize binary classification pipeline thresholds for: {}".format(self.objective))

        logger.info("Total training time (including CV): %.1f seconds" % pipeline_results["training_time"])
        log_subtitle(logger, "Cross Validation", underline="-")

        if pipeline_results["high_variance_cv"]:
            logger.warning("High variance within cross validation scores. " +
                           "Model may not perform as estimated on unseen data.")

        all_objective_scores = [fold["all_objective_scores"] for fold in pipeline_results["cv_data"]]
        all_objective_scores = pd.DataFrame(all_objective_scores)

        for c in all_objective_scores:
            if c in ["# Training", "# Testing"]:
                all_objective_scores[c] = all_objective_scores[c].astype("object")
                continue

            mean = all_objective_scores[c].mean(axis=0)
            std = all_objective_scores[c].std(axis=0)
            all_objective_scores.loc["mean", c] = mean
            all_objective_scores.loc["std", c] = std
            all_objective_scores.loc["coef of var", c] = std / mean if abs(mean) > 0 else np.inf

        all_objective_scores = all_objective_scores.fillna("-")

        with pd.option_context('display.float_format', '{:.3f}'.format, 'expand_frame_repr', False):
            logger.info(all_objective_scores)

        if return_dict:
            return pipeline_results

    def add_to_rankings(self, pipeline, X, y):
        """Fits and evaluates a given pipeline then adds the results to the AutoML rankings. Please use the same data as previous runs of AutoML search.
        If pipeline already exists in rankings this method will return `None`.

        Arguments:
            pipeline (PipelineBase): pipeline to train and evaluate.

            X (pd.DataFrame): the input training data of shape [n_samples, n_features].

            y (pd.Series): the target training labels of length [n_samples].
        """
        if not isinstance(X, pd.DataFrame):
            X = pd.DataFrame(X)
        if not isinstance(y, pd.Series):
            y = pd.Series(y)

        pipeline_rows = self.full_rankings[self.full_rankings['pipeline_name'] == pipeline.name]
        for parameter in pipeline_rows['parameters']:
            if pipeline.parameters == parameter:
                return
        self._evaluate(pipeline, X, y, raise_errors=True)

    @property
    def has_searched(self):
        "Returns `True` if search has been ran and `False` if not"
        searched = True if self.results['pipeline_results'] else False
        return searched

    @property
    def rankings(self):
        """Returns a pandas.DataFrame with scoring results from the highest-scoring set of parameters used with each pipeline."""
        return self.full_rankings.drop_duplicates(subset="pipeline_name", keep="first")

    @property
    def full_rankings(self):
        """Returns a pandas.DataFrame with scoring results from all pipelines searched"""
        ascending = True
        if self.objective.greater_is_better:
            ascending = False

        full_rankings_cols = ["id", "pipeline_name", "score", "high_variance_cv", "parameters"]
        if not self.has_searched:
            return pd.DataFrame(columns=full_rankings_cols)

        rankings_df = pd.DataFrame(self.results['pipeline_results'].values())
        rankings_df = rankings_df[full_rankings_cols]
        rankings_df.sort_values("score", ascending=ascending, inplace=True)
        rankings_df.reset_index(drop=True, inplace=True)
        return rankings_df

    @property
    def best_pipeline(self):
<<<<<<< HEAD
        """Returns the best model found"""

        if not self.has_searched:
            raise RuntimeError("automl search must be run before selecting `best_pipeline`.")

=======
        """Returns an untrained instance of the best pipeline and parameters found during automl search.

        Returns:
            PipelineBase: untrained pipeline instance associated with the best automl search result.
        """
>>>>>>> 704fe030
        best = self.rankings.iloc[0]
        return self.get_pipeline(best["id"])

    def save(self, file_path):
        """Saves AutoML object at file path

        Arguments:
            file_path (str) : location to save file

        Returns:
            None
        """
        with open(file_path, 'wb') as f:
            cloudpickle.dump(self, f)

    @staticmethod
    def load(file_path):
        """Loads AutoML object at file path

        Arguments:
            file_path (str) : location to find file to load

        Returns:
            AutoSearchBase object
        """
        with open(file_path, 'rb') as f:
            return cloudpickle.load(f)<|MERGE_RESOLUTION|>--- conflicted
+++ resolved
@@ -704,19 +704,14 @@
 
     @property
     def best_pipeline(self):
-<<<<<<< HEAD
-        """Returns the best model found"""
-
+        """Returns an untrained instance of the best pipeline and parameters found during automl search.
+
+        Returns:
+            PipelineBase: untrained pipeline instance associated with the best automl search result.
+        """
         if not self.has_searched:
             raise RuntimeError("automl search must be run before selecting `best_pipeline`.")
 
-=======
-        """Returns an untrained instance of the best pipeline and parameters found during automl search.
-
-        Returns:
-            PipelineBase: untrained pipeline instance associated with the best automl search result.
-        """
->>>>>>> 704fe030
         best = self.rankings.iloc[0]
         return self.get_pipeline(best["id"])
 
