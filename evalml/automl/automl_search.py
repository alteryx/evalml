--- conflicted
+++ resolved
@@ -307,20 +307,7 @@
             logger.info("Generating pipelines to search over...")
             allowed_estimators = get_estimators(self.problem_type, self.allowed_model_families)
             logger.debug(f"allowed_estimators set to {[estimator.name for estimator in allowed_estimators]}")
-<<<<<<< HEAD
-            self.allowed_pipelines = [make_pipeline(self.X_train, self.y_train, estimator, self.problem_type, custom_hyperparameters=copy.copy(self.pipeline_parameters), sampler_name=self._sampler_name) for estimator in allowed_estimators]
-
-        # if we are using SMOTENC, we need to pass in the categorical features
-        if self._sampler_name == 'SMOTENC Oversampler':
-            categorical_features = [i for i, val in enumerate(self.X_train.types['Logical Type'].items()) if str(val[1]) == 'Categorical']
-            # if the sampler parameters aren't in the pipeline_parameters provided, we add it
-            if self._sampler_name not in self.pipeline_parameters.keys():
-                self.pipeline_parameters[self._sampler_name] = {"categorical_features": categorical_features}
-            elif (self._sampler_name in self.pipeline_parameters.keys() and 'categorical_features' not in self.pipeline_parameters[self._sampler_name]):
-                # otherwise, if the sampler parameters exist but no categorical_features are provided, we add it
-                self.pipeline_parameters[self._sampler_name]["categorical_features"] = categorical_features
-=======
-            self.allowed_pipelines = [make_pipeline(self.X_train, self.y_train, estimator, self.problem_type, custom_hyperparameters=self.pipeline_parameters) for estimator in allowed_estimators]
+            self.allowed_pipelines = [make_pipeline(self.X_train, self.y_train, estimator, self.problem_type, custom_hyperparameters=self.pipeline_parameters, sampler_name=self._sampler_name) for estimator in allowed_estimators]
         else:
             for pipeline_class in self.allowed_pipelines:
                 if self.pipeline_parameters:
@@ -329,7 +316,6 @@
                             pipeline_class.custom_hyperparameters[component_name] = params
                     else:
                         pipeline_class.custom_hyperparameters = self.pipeline_parameters
->>>>>>> 42963d50
 
         if self.allowed_pipelines == []:
             raise ValueError("No allowed pipelines to search")
