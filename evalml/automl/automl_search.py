--- conflicted
+++ resolved
@@ -326,15 +326,6 @@
             _, ensembling_indices, _, _ = split_data(X_shape, self.y_train, problem_type=self.problem_type, test_size=_ensembling_split_size, random_seed=self.random_seed)
             self.ensembling_indices = ensembling_indices.to_dataframe()[0].tolist()
 
-<<<<<<< HEAD
-        self._engine = SequentialEngine(self.X_train,
-                                        self.y_train,
-                                        self.ensembling_indices,
-                                        self,
-                                        should_continue_callback=self._should_continue,
-                                        pre_evaluation_callback=self._pre_evaluation_callback,
-                                        post_evaluation_callback=self._post_evaluation_callback)
-=======
         if not engine:
             self._engine = SequentialEngine()
         else:
@@ -345,7 +336,6 @@
                                           self.objective, self.additional_objectives, self.optimize_thresholds,
                                           self.error_callback, self.random_seed)
 
->>>>>>> 09226184
         self.allowed_model_families = list(set([p.model_family for p in (self.allowed_pipelines)]))
 
         logger.debug(f"allowed_pipelines set to {[pipeline.name for pipeline in self.allowed_pipelines]}")
