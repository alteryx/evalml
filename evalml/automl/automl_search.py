--- conflicted
+++ resolved
@@ -481,11 +481,7 @@
                 "its core features. Please be mindful of that when running search()."
             )
         if is_clustering(self.problem_type):
-<<<<<<< HEAD
-            raise ValueError("AutoMLSearch cannot be run for clustering problems")
-=======
             raise ValueError("AutoMLSearch cannot be run for clustering problems.")
->>>>>>> ef0eebf2
         self._SLEEP_TIME = 0.1
         self.tuner_class = tuner_class or SKOptTuner
         self.start_iteration_callback = start_iteration_callback
