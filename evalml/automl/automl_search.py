--- conflicted
+++ resolved
@@ -289,7 +289,6 @@
         self.pipeline_parameters = pipeline_parameters if pipeline_parameters is not None else {}
         self.search_iteration_plot = None
         self._interrupted = False
-
         if len(self.problem_configuration):
             pipeline_params = {**{'pipeline': self.problem_configuration}, **self.pipeline_parameters}
         else:
@@ -299,18 +298,14 @@
             logger.info("Generating pipelines to search over...")
             allowed_estimators = get_estimators(self.problem_type, self.allowed_model_families)
             logger.debug(f"allowed_estimators set to {[estimator.name for estimator in allowed_estimators]}")
-<<<<<<< HEAD
+            drop_columns = self.pipeline_parameters['Drop Columns Transformer']['columns'] if 'Drop Columns Transformer' in self.pipeline_parameters else None
+            if len(index_columns) > 0 and drop_columns is None:
+                self.pipeline_parameters['Drop Columns Transformer'] = {'columns': index_columns}
             if is_time_series(self.problem_type):
                 self.allowed_pipelines = [make_pipeline(self.X_train, self.y_train, estimator, self.problem_type, pipeline_params, custom_hyperparameters=pipeline_params) for estimator in allowed_estimators]
             else:
                 self.allowed_pipelines = [make_pipeline(self.X_train, self.y_train, estimator, self.problem_type, None, custom_hyperparameters=pipeline_params) for estimator in allowed_estimators]
-=======
-            self.allowed_pipelines = [make_pipeline(self.X_train, self.y_train, estimator, self.problem_type, custom_hyperparameters=copy.copy(self.pipeline_parameters)) for estimator in allowed_estimators]
             index_columns = list(self.X_train.select('index').columns)
-            drop_columns = self.pipeline_parameters['Drop Columns Transformer']['columns'] if 'Drop Columns Transformer' in self.pipeline_parameters else None
-            if len(index_columns) > 0 and drop_columns is None:
-                self.pipeline_parameters['Drop Columns Transformer'] = {'columns': index_columns}
->>>>>>> 04959d4d
         else:
             for pipeline in self.allowed_pipelines:
                 if self.pipeline_parameters:
@@ -375,14 +370,6 @@
 
         logger.debug(f"allowed_pipelines set to {[pipeline.name for pipeline in self.allowed_pipelines]}")
         logger.debug(f"allowed_model_families set to {self.allowed_model_families}")
-<<<<<<< HEAD
-=======
-
-        if len(self.problem_configuration):
-            pipeline_params = {**{'pipeline': self.problem_configuration}, **self.pipeline_parameters}
-        else:
-            pipeline_params = self.pipeline_parameters
->>>>>>> 04959d4d
 
         self._automl_algorithm = IterativeAlgorithm(
             max_iterations=self.max_iterations,
