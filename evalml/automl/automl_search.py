--- conflicted
+++ resolved
@@ -313,16 +313,11 @@
             logger.info("Generating pipelines to search over...")
             allowed_estimators = get_estimators(self.problem_type, self.allowed_model_families)
             logger.debug(f"allowed_estimators set to {[estimator.name for estimator in allowed_estimators]}")
-<<<<<<< HEAD
-            self.allowed_pipelines = [make_pipeline(self.X_train, self.y_train, estimator, self.problem_type, custom_hyperparameters=copy.copy(self.pipeline_parameters), sampler_name=self._sampler_name) for estimator in allowed_estimators]
-            index_columns = list(self.X_train.select('index').columns)
-=======
->>>>>>> ccf70220
             drop_columns = self.pipeline_parameters['Drop Columns Transformer']['columns'] if 'Drop Columns Transformer' in self.pipeline_parameters else None
             index_columns = list(self.X_train.select('index').columns)
             if len(index_columns) > 0 and drop_columns is None:
                 self._frozen_pipeline_parameters['Drop Columns Transformer'] = {'columns': index_columns}
-            self.allowed_pipelines = [make_pipeline(self.X_train, self.y_train, estimator, self.problem_type, parameters=self._frozen_pipeline_parameters, custom_hyperparameters=parameters) for estimator in allowed_estimators]
+            self.allowed_pipelines = [make_pipeline(self.X_train, self.y_train, estimator, self.problem_type, parameters=self._frozen_pipeline_parameters, custom_hyperparameters=parameters, sampler_name=self._sampler_name) for estimator in allowed_estimators]
         else:
             for pipeline in self.allowed_pipelines:
                 if self.pipeline_parameters:
