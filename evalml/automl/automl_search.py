import copy
import sys
import time
import traceback
from collections import OrderedDict, defaultdict

import cloudpickle
import numpy as np
import pandas as pd
from sklearn.model_selection import BaseCrossValidator

from .pipeline_search_plots import PipelineSearchPlots

from evalml.automl.automl_algorithm import IterativeAlgorithm
from evalml.automl.callbacks import log_error_callback
from evalml.automl.utils import (
    get_default_primary_search_objective,
    make_data_splitter
)
from evalml.data_checks import (
    AutoMLDataChecks,
    DataChecks,
    DefaultDataChecks,
    EmptyDataChecks,
    HighVarianceCVDataCheck
)
from evalml.exceptions import (
    AutoMLSearchException,
    PipelineNotFoundError,
    PipelineScoreError
)
from evalml.model_family import ModelFamily
from evalml.objectives import (
    get_core_objectives,
    get_non_core_objectives,
    get_objective
)
from evalml.pipelines import (
    BinaryClassificationPipeline,
    MeanBaselineRegressionPipeline,
    ModeBaselineBinaryPipeline,
    ModeBaselineMulticlassPipeline,
    PipelineBase,
    TimeSeriesBaselineBinaryPipeline,
    TimeSeriesBaselineMulticlassPipeline,
    TimeSeriesBaselineRegressionPipeline
)
from evalml.pipelines.components.utils import get_estimators
from evalml.pipelines.utils import get_generated_pipeline_class, make_pipeline
from evalml.preprocessing import split_data
from evalml.problem_types import ProblemTypes, handle_problem_types, is_binary
from evalml.tuners import SKOptTuner
from evalml.utils import convert_to_seconds, get_random_seed
from evalml.utils.gen_utils import (
    _convert_to_woodwork_structure,
    _convert_woodwork_types_wrapper
)
from evalml.utils.logger import (
    get_logger,
    log_subtitle,
    log_title,
    time_elapsed,
    update_pipeline
)

logger = get_logger(__file__)


class AutoMLSearch:
    """Automated Pipeline search."""
    _MAX_NAME_LEN = 40

    # Necessary for "Plotting" documentation, since Sphinx does not work well with instance attributes.
    plot = PipelineSearchPlots

    def __init__(self,
                 X_train=None,
                 y_train=None,
                 problem_type=None,
                 objective='auto',
                 max_iterations=None,
                 max_time=None,
                 patience=None,
                 tolerance=None,
                 data_splitter=None,
                 allowed_pipelines=None,
                 allowed_model_families=None,
                 start_iteration_callback=None,
                 add_result_callback=None,
                 error_callback=None,
                 additional_objectives=None,
                 random_state=0,
                 n_jobs=-1,
                 tuner_class=None,
                 verbose=True,
                 optimize_thresholds=False,
                 ensembling=False,
                 max_batches=None,
                 problem_configuration=None,
                 train_best_pipeline=True,
                 pipeline_parameters=None,
                 _pipelines_per_batch=5):
        """Automated pipeline search

        Arguments:
            X_train (pd.DataFrame, ww.DataTable): The input training data of shape [n_samples, n_features]. Required.

            y_train (pd.Series, ww.DataColumn): The target training data of length [n_samples]. Required for supervised learning tasks.

            problem_type (str or ProblemTypes): type of supervised learning problem. See evalml.problem_types.ProblemType.all_problem_types for a full list.

            objective (str, ObjectiveBase): The objective to optimize for. Used to propose and rank pipelines, but not for optimizing each pipeline during fit-time.
                When set to 'auto', chooses:

                - LogLossBinary for binary classification problems,
                - LogLossMulticlass for multiclass classification problems, and
                - R2 for regression problems.

            max_iterations (int): Maximum number of iterations to search. If max_iterations and
                max_time is not set, then max_iterations will default to max_iterations of 5.

            max_time (int, str): Maximum time to search for pipelines.
                This will not start a new pipeline search after the duration
                has elapsed. If it is an integer, then the time will be in seconds.
                For strings, time can be specified as seconds, minutes, or hours.

            patience (int): Number of iterations without improvement to stop search early. Must be positive.
                If None, early stopping is disabled. Defaults to None.

            tolerance (float): Minimum percentage difference to qualify as score improvement for early stopping.
                Only applicable if patience is not None. Defaults to None.

            allowed_pipelines (list(class)): A list of PipelineBase subclasses indicating the pipelines allowed in the search.
                The default of None indicates all pipelines for this problem type are allowed. Setting this field will cause
                allowed_model_families to be ignored.

            allowed_model_families (list(str, ModelFamily)): The model families to search. The default of None searches over all
                model families. Run evalml.pipelines.components.utils.allowed_model_families("binary") to see options. Change `binary`
                to `multiclass` or `regression` depending on the problem type. Note that if allowed_pipelines is provided,
                this parameter will be ignored.

            data_splitter (sklearn.model_selection.BaseCrossValidator): Data splitting method to use. Defaults to StratifiedKFold.

            tuner_class: The tuner class to use. Defaults to SKOptTuner.

            start_iteration_callback (callable): Function called before each pipeline training iteration.
                Callback function takes three positional parameters: The pipeline class, the pipeline parameters, and the AutoMLSearch object.

            add_result_callback (callable): Function called after each pipeline training iteration.
                Callback function takes three positional parameters: A dictionary containing the training results for the new pipeline, an untrained_pipeline containing the parameters used during training, and the AutoMLSearch object.

            error_callback (callable): Function called when `search()` errors and raises an Exception.
                Callback function takes three positional parameters: the Exception raised, the traceback, and the AutoMLSearch object.
                Must also accepts kwargs, so AutoMLSearch is able to pass along other appropriate parameters by default.
                Defaults to None, which will call `log_error_callback`.

            additional_objectives (list): Custom set of objectives to score on.
                Will override default objectives for problem type if not empty.

            random_state (int): Seed for the random number generator. Defaults to 0.

            n_jobs (int or None): Non-negative integer describing level of parallelism used for pipelines.
                None and 1 are equivalent. If set to -1, all CPUs are used. For n_jobs below -1, (n_cpus + 1 + n_jobs) are used.

            verbose (boolean): If True, turn verbosity on. Defaults to True.

            ensembling (boolean): If True, runs ensembling in a separate batch after every allowed pipeline class has been iterated over.
                If the number of unique pipelines to search over per batch is one, ensembling will not run. Defaults to False.

            max_batches (int): The maximum number of batches of pipelines to search. Parameters max_time, and
                max_iterations have precedence over stopping the search.

            problem_configuration (dict, None): Additional parameters needed to configure the search. For example,
                in time series problems, values should be passed in for the gap and max_delay variables.

            train_best_pipeline (boolean): Whether or not to train the best pipeline before returning it. Defaults to True

            _pipelines_per_batch (int): The number of pipelines to train for every batch after the first one.
                The first batch will train a baseline pipline + one of each pipeline family allowed in the search.
        """
        if X_train is None:
            raise ValueError('Must specify training data as a 2d array using the X_train argument')
        if y_train is None:
            raise ValueError('Must specify training data target values as a 1d vector using the y_train argument')
        try:
            self.problem_type = handle_problem_types(problem_type)
        except ValueError:
            raise ValueError('choose one of (binary, multiclass, regression) as problem_type')

        self.tuner_class = tuner_class or SKOptTuner
        self.start_iteration_callback = start_iteration_callback
        self.add_result_callback = add_result_callback
        self.error_callback = error_callback or log_error_callback
        self.data_splitter = data_splitter
        self.verbose = verbose
        self.optimize_thresholds = optimize_thresholds
        self.ensembling = ensembling
        if objective == 'auto':
            objective = get_default_primary_search_objective(self.problem_type.value)
        objective = get_objective(objective, return_instance=False)
        self.objective = self._validate_objective(objective)
        if self.data_splitter is not None and not issubclass(self.data_splitter.__class__, BaseCrossValidator):
            raise ValueError("Not a valid data splitter")
        if not objective.is_defined_for_problem_type(self.problem_type):
            raise ValueError("Given objective {} is not compatible with a {} problem.".format(self.objective.name, self.problem_type.value))
        if additional_objectives is None:
            additional_objectives = get_core_objectives(self.problem_type)
            # if our main objective is part of default set of objectives for problem_type, remove it
            existing_main_objective = next((obj for obj in additional_objectives if obj.name == self.objective.name), None)
            if existing_main_objective is not None:
                additional_objectives.remove(existing_main_objective)
        else:
            additional_objectives = [get_objective(o) for o in additional_objectives]
        additional_objectives = [self._validate_objective(obj) for obj in additional_objectives]
        self.additional_objectives = additional_objectives
        self.objective_name_to_class = {o.name: o for o in [self.objective] + self.additional_objectives}

        if not isinstance(max_time, (int, float, str, type(None))):
            raise TypeError(f"Parameter max_time must be a float, int, string or None. Received {type(max_time)} with value {str(max_time)}..")
        if isinstance(max_time, (int, float)) and max_time < 0:
            raise ValueError(f"Parameter max_time must be None or non-negative. Received {max_time}.")
        if max_batches is not None and max_batches < 0:
            raise ValueError(f"Parameter max_batches must be None or non-negative. Received {max_batches}.")
        if max_iterations is not None and max_iterations < 0:
            raise ValueError(f"Parameter max_iterations must be None or non-negative. Received {max_iterations}.")
        self.max_time = convert_to_seconds(max_time) if isinstance(max_time, str) else max_time
        self.max_iterations = max_iterations
        self.max_batches = max_batches
        self._pipelines_per_batch = _pipelines_per_batch
        if not self.max_iterations and not self.max_time and not self.max_batches:
            self.max_batches = 1
            logger.info("Using default limit of max_batches=1.\n")

        if patience and (not isinstance(patience, int) or patience < 0):
            raise ValueError("patience value must be a positive integer. Received {} instead".format(patience))

        if tolerance and (tolerance > 1.0 or tolerance < 0.0):
            raise ValueError("tolerance value must be a float between 0.0 and 1.0 inclusive. Received {} instead".format(tolerance))

        self.patience = patience
        self.tolerance = tolerance or 0.0
        self._results = {
            'pipeline_results': {},
            'search_order': [],
            'errors': []
        }
        self.random_state = get_random_seed(random_state)
        self.n_jobs = n_jobs

        self.plot = None
        try:
            self.plot = PipelineSearchPlots(self)
        except ImportError:
            logger.warning("Unable to import plotly; skipping pipeline search plotting\n")

        self._data_check_results = None

        self.allowed_pipelines = allowed_pipelines
        self.allowed_model_families = allowed_model_families
        self._automl_algorithm = None
        self._start = None
        self._baseline_cv_scores = {}
        self.show_batch_output = False

        self._validate_problem_type()
        self.problem_configuration = self._validate_problem_configuration(problem_configuration)
        self._train_best_pipeline = train_best_pipeline
        self._best_pipeline = None
        self._searched = False

        # make everything ww objects
        self.X_train = _convert_to_woodwork_structure(X_train)
        self.y_train = _convert_to_woodwork_structure(y_train)

        default_data_splitter = make_data_splitter(self.X_train, self.y_train, self.problem_type, self.problem_configuration,
                                                   n_splits=3, shuffle=True, random_state=self.random_state)
        self.data_splitter = self.data_splitter or default_data_splitter
        self.pipeline_parameters = pipeline_parameters if pipeline_parameters is not None else {}

    def _validate_objective(self, objective):
        non_core_objectives = get_non_core_objectives()
        if isinstance(objective, type):
            if objective in non_core_objectives:
                raise ValueError(f"{objective.name.lower()} is not allowed in AutoML! "
                                 "Use evalml.objectives.utils.get_core_objective_names() "
                                 "to get all objective names allowed in automl.")
            return objective()
        return objective

    @property
    def data_check_results(self):
        """If there are data checks, return any error messages that are found"""
        return self._data_check_results

    def __str__(self):
        def _print_list(obj_list):
            lines = sorted(['\t{}'.format(o.name) for o in obj_list])
            return '\n'.join(lines)

        def _get_funct_name(function):
            if callable(function):
                return function.__name__
            else:
                return None

        search_desc = (
            f"{handle_problem_types(self.problem_type).name} Search\n\n"
            f"Parameters: \n{'='*20}\n"
            f"Objective: {get_objective(self.objective).name}\n"
            f"Max Time: {self.max_time}\n"
            f"Max Iterations: {self.max_iterations}\n"
            f"Max Batches: {self.max_batches}\n"
            f"Allowed Pipelines: \n{_print_list(self.allowed_pipelines or [])}\n"
            f"Patience: {self.patience}\n"
            f"Tolerance: {self.tolerance}\n"
            f"Data Splitting: {self.data_splitter}\n"
            f"Tuner: {self.tuner_class.__name__}\n"
            f"Start Iteration Callback: {_get_funct_name(self.start_iteration_callback)}\n"
            f"Add Result Callback: {_get_funct_name(self.add_result_callback)}\n"
            f"Additional Objectives: {_print_list(self.additional_objectives or [])}\n"
            f"Random State: {self.random_state}\n"
            f"n_jobs: {self.n_jobs}\n"
            f"Verbose: {self.verbose}\n"
            f"Optimize Thresholds: {self.optimize_thresholds}\n"
        )

        rankings_desc = ""
        if not self.rankings.empty:
            rankings_str = self.rankings.drop(['parameters'], axis='columns').to_string()
            rankings_desc = f"\nSearch Results: \n{'='*20}\n{rankings_str}"

        return search_desc + rankings_desc

    def _validate_problem_configuration(self, problem_configuration=None):
        if self.problem_type in [ProblemTypes.TIME_SERIES_REGRESSION]:
            required_parameters = {'gap', 'max_delay'}
            if not problem_configuration or not all(p in problem_configuration for p in required_parameters):
                raise ValueError("user_parameters must be a dict containing values for at least the gap and max_delay "
                                 f"parameters. Received {problem_configuration}.")
        return problem_configuration or {}

    def _validate_data_checks(self, data_checks):
        """Validate data_checks parameter.

        Arguments:
            data_checks (DataChecks, list(Datacheck), str, None): Input to validate. If not of the right type,
                raise an exception.

        Returns:
            An instance of DataChecks used to perform checks before search.
        """
        if isinstance(data_checks, DataChecks):
            return data_checks
        elif isinstance(data_checks, list):
            return AutoMLDataChecks(data_checks)
        elif isinstance(data_checks, str):
            if data_checks == "auto":
                return DefaultDataChecks(problem_type=self.problem_type, objective=self.objective, n_splits=self.data_splitter.get_n_splits())
            elif data_checks == "disabled":
                return EmptyDataChecks()
            else:
                raise ValueError("If data_checks is a string, it must be either 'auto' or 'disabled'. "
                                 f"Received '{data_checks}'.")
        elif data_checks is None:
            return EmptyDataChecks()
        else:
            return DataChecks(data_checks)

    def _handle_keyboard_interrupt(self, pipeline, current_batch_pipelines):
        """Presents a prompt to the user asking if they want to stop the search.

        Arguments:
            pipeline (PipelineBase): Current pipeline in the search.
            current_batch_pipelines (list): Other pipelines in the batch.

        Returns:
            list: Next pipelines to search in the batch. If the user decides to stop the search,
                an empty list will be returned.
        """
        leading_char = "\n"
        start_of_loop = time.time()
        while True:
            choice = input(leading_char + "Do you really want to exit search (y/n)? ").strip().lower()
            if choice == "y":
                logger.info("Exiting AutoMLSearch.")
                return []
            elif choice == "n":
                # So that the time in this loop does not count towards the time budget (if set)
                time_in_loop = time.time() - start_of_loop
                self._start += time_in_loop
                return [pipeline] + current_batch_pipelines
            else:
                leading_char = ""

    def search(self, data_checks="auto", show_iteration_plot=True):
        """Find the best pipeline for the data set.

        Arguments:
            data_checks (DataChecks, list(Datacheck), str, None): A collection of data checks to run before
                automl search. If data checks produce any errors, an exception will be thrown before the
                search begins. If "disabled" or None, `no` data checks will be done.
                If set to "auto", DefaultDataChecks will be done. Default value is set to "auto".

            feature_types (list, optional): list of feature types, either numerical or categorical.
                Categorical features will automatically be encoded

            show_iteration_plot (boolean, True): Shows an iteration vs. score plot in Jupyter notebook.
                Disabled by default in non-Jupyter enviroments.
        """
        if self._searched:
            logger.info("AutoMLSearch.search() has already been run and will not run again on the same instance. Re-initialize AutoMLSearch to search again.")
            return

        # don't show iteration plot outside of a jupyter notebook
        if show_iteration_plot:
            try:
                get_ipython
            except NameError:
                show_iteration_plot = False

        text_column_vals = self.X_train.select('natural_language')
        text_columns = list(text_column_vals.to_dataframe().columns)
        if len(text_columns) == 0:
            text_columns = None

        data_checks = self._validate_data_checks(data_checks)
        self._data_check_results = data_checks.validate(_convert_woodwork_types_wrapper(self.X_train.to_dataframe()),
                                                        _convert_woodwork_types_wrapper(self.y_train.to_series()))
        for result in self._data_check_results["warnings"]:
            logger.warning(result["message"])
        for result in self._data_check_results["errors"]:
            logger.error(result["message"])
        if self._data_check_results["errors"]:
            raise ValueError("Data checks raised some warnings and/or errors. Please see `self.data_check_results` for more information or pass data_checks='disabled' to search() to disable data checking.")
        if self.allowed_pipelines is None:
            logger.info("Generating pipelines to search over...")
            allowed_estimators = get_estimators(self.problem_type, self.allowed_model_families)
            logger.debug(f"allowed_estimators set to {[estimator.name for estimator in allowed_estimators]}")
            self.allowed_pipelines = [make_pipeline(self.X_train, self.y_train, estimator, self.problem_type, custom_hyperparameters=self.pipeline_parameters, text_columns=text_columns) for estimator in allowed_estimators]

        if self.allowed_pipelines == []:
            raise ValueError("No allowed pipelines to search")

        run_ensembling = self.ensembling
        if run_ensembling and len(self.allowed_pipelines) == 1:
            logger.warning("Ensembling is set to True, but the number of unique pipelines is one, so ensembling will not run.")
            run_ensembling = False

        if run_ensembling and self.max_iterations is not None:
            # Baseline + first batch + each pipeline iteration + 1
            first_ensembling_iteration = (1 + len(self.allowed_pipelines) + len(self.allowed_pipelines) * self._pipelines_per_batch + 1)
            if self.max_iterations < first_ensembling_iteration:
                run_ensembling = False
                logger.warning(f"Ensembling is set to True, but max_iterations is too small, so ensembling will not run. Set max_iterations >= {first_ensembling_iteration} to run ensembling.")
            else:
                logger.info(f"Ensembling will run at the {first_ensembling_iteration} iteration and every {len(self.allowed_pipelines) * self._pipelines_per_batch} iterations after that.")

        if self.max_batches and self.max_iterations is None:
            self.show_batch_output = True
            if run_ensembling:
                ensemble_nth_batch = len(self.allowed_pipelines) + 1
                num_ensemble_batches = (self.max_batches - 1) // ensemble_nth_batch
                if num_ensemble_batches == 0:
                    logger.warning(f"Ensembling is set to True, but max_batches is too small, so ensembling will not run. Set max_batches >= {ensemble_nth_batch + 1} to run ensembling.")
                else:
                    logger.info(f"Ensembling will run every {ensemble_nth_batch} batches.")

                self.max_iterations = (1 + len(self.allowed_pipelines) +
                                       self._pipelines_per_batch * (self.max_batches - 1 - num_ensemble_batches) +
                                       num_ensemble_batches)
            else:
                self.max_iterations = 1 + len(self.allowed_pipelines) + (self._pipelines_per_batch * (self.max_batches - 1))
        self.allowed_model_families = list(set([p.model_family for p in (self.allowed_pipelines)]))

        logger.debug(f"allowed_pipelines set to {[pipeline.name for pipeline in self.allowed_pipelines]}")
        logger.debug(f"allowed_model_families set to {self.allowed_model_families}")
        if len(self.problem_configuration):
            pipeline_params = {**{'pipeline': self.problem_configuration}, **self.pipeline_parameters}
        else:
            pipeline_params = self.pipeline_parameters

        self._automl_algorithm = IterativeAlgorithm(
            max_iterations=self.max_iterations,
            allowed_pipelines=self.allowed_pipelines,
            tuner_class=self.tuner_class,
            text_columns=text_columns,
            random_state=self.random_state,
            n_jobs=self.n_jobs,
            number_features=self.X_train.shape[1],
            pipelines_per_batch=self._pipelines_per_batch,
            ensembling=run_ensembling,
            pipeline_params=pipeline_params
        )

        log_title(logger, "Beginning pipeline search")
        logger.info("Optimizing for %s. " % self.objective.name)
        logger.info("{} score is better.\n".format('Greater' if self.objective.greater_is_better else 'Lower'))

        if self.max_batches is not None:
            logger.info(f"Searching up to {self.max_batches} batches for a total of {self.max_iterations} pipelines. ")
        elif self.max_iterations is not None:
            logger.info("Searching up to %s pipelines. " % self.max_iterations)
        if self.max_time is not None:
            logger.info("Will stop searching for new pipelines after %d seconds.\n" % self.max_time)
        logger.info("Allowed model families: %s\n" % ", ".join([model.value for model in self.allowed_model_families]))
        search_iteration_plot = None
        if self.plot:
            search_iteration_plot = self.plot.search_iteration_plot(interactive_plot=show_iteration_plot)

        self._start = time.time()

        should_terminate = self._add_baseline_pipelines()
        if should_terminate:
            return

        current_batch_pipelines = []
        current_batch_pipeline_scores = []
        while self._check_stopping_condition(self._start):
            try:
                if current_batch_pipeline_scores and np.isnan(np.array(current_batch_pipeline_scores, dtype=float)).all():
                    raise AutoMLSearchException(f"All pipelines in the current AutoML batch produced a score of np.nan on the primary objective {self.objective}.")
                current_batch_pipelines = self._automl_algorithm.next_batch()
                current_batch_pipeline_scores = []
            except StopIteration:
                logger.info('AutoML Algorithm out of recommendations, ending')
                break

            current_batch_size = len(current_batch_pipelines)
            current_batch_pipeline_scores = self._evaluate_pipelines(current_batch_pipelines, search_iteration_plot=search_iteration_plot)

            # Different size indicates early stopping
            if len(current_batch_pipeline_scores) != current_batch_size:
                break

        elapsed_time = time_elapsed(self._start)
        desc = f"\nSearch finished after {elapsed_time}"
        desc = desc.ljust(self._MAX_NAME_LEN)
        logger.info(desc)

        best_pipeline = self.rankings.iloc[0]
        best_pipeline_name = best_pipeline["pipeline_name"]
        self._find_best_pipeline()
        logger.info(f"Best pipeline: {best_pipeline_name}")
        logger.info(f"Best pipeline {self.objective.name}: {best_pipeline['score']:3f}")
        self._searched = True

    def _find_best_pipeline(self):
        """Finds the best pipeline in the rankings
        If self._best_pipeline already exists, check to make sure it is different from the current best pipeline before training and thresholding"""
        best_pipeline = self.rankings.iloc[0]
        if not (self._best_pipeline and self._best_pipeline == self.get_pipeline(best_pipeline['id'])):
            self._best_pipeline = self.get_pipeline(best_pipeline['id'])
            if self._train_best_pipeline:
                X_threshold_tuning = None
                y_threshold_tuning = None
                X_train, y_train = self.X_train, self.y_train
                if self.optimize_thresholds and self.objective.is_defined_for_problem_type(ProblemTypes.BINARY) and self.objective.can_optimize_threshold and is_binary(self.problem_type):
                    X_train, X_threshold_tuning, y_train, y_threshold_tuning = split_data(X_train, y_train, self.problem_type,
                                                                                          test_size=0.2,
                                                                                          random_state=self.random_state)
                self._best_pipeline.fit(X_train, y_train)
                self._best_pipeline = self._tune_binary_threshold(self._best_pipeline, X_threshold_tuning, y_threshold_tuning)

    def _tune_binary_threshold(self, pipeline, X_threshold_tuning, y_threshold_tuning):
        """Tunes the threshold of a binary pipeline to the X and y thresholding data

        Arguments:
            pipeline (Pipeline): Pipeline instance to threshold
            X_threshold_tuning (ww.DataTable): X data to tune pipeline to
            y_threshold_tuning (ww.DataColumn): Target data to tune pipeline to

        Returns:
            Trained pipeline instance
        """
        if self.objective.is_defined_for_problem_type(ProblemTypes.BINARY) and is_binary(self.problem_type):
            pipeline.threshold = 0.5
            if X_threshold_tuning:
                y_predict_proba = pipeline.predict_proba(X_threshold_tuning)
                y_predict_proba = y_predict_proba.iloc[:, 1]
                pipeline.threshold = self.objective.optimize_threshold(y_predict_proba, y_threshold_tuning, X=X_threshold_tuning)
        return pipeline

    def _check_stopping_condition(self, start):
        should_continue = True
        num_pipelines = len(self._results['pipeline_results'])

        # check max_time and max_iterations
        elapsed = time.time() - start
        if self.max_time and elapsed >= self.max_time:
            return False
        elif self.max_iterations and num_pipelines >= self.max_iterations:
            return False

        # check for early stopping
        if self.patience is None:
            return True

        first_id = self._results['search_order'][0]
        best_score = self._results['pipeline_results'][first_id]['score']
        num_without_improvement = 0
        for id in self._results['search_order'][1:]:
            curr_score = self._results['pipeline_results'][id]['score']
            significant_change = abs((curr_score - best_score) / best_score) > self.tolerance
            score_improved = curr_score > best_score if self.objective.greater_is_better else curr_score < best_score
            if score_improved and significant_change:
                best_score = curr_score
                num_without_improvement = 0
            else:
                num_without_improvement += 1
            if num_without_improvement >= self.patience:
                logger.info("\n\n{} iterations without improvement. Stopping search early...".format(self.patience))
                return False
        return should_continue

    def _validate_problem_type(self):
        for obj in self.additional_objectives:
            if not obj.is_defined_for_problem_type(self.problem_type):
                raise ValueError("Additional objective {} is not compatible with a {} problem.".format(obj.name, self.problem_type.value))

        for pipeline in self.allowed_pipelines or []:
            if pipeline.problem_type != self.problem_type:
                raise ValueError("Given pipeline {} is not compatible with problem_type {}.".format(pipeline.name, self.problem_type.value))

    def _add_baseline_pipelines(self):
        """Fits a baseline pipeline to the data.

        This is the first pipeline fit during search.

        Returns:
            bool - If the user ends the search early, will return True and searching will immediately finish. Else,
                will return False and more pipelines will be searched.
        """

        if self.problem_type == ProblemTypes.BINARY:
            baseline = ModeBaselineBinaryPipeline(parameters={})
        elif self.problem_type == ProblemTypes.MULTICLASS:
            baseline = ModeBaselineMulticlassPipeline(parameters={})
        elif self.problem_type == ProblemTypes.REGRESSION:
            baseline = MeanBaselineRegressionPipeline(parameters={})
        else:
            pipeline_class = {ProblemTypes.TIME_SERIES_REGRESSION: TimeSeriesBaselineRegressionPipeline,
                              ProblemTypes.TIME_SERIES_MULTICLASS: TimeSeriesBaselineMulticlassPipeline,
                              ProblemTypes.TIME_SERIES_BINARY: TimeSeriesBaselineBinaryPipeline}[self.problem_type]
            gap = self.problem_configuration['gap']
            max_delay = self.problem_configuration['max_delay']
            baseline = pipeline_class(parameters={"pipeline": {"gap": gap, "max_delay": max_delay},
                                                  "Time Series Baseline Estimator": {"gap": gap, "max_delay": max_delay}})

        pipelines = [baseline]
        scores = self._evaluate_pipelines(pipelines, baseline=True)
        if scores == []:
            return True
        return False

    @staticmethod
    def _get_mean_cv_scores_for_all_objectives(cv_data, objective_name_to_class):
        scores = defaultdict(int)
        n_folds = len(cv_data)
        for fold_data in cv_data:
            for field, value in fold_data['all_objective_scores'].items():
                # The 'all_objective_scores' field contains scores for all objectives
                # but also fields like "# Training" and "# Testing", so we want to exclude them since
                # they are not scores
                if field in objective_name_to_class:
                    scores[field] += value
        return {objective: float(score) / n_folds for objective, score in scores.items()}

    def _compute_cv_scores(self, pipeline):
        start = time.time()
        cv_data = []
        logger.info("\tStarting cross validation")

        X_pd = _convert_woodwork_types_wrapper(self.X_train.to_dataframe())
        y_pd = _convert_woodwork_types_wrapper(self.y_train.to_series())
        for i, (train, valid) in enumerate(self.data_splitter.split(X_pd, y_pd)):

            if pipeline.model_family == ModelFamily.ENSEMBLE and i > 0:
                # Stacked ensembles do CV internally, so we do not run CV here for performance reasons.
                logger.debug(f"Skipping fold {i} because CV for stacked ensembles is not supported.")
                break
            logger.debug(f"\t\tTraining and scoring on fold {i}")
            X_train, X_valid = self.X_train.iloc[train], self.X_train.iloc[valid]
            y_train, y_valid = self.y_train.iloc[train], self.y_train.iloc[valid]
            if self.problem_type in [ProblemTypes.BINARY, ProblemTypes.MULTICLASS]:
                diff_train = set(np.setdiff1d(self.y_train.to_series(), y_train.to_series()))
                diff_valid = set(np.setdiff1d(self.y_train.to_series(), y_valid.to_series()))
                diff_string = f"Missing target values in the training set after data split: {diff_train}. " if diff_train else ""
                diff_string += f"Missing target values in the validation set after data split: {diff_valid}." if diff_valid else ""
                if diff_string:
                    raise Exception(diff_string)
            objectives_to_score = [self.objective] + self.additional_objectives
            cv_pipeline = None
            try:
                X_threshold_tuning = None
                y_threshold_tuning = None
                if self.optimize_thresholds and self.objective.is_defined_for_problem_type(ProblemTypes.BINARY) and self.objective.can_optimize_threshold and is_binary(self.problem_type):
                    X_train, X_threshold_tuning, y_train, y_threshold_tuning = split_data(X_train, y_train, self.problem_type,
                                                                                          test_size=0.2,
                                                                                          random_state=self.random_state)
                cv_pipeline = pipeline.clone(pipeline.random_state)
                logger.debug(f"\t\t\tFold {i}: starting training")
                cv_pipeline.fit(X_train, y_train)
                logger.debug(f"\t\t\tFold {i}: finished training")
                cv_pipeline = self._tune_binary_threshold(cv_pipeline, X_threshold_tuning, y_threshold_tuning)
                if X_threshold_tuning:
                    logger.debug(f"\t\t\tFold {i}: Optimal threshold found ({cv_pipeline.threshold:.3f})")
                logger.debug(f"\t\t\tFold {i}: Scoring trained pipeline")
                scores = cv_pipeline.score(X_valid, y_valid, objectives=objectives_to_score)
                logger.debug(f"\t\t\tFold {i}: {self.objective.name} score: {scores[self.objective.name]:.3f}")
                score = scores[self.objective.name]
            except Exception as e:
                if self.error_callback is not None:
                    self.error_callback(exception=e, traceback=traceback.format_tb(sys.exc_info()[2]), automl=self,
                                        fold_num=i, pipeline=pipeline)
                if isinstance(e, PipelineScoreError):
                    nan_scores = {objective: np.nan for objective in e.exceptions}
                    scores = {**nan_scores, **e.scored_successfully}
                    scores = OrderedDict({o.name: scores[o.name] for o in [self.objective] + self.additional_objectives})
                    score = scores[self.objective.name]
                else:
                    score = np.nan
                    scores = OrderedDict(zip([n.name for n in self.additional_objectives], [np.nan] * len(self.additional_objectives)))

            ordered_scores = OrderedDict()
            ordered_scores.update({self.objective.name: score})
            ordered_scores.update(scores)
            ordered_scores.update({"# Training": y_train.shape[0]})
            ordered_scores.update({"# Validation": y_valid.shape[0]})

            evaluation_entry = {"all_objective_scores": ordered_scores, "score": score, 'binary_classification_threshold': None}
            if isinstance(cv_pipeline, BinaryClassificationPipeline) and cv_pipeline.threshold is not None:
                evaluation_entry['binary_classification_threshold'] = cv_pipeline.threshold
            cv_data.append(evaluation_entry)
        training_time = time.time() - start
        cv_scores = pd.Series([fold['score'] for fold in cv_data])
        cv_score_mean = cv_scores.mean()
        logger.info(f"\tFinished cross validation - mean {self.objective.name}: {cv_score_mean:.3f}")
        return {'cv_data': cv_data, 'training_time': training_time, 'cv_scores': cv_scores, 'cv_score_mean': cv_score_mean}

    def _add_result(self, trained_pipeline, parameters, training_time, cv_data, cv_scores):
        cv_score = cv_scores.mean()

        percent_better_than_baseline = {}
        mean_cv_all_objectives = self._get_mean_cv_scores_for_all_objectives(cv_data, self.objective_name_to_class)
        for obj_name in mean_cv_all_objectives:
            objective_class = self.objective_name_to_class[obj_name]

            # In the event add_to_rankings is called before search _baseline_cv_scores will be empty so we will return
            # nan for the base score.
            percent_better = objective_class.calculate_percent_difference(mean_cv_all_objectives[obj_name],
                                                                          self._baseline_cv_scores.get(obj_name, np.nan))
            percent_better_than_baseline[obj_name] = percent_better

        pipeline_name = trained_pipeline.name
        pipeline_summary = trained_pipeline.summary
        pipeline_id = len(self._results['pipeline_results'])

        high_variance_cv_check = HighVarianceCVDataCheck(threshold=0.2)
        high_variance_cv_check_results = high_variance_cv_check.validate(pipeline_name=pipeline_name, cv_scores=cv_scores)
        high_variance_cv = False

        if high_variance_cv_check_results["warnings"]:
            logger.warning(high_variance_cv_check_results["warnings"][0]["message"])
            high_variance_cv = True
        self._results['pipeline_results'][pipeline_id] = {
            "id": pipeline_id,
            "pipeline_name": pipeline_name,
            "pipeline_class": type(trained_pipeline),
            "pipeline_summary": pipeline_summary,
            "parameters": parameters,
            "score": cv_score,
            "high_variance_cv": high_variance_cv,
            "training_time": training_time,
            "cv_data": cv_data,
            "percent_better_than_baseline_all_objectives": percent_better_than_baseline,
            "percent_better_than_baseline": percent_better_than_baseline[self.objective.name],
            "validation_score": cv_scores[0]
        }
        self._results['search_order'].append(pipeline_id)

        if self.add_result_callback:
            self.add_result_callback(self._results['pipeline_results'][pipeline_id], trained_pipeline, self)

    def _evaluate_pipelines(self, current_pipeline_batch, baseline=False, search_iteration_plot=None):
        current_batch_pipeline_scores = []
        add_single_pipeline = False
        if isinstance(current_pipeline_batch, PipelineBase):
            current_pipeline_batch = [current_pipeline_batch]
            add_single_pipeline = True

        while len(current_pipeline_batch) > 0 and (add_single_pipeline or baseline or self._check_stopping_condition(self._start)):
            pipeline = current_pipeline_batch.pop()
            try:
                parameters = pipeline.parameters
                logger.debug('Evaluating pipeline {}'.format(pipeline.name))
                logger.debug('Pipeline parameters: {}'.format(parameters))

                if self.start_iteration_callback:
                    self.start_iteration_callback(pipeline.__class__, parameters, self)
                desc = f"{pipeline.name}"
                if len(desc) > self._MAX_NAME_LEN:
                    desc = desc[:self._MAX_NAME_LEN - 3] + "..."
                desc = desc.ljust(self._MAX_NAME_LEN)

                if not add_single_pipeline:
                    update_pipeline(logger, desc, len(self._results['pipeline_results']) + 1, self.max_iterations,
                                    self._start, 1 if baseline else self._automl_algorithm.batch_number, self.show_batch_output)

                evaluation_results = self._compute_cv_scores(pipeline)
                parameters = pipeline.parameters

                if baseline:
                    self._baseline_cv_scores = self._get_mean_cv_scores_for_all_objectives(evaluation_results["cv_data"], self.objective_name_to_class)

                logger.debug('Adding results for pipeline {}\nparameters {}\nevaluation_results {}'.format(pipeline.name, parameters, evaluation_results))
                self._add_result(trained_pipeline=pipeline,
                                 parameters=parameters,
                                 training_time=evaluation_results['training_time'],
                                 cv_data=evaluation_results['cv_data'],
                                 cv_scores=evaluation_results['cv_scores'])
                logger.debug('Adding results complete')

                score = evaluation_results['cv_score_mean']
                score_to_minimize = -score if self.objective.greater_is_better else score
                current_batch_pipeline_scores.append(score_to_minimize)

                if not baseline and not add_single_pipeline:
                    self._automl_algorithm.add_result(score_to_minimize, pipeline)

                if search_iteration_plot:
                    search_iteration_plot.update()

                if add_single_pipeline:
                    add_single_pipeline = False

            except KeyboardInterrupt:
                current_pipeline_batch = self._handle_keyboard_interrupt(pipeline, current_pipeline_batch)
                if current_pipeline_batch == []:
                    return current_batch_pipeline_scores

        return current_batch_pipeline_scores

    def get_pipeline(self, pipeline_id):
        """Given the ID of a pipeline training result, returns an untrained instance of the specified pipeline
        initialized with the parameters used to train that pipeline during automl search.

        Arguments:
            pipeline_id (int): pipeline to retrieve
<<<<<<< HEAD
=======
            random_state (int): Seed for the random number generator. Defaults to 0.
>>>>>>> 4b3bfe4d

        Returns:
            PipelineBase: untrained pipeline instance associated with the provided ID
        """
        pipeline_results = self.results['pipeline_results'].get(pipeline_id)
        if pipeline_results is None:
            raise PipelineNotFoundError("Pipeline not found in automl results")
        pipeline_class = pipeline_results.get('pipeline_class')
        parameters = pipeline_results.get('parameters')
        if pipeline_class is None or parameters is None:
            raise PipelineNotFoundError("Pipeline class or parameters not found in automl results")
<<<<<<< HEAD
        return pipeline_class(parameters, random_state=self.random_state)
=======
        pipeline = get_generated_pipeline_class(self.problem_type)
        pipeline.custom_hyperparameters = pipeline_class.custom_hyperparameters
        pipeline.custom_name = pipeline_class.name
        pipeline.component_graph = pipeline_class.component_graph
        return pipeline(parameters, random_state=random_state)
>>>>>>> 4b3bfe4d

    def describe_pipeline(self, pipeline_id, return_dict=False):
        """Describe a pipeline

        Arguments:
            pipeline_id (int): pipeline to describe
            return_dict (bool): If True, return dictionary of information
                about pipeline. Defaults to False.

        Returns:
            Description of specified pipeline. Includes information such as
            type of pipeline components, problem, training time, cross validation, etc.
        """
        if pipeline_id not in self._results['pipeline_results']:
            raise PipelineNotFoundError("Pipeline not found")

        pipeline = self.get_pipeline(pipeline_id)
        pipeline_results = self._results['pipeline_results'][pipeline_id]

        pipeline.describe()
        log_subtitle(logger, "Training")
        logger.info("Training for {} problems.".format(pipeline.problem_type))

        if self.optimize_thresholds and self.objective.is_defined_for_problem_type(ProblemTypes.BINARY) and self.objective.can_optimize_threshold:
            logger.info("Objective to optimize binary classification pipeline thresholds for: {}".format(self.objective))

        logger.info("Total training time (including CV): %.1f seconds" % pipeline_results["training_time"])
        log_subtitle(logger, "Cross Validation", underline="-")

        all_objective_scores = [fold["all_objective_scores"] for fold in pipeline_results["cv_data"]]
        all_objective_scores = pd.DataFrame(all_objective_scores)

        for c in all_objective_scores:
            if c in ["# Training", "# Validation"]:
                all_objective_scores[c] = all_objective_scores[c].astype("object")
                continue

            mean = all_objective_scores[c].mean(axis=0)
            std = all_objective_scores[c].std(axis=0)
            all_objective_scores.loc["mean", c] = mean
            all_objective_scores.loc["std", c] = std
            all_objective_scores.loc["coef of var", c] = std / mean if abs(mean) > 0 else np.inf

        all_objective_scores = all_objective_scores.fillna("-")

        with pd.option_context('display.float_format', '{:.3f}'.format, 'expand_frame_repr', False):
            logger.info(all_objective_scores)

        if return_dict:
            return pipeline_results

    def add_to_rankings(self, pipeline):
        """Fits and evaluates a given pipeline then adds the results to the automl rankings with the requirement that automl search has been run.

        Arguments:
            pipeline (PipelineBase): pipeline to train and evaluate.
        """
        pipeline_rows = self.full_rankings[self.full_rankings['pipeline_name'] == pipeline.name]
        for parameter in pipeline_rows['parameters']:
            if pipeline.parameters == parameter:
                return
        self._evaluate_pipelines(pipeline)
        self._find_best_pipeline()

    @property
    def results(self):
        """Class that allows access to a copy of the results from `automl_search`.

           Returns: dict containing `pipeline_results`: a dict with results from each pipeline,
                    and `search_order`: a list describing the order the pipelines were searched.
           """
        return copy.deepcopy(self._results)

    @property
    def rankings(self):
        """Returns a pandas.DataFrame with scoring results from the highest-scoring set of parameters used with each pipeline."""
        return self.full_rankings.drop_duplicates(subset="pipeline_name", keep="first")

    @property
    def full_rankings(self):
        """Returns a pandas.DataFrame with scoring results from all pipelines searched"""
        ascending = True
        if self.objective.greater_is_better:
            ascending = False

        full_rankings_cols = ["id", "pipeline_name", "score", "validation_score",
                              "percent_better_than_baseline", "high_variance_cv", "parameters"]
        if not self._results['pipeline_results']:
            return pd.DataFrame(columns=full_rankings_cols)

        rankings_df = pd.DataFrame(self._results['pipeline_results'].values())
        rankings_df = rankings_df[full_rankings_cols]
        rankings_df.sort_values("score", ascending=ascending, inplace=True)
        rankings_df.reset_index(drop=True, inplace=True)
        return rankings_df

    @property
    def best_pipeline(self):
        """Returns a trained instance of the best pipeline and parameters found during automl search. If `train_best_pipeline` is set to False, returns an untrained pipeline instance.

        Returns:
            PipelineBase: A trained instance of the best pipeline and parameters found during automl search. If `train_best_pipeline` is set to False, returns an untrained pipeline instance.
        """
        if not self._best_pipeline:
            raise PipelineNotFoundError("automl search must be run before selecting `best_pipeline`.")

        return self._best_pipeline

    def save(self, file_path, pickle_protocol=cloudpickle.DEFAULT_PROTOCOL):
        """Saves AutoML object at file path

        Arguments:
            file_path (str): location to save file
            pickle_protocol (int): the pickle data stream format.

        Returns:
            None
        """
        with open(file_path, 'wb') as f:
            cloudpickle.dump(self, f, protocol=pickle_protocol)

    @staticmethod
    def load(file_path):
        """Loads AutoML object at file path

        Arguments:
            file_path (str): location to find file to load

        Returns:
            AutoSearchBase object
        """
        with open(file_path, 'rb') as f:
            return cloudpickle.load(f)<|MERGE_RESOLUTION|>--- conflicted
+++ resolved
@@ -846,10 +846,6 @@
 
         Arguments:
             pipeline_id (int): pipeline to retrieve
-<<<<<<< HEAD
-=======
-            random_state (int): Seed for the random number generator. Defaults to 0.
->>>>>>> 4b3bfe4d
 
         Returns:
             PipelineBase: untrained pipeline instance associated with the provided ID
@@ -861,15 +857,11 @@
         parameters = pipeline_results.get('parameters')
         if pipeline_class is None or parameters is None:
             raise PipelineNotFoundError("Pipeline class or parameters not found in automl results")
-<<<<<<< HEAD
-        return pipeline_class(parameters, random_state=self.random_state)
-=======
         pipeline = get_generated_pipeline_class(self.problem_type)
         pipeline.custom_hyperparameters = pipeline_class.custom_hyperparameters
         pipeline.custom_name = pipeline_class.name
         pipeline.component_graph = pipeline_class.component_graph
-        return pipeline(parameters, random_state=random_state)
->>>>>>> 4b3bfe4d
+        return pipeline(parameters, random_state=self.random_state)
 
     def describe_pipeline(self, pipeline_id, return_dict=False):
         """Describe a pipeline
