--- conflicted
+++ resolved
@@ -425,7 +425,6 @@
         self._sampler_name = None
         if is_classification(self.problem_type):
             self._sampler_name = self.sampler_method
-<<<<<<< HEAD
             if self.sampler_method in ["auto", "Oversampler"]:
                 self._sampler_name = get_best_sampler_for_data(
                     self.X_train,
@@ -433,18 +432,17 @@
                     self.sampler_method,
                     self.sampler_balanced_ratio,
                 )
-            self._frozen_pipeline_parameters[self._sampler_name] = {
-                "sampling_ratio": self.sampler_balanced_ratio
-            }
-=======
-            if self.sampler_method in ['auto', 'Oversampler']:
-                self._sampler_name = get_best_sampler_for_data(self.X_train, self.y_train, self.sampler_method, self.sampler_balanced_ratio)
             if self._sampler_name not in parameters:
-                parameters[self._sampler_name] = {"sampling_ratio": self.sampler_balanced_ratio}
+                parameters[self._sampler_name] = {
+                    "sampling_ratio": self.sampler_balanced_ratio
+                }
             else:
-                parameters[self._sampler_name].update({"sampling_ratio": self.sampler_balanced_ratio})
-            self._frozen_pipeline_parameters[self._sampler_name] = parameters[self._sampler_name]
->>>>>>> f2a3cc18
+                parameters[self._sampler_name].update(
+                    {"sampling_ratio": self.sampler_balanced_ratio}
+                )
+            self._frozen_pipeline_parameters[self._sampler_name] = parameters[
+                self._sampler_name
+            ]
 
         if self.allowed_pipelines is None:
             logger.info("Generating pipelines to search over...")
