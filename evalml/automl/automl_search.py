--- conflicted
+++ resolved
@@ -723,10 +723,7 @@
                 pipeline_params=parameters,
                 custom_hyperparameters=self.custom_hyperparameters,
                 text_in_ensembling=text_in_ensembling,
-<<<<<<< HEAD
-=======
                 allow_long_running_models=allow_long_running_models,
->>>>>>> 23e2433b
                 verbose=self.verbose,
             )
         else:
