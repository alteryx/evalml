--- conflicted
+++ resolved
@@ -7,11 +7,7 @@
 import cloudpickle
 import numpy as np
 import pandas as pd
-<<<<<<< HEAD
 from sklearn.model_selection import BaseCrossValidator, train_test_split
-=======
-from sklearn.model_selection import BaseCrossValidator
->>>>>>> 095b0539
 
 from .pipeline_search_plots import PipelineSearchPlots
 
@@ -409,23 +405,11 @@
             except NameError:
                 show_iteration_plot = False
 
-<<<<<<< HEAD
-        X = _convert_to_woodwork_structure(X)
-        y = _convert_to_woodwork_structure(y)
-
-        text_column_vals = X.select('natural_language')
-=======
         text_column_vals = self.X_train.select('natural_language')
->>>>>>> 095b0539
         text_columns = list(text_column_vals.to_dataframe().columns)
         if len(text_columns) == 0:
             text_columns = None
 
-<<<<<<< HEAD
-        self._set_data_split(X, y)
-
-=======
->>>>>>> 095b0539
         data_checks = self._validate_data_checks(data_checks)
         self._data_check_results = data_checks.validate(_convert_woodwork_types_wrapper(self.X_train.to_dataframe()),
                                                         _convert_woodwork_types_wrapper(self.y_train.to_series()))
