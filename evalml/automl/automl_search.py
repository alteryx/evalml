"""EvalML's core AutoML object."""
import copy
import logging
import pickle
import sys
import time
import traceback
import warnings
from collections import defaultdict
from concurrent.futures import ProcessPoolExecutor, ThreadPoolExecutor

import cloudpickle
import numpy as np
import pandas as pd
from dask import distributed as dd
from plotly import io as pio
from sklearn.model_selection import BaseCrossValidator
from skopt.space import Categorical

from evalml.automl.automl_algorithm import DefaultAlgorithm, IterativeAlgorithm
from evalml.automl.callbacks import log_error_callback
from evalml.automl.engine import SequentialEngine
from evalml.automl.engine.cf_engine import CFClient, CFEngine
from evalml.automl.engine.dask_engine import DaskEngine
from evalml.automl.pipeline_search_plots import PipelineSearchPlots, SearchIterationPlot
from evalml.automl.utils import (
    AutoMLConfig,
    check_all_pipeline_names_unique,
    get_best_sampler_for_data,
    get_default_primary_search_objective,
    make_data_splitter,
)
from evalml.data_checks import DataCheckMessageType, DefaultDataChecks
from evalml.exceptions import (
    AutoMLSearchException,
    PipelineNotFoundError,
    PipelineScoreError,
)
from evalml.model_family import ModelFamily
from evalml.objectives import (
    get_core_objectives,
    get_non_core_objectives,
    get_objective,
)
from evalml.pipelines import (
    BinaryClassificationPipeline,
    ComponentGraph,
    MulticlassClassificationPipeline,
    RegressionPipeline,
)
from evalml.pipelines.components import ARIMARegressor
from evalml.pipelines.utils import make_timeseries_baseline_pipeline
from evalml.preprocessing import split_data
from evalml.problem_types import (
    ProblemTypes,
    handle_problem_types,
    is_binary,
    is_classification,
    is_time_series,
)
from evalml.tuners import SKOptTuner
from evalml.utils import convert_to_seconds, infer_feature_types
from evalml.utils.gen_utils import contains_all_ts_parameters
from evalml.utils.logger import (
    get_logger,
    log_batch_times,
    log_subtitle,
    log_title,
    time_elapsed,
)


def build_engine_from_str(engine_str):
    """Function that converts a convenience string for an parallel engine type and returns an instance of that engine.

    Args:
        engine_str (str): String representing the requested engine.

    Returns:
        (EngineBase): Instance of the requested engine.

    Raises:
        ValueError: If engine_str is not a valid engine.
    """
    valid_engines = [
        "sequential",
        "cf_threaded",
        "cf_process",
        "dask_threaded",
        "dask_process",
    ]
    if engine_str not in valid_engines:
        raise ValueError(
            f"'{engine_str}' is not a valid engine, please choose from {valid_engines}",
        )
    elif engine_str == "sequential":
        return SequentialEngine()
    elif engine_str == "cf_threaded":
        return CFEngine(CFClient(ThreadPoolExecutor()))
    elif engine_str == "cf_process":
        return CFEngine(CFClient(ProcessPoolExecutor()))
    elif engine_str == "dask_threaded":
        return DaskEngine(cluster=dd.LocalCluster(processes=False))
    elif engine_str == "dask_process":
        return DaskEngine(cluster=dd.LocalCluster(processes=True))


def search(
    X_train=None,
    y_train=None,
    problem_type=None,
    objective="auto",
    mode="fast",
    max_time=None,
    patience=None,
    tolerance=None,
    problem_configuration=None,
    n_splits=3,
    verbose=False,
    timing=False,
):
    """Given data and configuration, run an automl search.

    This method will run EvalML's default suite of data checks. If the data checks produce errors, the data check results will be returned before running the automl search. In that case we recommend you alter your data to address these errors and try again.
    This method is provided for convenience. If you'd like more control over when each of these steps is run, consider making calls directly to the various pieces like the data checks and AutoMLSearch, instead of using this method.

    Args:
        X_train (pd.DataFrame): The input training data of shape [n_samples, n_features]. Required.
        y_train (pd.Series): The target training data of length [n_samples]. Required for supervised learning tasks.
        problem_type (str or ProblemTypes): Type of supervised learning problem. See evalml.problem_types.ProblemType.all_problem_types for a full list.
        objective (str, ObjectiveBase): The objective to optimize for. Used to propose and rank pipelines, but not for optimizing each pipeline during fit-time.
            When set to 'auto', chooses:
            - LogLossBinary for binary classification problems,
            - LogLossMulticlass for multiclass classification problems, and
            - R2 for regression problems.
        mode (str): mode for DefaultAlgorithm. There are two modes: fast and long, where fast is a subset of long. Please look at DefaultAlgorithm for more details.
        max_time (int, str): Maximum time to search for pipelines.
            This will not start a new pipeline search after the duration
            has elapsed. If it is an integer, then the time will be in seconds.
            For strings, time can be specified as seconds, minutes, or hours.
        patience (int): Number of iterations without improvement to stop search early. Must be positive.
            If None, early stopping is disabled. Defaults to None.
        tolerance (float): Minimum percentage difference to qualify as score improvement for early stopping.
            Only applicable if patience is not None. Defaults to None.
        problem_configuration (dict): Additional parameters needed to configure the search. For example,
            in time series problems, values should be passed in for the time_index, gap, forecast_horizon, and max_delay variables.
        n_splits (int): Number of splits to use with the default data splitter.
        verbose (boolean): Whether or not to display semi-real-time updates to stdout while search is running. Defaults to False.
        timing (boolean): Whether or not to write pipeline search times to the logger. Defaults to False.

    Returns:
        (AutoMLSearch, dict): The automl search object containing pipelines and rankings, and the results from running the data checks. If the data check results contain errors, automl search will not be run and an automl search object will not be returned.

    Raises:
        ValueError: If search configuration is not valid.
    """
    X_train = infer_feature_types(X_train)
    y_train = infer_feature_types(y_train)
    problem_type = handle_problem_types(problem_type)

    if is_time_series(problem_type):
        is_valid, msg = contains_all_ts_parameters(problem_configuration)
        if not is_valid:
            raise ValueError(msg)

    if objective == "auto":
        objective = get_default_primary_search_objective(problem_type)
    objective = get_objective(objective, return_instance=False)

    if mode != "fast" and mode != "long":
        raise ValueError("Mode must be either 'fast' or 'long'")

    max_batches = None
    if mode == "fast":
        max_batches = 4  # corresponds to end of 'fast' mode
    elif mode == "long" and max_time:
        max_batches = 999  # defers to stopping criterion
    elif mode == "long" and max_time is None:
        max_batches = 6  # corresponds to end of 'long' exploration phase

    data_splitter = make_data_splitter(
        X=X_train,
        y=y_train,
        problem_type=problem_type,
        problem_configuration=problem_configuration,
        n_splits=n_splits,
    )

    automl_config = {
        "X_train": X_train,
        "y_train": y_train,
        "problem_type": problem_type,
        "objective": objective,
        "max_batches": max_batches,
        "max_time": max_time,
        "patience": patience,
        "tolerance": tolerance,
        "verbose": verbose,
        "problem_configuration": problem_configuration,
        "data_splitter": data_splitter,
        "timing": timing,
    }

    data_checks = DefaultDataChecks(
        problem_type=problem_type,
        objective=objective,
        n_splits=n_splits,
        problem_configuration=problem_configuration,
    )
    data_check_results = data_checks.validate(X_train, y=y_train)

    for data_check_result in data_check_results:
        if data_check_result["level"] == DataCheckMessageType.ERROR.value:
            return None, data_check_results

    automl = AutoMLSearch(automl_algorithm="default", ensembling=True, **automl_config)
    automl.search()
    return automl, data_check_results


def search_iterative(
    X_train=None,
    y_train=None,
    problem_type=None,
    objective="auto",
    problem_configuration=None,
    n_splits=3,
    timing=False,
    **kwargs,
):
    """Given data and configuration, run an automl search.

    This method will run EvalML's default suite of data checks. If the data checks produce errors, the data check results will be returned before running the automl search. In that case we recommend you alter your data to address these errors and try again.
    This method is provided for convenience. If you'd like more control over when each of these steps is run, consider making calls directly to the various pieces like the data checks and AutoMLSearch, instead of using this method.

    Args:
        X_train (pd.DataFrame): The input training data of shape [n_samples, n_features]. Required.
        y_train (pd.Series): The target training data of length [n_samples]. Required for supervised learning tasks.
        problem_type (str or ProblemTypes): Type of supervised learning problem. See evalml.problem_types.ProblemType.all_problem_types for a full list.
        objective (str, ObjectiveBase): The objective to optimize for. Used to propose and rank pipelines, but not for optimizing each pipeline during fit-time.
            When set to 'auto', chooses:
            - LogLossBinary for binary classification problems,
            - LogLossMulticlass for multiclass classification problems, and
            - R2 for regression problems.
        problem_configuration (dict): Additional parameters needed to configure the search. For example,
            in time series problems, values should be passed in for the time_index, gap, forecast_horizon, and max_delay variables.
        n_splits (int): Number of splits to use with the default data splitter.
        timing(boolean): Whether or not to write pipeline search times to the logger. Defaults to False.
        **kwargs: Other keyword arguments which are provided will be passed to AutoMLSearch.

    Returns:
        (AutoMLSearch, dict): the automl search object containing pipelines and rankings, and the results from running the data checks. If the data check results contain errors, automl search will not be run and an automl search object will not be returned.

    Raises:
        ValueError: If the search configuration is invalid.
    """
    X_train = infer_feature_types(X_train)
    y_train = infer_feature_types(y_train)
    problem_type = handle_problem_types(problem_type)

    if is_time_series(problem_type):
        is_valid, msg = contains_all_ts_parameters(problem_configuration)
        if not is_valid:
            raise ValueError(msg)

    if objective == "auto":
        objective = get_default_primary_search_objective(problem_type)
    objective = get_objective(objective, return_instance=False)

    data_splitter = make_data_splitter(
        X=X_train,
        y=y_train,
        problem_type=problem_type,
        problem_configuration=problem_configuration,
        n_splits=n_splits,
    )

    automl_config = kwargs
    automl_config.update(
        {
            "X_train": X_train,
            "y_train": y_train,
            "problem_type": problem_type,
            "objective": objective,
            "max_batches": 1,
            "problem_configuration": problem_configuration,
            "data_splitter": data_splitter,
            "timing": timing,
        },
    )

    data_checks = DefaultDataChecks(
        problem_type=problem_type,
        objective=objective,
        n_splits=n_splits,
        problem_configuration=problem_configuration,
    )
    data_check_results = data_checks.validate(X_train, y=y_train)
    for data_check_result in data_check_results:
        if data_check_result["level"] == DataCheckMessageType.ERROR.value:
            return None, data_check_results

    automl = AutoMLSearch(**automl_config)
    automl.search()
    return automl, data_check_results


class AutoMLSearch:
    """Automated Pipeline search.

    Args:
        X_train (pd.DataFrame): The input training data of shape [n_samples, n_features]. Required.

        y_train (pd.Series): The target training data of length [n_samples]. Required for supervised learning tasks.

        X_holdout (pd.DataFrame): The input holdout data of shape [n_samples, n_features].

        y_holdout (pd.Series): The target holdout data of length [n_samples].

        problem_type (str or ProblemTypes): Type of supervised learning problem. See evalml.problem_types.ProblemType.all_problem_types for a full list.

        objective (str, ObjectiveBase): The objective to optimize for. Used to propose and rank pipelines, but not for optimizing each pipeline during fit-time.
            When set to 'auto', chooses:
            - LogLossBinary for binary classification problems,
            - LogLossMulticlass for multiclass classification problems, and
            - R2 for regression problems.

        max_iterations (int): Maximum number of iterations to search. If max_iterations and
            max_time is not set, then max_iterations will default to max_iterations of 5.

        max_time (int, str): Maximum time to search for pipelines.
            This will not start a new pipeline search after the duration
            has elapsed. If it is an integer, then the time will be in seconds.
            For strings, time can be specified as seconds, minutes, or hours.

        patience (int): Number of iterations without improvement to stop search early. Must be positive.
            If None, early stopping is disabled. Defaults to None.

        tolerance (float): Minimum percentage difference to qualify as score improvement for early stopping.
            Only applicable if patience is not None. Defaults to None.

        allowed_component_graphs (dict): A dictionary of lists or ComponentGraphs indicating the component graphs allowed in the search.
            The format should follow { "Name_0": [list_of_components], "Name_1": ComponentGraph(...) }

            The default of None indicates all pipeline component graphs for this problem type are allowed. Setting this field will cause
            allowed_model_families to be ignored.

            e.g. allowed_component_graphs = { "My_Graph": ["Imputer", "One Hot Encoder", "Random Forest Classifier"] }

        allowed_model_families (list(str, ModelFamily)): The model families to search. The default of None searches over all
            model families. Run evalml.pipelines.components.utils.allowed_model_families("binary") to see options. Change `binary`
            to `multiclass` or `regression` depending on the problem type. Note that if allowed_pipelines is provided,
            this parameter will be ignored.

        features (list)[FeatureBase]: List of features to run DFS on AutoML pipelines. Defaults to None. Features will only be computed if the columns used by the feature exist in the search input and if the feature itself is not in search input.

        data_splitter (sklearn.model_selection.BaseCrossValidator): Data splitting method to use. Defaults to StratifiedKFold.

        tuner_class: The tuner class to use. Defaults to SKOptTuner.

        optimize_thresholds (bool): Whether or not to optimize the binary pipeline threshold. Defaults to True.

        start_iteration_callback (callable): Function called before each pipeline training iteration.
            Callback function takes three positional parameters: The pipeline instance and the AutoMLSearch object.

        add_result_callback (callable): Function called after each pipeline training iteration.
            Callback function takes three positional parameters: A dictionary containing the training results for the new pipeline, an untrained_pipeline containing the parameters used during training, and the AutoMLSearch object.

        error_callback (callable): Function called when `search()` errors and raises an Exception.
            Callback function takes three positional parameters: the Exception raised, the traceback, and the AutoMLSearch object.
            Must also accepts kwargs, so AutoMLSearch is able to pass along other appropriate parameters by default.
            Defaults to None, which will call `log_error_callback`.

        additional_objectives (list): Custom set of objectives to score on.
            Will override default objectives for problem type if not empty.

        alternate_thresholding_objective (str): The objective to use for thresholding binary classification pipelines if the main objective provided isn't tuneable.
            Defaults to F1.

        random_seed (int): Seed for the random number generator. Defaults to 0.

        n_jobs (int or None): Non-negative integer describing level of parallelism used for pipelines.
            None and 1 are equivalent. If set to -1, all CPUs are used. For n_jobs below -1, (n_cpus + 1 + n_jobs) are used.

        ensembling (boolean): If True, runs ensembling in a separate batch after every allowed pipeline class has been iterated over.
            If the number of unique pipelines to search over per batch is one, ensembling will not run. Defaults to False.

        max_batches (int): The maximum number of batches of pipelines to search. Parameters max_time, and
            max_iterations have precedence over stopping the search.

        problem_configuration (dict, None): Additional parameters needed to configure the search. For example,
            in time series problems, values should be passed in for the time_index, gap, forecast_horizon, and max_delay variables.

        train_best_pipeline (boolean): Whether or not to train the best pipeline before returning it. Defaults to True.

        search_parameters (dict): A dict of the hyperparameter ranges or pipeline parameters used to iterate over during search.
            Keys should consist of the component names and values should specify a singular value/list for pipeline parameters, or skopt.Space for hyperparameter ranges.
            In the example below, the Imputer parameters would be passed to the hyperparameter ranges, and the Label Encoder parameters would be used as the component parameter.

            e.g. search_parameters = { 'Imputer' : { 'numeric_impute_strategy': Categorical(['most_frequent', 'median']) },
                                       'Label Encoder': {'positive_label': True} }

        sampler_method (str): The data sampling component to use in the pipelines if the problem type is classification and the target balance is smaller than the sampler_balanced_ratio.
            Either 'auto', which will use our preferred sampler for the data, 'Undersampler', 'Oversampler', or None. Defaults to 'auto'.

        sampler_balanced_ratio (float): The minority:majority class ratio that we consider balanced, so a 1:4 ratio would be equal to 0.25. If the class balance is larger than this provided value,
            then we will not add a sampler since the data is then considered balanced. Overrides the `sampler_ratio` of the samplers. Defaults to 0.25.

        allow_long_running_models (bool): Whether or not to allow longer-running models for large multiclass problems. If False and no pipelines, component graphs, or model families are provided,
            AutoMLSearch will not use Elastic Net or XGBoost when there are more than 75 multiclass targets and will not use CatBoost when there are more than 150 multiclass targets. Defaults to False.

        _ensembling_split_size (float): The amount of the training data we'll set aside for training ensemble metalearners. Only used when ensembling is True.
            Must be between 0 and 1, exclusive. Defaults to 0.2

        _pipelines_per_batch (int): The number of pipelines to train for every batch after the first one.
            The first batch will train a baseline pipline + one of each pipeline family allowed in the search.

        automl_algorithm (str): The automl algorithm to use. Currently the two choices are 'iterative' and 'default'. Defaults to `default`.

        engine (EngineBase or str): The engine instance used to evaluate pipelines. Dask or concurrent.futures engines can also
            be chosen by providing a string from the list ["sequential", "cf_threaded", "cf_process", "dask_threaded", "dask_process"].
            If a parallel engine is selected this way, the maximum amount of parallelism, as determined by the engine, will be used. Defaults to "sequential".

        verbose (boolean): Whether or not to display semi-real-time updates to stdout while search is running. Defaults to False.

        timing (boolean): Whether or not to write pipeline search times to the logger. Defaults to False.
<<<<<<< HEAD
        exclude_featurizers (list[str]): A list of featurizer components to exclude from the components.
            Valid options are "DatetimeFeaturizer", "EmailFeaturizer", "URLFeaturizer", "NaturalLanguageFeaturizer", "TimeSeriesFeaturizer"
=======

        holdout_set_size (float): The size of the holdout set that AutoML search will take for datasets larger than 500 rows. If set to 0, holdout set will not be taken regardless of number of rows. Must be between 0 and 1, exclusive. Defaults to 0.1.
>>>>>>> 6831b985
    """

    _MAX_NAME_LEN = 40

    # Minimum number of rows dataset must have before a holdout set is used to rank pipelines.
    _HOLDOUT_SET_MIN_ROWS = 500

    def __init__(
        self,
        X_train=None,
        y_train=None,
        X_holdout=None,
        y_holdout=None,
        problem_type=None,
        objective="auto",
        max_iterations=None,
        max_time=None,
        patience=None,
        tolerance=None,
        data_splitter=None,
        allowed_component_graphs=None,
        allowed_model_families=None,
        features=None,
        start_iteration_callback=None,
        add_result_callback=None,
        error_callback=None,
        additional_objectives=None,
        alternate_thresholding_objective="F1",
        random_seed=0,
        n_jobs=-1,
        tuner_class=None,
        optimize_thresholds=True,
        ensembling=False,
        max_batches=None,
        problem_configuration=None,
        train_best_pipeline=True,
        search_parameters=None,
        sampler_method="auto",
        sampler_balanced_ratio=0.25,
        allow_long_running_models=False,
        _pipelines_per_batch=5,
        automl_algorithm="default",
        engine="sequential",
        verbose=False,
        timing=False,
<<<<<<< HEAD
        exclude_featurizers=None,
=======
        holdout_set_size=0.1,
>>>>>>> 6831b985
    ):
        self.verbose = verbose
        if verbose:
            self.logger = get_logger(f"{__name__}.verbose")
        else:
            self.logger = logging.getLogger(__name__)
        self.timing = timing

        if X_train is None:
            raise ValueError(
                "Must specify training data as a 2d array using the X_train argument",
            )
        if y_train is None:
            raise ValueError(
                "Must specify training data target values as a 1d vector using the y_train argument",
            )

        if X_holdout is not None and y_holdout is not None:
            self.passed_holdout_set = True
        elif X_holdout is None and y_holdout is None:
            self.passed_holdout_set = False
        elif X_holdout is None and y_holdout is not None:
            raise ValueError(
                "Must specify holdout data as a 2d array using the X_holdout argument",
            )
        elif X_holdout is not None and y_holdout is None:
            raise ValueError(
                "Must specify training data target values as a 1d vector using the y_holdout argument",
            )

        try:
            self.problem_type = handle_problem_types(problem_type)
        except ValueError:
            raise ValueError(
                "choose one of (binary, multiclass, regression) as problem_type",
            )

        if is_time_series(self.problem_type):
            warnings.warn(
                "Time series support in evalml is still in beta, which means we are still actively building "
                "its core features. Please be mindful of that when running search().",
            )
        self._SLEEP_TIME = 0.1
        self.tuner_class = tuner_class or SKOptTuner
        self.start_iteration_callback = start_iteration_callback
        self.add_result_callback = add_result_callback
        self.error_callback = error_callback or log_error_callback
        self.data_splitter = data_splitter
        self.optimize_thresholds = optimize_thresholds
        self.ensembling = ensembling
        if objective == "auto":
            objective = get_default_primary_search_objective(self.problem_type.value)
        objective = get_objective(objective, return_instance=False)
        self.objective = self._validate_objective(objective)
        self.alternate_thresholding_objective = None
        if (
            is_binary(self.problem_type)
            and self.optimize_thresholds
            and self.objective.score_needs_proba
        ):
            self.alternate_thresholding_objective = get_objective(
                alternate_thresholding_objective,
                return_instance=True,
            )
        if (
            self.alternate_thresholding_objective is not None
            and self.alternate_thresholding_objective.score_needs_proba
        ):
            raise ValueError(
                "Alternate thresholding objective must be a tuneable objective and cannot need probabilities!",
            )
        if self.data_splitter is not None and not issubclass(
            self.data_splitter.__class__,
            BaseCrossValidator,
        ):
            raise ValueError("Not a valid data splitter")
        if not objective.is_defined_for_problem_type(self.problem_type):
            raise ValueError(
                "Given objective {} is not compatible with a {} problem.".format(
                    self.objective.name,
                    self.problem_type.value,
                ),
            )
        if additional_objectives is None:
            additional_objectives = get_core_objectives(self.problem_type)
            # if our main objective is part of default set of objectives for problem_type, remove it
            existing_main_objective = next(
                (
                    obj
                    for obj in additional_objectives
                    if obj.name == self.objective.name
                ),
                None,
            )
            if existing_main_objective is not None:
                additional_objectives.remove(existing_main_objective)
        else:
            additional_objectives = [get_objective(o) for o in additional_objectives]
        additional_objectives = [
            self._validate_objective(obj) for obj in additional_objectives
        ]
        self.additional_objectives = additional_objectives
        self.objective_name_to_class = {
            o.name: o for o in [self.objective] + self.additional_objectives
        }

        if not isinstance(max_time, (int, float, str, type(None))):
            raise TypeError(
                f"Parameter max_time must be a float, int, string or None. Received {type(max_time)} with value {str(max_time)}..",
            )
        if isinstance(max_time, (int, float)) and max_time < 0:
            raise ValueError(
                f"Parameter max_time must be None or non-negative. Received {max_time}.",
            )
        if max_batches is not None and max_batches < 0:
            raise ValueError(
                f"Parameter max_batches must be None or non-negative. Received {max_batches}.",
            )
        if max_iterations is not None and max_iterations < 0:
            raise ValueError(
                f"Parameter max_iterations must be None or non-negative. Received {max_iterations}.",
            )
        self.max_time = (
            convert_to_seconds(max_time) if isinstance(max_time, str) else max_time
        )
        self.max_iterations = max_iterations
        self.max_batches = max_batches
        self._pipelines_per_batch = _pipelines_per_batch
        self.holdout_set_size = holdout_set_size

        if patience and (not isinstance(patience, int) or patience < 0):
            raise ValueError(
                "patience value must be a positive integer. Received {} instead".format(
                    patience,
                ),
            )

        if tolerance and (tolerance > 1.0 or tolerance < 0.0):
            raise ValueError(
                "tolerance value must be a float between 0.0 and 1.0 inclusive. Received {} instead".format(
                    tolerance,
                ),
            )

        self.patience = patience
        self.tolerance = tolerance or 0.0

        self._results = {
            "pipeline_results": {},
            "search_order": [],
        }
        self._pipelines_searched = dict()
        self.random_seed = random_seed
        self.n_jobs = n_jobs

        if allowed_component_graphs is not None:
            if not isinstance(allowed_component_graphs, dict):
                raise ValueError(
                    "Parameter allowed_component_graphs must be either None or a dictionary!",
                )
            for graph_name, graph in allowed_component_graphs.items():
                if not isinstance(graph, (list, dict, ComponentGraph)):
                    raise ValueError(
                        "Every component graph passed must be of type list, dictionary, or ComponentGraph!",
                    )
        self.allowed_component_graphs = allowed_component_graphs
        self.allowed_model_families = allowed_model_families
        self.allow_long_running_models = allow_long_running_models
        self._start = 0.0
        self._baseline_cv_scores = {}
        self.show_batch_output = False

        self._validate_problem_type()
        self.problem_configuration = self._validate_problem_configuration(
            problem_configuration,
        )
        self._train_best_pipeline = train_best_pipeline
        self._best_pipeline = None
        self._searched = False

        if self.holdout_set_size < 0 or holdout_set_size >= 1:
            raise ValueError(
                "Holdout set size must be greater than 0 and less than 1. Set holdout set size to 0 to disable holdout set evaluation.",
            )
        if self.passed_holdout_set is False:
            if len(X_train) >= self._HOLDOUT_SET_MIN_ROWS and self.holdout_set_size > 0:
                # Create holdout set from X_train and y_train data because X_train above or at row threshold
                X_train, X_holdout, y_train, y_holdout = split_data(
                    X_train,
                    y_train,
                    problem_type=self.problem_type,
                    problem_configuration=self.problem_configuration,
                    test_size=self.holdout_set_size,
                    random_seed=self.random_seed,
                )
                self.logger.info(
                    f"Created a holdout dataset with {len(X_holdout)} rows. Training dataset has {len(X_train)} rows.",
                )
            else:
                self.logger.info(
                    f"Dataset size is too small to create holdout set. Mininum dataset size is {self._HOLDOUT_SET_MIN_ROWS} rows, X_train has {len(X_train)} rows. Holdout set evaluation is disabled.",
                )
        # Set holdout data in AutoML search if provided as parameter
        self.X_train = infer_feature_types(X_train)
        self.y_train = infer_feature_types(y_train)
        self.X_holdout = (
            infer_feature_types(X_holdout) if X_holdout is not None else None
        )
        self.y_holdout = (
            infer_feature_types(y_holdout) if y_holdout is not None else None
        )
        if self.X_holdout is None and self.y_holdout is None:
            # Holdout set enabled but not enough rows
            self.logger.info(
                f"AutoMLSearch will use mean CV score to rank pipelines.",
            )
        else:
            self.logger.info(
                "AutoMLSearch will use the holdout set to score and rank pipelines.",
            )

        default_data_splitter = make_data_splitter(
            self.X_train,
            self.y_train,
            self.problem_type,
            self.problem_configuration,
            n_splits=3,
            shuffle=True,
            random_seed=self.random_seed,
        )
        self.data_splitter = self.data_splitter or default_data_splitter
        self.search_parameters = search_parameters or {}
        # Fitting takes a long time if the data is too wide or long.
        if is_time_series(problem_type) and (
            self.X_train.shape[1] >= 10 or self.X_train.shape[0] >= 10000
        ):
            user_arima_hyperparams = ARIMARegressor.name in self.search_parameters
            if user_arima_hyperparams and not self.search_parameters[
                ARIMARegressor.name
            ].get("use_covariates"):
                self.search_parameters[ARIMARegressor.name].update(
                    {"use_covariates": Categorical([False])},
                )
            elif not user_arima_hyperparams:
                self.search_parameters[ARIMARegressor.name] = {
                    "use_covariates": Categorical([False]),
                }

        self.search_iteration_plot = None
        self._interrupted = False
        internal_search_parameters = copy.copy(self.search_parameters)

        if self.problem_configuration:
            internal_search_parameters.update({"pipeline": self.problem_configuration})

        self.features = features
        if self.features is not None:
            internal_search_parameters.update(
                {"DFS Transformer": {"features": self.features}},
            )

        self.sampler_method = sampler_method
        self.sampler_balanced_ratio = sampler_balanced_ratio
        self._sampler_name = None
        self.exclude_featurizers = exclude_featurizers or []

        if is_classification(self.problem_type):
            self._sampler_name = self.sampler_method
            if self.sampler_method == "auto":
                self._sampler_name = get_best_sampler_for_data(
                    self.X_train,
                    self.y_train,
                    self.sampler_method,
                    self.sampler_balanced_ratio,
                )
            if (
                self._sampler_name not in internal_search_parameters
                and self._sampler_name is not None
            ):
                internal_search_parameters[self._sampler_name] = {
                    "sampling_ratio": self.sampler_balanced_ratio,
                }
            elif self._sampler_name is not None:
                internal_search_parameters[self._sampler_name].update(
                    {"sampling_ratio": self.sampler_balanced_ratio},
                )

        if isinstance(engine, str):
            self._engine = build_engine_from_str(engine)
        elif isinstance(engine, (DaskEngine, CFEngine, SequentialEngine)):
            self._engine = engine
        else:
            raise TypeError(
                "Invalid type provided for 'engine'.  Requires string, DaskEngine instance, or CFEngine instance.",
            )

        self.automl_config = AutoMLConfig(
            self.data_splitter,
            self.problem_type,
            self.objective,
            self.additional_objectives,
            self.alternate_thresholding_objective,
            self.optimize_thresholds,
            self.error_callback,
            self.random_seed,
            self.X_train.ww.schema,
            self.y_train.ww.schema,
        )

        text_in_ensembling = (
            len(self.X_train.ww.select("natural_language", return_schema=True).columns)
            > 0
        )

        if automl_algorithm == "iterative":
            self.automl_algorithm = IterativeAlgorithm(
                X=self.X_train,
                y=self.y_train,
                problem_type=self.problem_type,
                sampler_name=self._sampler_name,
                allowed_component_graphs=self.allowed_component_graphs,
                allowed_model_families=self.allowed_model_families,
                max_iterations=self.max_iterations,
                max_batches=self.max_batches,
                tuner_class=self.tuner_class,
                random_seed=self.random_seed,
                n_jobs=self.n_jobs,
                number_features=self.X_train.shape[1],
                pipelines_per_batch=self._pipelines_per_batch,
                ensembling=self.ensembling,
                text_in_ensembling=text_in_ensembling,
                search_parameters=internal_search_parameters,
                allow_long_running_models=allow_long_running_models,
                features=features,
                verbose=self.verbose,
                exclude_featurizers=self.exclude_featurizers,
            )
        elif automl_algorithm == "default":
            self.automl_algorithm = DefaultAlgorithm(
                X=self.X_train,
                y=self.y_train,
                problem_type=self.problem_type,
                sampler_name=self._sampler_name,
                tuner_class=self.tuner_class,
                random_seed=self.random_seed,
                search_parameters=internal_search_parameters,
                text_in_ensembling=text_in_ensembling,
                allow_long_running_models=allow_long_running_models,
                features=features,
                ensembling=self.ensembling,
                verbose=self.verbose,
                n_jobs=self.n_jobs,
                exclude_featurizers=self.exclude_featurizers,
            )
        else:
            raise ValueError("Please specify a valid automl algorithm.")

        self.allowed_pipelines = self.automl_algorithm.allowed_pipelines
        self.allowed_model_families = [p.model_family for p in self.allowed_pipelines]
        if automl_algorithm == "iterative":
            self.max_iterations = self.automl_algorithm.max_iterations

        if not self.max_iterations and not self.max_time and not self.max_batches:
            self.max_batches = self.automl_algorithm.default_max_batches
            self.logger.info(
                f"Using default limit of max_batches={self.max_batches}.\n",
            )

    def close_engine(self):
        """Function to explicitly close the engine, client, parallel resources."""
        self._engine.close()

    def _get_batch_number(self):
        batch_number = 1
        if self.automl_algorithm is not None and self.automl_algorithm.batch_number > 0:
            batch_number = self.automl_algorithm.batch_number
        return batch_number

    def _pre_evaluation_callback(self, pipeline):
        if self.start_iteration_callback:
            self.start_iteration_callback(pipeline, self)

    def _validate_objective(self, objective):
        non_core_objectives = get_non_core_objectives()
        if isinstance(objective, type):
            if objective in non_core_objectives:
                raise ValueError(
                    f"{objective.name.lower()} is not allowed in AutoML! "
                    "Use evalml.objectives.utils.get_core_objective_names() "
                    "to get all objective names allowed in automl.",
                )
            return objective()
        return objective

    def __str__(self):
        """Returns string representation of the AutoMLSearch object."""

        def _print_list(obj_list):
            lines = sorted(["\t{}".format(o.name) for o in obj_list])
            return "\n".join(lines)

        def _get_funct_name(function):
            if callable(function):
                return function.__name__
            else:
                return None

        search_desc = (
            f"{handle_problem_types(self.problem_type).name} Search\n\n"
            f"Parameters: \n{'='*20}\n"
            f"Objective: {get_objective(self.objective).name}\n"
            f"Max Time: {self.max_time}\n"
            f"Max Iterations: {self.max_iterations}\n"
            f"Max Batches: {self.max_batches}\n"
            f"Allowed Pipelines: \n{_print_list(self.allowed_pipelines or [])}\n"
            f"Patience: {self.patience}\n"
            f"Tolerance: {self.tolerance}\n"
            f"Data Splitting: {self.data_splitter}\n"
            f"Tuner: {self.tuner_class.__name__}\n"
            f"Start Iteration Callback: {_get_funct_name(self.start_iteration_callback)}\n"
            f"Add Result Callback: {_get_funct_name(self.add_result_callback)}\n"
            f"Additional Objectives: {_print_list(self.additional_objectives or [])}\n"
            f"Random Seed: {self.random_seed}\n"
            f"n_jobs: {self.n_jobs}\n"
            f"Optimize Thresholds: {self.optimize_thresholds}\n"
        )

        rankings_desc = ""
        if not self.rankings.empty:
            rankings_str = self.rankings.drop(
                ["parameters"],
                axis="columns",
            ).to_string()
            rankings_desc = f"\nSearch Results: \n{'='*20}\n{rankings_str}"

        return search_desc + rankings_desc

    def _validate_problem_configuration(self, problem_configuration=None):
        if is_time_series(self.problem_type):
            is_valid, msg = contains_all_ts_parameters(problem_configuration)
            if not is_valid:
                raise ValueError(msg)
        return problem_configuration or {}

    def _handle_keyboard_interrupt(self):
        """Presents a prompt to the user asking if they want to stop the search.

        Returns:
            bool: If True, search should terminate early.
        """
        leading_char = "\n"
        start_of_loop = time.time()
        while True:
            choice = (
                input(leading_char + "Do you really want to exit search (y/n)? ")
                .strip()
                .lower()
            )
            if choice == "y":
                self.logger.info("Exiting AutoMLSearch.")
                return True
            elif choice == "n":
                # So that the time in this loop does not count towards the time budget (if set)
                time_in_loop = time.time() - start_of_loop
                self._start += time_in_loop
                return False
            else:
                leading_char = ""

    def search(self, interactive_plot=True):
        """Find the best pipeline for the data set.

        Args:
            interactive_plot (boolean, True): Shows an iteration vs. score plot in Jupyter notebook.
                Disabled by default in non-Jupyter enviroments.

        Raises:
            AutoMLSearchException: If all pipelines in the current AutoML batch produced a score of np.nan on the primary objective.

        Returns:
            Dict[int, Dict[str, Timestamp]]: Dictionary keyed by batch number that maps to the timings for pipelines run in that batch,
            as well as the total time for each batch. Pipelines within a batch are labeled by pipeline name.
        """
        batch_times = {}

        if self._searched:
            self.logger.error(
                "AutoMLSearch.search() has already been run and will not run again on the same instance. Re-initialize AutoMLSearch to search again.",
            )
            return

        # don't show iteration plot outside of a jupyter notebook
        if interactive_plot:
            try:
                get_ipython
            except NameError:
                interactive_plot = False

        log_title(self.logger, "Beginning pipeline search")
        self.logger.info("Optimizing for %s. " % self.objective.name)
        self.logger.info(
            "{} score is better.\n".format(
                "Greater" if self.objective.greater_is_better else "Lower",
            ),
        )
        self.logger.info(
            f"Using {self._engine.__class__.__name__} to train and score pipelines.",
        )

        if self.max_batches is not None:
            self.logger.info(
                f"Searching up to {self.max_batches} batches for a total of {self.max_iterations} pipelines. ",
            )
        elif self.max_iterations is not None:
            self.logger.info("Searching up to %s pipelines. " % self.max_iterations)
        if self.max_time is not None:
            self.logger.info(
                "Will stop searching for new pipelines after %d seconds.\n"
                % self.max_time,
            )
        self.logger.info(
            "Allowed model families: %s\n"
            % ", ".join([model.value for model in self.allowed_model_families]),
        )
        self.search_iteration_plot = None
        if self.plot and self.verbose:
            self.search_iteration_plot = self.plot.search_iteration_plot(
                interactive_plot=interactive_plot,
            )

        self._start = time.time()

        try:
            self._add_baseline_pipelines()
        except KeyboardInterrupt:
            if self._handle_keyboard_interrupt():
                self._interrupted = True

        current_batch_pipelines = []
        current_batch_pipeline_scores = []
        new_pipeline_ids = []
        loop_interrupted = False

        while self._should_continue():
            pipeline_times = {}
            start_batch_time = time.time()
            computations = []
            try:
                if not loop_interrupted:
                    current_batch_pipelines = self.automl_algorithm.next_batch()
            except StopIteration:
                self.logger.info("AutoML Algorithm out of recommendations, ending")
                break
            try:
                if self._should_continue():
                    new_pipeline_ids = []
                    log_title(
                        self.logger,
                        f"Evaluating Batch Number {self._get_batch_number()}",
                    )
                    for pipeline in current_batch_pipelines:
                        self._pre_evaluation_callback(pipeline)
                        computation = self._engine.submit_evaluation_job(
                            self.automl_config,
                            pipeline,
                            self.X_train,
                            self.y_train,
                            self.X_holdout,
                            self.y_holdout,
                        )
                        computations.append((computation, False))
                    current_computation_index = 0
                    computations_left_to_process = len(computations)
                while self._should_continue() and computations_left_to_process > 0:
                    computation, has_been_processed = computations[
                        current_computation_index
                    ]
                    if computation.done() and not has_been_processed:
                        start_pipeline_time = time.time()
                        evaluation = computation.get_result()
                        data, cached_data, pipeline, job_log = (
                            evaluation.get("scores"),
                            evaluation.get("cached_data"),
                            evaluation.get("pipeline"),
                            evaluation.get("logger"),
                        )
                        pipeline_id = self._post_evaluation_callback(
                            pipeline,
                            data,
                            cached_data,
                            job_log,
                        )
                        pipeline_times[pipeline.name] = time_elapsed(
                            start_pipeline_time,
                        )
                        new_pipeline_ids.append(pipeline_id)
                        computations[current_computation_index] = (computation, True)
                        computations_left_to_process -= 1
                    current_computation_index = (current_computation_index + 1) % max(
                        len(computations),
                        1,
                    )
                    time.sleep(self._sleep_time)
                loop_interrupted = False
            except KeyboardInterrupt:
                loop_interrupted = True
                if self._handle_keyboard_interrupt():
                    self._interrupted = True
                    for computation, has_been_processed in computations:
                        if not has_been_processed:
                            computation.cancel()

            full_rankings = self.full_rankings
            current_batch_idx = full_rankings["id"].isin(new_pipeline_ids)
            current_batch_pipeline_scores = full_rankings[current_batch_idx][
                "validation_score"
            ]

            if (
                len(current_batch_pipeline_scores)
                and current_batch_pipeline_scores.isna().all()
            ):
                raise AutoMLSearchException(
                    f"All pipelines in the current AutoML batch produced a score of np.nan on the primary objective {self.objective}.",
                )
            if len(pipeline_times) > 0:
                pipeline_times["Total time of batch"] = time_elapsed(start_batch_time)
                batch_times[self._get_batch_number()] = pipeline_times

        self.search_duration = time.time() - self._start
        elapsed_time = time_elapsed(self._start)
        desc = f"\nSearch finished after {elapsed_time}"
        desc = desc.ljust(self._MAX_NAME_LEN)
        self.logger.info(desc)

        if self.timing is True:
            log_batch_times(self.logger, batch_times)

        self._find_best_pipeline()
        if self._best_pipeline is not None:
            best_pipeline = self.rankings.iloc[0]
            best_pipeline_name = best_pipeline["pipeline_name"]
            self.logger.info(f"Best pipeline: {best_pipeline_name}")
            self.logger.info(
                f"Best pipeline {self.objective.name}: {best_pipeline['validation_score']:3f}",
            )
        self._searched = True
        if self.search_iteration_plot is not None:
            if self.verbose and not interactive_plot:
                self.search_iteration_plot = self.plot.search_iteration_plot(
                    interactive_plot=interactive_plot,
                )
                if pio.renderers.default != "browser":
                    self.search_iteration_plot.show()
        return batch_times

    def _find_best_pipeline(self):
        """Finds the best pipeline in the rankings If self._best_pipeline already exists, check to make sure it is different from the current best pipeline before training and thresholding."""
        if len(self.rankings) == 0:
            return
        best_pipeline = self.rankings.iloc[0]
        if not (
            self._best_pipeline
            and self._best_pipeline == self.get_pipeline(best_pipeline["id"])
        ):
            best_pipeline = self.get_pipeline(best_pipeline["id"])
            if self._train_best_pipeline:
                X_train = self.X_train
                y_train = self.y_train
                best_pipeline = self._engine.submit_training_job(
                    self.automl_config,
                    best_pipeline,
                    X_train,
                    y_train,
                ).get_result()[0]

            self._best_pipeline = best_pipeline

    def _num_pipelines(self):
        """Return the number of pipeline evaluations which have been made.

        Returns:
            int: The number of pipeline evaluations made in the search.
        """
        return len(self._results["pipeline_results"])

    def _should_continue(self):
        """Given the original stopping criterion and current state, return whether or not the search should continue.

        Returns:
            bool: True if search should continue, False otherwise.
        """
        if self._interrupted:
            return False

        num_pipelines = self._num_pipelines()

        # check max_time, max_iterations, and max_batches
        elapsed = time.time() - self._start
        if self.max_time and elapsed >= self.max_time:
            return False
        elif self.max_iterations and num_pipelines >= self.max_iterations:
            return False
        elif self.max_batches and self._get_batch_number() > self.max_batches:
            return False

        # check for early stopping
        if self.patience is None or self.tolerance is None:
            return True

        first_id = self._results["search_order"][0]
        best_score = self._results["pipeline_results"][first_id]["mean_cv_score"]
        num_without_improvement = 0
        for id in self._results["search_order"][1:]:
            curr_score = self._results["pipeline_results"][id]["mean_cv_score"]
            significant_change = (
                abs((curr_score - best_score) / best_score) > self.tolerance
            )
            score_improved = (
                curr_score > best_score
                if self.objective.greater_is_better
                else curr_score < best_score
            )
            if score_improved and significant_change:
                best_score = curr_score
                num_without_improvement = 0
            else:
                num_without_improvement += 1
            if num_without_improvement >= self.patience:
                self.logger.info(
                    "\n\n{} iterations without improvement. Stopping search early...".format(
                        self.patience,
                    ),
                )
                return False
        return True

    def _validate_problem_type(self):
        for obj in self.additional_objectives:
            if not obj.is_defined_for_problem_type(self.problem_type):
                raise ValueError(
                    "Additional objective {} is not compatible with a {} problem.".format(
                        obj.name,
                        self.problem_type.value,
                    ),
                )

    def _get_baseline_pipeline(self):
        """Creates a baseline pipeline instance."""
        classification_component_graph = {
            "Label Encoder": ["Label Encoder", "X", "y"],
            "Baseline Classifier": [
                "Baseline Classifier",
                "Label Encoder.x",
                "Label Encoder.y",
            ],
        }
        if self.problem_type == ProblemTypes.BINARY:
            baseline = BinaryClassificationPipeline(
                component_graph=classification_component_graph,
                custom_name="Mode Baseline Binary Classification Pipeline",
                parameters={"Baseline Classifier": {"strategy": "mode"}},
            )
        elif self.problem_type == ProblemTypes.MULTICLASS:
            baseline = MulticlassClassificationPipeline(
                component_graph=classification_component_graph,
                custom_name="Mode Baseline Multiclass Classification Pipeline",
                parameters={"Baseline Classifier": {"strategy": "mode"}},
            )
        elif self.problem_type == ProblemTypes.REGRESSION:
            baseline = RegressionPipeline(
                component_graph=["Baseline Regressor"],
                custom_name="Mean Baseline Regression Pipeline",
                parameters={"Baseline Regressor": {"strategy": "mean"}},
            )
        else:
            gap = self.problem_configuration["gap"]
            forecast_horizon = self.problem_configuration["forecast_horizon"]
            time_index = self.problem_configuration["time_index"]
            exclude_timeseries_featurizer = (
                "TimeSeriesFeaturizer" in self.exclude_featurizers
            )
            baseline = make_timeseries_baseline_pipeline(
                self.problem_type,
                gap,
                forecast_horizon,
                time_index,
                exclude_timeseries_featurizer,
            )
        return baseline

    def _add_baseline_pipelines(self):
        """Fits a baseline pipeline to the data.

        This is the first pipeline fit during search.
        """
        baseline = self._get_baseline_pipeline()
        self._pre_evaluation_callback(baseline)
        self.logger.info(f"Evaluating Baseline Pipeline: {baseline.name}")
        computation = self._engine.submit_evaluation_job(
            self.automl_config,
            baseline,
            self.X_train,
            self.y_train,
            self.X_holdout,
            self.y_holdout,
        )
        evaluation = computation.get_result()
        data, cached_data, pipeline, job_log = (
            evaluation.get("scores"),
            evaluation.get("cached_data"),
            evaluation.get("pipeline"),
            evaluation.get("logger"),
        )
        self._post_evaluation_callback(pipeline, data, cached_data, job_log)

    @staticmethod
    def _get_mean_cv_scores_for_all_objectives(cv_data, objective_name_to_class):
        scores = defaultdict(int)
        n_folds = len(cv_data)
        for fold_data in cv_data:
            for field, value in fold_data["all_objective_scores"].items():
                # The 'all_objective_scores' field contains scores for all objectives
                # but also fields like "# Training" and "# Testing", so we want to exclude them since
                # they are not scores
                if field in objective_name_to_class:
                    scores[field] += value
        return {
            objective: float(score) / n_folds for objective, score in scores.items()
        }

    def _post_evaluation_callback(
        self,
        pipeline,
        evaluation_results,
        cached_data,
        job_log,
    ):
        job_log.write_to_logger(self.logger)
        training_time = evaluation_results["training_time"]
        cv_data = evaluation_results["cv_data"]
        cv_scores = evaluation_results["cv_scores"]
        is_baseline = pipeline.model_family == ModelFamily.BASELINE
        mean_cv_score = np.nan if len(cv_scores) == 1 else cv_scores.mean()
        if len(cv_scores) == 1 and evaluation_results["holdout_score"] is None:
            validation_score = cv_scores[0]
        elif evaluation_results["holdout_score"] is None:
            validation_score = mean_cv_score
        else:
            validation_score = evaluation_results["holdout_score"]
        cv_sd = cv_scores.std()

        percent_better_than_baseline = {}
        mean_cv_all_objectives = self._get_mean_cv_scores_for_all_objectives(
            cv_data,
            self.objective_name_to_class,
        )
        if is_baseline:
            self._baseline_cv_scores = mean_cv_all_objectives
        for obj_name in mean_cv_all_objectives:
            objective_class = self.objective_name_to_class[obj_name]

            # In the event add_to_rankings is called before search _baseline_cv_scores will be empty so we will return
            # nan for the base score.
            percent_better = objective_class.calculate_percent_difference(
                mean_cv_all_objectives[obj_name],
                self._baseline_cv_scores.get(obj_name, np.nan),
            )
            percent_better_than_baseline[obj_name] = percent_better

        high_variance_cv = self._check_for_high_variance(pipeline, cv_scores)

        pipeline_id = len(self._results["pipeline_results"])
        self._results["pipeline_results"][pipeline_id] = {
            "id": pipeline_id,
            "pipeline_name": pipeline.name,
            "pipeline_class": pipeline.__class__,
            "pipeline_summary": pipeline.summary,
            "parameters": pipeline.parameters,
            "mean_cv_score": mean_cv_score,
            "standard_deviation_cv_score": cv_sd,
            "high_variance_cv": high_variance_cv,
            "training_time": training_time,
            "cv_data": cv_data,
            "percent_better_than_baseline_all_objectives": percent_better_than_baseline,
            "percent_better_than_baseline": percent_better_than_baseline[
                self.objective.name
            ],
            "validation_score": validation_score,
        }
        self._pipelines_searched.update({pipeline_id: pipeline.clone()})

        if pipeline.model_family == ModelFamily.ENSEMBLE:
            input_pipeline_ids = [
                self.automl_algorithm._best_pipeline_info[model_family]["id"]
                for model_family in self.automl_algorithm._best_pipeline_info
            ]
            self._results["pipeline_results"][pipeline_id][
                "input_pipeline_ids"
            ] = input_pipeline_ids

        self._results["search_order"].append(pipeline_id)

        if not is_baseline:
            score_to_minimize = (
                -validation_score
                if self.objective.greater_is_better
                else validation_score
            )
            try:
                self.automl_algorithm.add_result(
                    score_to_minimize,
                    pipeline,
                    self._results["pipeline_results"][pipeline_id],
                    cached_data,
                )
            except PipelineNotFoundError:
                pass

        # True when running in a jupyter notebook, else the plot is an instance of plotly.Figure
        if isinstance(self.search_iteration_plot, SearchIterationPlot):
            self.search_iteration_plot.update(self.results, self.objective)

        if self.add_result_callback:
            self.add_result_callback(
                self._results["pipeline_results"][pipeline_id],
                pipeline,
                self,
            )
        return pipeline_id

    def _check_for_high_variance(self, pipeline, cv_scores, threshold=0.5):
        """Checks cross-validation scores and logs a warning if variance is higher than specified threshhold."""
        pipeline_name = pipeline.name

        high_variance_cv = False
        allowed_range = (
            self.objective.expected_range[1] - self.objective.expected_range[0]
        )
        if allowed_range == float("inf"):
            return high_variance_cv
        cv_range = max(cv_scores) - min(cv_scores)
        if cv_range >= threshold * allowed_range:
            self.logger.warning(
                f"\tHigh coefficient of variation (cv >= {threshold}) within cross validation scores.\n\t{pipeline_name} may not perform as estimated on unseen data.",
            )
            high_variance_cv = True
        return high_variance_cv

    def get_pipeline(self, pipeline_id):
        """Given the ID of a pipeline training result, returns an untrained instance of the specified pipeline initialized with the parameters used to train that pipeline during automl search.

        Args:
            pipeline_id (int): Pipeline to retrieve.

        Returns:
            PipelineBase: Untrained pipeline instance associated with the provided ID.

        Raises:
            PipelineNotFoundError: if pipeline_id is not a valid ID.
        """
        pipeline_results = self.results["pipeline_results"].get(pipeline_id)
        if pipeline_results is None:
            raise PipelineNotFoundError("Pipeline not found in automl results")
        pipeline = self._pipelines_searched.get(pipeline_id)
        parameters = pipeline_results.get("parameters")
        if pipeline is None or parameters is None:
            raise PipelineNotFoundError(
                "Pipeline class or parameters not found in automl results",
            )
        new_pipeline = pipeline.new(parameters, random_seed=self.random_seed)
        if is_binary(self.problem_type):
            new_pipeline.threshold = None
        return new_pipeline

    def describe_pipeline(self, pipeline_id, return_dict=False):
        """Describe a pipeline.

        Args:
            pipeline_id (int): pipeline to describe
            return_dict (bool): If True, return dictionary of information
                about pipeline. Defaults to False.

        Returns:
            Description of specified pipeline. Includes information such as
            type of pipeline components, problem, training time, cross validation, etc.

        Raises:
            PipelineNotFoundError: If pipeline_id is not a valid ID.
        """
        logger = get_logger(f"{__name__}.describe_pipeline")
        if pipeline_id not in self._results["pipeline_results"]:
            raise PipelineNotFoundError("Pipeline not found")

        pipeline = self.get_pipeline(pipeline_id)
        pipeline_results = self._results["pipeline_results"][pipeline_id]

        pipeline.describe()

        if pipeline.model_family == ModelFamily.ENSEMBLE:
            logger.info(
                "Input for ensembler are pipelines with IDs: "
                + str(pipeline_results["input_pipeline_ids"]),
            )

        log_subtitle(logger, "Training")
        logger.info("Training for {} problems.".format(pipeline.problem_type))

        if (
            self.optimize_thresholds
            and self.objective.is_defined_for_problem_type(ProblemTypes.BINARY)
            and self.objective.can_optimize_threshold
        ):
            logger.info(
                "Objective to optimize binary classification pipeline thresholds for: {}".format(
                    self.objective,
                ),
            )

        logger.info(
            "Total training time (including CV): %.1f seconds"
            % pipeline_results["training_time"],
        )
        log_subtitle(logger, "Cross Validation", underline="-")

        all_objective_scores = [
            fold["all_objective_scores"] for fold in pipeline_results["cv_data"]
        ]
        all_objective_scores = pd.DataFrame(all_objective_scores)

        for c in all_objective_scores:
            if c in ["# Training", "# Validation"]:
                all_objective_scores[c] = all_objective_scores[c].map(
                    lambda x: "{:2,.0f}".format(x) if not pd.isna(x) else np.nan,
                )
                continue

            mean = all_objective_scores[c].mean(axis=0)
            std = all_objective_scores[c].std(axis=0)
            all_objective_scores.loc["mean", c] = mean
            all_objective_scores.loc["std", c] = std
            all_objective_scores.loc["coef of var", c] = (
                std / mean if abs(mean) > 0 else np.inf
            )

        all_objective_scores = all_objective_scores.fillna("-")

        with pd.option_context(
            "display.float_format",
            "{:.3f}".format,
            "expand_frame_repr",
            False,
        ):
            logger.info(all_objective_scores)

        if return_dict:
            return pipeline_results

    def add_to_rankings(self, pipeline):
        """Fits and evaluates a given pipeline then adds the results to the automl rankings with the requirement that automl search has been run.

        Args:
            pipeline (PipelineBase): pipeline to train and evaluate.
        """
        pipeline_rows = self.full_rankings[
            self.full_rankings["pipeline_name"] == pipeline.name
        ]
        for parameter in pipeline_rows["parameters"]:
            if pipeline.parameters == parameter:
                return

        computation = self._engine.submit_evaluation_job(
            self.automl_config,
            pipeline,
            self.X_train,
            self.y_train,
            self.X_holdout,
            self.y_holdout,
        )
        evaluation = computation.get_result()
        data, cached_data, pipeline, job_log = (
            evaluation.get("scores"),
            evaluation.get("cached_data"),
            evaluation.get("pipeline"),
            evaluation.get("logger"),
        )
        self._post_evaluation_callback(pipeline, data, cached_data, job_log)
        self._find_best_pipeline()

    @property
    def results(self):
        """Class that allows access to a copy of the results from `automl_search`.

        Returns:
            dict: Dictionary containing `pipeline_results`, a dict with results from each pipeline,
                 and `search_order`, a list describing the order the pipelines were searched.
        """
        return copy.deepcopy(self._results)

    @property
    def rankings(self):
        """Returns a pandas.DataFrame with scoring results from the highest-scoring set of parameters used with each pipeline."""
        return self.full_rankings.drop_duplicates(subset="pipeline_name", keep="first")

    @property
    def full_rankings(self):
        """Returns a pandas.DataFrame with scoring results from all pipelines searched."""
        ascending = True
        if self.objective.greater_is_better:
            ascending = False
        pipeline_results_cols = [
            "id",
            "pipeline_name",
            "validation_score",
            "mean_cv_score",
            "standard_deviation_cv_score",
            "percent_better_than_baseline",
            "high_variance_cv",
            "parameters",
        ]

        if not self._results["pipeline_results"]:
            full_rankings_cols = (
                pipeline_results_cols[0:2]
                + ["search_order"]
                + pipeline_results_cols[2:]
            )  # place search_order after pipeline_name

            return pd.DataFrame(columns=full_rankings_cols)

        rankings_df = pd.DataFrame(self._results["pipeline_results"].values())
        rankings_df = rankings_df[pipeline_results_cols]
        rankings_df.insert(
            2,
            "search_order",
            pd.Series(self._results["search_order"]),
        )  # place search_order after pipeline_name
        rankings_df.sort_values("validation_score", ascending=ascending, inplace=True)
        rankings_df.reset_index(drop=True, inplace=True)
        return rankings_df

    @property
    def best_pipeline(self):
        """Returns a trained instance of the best pipeline and parameters found during automl search. If `train_best_pipeline` is set to False, returns an untrained pipeline instance.

        Returns:
            PipelineBase: A trained instance of the best pipeline and parameters found during automl search. If `train_best_pipeline` is set to False, returns an untrained pipeline instance.

        Raises:
            PipelineNotFoundError: If this is called before .search() is called.
        """
        if not self._best_pipeline:
            raise PipelineNotFoundError(
                "automl search must be run before selecting `best_pipeline`.",
            )

        return self._best_pipeline

    def save(
        self,
        file_path,
        pickle_type="cloudpickle",
        pickle_protocol=cloudpickle.DEFAULT_PROTOCOL,
    ):
        """Saves AutoML object at file path.

        Args:
            file_path (str): Location to save file.
            pickle_type ({"pickle", "cloudpickle"}): The pickling library to use.
            pickle_protocol (int): The pickle data stream format.

        Raises:
            ValueError: If pickle_type is not "pickle" or "cloudpickle".
        """
        if pickle_type == "cloudpickle":
            pkl_lib = cloudpickle
        elif pickle_type == "pickle":
            pkl_lib = pickle
        else:
            raise ValueError(
                f"`pickle_type` must be either 'pickle' or 'cloudpickle'. Received {pickle_type}",
            )

        with open(file_path, "wb") as f:
            pkl_lib.dump(self, f, protocol=pickle_protocol)

    @staticmethod
    def load(
        file_path,
        pickle_type="cloudpickle",
    ):
        """Loads AutoML object at file path.

        Args:
            file_path (str): Location to find file to load
            pickle_type ({"pickle", "cloudpickle"}): The pickling library to use. Currently not used since the standard pickle library can handle cloudpickles.

        Returns:
            AutoSearchBase object
        """
        with open(file_path, "rb") as f:
            return pickle.load(f)

    def train_pipelines(self, pipelines):
        """Train a list of pipelines on the training data.

        This can be helpful for training pipelines once the search is complete.

        Args:
            pipelines (list[PipelineBase]): List of pipelines to train.

        Returns:
            Dict[str, PipelineBase]: Dictionary keyed by pipeline name that maps to the fitted pipeline.
            Note that the any pipelines that error out during training will not be included in the dictionary
            but the exception and stacktrace will be displayed in the log.
        """
        check_all_pipeline_names_unique(pipelines)
        fitted_pipelines = {}
        computations = []
        X_train = self.X_train
        y_train = self.y_train

        for pipeline in pipelines:
            computations.append(
                self._engine.submit_training_job(
                    self.automl_config,
                    pipeline,
                    X_train,
                    y_train,
                ),
            )

        while computations:
            computation = computations.pop(0)
            if computation.done():
                try:
                    fitted_pipeline = computation.get_result()[0]
                    fitted_pipelines[fitted_pipeline.name] = fitted_pipeline
                except Exception as e:
                    self.logger.error(f"Train error for {pipeline.name}: {str(e)}")
                    tb = traceback.format_tb(sys.exc_info()[2])
                    self.logger.error("Traceback:")
                    self.logger.error("\n".join(tb))
            else:
                computations.append(computation)

        return fitted_pipelines

    def score_pipelines(self, pipelines, X_holdout, y_holdout, objectives):
        """Score a list of pipelines on the given holdout data.

        Args:
            pipelines (list[PipelineBase]): List of pipelines to train.
            X_holdout (pd.DataFrame): Holdout features.
            y_holdout (pd.Series): Holdout targets for scoring.
            objectives (list[str], list[ObjectiveBase]): Objectives used for scoring.

        Returns:
            dict[str, Dict[str, float]]: Dictionary keyed by pipeline name that maps to a dictionary of scores.
            Note that the any pipelines that error out during scoring will not be included in the dictionary
            but the exception and stacktrace will be displayed in the log.
        """
        X_holdout, y_holdout = infer_feature_types(X_holdout), infer_feature_types(
            y_holdout,
        )
        check_all_pipeline_names_unique(pipelines)
        scores = {}
        objectives = [get_objective(o, return_instance=True) for o in objectives]

        computations = []
        for pipeline in pipelines:
            X_train, y_train = None, None
            if is_time_series(self.problem_type):
                X_train, y_train = self.X_train, self.y_train
            computations.append(
                self._engine.submit_scoring_job(
                    self.automl_config,
                    pipeline,
                    X_holdout,
                    y_holdout,
                    objectives,
                    X_train=X_train,
                    y_train=y_train,
                ),
            )

        while computations:
            computation = computations.pop(0)
            if computation.done():
                pipeline_name = computation.meta_data["pipeline_name"]
                try:
                    scores[pipeline_name] = computation.get_result()
                except Exception as e:
                    self.logger.error(f"Score error for {pipeline_name}: {str(e)}")
                    if isinstance(e, PipelineScoreError):
                        nan_scores = {objective: np.nan for objective in e.exceptions}
                        scores[pipeline_name] = {**nan_scores, **e.scored_successfully}
                    else:
                        # Traceback already included in the PipelineScoreError so we only
                        # need to include it for all other errors
                        tb = traceback.format_tb(sys.exc_info()[2])
                        self.logger.error("Traceback:")
                        self.logger.error("\n".join(tb))
                        scores[pipeline_name] = {
                            objective.name: np.nan for objective in objectives
                        }
            else:
                computations.append(computation)
        return scores

    @property
    def plot(self):
        """Return an instance of the plot with the latest scores."""
        return PipelineSearchPlots(self.results, self.objective)

    @property
    def _sleep_time(self):
        return self._SLEEP_TIME

    def get_ensembler_input_pipelines(self, ensemble_pipeline_id):
        """Returns a list of input pipeline IDs given an ensembler pipeline ID.

        Args:
            ensemble_pipeline_id (id): Ensemble pipeline ID to get input pipeline IDs from.

        Returns:
            list[int]: A list of ensemble input pipeline IDs.

        Raises:
            ValueError: If `ensemble_pipeline_id` does not correspond to a valid ensemble pipeline ID.
        """
        pipeline_results = self._results["pipeline_results"]
        if (
            ensemble_pipeline_id not in pipeline_results
            or "input_pipeline_ids" not in pipeline_results[ensemble_pipeline_id]
        ):
            raise ValueError(
                f"Pipeline ID {ensemble_pipeline_id} is not a valid ensemble pipeline",
            )

        return self._results["pipeline_results"][ensemble_pipeline_id][
            "input_pipeline_ids"
        ]<|MERGE_RESOLUTION|>--- conflicted
+++ resolved
@@ -424,13 +424,10 @@
         verbose (boolean): Whether or not to display semi-real-time updates to stdout while search is running. Defaults to False.
 
         timing (boolean): Whether or not to write pipeline search times to the logger. Defaults to False.
-<<<<<<< HEAD
         exclude_featurizers (list[str]): A list of featurizer components to exclude from the components.
             Valid options are "DatetimeFeaturizer", "EmailFeaturizer", "URLFeaturizer", "NaturalLanguageFeaturizer", "TimeSeriesFeaturizer"
-=======
 
         holdout_set_size (float): The size of the holdout set that AutoML search will take for datasets larger than 500 rows. If set to 0, holdout set will not be taken regardless of number of rows. Must be between 0 and 1, exclusive. Defaults to 0.1.
->>>>>>> 6831b985
     """
 
     _MAX_NAME_LEN = 40
@@ -476,11 +473,8 @@
         engine="sequential",
         verbose=False,
         timing=False,
-<<<<<<< HEAD
         exclude_featurizers=None,
-=======
         holdout_set_size=0.1,
->>>>>>> 6831b985
     ):
         self.verbose = verbose
         if verbose:
