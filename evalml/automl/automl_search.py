import copy
import sys
import time
import traceback
import warnings
from collections import defaultdict

import cloudpickle
import numpy as np
import pandas as pd
from sklearn.model_selection import BaseCrossValidator

from .pipeline_search_plots import PipelineSearchPlots, SearchIterationPlot

from evalml.automl.automl_algorithm import IterativeAlgorithm
from evalml.automl.callbacks import log_error_callback
from evalml.automl.engine import SequentialEngine
from evalml.automl.utils import (
    AutoMLConfig,
    check_all_pipeline_names_unique,
    get_best_sampler_for_data,
    get_default_primary_search_objective,
    make_data_splitter,
)
from evalml.data_checks import DefaultDataChecks
from evalml.exceptions import (
    AutoMLSearchException,
    PipelineNotFoundError,
    PipelineScoreError,
)
from evalml.model_family import ModelFamily
from evalml.objectives import (
    get_core_objectives,
    get_non_core_objectives,
    get_objective,
)
from evalml.pipelines import (
    BinaryClassificationPipeline,
    MulticlassClassificationPipeline,
    PipelineBase,
    RegressionPipeline,
    TimeSeriesBinaryClassificationPipeline,
    TimeSeriesMulticlassClassificationPipeline,
    TimeSeriesRegressionPipeline,
)
from evalml.pipelines.components.utils import get_estimators
from evalml.pipelines.utils import make_pipeline
from evalml.problem_types import (
    ProblemTypes,
    handle_problem_types,
    is_classification,
    is_time_series,
)
from evalml.tuners import SKOptTuner
from evalml.utils import convert_to_seconds, infer_feature_types
from evalml.utils.logger import get_logger, log_subtitle, log_title, time_elapsed

logger = get_logger(__file__)


def search(X_train=None, y_train=None, problem_type=None, objective="auto", **kwargs):
    """Given data and configuration, run an automl search.

    This method will run EvalML's default suite of data checks. If the data checks produce errors, the data check results will be returned before running the automl search. In that case we recommend you alter your data to address these errors and try again.

    This method is provided for convenience. If you'd like more control over when each of these steps is run, consider making calls directly to the various pieces like the data checks and AutoMLSearch, instead of using this method.

    Arguments:
        X_train (pd.DataFrame): The input training data of shape [n_samples, n_features]. Required.

        y_train (pd.Series): The target training data of length [n_samples]. Required for supervised learning tasks.

        problem_type (str or ProblemTypes): type of supervised learning problem. See evalml.problem_types.ProblemType.all_problem_types for a full list.

        objective (str, ObjectiveBase): The objective to optimize for. Used to propose and rank pipelines, but not for optimizing each pipeline during fit-time.
            When set to 'auto', chooses:

            - LogLossBinary for binary classification problems,
            - LogLossMulticlass for multiclass classification problems, and
            - R2 for regression problems.

    Other keyword arguments which are provided will be passed to AutoMLSearch.

    Returns:
        (AutoMLSearch, dict): the automl search object containing pipelines and rankings, and the results from running the data checks. If the data check results contain errors, automl search will not be run and an automl search object will not be returned.
    """
    X_train = infer_feature_types(X_train)
    y_train = infer_feature_types(y_train)
    problem_type = handle_problem_types(problem_type)
    if objective == "auto":
        objective = get_default_primary_search_objective(problem_type)
    objective = get_objective(objective, return_instance=False)

    automl_config = kwargs
    automl_config.update(
        {
            "X_train": X_train,
            "y_train": y_train,
            "problem_type": problem_type,
            "objective": objective,
            "max_batches": 1,
        }
    )

    data_checks = DefaultDataChecks(problem_type=problem_type, objective=objective)
    data_check_results = data_checks.validate(X_train, y=y_train)
    if len(data_check_results.get("errors", [])):
        return None, data_check_results

    automl = AutoMLSearch(**automl_config)
    automl.search()
    return automl, data_check_results


class AutoMLSearch:
    """Automated Pipeline search."""

    _MAX_NAME_LEN = 40

    # Necessary for "Plotting" documentation, since Sphinx does not work well with instance attributes.
    plot = PipelineSearchPlots

    def __init__(
        self,
        X_train=None,
        y_train=None,
        problem_type=None,
        objective="auto",
        max_iterations=None,
        max_time=None,
        patience=None,
        tolerance=None,
        data_splitter=None,
        allowed_pipelines=None,
        allowed_model_families=None,
        start_iteration_callback=None,
        add_result_callback=None,
        error_callback=None,
        additional_objectives=None,
        random_seed=0,
        n_jobs=-1,
        tuner_class=None,
        optimize_thresholds=True,
        ensembling=False,
        max_batches=None,
        problem_configuration=None,
        train_best_pipeline=True,
        pipeline_parameters=None,
        sampler_method="auto",
        sampler_balanced_ratio=0.25,
        _ensembling_split_size=0.2,
        _pipelines_per_batch=5,
        engine=None,
    ):
        """Automated pipeline search

        Arguments:
            X_train (pd.DataFrame): The input training data of shape [n_samples, n_features]. Required.

            y_train (pd.Series): The target training data of length [n_samples]. Required for supervised learning tasks.

            problem_type (str or ProblemTypes): type of supervised learning problem. See evalml.problem_types.ProblemType.all_problem_types for a full list.

            objective (str, ObjectiveBase): The objective to optimize for. Used to propose and rank pipelines, but not for optimizing each pipeline during fit-time.
                When set to 'auto', chooses:

                - LogLossBinary for binary classification problems,
                - LogLossMulticlass for multiclass classification problems, and
                - R2 for regression problems.

            max_iterations (int): Maximum number of iterations to search. If max_iterations and
                max_time is not set, then max_iterations will default to max_iterations of 5.

            max_time (int, str): Maximum time to search for pipelines.
                This will not start a new pipeline search after the duration
                has elapsed. If it is an integer, then the time will be in seconds.
                For strings, time can be specified as seconds, minutes, or hours.

            patience (int): Number of iterations without improvement to stop search early. Must be positive.
                If None, early stopping is disabled. Defaults to None.

            tolerance (float): Minimum percentage difference to qualify as score improvement for early stopping.
                Only applicable if patience is not None. Defaults to None.

            allowed_pipelines (list(class)): A list of PipelineBase subclasses indicating the pipelines allowed in the search.
                The default of None indicates all pipelines for this problem type are allowed. Setting this field will cause
                allowed_model_families to be ignored.

            allowed_model_families (list(str, ModelFamily)): The model families to search. The default of None searches over all
                model families. Run evalml.pipelines.components.utils.allowed_model_families("binary") to see options. Change `binary`
                to `multiclass` or `regression` depending on the problem type. Note that if allowed_pipelines is provided,
                this parameter will be ignored.

            data_splitter (sklearn.model_selection.BaseCrossValidator): Data splitting method to use. Defaults to StratifiedKFold.

            tuner_class: The tuner class to use. Defaults to SKOptTuner.

            optimize_thresholds (bool): Whether or not to optimize the binary pipeline threshold. Defaults to True.

            start_iteration_callback (callable): Function called before each pipeline training iteration.
                Callback function takes three positional parameters: The pipeline instance and the AutoMLSearch object.

            add_result_callback (callable): Function called after each pipeline training iteration.
                Callback function takes three positional parameters: A dictionary containing the training results for the new pipeline, an untrained_pipeline containing the parameters used during training, and the AutoMLSearch object.

            error_callback (callable): Function called when `search()` errors and raises an Exception.
                Callback function takes three positional parameters: the Exception raised, the traceback, and the AutoMLSearch object.
                Must also accepts kwargs, so AutoMLSearch is able to pass along other appropriate parameters by default.
                Defaults to None, which will call `log_error_callback`.

            additional_objectives (list): Custom set of objectives to score on.
                Will override default objectives for problem type if not empty.

            random_seed (int): Seed for the random number generator. Defaults to 0.

            n_jobs (int or None): Non-negative integer describing level of parallelism used for pipelines.
                None and 1 are equivalent. If set to -1, all CPUs are used. For n_jobs below -1, (n_cpus + 1 + n_jobs) are used.

            ensembling (boolean): If True, runs ensembling in a separate batch after every allowed pipeline class has been iterated over.
                If the number of unique pipelines to search over per batch is one, ensembling will not run. Defaults to False.

            max_batches (int): The maximum number of batches of pipelines to search. Parameters max_time, and
                max_iterations have precedence over stopping the search.

            problem_configuration (dict, None): Additional parameters needed to configure the search. For example,
                in time series problems, values should be passed in for the date_index, gap, and max_delay variables.

            train_best_pipeline (boolean): Whether or not to train the best pipeline before returning it. Defaults to True.

            pipeline_parameters (dict): A dict of the parameters used to initalize a pipeline with.

            sampler_method (str): The data sampling component to use in the pipelines if the problem type is classification and the target balance is smaller than the sampler_balanced_ratio.
                Either 'auto', which will use our preferred sampler for the data, 'Undersampler', 'Oversampler', or None. Defaults to 'auto'.

            sampler_balanced_ratio (float): The minority:majority class ratio that we consider balanced, so a 1:4 ratio would be equal to 0.25. If the class balance is larger than this provided value,
                then we will not add a sampler since the data is then considered balanced. Overrides the `sampler_ratio` of the samplers. Defaults to 0.25.

            _ensembling_split_size (float): The amount of the training data we'll set aside for training ensemble metalearners. Only used when ensembling is True.
                Must be between 0 and 1, exclusive. Defaults to 0.2

            _pipelines_per_batch (int): The number of pipelines to train for every batch after the first one.
                The first batch will train a baseline pipline + one of each pipeline family allowed in the search.

            engine (EngineBase or None): The engine instance used to evaluate pipelines. If None, a SequentialEngine will
                be used.
        """
        if X_train is None:
            raise ValueError(
                "Must specify training data as a 2d array using the X_train argument"
            )
        if y_train is None:
            raise ValueError(
                "Must specify training data target values as a 1d vector using the y_train argument"
            )
        try:
            self.problem_type = handle_problem_types(problem_type)
        except ValueError:
            raise ValueError(
                "choose one of (binary, multiclass, regression) as problem_type"
            )

        if is_time_series(self.problem_type):
            warnings.warn(
                "Time series support in evalml is still in beta, which means we are still actively building "
                "its core features. Please be mindful of that when running search()."
            )

        self.tuner_class = tuner_class or SKOptTuner
        self.start_iteration_callback = start_iteration_callback
        self.add_result_callback = add_result_callback
        self.error_callback = error_callback or log_error_callback
        self.data_splitter = data_splitter
        self.optimize_thresholds = optimize_thresholds
        self.ensembling = ensembling
        if objective == "auto":
            objective = get_default_primary_search_objective(self.problem_type.value)
        objective = get_objective(objective, return_instance=False)
        self.objective = self._validate_objective(objective)
        if self.data_splitter is not None and not issubclass(
            self.data_splitter.__class__, BaseCrossValidator
        ):
            raise ValueError("Not a valid data splitter")
        if not objective.is_defined_for_problem_type(self.problem_type):
            raise ValueError(
                "Given objective {} is not compatible with a {} problem.".format(
                    self.objective.name, self.problem_type.value
                )
            )
        if additional_objectives is None:
            additional_objectives = get_core_objectives(self.problem_type)
            # if our main objective is part of default set of objectives for problem_type, remove it
            existing_main_objective = next(
                (
                    obj
                    for obj in additional_objectives
                    if obj.name == self.objective.name
                ),
                None,
            )
            if existing_main_objective is not None:
                additional_objectives.remove(existing_main_objective)
        else:
            additional_objectives = [get_objective(o) for o in additional_objectives]
        additional_objectives = [
            self._validate_objective(obj) for obj in additional_objectives
        ]
        self.additional_objectives = additional_objectives
        self.objective_name_to_class = {
            o.name: o for o in [self.objective] + self.additional_objectives
        }

        if not isinstance(max_time, (int, float, str, type(None))):
            raise TypeError(
                f"Parameter max_time must be a float, int, string or None. Received {type(max_time)} with value {str(max_time)}.."
            )
        if isinstance(max_time, (int, float)) and max_time < 0:
            raise ValueError(
                f"Parameter max_time must be None or non-negative. Received {max_time}."
            )
        if max_batches is not None and max_batches < 0:
            raise ValueError(
                f"Parameter max_batches must be None or non-negative. Received {max_batches}."
            )
        if max_iterations is not None and max_iterations < 0:
            raise ValueError(
                f"Parameter max_iterations must be None or non-negative. Received {max_iterations}."
            )
        self.max_time = (
            convert_to_seconds(max_time) if isinstance(max_time, str) else max_time
        )
        self.max_iterations = max_iterations
        self.max_batches = max_batches
        self._pipelines_per_batch = _pipelines_per_batch
        if not self.max_iterations and not self.max_time and not self.max_batches:
            self.max_batches = 1
            logger.info("Using default limit of max_batches=1.\n")

        if patience and (not isinstance(patience, int) or patience < 0):
            raise ValueError(
                "patience value must be a positive integer. Received {} instead".format(
                    patience
                )
            )

        if tolerance and (tolerance > 1.0 or tolerance < 0.0):
            raise ValueError(
                "tolerance value must be a float between 0.0 and 1.0 inclusive. Received {} instead".format(
                    tolerance
                )
            )

        self.patience = patience
        self.tolerance = tolerance or 0.0

        self._results = {
            "pipeline_results": {},
            "search_order": [],
        }
        self._pipelines_searched = dict()
        self.random_seed = random_seed
        self.n_jobs = n_jobs

<<<<<<< HEAD
        self.plot = None
        try:
            self.plot = PipelineSearchPlots(self)
        except ImportError:
            logger.warning(
                "Unable to import plotly; skipping pipeline search plotting\n"
            )
=======
        if not self.plot:
            logger.warning("Unable to import plotly; skipping pipeline search plotting\n")
>>>>>>> f01a4d05

        if allowed_pipelines is not None and not isinstance(allowed_pipelines, list):
            raise ValueError(
                "Parameter allowed_pipelines must be either None or a list!"
            )
        if allowed_pipelines is not None and not all(
            isinstance(p, PipelineBase) for p in allowed_pipelines
        ):
            raise ValueError(
                "Every element of allowed_pipelines must an instance of PipelineBase!"
            )
        self.allowed_pipelines = allowed_pipelines
        self.allowed_model_families = allowed_model_families
        self._automl_algorithm = None
        self._start = 0.0
        self._baseline_cv_scores = {}
        self.show_batch_output = False

        self._validate_problem_type()
        self.problem_configuration = self._validate_problem_configuration(
            problem_configuration
        )
        self._train_best_pipeline = train_best_pipeline
        self._best_pipeline = None
        self._searched = False

        self.X_train = infer_feature_types(X_train)
        self.y_train = infer_feature_types(y_train)

        default_data_splitter = make_data_splitter(
            self.X_train,
            self.y_train,
            self.problem_type,
            self.problem_configuration,
            n_splits=3,
            shuffle=True,
            random_seed=self.random_seed,
        )
        self.data_splitter = self.data_splitter or default_data_splitter
        self.pipeline_parameters = (
            pipeline_parameters if pipeline_parameters is not None else {}
        )
        self.search_iteration_plot = None
        self._interrupted = False
        self._frozen_pipeline_parameters = {}

        parameters = copy.copy(self.pipeline_parameters)
        if self.problem_configuration:
            parameters.update({"pipeline": self.problem_configuration})
            self._frozen_pipeline_parameters.update(
                {"pipeline": self.problem_configuration}
            )

        self.sampler_method = sampler_method
        self.sampler_balanced_ratio = sampler_balanced_ratio
        self._sampler_name = None
        if is_classification(self.problem_type):
            self._sampler_name = self.sampler_method
            if self.sampler_method in ["auto", "Oversampler"]:
                self._sampler_name = get_best_sampler_for_data(
                    self.X_train,
                    self.y_train,
                    self.sampler_method,
                    self.sampler_balanced_ratio,
                )
            if self._sampler_name not in parameters:
                parameters[self._sampler_name] = {
                    "sampling_ratio": self.sampler_balanced_ratio
                }
            else:
                parameters[self._sampler_name].update(
                    {"sampling_ratio": self.sampler_balanced_ratio}
                )
            self._frozen_pipeline_parameters[self._sampler_name] = parameters[
                self._sampler_name
            ]

        if self.allowed_pipelines is None:
            logger.info("Generating pipelines to search over...")
            allowed_estimators = get_estimators(
                self.problem_type, self.allowed_model_families
            )
            logger.debug(
                f"allowed_estimators set to {[estimator.name for estimator in allowed_estimators]}"
            )
            drop_columns = (
                self.pipeline_parameters["Drop Columns Transformer"]["columns"]
                if "Drop Columns Transformer" in self.pipeline_parameters
                else None
            )
            index_columns = list(self.X_train.ww.select("index").columns)
            if len(index_columns) > 0 and drop_columns is None:
                self._frozen_pipeline_parameters["Drop Columns Transformer"] = {
                    "columns": index_columns
                }
            self.allowed_pipelines = [
                make_pipeline(
                    self.X_train,
                    self.y_train,
                    estimator,
                    self.problem_type,
                    parameters=self._frozen_pipeline_parameters,
                    custom_hyperparameters=parameters,
                    sampler_name=self._sampler_name,
                )
                for estimator in allowed_estimators
            ]
        else:
            for pipeline in self.allowed_pipelines:
                if self.pipeline_parameters:
                    if pipeline.custom_hyperparameters:
                        for component_name, params in self.pipeline_parameters.items():
                            pipeline.custom_hyperparameters[component_name] = params
                    else:
                        pipeline.custom_hyperparameters = self.pipeline_parameters

        if self.allowed_pipelines == []:
            raise ValueError("No allowed pipelines to search")

        logger.info(f"{len(self.allowed_pipelines)} pipelines ready for search.")
        check_all_pipeline_names_unique(self.allowed_pipelines)

        run_ensembling = self.ensembling
        text_in_ensembling = len(self.X_train.ww.select("natural_language").columns) > 0
        if run_ensembling and len(self.allowed_pipelines) == 1:
            logger.warning(
                "Ensembling is set to True, but the number of unique pipelines is one, so ensembling will not run."
            )
            run_ensembling = False

        if run_ensembling and self.max_iterations is not None:
            # Baseline + first batch + each pipeline iteration + 1
            first_ensembling_iteration = (
                1
                + len(self.allowed_pipelines)
                + len(self.allowed_pipelines) * self._pipelines_per_batch
                + 1
            )
            if self.max_iterations < first_ensembling_iteration:
                run_ensembling = False
                logger.warning(
                    f"Ensembling is set to True, but max_iterations is too small, so ensembling will not run. Set max_iterations >= {first_ensembling_iteration} to run ensembling."
                )
            else:
                logger.info(
                    f"Ensembling will run at the {first_ensembling_iteration} iteration and every {len(self.allowed_pipelines) * self._pipelines_per_batch} iterations after that."
                )

        if self.max_batches and self.max_iterations is None:
            self.show_batch_output = True
            if run_ensembling:
                ensemble_nth_batch = len(self.allowed_pipelines) + 1
                num_ensemble_batches = (self.max_batches - 1) // ensemble_nth_batch
                if num_ensemble_batches == 0:
                    run_ensembling = False
                    logger.warning(
                        f"Ensembling is set to True, but max_batches is too small, so ensembling will not run. Set max_batches >= {ensemble_nth_batch + 1} to run ensembling."
                    )
                else:
                    logger.info(
                        f"Ensembling will run every {ensemble_nth_batch} batches."
                    )

                self.max_iterations = (
                    1
                    + len(self.allowed_pipelines)
                    + self._pipelines_per_batch
                    * (self.max_batches - 1 - num_ensemble_batches)
                    + num_ensemble_batches
                )
            else:
                self.max_iterations = (
                    1
                    + len(self.allowed_pipelines)
                    + (self._pipelines_per_batch * (self.max_batches - 1))
                )

        if not engine:
            self._engine = SequentialEngine()
        else:
            self._engine = engine

        self.automl_config = AutoMLConfig(
            self.data_splitter,
            self.problem_type,
            self.objective,
            self.additional_objectives,
            self.optimize_thresholds,
            self.error_callback,
            self.random_seed,
            self.X_train.ww.schema,
            self.y_train.ww.schema,
        )

        self.allowed_model_families = list(
            set([p.model_family for p in (self.allowed_pipelines)])
        )

        logger.debug(
            f"allowed_pipelines set to {[pipeline.name for pipeline in self.allowed_pipelines]}"
        )
        logger.debug(f"allowed_model_families set to {self.allowed_model_families}")

        self._automl_algorithm = IterativeAlgorithm(
            max_iterations=self.max_iterations,
            allowed_pipelines=self.allowed_pipelines,
            tuner_class=self.tuner_class,
            random_seed=self.random_seed,
            n_jobs=self.n_jobs,
            number_features=self.X_train.shape[1],
            pipelines_per_batch=self._pipelines_per_batch,
            ensembling=run_ensembling,
            text_in_ensembling=text_in_ensembling,
            pipeline_params=parameters,
            _frozen_pipeline_parameters=self._frozen_pipeline_parameters,
        )

    def _get_batch_number(self):
        batch_number = 1
        if (
            self._automl_algorithm is not None
            and self._automl_algorithm.batch_number > 0
        ):
            batch_number = self._automl_algorithm.batch_number
        return batch_number

    def _pre_evaluation_callback(self, pipeline):
        if self.start_iteration_callback:
            self.start_iteration_callback(pipeline, self)

    def _validate_objective(self, objective):
        non_core_objectives = get_non_core_objectives()
        if isinstance(objective, type):
            if objective in non_core_objectives:
                raise ValueError(
                    f"{objective.name.lower()} is not allowed in AutoML! "
                    "Use evalml.objectives.utils.get_core_objective_names() "
                    "to get all objective names allowed in automl."
                )
            return objective()
        return objective

    def __str__(self):
        def _print_list(obj_list):
            lines = sorted(["\t{}".format(o.name) for o in obj_list])
            return "\n".join(lines)

        def _get_funct_name(function):
            if callable(function):
                return function.__name__
            else:
                return None

        search_desc = (
            f"{handle_problem_types(self.problem_type).name} Search\n\n"
            f"Parameters: \n{'='*20}\n"
            f"Objective: {get_objective(self.objective).name}\n"
            f"Max Time: {self.max_time}\n"
            f"Max Iterations: {self.max_iterations}\n"
            f"Max Batches: {self.max_batches}\n"
            f"Allowed Pipelines: \n{_print_list(self.allowed_pipelines or [])}\n"
            f"Patience: {self.patience}\n"
            f"Tolerance: {self.tolerance}\n"
            f"Data Splitting: {self.data_splitter}\n"
            f"Tuner: {self.tuner_class.__name__}\n"
            f"Start Iteration Callback: {_get_funct_name(self.start_iteration_callback)}\n"
            f"Add Result Callback: {_get_funct_name(self.add_result_callback)}\n"
            f"Additional Objectives: {_print_list(self.additional_objectives or [])}\n"
            f"Random Seed: {self.random_seed}\n"
            f"n_jobs: {self.n_jobs}\n"
            f"Optimize Thresholds: {self.optimize_thresholds}\n"
        )

        rankings_desc = ""
        if not self.rankings.empty:
            rankings_str = self.rankings.drop(
                ["parameters"], axis="columns"
            ).to_string()
            rankings_desc = f"\nSearch Results: \n{'='*20}\n{rankings_str}"

        return search_desc + rankings_desc

    def _validate_problem_configuration(self, problem_configuration=None):
        if self.problem_type in [ProblemTypes.TIME_SERIES_REGRESSION]:
            required_parameters = {"date_index", "gap", "max_delay"}
            if not problem_configuration or not all(
                p in problem_configuration for p in required_parameters
            ):
                raise ValueError(
                    "user_parameters must be a dict containing values for at least the date_index, gap, and max_delay "
                    f"parameters. Received {problem_configuration}."
                )
        return problem_configuration or {}

    def _handle_keyboard_interrupt(self):
        """Presents a prompt to the user asking if they want to stop the search.

        Returns:
            bool: If True, search should terminate early
        """
        leading_char = "\n"
        start_of_loop = time.time()
        while True:
            choice = (
                input(leading_char + "Do you really want to exit search (y/n)? ")
                .strip()
                .lower()
            )
            if choice == "y":
                logger.info("Exiting AutoMLSearch.")
                return True
            elif choice == "n":
                # So that the time in this loop does not count towards the time budget (if set)
                time_in_loop = time.time() - start_of_loop
                self._start += time_in_loop
                return False
            else:
                leading_char = ""

    def search(self, show_iteration_plot=True):
        """Find the best pipeline for the data set.

        Arguments:
            feature_types (list, optional): list of feature types, either numerical or categorical.
                Categorical features will automatically be encoded

            show_iteration_plot (boolean, True): Shows an iteration vs. score plot in Jupyter notebook.
                Disabled by default in non-Jupyter enviroments.
        """
        if self._searched:
            logger.info(
                "AutoMLSearch.search() has already been run and will not run again on the same instance. Re-initialize AutoMLSearch to search again."
            )
            return

        # don't show iteration plot outside of a jupyter notebook
        if show_iteration_plot:
            try:
                get_ipython
            except NameError:
                show_iteration_plot = False

        log_title(logger, "Beginning pipeline search")
        logger.info("Optimizing for %s. " % self.objective.name)
        logger.info(
            "{} score is better.\n".format(
                "Greater" if self.objective.greater_is_better else "Lower"
            )
        )
        logger.info(
            f"Using {self._engine.__class__.__name__} to train and score pipelines."
        )

        if self.max_batches is not None:
            logger.info(
                f"Searching up to {self.max_batches} batches for a total of {self.max_iterations} pipelines. "
            )
        elif self.max_iterations is not None:
            logger.info("Searching up to %s pipelines. " % self.max_iterations)
        if self.max_time is not None:
            logger.info(
                "Will stop searching for new pipelines after %d seconds.\n"
                % self.max_time
            )
        logger.info(
            "Allowed model families: %s\n"
            % ", ".join([model.value for model in self.allowed_model_families])
        )
        self.search_iteration_plot = None
        if self.plot:
            self.search_iteration_plot = self.plot.search_iteration_plot(
                interactive_plot=show_iteration_plot
            )

        self._start = time.time()

        try:
            self._add_baseline_pipelines()
        except KeyboardInterrupt:
            if self._handle_keyboard_interrupt():
                self._interrupted = True

        current_batch_pipelines = []
        current_batch_pipeline_scores = []
        new_pipeline_ids = []
        loop_interrupted = False
        while self._should_continue():
            computations = []
            try:
                if not loop_interrupted:
                    current_batch_pipelines = self._automl_algorithm.next_batch()
            except StopIteration:
                logger.info("AutoML Algorithm out of recommendations, ending")
                break
            try:
                new_pipeline_ids = []
                log_title(logger, f"Evaluating Batch Number {self._get_batch_number()}")
                for pipeline in current_batch_pipelines:
                    self._pre_evaluation_callback(pipeline)
                    computation = self._engine.submit_evaluation_job(
                        self.automl_config, pipeline, self.X_train, self.y_train
                    )
                    computations.append(computation)
                current_computation_index = 0
                while self._should_continue() and len(computations) > 0:
                    computation = computations[current_computation_index]
                    if computation.done():
                        evaluation = computation.get_result()
                        data, pipeline, job_log = (
                            evaluation.get("scores"),
                            evaluation.get("pipeline"),
                            evaluation.get("logger"),
                        )
                        pipeline_id = self._post_evaluation_callback(
                            pipeline, data, job_log
                        )
                        new_pipeline_ids.append(pipeline_id)
                        computations.pop(current_computation_index)
                    current_computation_index = (current_computation_index + 1) % max(
                        len(computations), 1
                    )
                    time.sleep(0.1)
                loop_interrupted = False
            except KeyboardInterrupt:
                loop_interrupted = True
                if self._handle_keyboard_interrupt():
                    self._interrupted = True
                    for computation in computations:
                        computation.cancel()

            full_rankings = self.full_rankings
            current_batch_idx = full_rankings["id"].isin(new_pipeline_ids)
            current_batch_pipeline_scores = full_rankings[current_batch_idx][
                "mean_cv_score"
            ]
            if (
                len(current_batch_pipeline_scores)
                and current_batch_pipeline_scores.isna().all()
            ):
                raise AutoMLSearchException(
                    f"All pipelines in the current AutoML batch produced a score of np.nan on the primary objective {self.objective}."
                )

        self.search_duration = time.time() - self._start
        elapsed_time = time_elapsed(self._start)
        desc = f"\nSearch finished after {elapsed_time}"
        desc = desc.ljust(self._MAX_NAME_LEN)
        logger.info(desc)

        self._find_best_pipeline()
        if self._best_pipeline is not None:
            best_pipeline = self.rankings.iloc[0]
            best_pipeline_name = best_pipeline["pipeline_name"]
            logger.info(f"Best pipeline: {best_pipeline_name}")
            logger.info(
                f"Best pipeline {self.objective.name}: {best_pipeline['mean_cv_score']:3f}"
            )
        self._searched = True

    def _find_best_pipeline(self):
        """Finds the best pipeline in the rankings
        If self._best_pipeline already exists, check to make sure it is different from the current best pipeline before training and thresholding"""
        if len(self.rankings) == 0:
            return
        best_pipeline = self.rankings.iloc[0]
        if not (
            self._best_pipeline
            and self._best_pipeline == self.get_pipeline(best_pipeline["id"])
        ):
            best_pipeline = self.get_pipeline(best_pipeline["id"])
            if self._train_best_pipeline:
                X_train = self.X_train
                y_train = self.y_train
                best_pipeline = self._engine.submit_training_job(
                    self.automl_config, best_pipeline, X_train, y_train
                ).get_result()

            self._best_pipeline = best_pipeline

    def _num_pipelines(self):
        """Return the number of pipeline evaluations which have been made

        Returns:
            int: the number of pipeline evaluations made in the search
        """
        return len(self._results["pipeline_results"])

    def _should_continue(self):
        """Given the original stopping criterion and current state, should the search continue?

        Returns:
            bool: True if yes, False if no.
        """
        if self._interrupted:
            return False

        num_pipelines = self._num_pipelines()

        # check max_time and max_iterations
        elapsed = time.time() - self._start
        if self.max_time and elapsed >= self.max_time:
            return False
        elif self.max_iterations and num_pipelines >= self.max_iterations:
            return False

        # check for early stopping
        if self.patience is None or self.tolerance is None:
            return True

        first_id = self._results["search_order"][0]
        best_score = self._results["pipeline_results"][first_id]["mean_cv_score"]
        num_without_improvement = 0
        for id in self._results["search_order"][1:]:
            curr_score = self._results["pipeline_results"][id]["mean_cv_score"]
            significant_change = (
                abs((curr_score - best_score) / best_score) > self.tolerance
            )
            score_improved = (
                curr_score > best_score
                if self.objective.greater_is_better
                else curr_score < best_score
            )
            if score_improved and significant_change:
                best_score = curr_score
                num_without_improvement = 0
            else:
                num_without_improvement += 1
            if num_without_improvement >= self.patience:
                logger.info(
                    "\n\n{} iterations without improvement. Stopping search early...".format(
                        self.patience
                    )
                )
                return False
        return True

    def _validate_problem_type(self):
        for obj in self.additional_objectives:
            if not obj.is_defined_for_problem_type(self.problem_type):
                raise ValueError(
                    "Additional objective {} is not compatible with a {} problem.".format(
                        obj.name, self.problem_type.value
                    )
                )

        for pipeline in self.allowed_pipelines or []:
            if pipeline.problem_type != self.problem_type:
                raise ValueError(
                    "Given pipeline {} is not compatible with problem_type {}.".format(
                        pipeline.name, self.problem_type.value
                    )
                )

    def _get_baseline_pipeline(self):
        """Creates a baseline pipeline instance."""
        if self.problem_type == ProblemTypes.BINARY:
            baseline = BinaryClassificationPipeline(
                component_graph=["Baseline Classifier"],
                custom_name="Mode Baseline Binary Classification Pipeline",
                parameters={"Baseline Classifier": {"strategy": "mode"}},
            )
        elif self.problem_type == ProblemTypes.MULTICLASS:
            baseline = MulticlassClassificationPipeline(
                component_graph=["Baseline Classifier"],
                custom_name="Mode Baseline Multiclass Classification Pipeline",
                parameters={"Baseline Classifier": {"strategy": "mode"}},
            )
        elif self.problem_type == ProblemTypes.REGRESSION:
            baseline = RegressionPipeline(
                component_graph=["Baseline Regressor"],
                custom_name="Mean Baseline Regression Pipeline",
                parameters={"Baseline Classifier": {"strategy": "mean"}},
            )
        else:
            pipeline_class, pipeline_name = {
                ProblemTypes.TIME_SERIES_REGRESSION: (
                    TimeSeriesRegressionPipeline,
                    "Time Series Baseline Regression Pipeline",
                ),
                ProblemTypes.TIME_SERIES_MULTICLASS: (
                    TimeSeriesMulticlassClassificationPipeline,
                    "Time Series Baseline Multiclass Pipeline",
                ),
                ProblemTypes.TIME_SERIES_BINARY: (
                    TimeSeriesBinaryClassificationPipeline,
                    "Time Series Baseline Binary Pipeline",
                ),
            }[self.problem_type]
            date_index = self.problem_configuration["date_index"]
            gap = self.problem_configuration["gap"]
            max_delay = self.problem_configuration["max_delay"]
            baseline = pipeline_class(
                component_graph=["Time Series Baseline Estimator"],
                custom_name=pipeline_name,
                parameters={
                    "pipeline": {
                        "date_index": date_index,
                        "gap": gap,
                        "max_delay": max_delay,
                    },
                    "Time Series Baseline Estimator": {
                        "date_index": date_index,
                        "gap": gap,
                        "max_delay": max_delay,
                    },
                },
            )
        return baseline

    def _add_baseline_pipelines(self):
        """Fits a baseline pipeline to the data.

        This is the first pipeline fit during search.
        """
        baseline = self._get_baseline_pipeline()
        self._pre_evaluation_callback(baseline)
        logger.info(f"Evaluating Baseline Pipeline: {baseline.name}")
        computation = self._engine.submit_evaluation_job(
            self.automl_config, baseline, self.X_train, self.y_train
        )
        evaluation = computation.get_result()
        data, pipeline, job_log = (
            evaluation.get("scores"),
            evaluation.get("pipeline"),
            evaluation.get("logger"),
        )
        self._post_evaluation_callback(pipeline, data, job_log)

    @staticmethod
    def _get_mean_cv_scores_for_all_objectives(cv_data, objective_name_to_class):
        scores = defaultdict(int)
        n_folds = len(cv_data)
        for fold_data in cv_data:
            for field, value in fold_data["all_objective_scores"].items():
                # The 'all_objective_scores' field contains scores for all objectives
                # but also fields like "# Training" and "# Testing", so we want to exclude them since
                # they are not scores
                if field in objective_name_to_class:
                    scores[field] += value
        return {
            objective: float(score) / n_folds for objective, score in scores.items()
        }

    def _post_evaluation_callback(self, pipeline, evaluation_results, job_log):
        job_log.write_to_logger(logger)
        training_time = evaluation_results["training_time"]
        cv_data = evaluation_results["cv_data"]
        cv_scores = evaluation_results["cv_scores"]
        is_baseline = pipeline.model_family == ModelFamily.BASELINE
        cv_score = cv_scores.mean()
        cv_sd = cv_scores.std()

        percent_better_than_baseline = {}
        mean_cv_all_objectives = self._get_mean_cv_scores_for_all_objectives(
            cv_data, self.objective_name_to_class
        )
        if is_baseline:
            self._baseline_cv_scores = mean_cv_all_objectives
        for obj_name in mean_cv_all_objectives:
            objective_class = self.objective_name_to_class[obj_name]

            # In the event add_to_rankings is called before search _baseline_cv_scores will be empty so we will return
            # nan for the base score.
            percent_better = objective_class.calculate_percent_difference(
                mean_cv_all_objectives[obj_name],
                self._baseline_cv_scores.get(obj_name, np.nan),
            )
            percent_better_than_baseline[obj_name] = percent_better

        high_variance_cv = self._check_for_high_variance(pipeline, cv_score, cv_sd)

        pipeline_id = len(self._results["pipeline_results"])
        self._results["pipeline_results"][pipeline_id] = {
            "id": pipeline_id,
            "pipeline_name": pipeline.name,
            "pipeline_class": pipeline.__class__,
            "pipeline_summary": pipeline.summary,
            "parameters": pipeline.parameters,
            "mean_cv_score": cv_score,
            "standard_deviation_cv_score": cv_sd,
            "high_variance_cv": high_variance_cv,
            "training_time": training_time,
            "cv_data": cv_data,
            "percent_better_than_baseline_all_objectives": percent_better_than_baseline,
            "percent_better_than_baseline": percent_better_than_baseline[
                self.objective.name
            ],
            "validation_score": cv_scores[0],
        }
        self._pipelines_searched.update({pipeline_id: pipeline.clone()})

        if pipeline.model_family == ModelFamily.ENSEMBLE:
            input_pipeline_ids = [
                self._automl_algorithm._best_pipeline_info[model_family]["id"]
                for model_family in self._automl_algorithm._best_pipeline_info
            ]
            self._results["pipeline_results"][pipeline_id][
                "input_pipeline_ids"
            ] = input_pipeline_ids

        self._results["search_order"].append(pipeline_id)

        if not is_baseline:
            score_to_minimize = (
                -cv_score if self.objective.greater_is_better else cv_score
            )
            try:
                self._automl_algorithm.add_result(
                    score_to_minimize,
                    pipeline,
                    self._results["pipeline_results"][pipeline_id],
                )
            except PipelineNotFoundError:
                pass

        # True when running in a jupyter notebook, else the plot is an instance of plotly.Figure
        if isinstance(self.search_iteration_plot, SearchIterationPlot):
            self.search_iteration_plot.update(self.results, self.objective)

        if self.add_result_callback:
            self.add_result_callback(
                self._results["pipeline_results"][pipeline_id], pipeline, self
            )
        return pipeline_id

    def _check_for_high_variance(self, pipeline, cv_mean, cv_std, threshold=0.2):
        """Checks cross-validation scores and logs a warning if variance is higher than specified threshhold."""
        pipeline_name = pipeline.name

        high_variance_cv = False
        if cv_std != 0 and cv_mean != 0:
            high_variance_cv = bool(abs(cv_std / cv_mean) > threshold)
        if high_variance_cv:
            logger.warning(
                f"\tHigh coefficient of variation (cv >= {threshold}) within cross validation scores.\n\t{pipeline_name} may not perform as estimated on unseen data."
            )
        return high_variance_cv

    def get_pipeline(self, pipeline_id):
        """Given the ID of a pipeline training result, returns an untrained instance of the specified pipeline
        initialized with the parameters used to train that pipeline during automl search.

        Arguments:
            pipeline_id (int): pipeline to retrieve

        Returns:
            PipelineBase: untrained pipeline instance associated with the provided ID
        """
        pipeline_results = self.results["pipeline_results"].get(pipeline_id)
        if pipeline_results is None:
            raise PipelineNotFoundError("Pipeline not found in automl results")
        pipeline = self._pipelines_searched.get(pipeline_id)
        parameters = pipeline_results.get("parameters")
        if pipeline is None or parameters is None:
            raise PipelineNotFoundError(
                "Pipeline class or parameters not found in automl results"
            )
        return pipeline.new(parameters, random_seed=self.random_seed)

    def describe_pipeline(self, pipeline_id, return_dict=False):
        """Describe a pipeline

        Arguments:
            pipeline_id (int): pipeline to describe
            return_dict (bool): If True, return dictionary of information
                about pipeline. Defaults to False.

        Returns:
            Description of specified pipeline. Includes information such as
            type of pipeline components, problem, training time, cross validation, etc.
        """
        if pipeline_id not in self._results["pipeline_results"]:
            raise PipelineNotFoundError("Pipeline not found")

        pipeline = self.get_pipeline(pipeline_id)
        pipeline_results = self._results["pipeline_results"][pipeline_id]

        pipeline.describe()

        if pipeline.model_family == ModelFamily.ENSEMBLE:
            logger.info(
                "Input for ensembler are pipelines with IDs: "
                + str(pipeline_results["input_pipeline_ids"])
            )

        log_subtitle(logger, "Training")
        logger.info("Training for {} problems.".format(pipeline.problem_type))

        if (
            self.optimize_thresholds
            and self.objective.is_defined_for_problem_type(ProblemTypes.BINARY)
            and self.objective.can_optimize_threshold
        ):
            logger.info(
                "Objective to optimize binary classification pipeline thresholds for: {}".format(
                    self.objective
                )
            )

        logger.info(
            "Total training time (including CV): %.1f seconds"
            % pipeline_results["training_time"]
        )
        log_subtitle(logger, "Cross Validation", underline="-")

        all_objective_scores = [
            fold["all_objective_scores"] for fold in pipeline_results["cv_data"]
        ]
        all_objective_scores = pd.DataFrame(all_objective_scores)

        for c in all_objective_scores:
            if c in ["# Training", "# Validation"]:
                all_objective_scores[c] = all_objective_scores[c].map(
                    lambda x: "{:2,.0f}".format(x) if not pd.isna(x) else np.nan
                )
                continue

            mean = all_objective_scores[c].mean(axis=0)
            std = all_objective_scores[c].std(axis=0)
            all_objective_scores.loc["mean", c] = mean
            all_objective_scores.loc["std", c] = std
            all_objective_scores.loc["coef of var", c] = (
                std / mean if abs(mean) > 0 else np.inf
            )

        all_objective_scores = all_objective_scores.fillna("-")

        with pd.option_context(
            "display.float_format", "{:.3f}".format, "expand_frame_repr", False
        ):
            logger.info(all_objective_scores)

        if return_dict:
            return pipeline_results

    def add_to_rankings(self, pipeline):
        """Fits and evaluates a given pipeline then adds the results to the automl rankings with the requirement that automl search has been run.

        Arguments:
            pipeline (PipelineBase): pipeline to train and evaluate.
        """
        pipeline_rows = self.full_rankings[
            self.full_rankings["pipeline_name"] == pipeline.name
        ]
        for parameter in pipeline_rows["parameters"]:
            if pipeline.parameters == parameter:
                return

        computation = self._engine.submit_evaluation_job(
            self.automl_config, pipeline, self.X_train, self.y_train
        )
        evaluation = computation.get_result()
        data, pipeline, job_log = (
            evaluation.get("scores"),
            evaluation.get("pipeline"),
            evaluation.get("logger"),
        )
        self._post_evaluation_callback(pipeline, data, job_log)
        self._find_best_pipeline()

    @property
    def results(self):
        """Class that allows access to a copy of the results from `automl_search`.

        Returns: dict containing `pipeline_results`: a dict with results from each pipeline,
                 and `search_order`: a list describing the order the pipelines were searched.
        """
        return copy.deepcopy(self._results)

    @property
    def rankings(self):
        """Returns a pandas.DataFrame with scoring results from the highest-scoring set of parameters used with each pipeline."""
        return self.full_rankings.drop_duplicates(subset="pipeline_name", keep="first")

    @property
    def full_rankings(self):
        """Returns a pandas.DataFrame with scoring results from all pipelines searched"""
        ascending = True
        if self.objective.greater_is_better:
            ascending = False

        full_rankings_cols = [
            "id",
            "pipeline_name",
            "mean_cv_score",
            "standard_deviation_cv_score",
            "validation_score",
            "percent_better_than_baseline",
            "high_variance_cv",
            "parameters",
        ]
        if not self._results["pipeline_results"]:
            return pd.DataFrame(columns=full_rankings_cols)

        rankings_df = pd.DataFrame(self._results["pipeline_results"].values())
        rankings_df = rankings_df[full_rankings_cols]
        rankings_df.sort_values("mean_cv_score", ascending=ascending, inplace=True)
        rankings_df.reset_index(drop=True, inplace=True)
        return rankings_df

    @property
    def best_pipeline(self):
        """Returns a trained instance of the best pipeline and parameters found during automl search. If `train_best_pipeline` is set to False, returns an untrained pipeline instance.

        Returns:
            PipelineBase: A trained instance of the best pipeline and parameters found during automl search. If `train_best_pipeline` is set to False, returns an untrained pipeline instance.
        """
        if not self._best_pipeline:
            raise PipelineNotFoundError(
                "automl search must be run before selecting `best_pipeline`."
            )

        return self._best_pipeline

    def save(self, file_path, pickle_protocol=cloudpickle.DEFAULT_PROTOCOL):
        """Saves AutoML object at file path

        Arguments:
            file_path (str): location to save file
            pickle_protocol (int): the pickle data stream format.

        Returns:
            None
        """
        with open(file_path, "wb") as f:
            cloudpickle.dump(self, f, protocol=pickle_protocol)

    @staticmethod
    def load(file_path):
        """Loads AutoML object at file path

        Arguments:
            file_path (str): location to find file to load

        Returns:
            AutoSearchBase object
        """
        with open(file_path, "rb") as f:
            return cloudpickle.load(f)

    def train_pipelines(self, pipelines):
        """Train a list of pipelines on the training data.

        This can be helpful for training pipelines once the search is complete.

        Arguments:
            pipelines (list(PipelineBase)): List of pipelines to train.

        Returns:
            Dict[str, PipelineBase]: Dictionary keyed by pipeline name that maps to the fitted pipeline.
            Note that the any pipelines that error out during training will not be included in the dictionary
            but the exception and stacktrace will be displayed in the log.
        """
        check_all_pipeline_names_unique(pipelines)
        fitted_pipelines = {}
        computations = []
        X_train = self.X_train
        y_train = self.y_train

        for pipeline in pipelines:
            computations.append(
                self._engine.submit_training_job(
                    self.automl_config, pipeline, X_train, y_train
                )
            )

        while computations:
            computation = computations.pop(0)
            if computation.done():
                try:
                    fitted_pipeline = computation.get_result()
                    fitted_pipelines[fitted_pipeline.name] = fitted_pipeline
                except Exception as e:
                    logger.error(f"Train error for {pipeline.name}: {str(e)}")
                    tb = traceback.format_tb(sys.exc_info()[2])
                    logger.error("Traceback:")
                    logger.error("\n".join(tb))
            else:
                computations.append(computation)

        return fitted_pipelines

    def score_pipelines(self, pipelines, X_holdout, y_holdout, objectives):
        """Score a list of pipelines on the given holdout data.

        Arguments:
            pipelines (list(PipelineBase)): List of pipelines to train.
            X_holdout (pd.DataFrame): Holdout features.
            y_holdout (pd.Series): Holdout targets for scoring.
            objectives (list(str), list(ObjectiveBase)): Objectives used for scoring.

        Returns:
            Dict[str, Dict[str, float]]: Dictionary keyed by pipeline name that maps to a dictionary of scores.
            Note that the any pipelines that error out during scoring will not be included in the dictionary
            but the exception and stacktrace will be displayed in the log.
        """
        X_holdout, y_holdout = infer_feature_types(X_holdout), infer_feature_types(
            y_holdout
        )
        check_all_pipeline_names_unique(pipelines)
        scores = {}
        objectives = [get_objective(o, return_instance=True) for o in objectives]

        computations = []
        for pipeline in pipelines:
            computations.append(
                self._engine.submit_scoring_job(
                    self.automl_config, pipeline, X_holdout, y_holdout, objectives
                )
            )

        while computations:
            computation = computations.pop(0)
            if computation.done():
                pipeline_name = computation.meta_data["pipeline_name"]
                try:
                    scores[pipeline_name] = computation.get_result()
                except Exception as e:
                    logger.error(f"Score error for {pipeline_name}: {str(e)}")
                    if isinstance(e, PipelineScoreError):
                        nan_scores = {objective: np.nan for objective in e.exceptions}
                        scores[pipeline_name] = {**nan_scores, **e.scored_successfully}
                    else:
                        # Traceback already included in the PipelineScoreError so we only
                        # need to include it for all other errors
                        tb = traceback.format_tb(sys.exc_info()[2])
                        logger.error("Traceback:")
                        logger.error("\n".join(tb))
                        scores[pipeline_name] = {
                            objective.name: np.nan for objective in objectives
                        }
            else:
                computations.append(computation)
        return scores

    @property
    def plot(self):
        # Return an instance of the plot with the latest scores
        try:
            return PipelineSearchPlots(self.results, self.objective)
        except ImportError:
            return None<|MERGE_RESOLUTION|>--- conflicted
+++ resolved
@@ -20,19 +20,19 @@
     check_all_pipeline_names_unique,
     get_best_sampler_for_data,
     get_default_primary_search_objective,
-    make_data_splitter,
+    make_data_splitter
 )
 from evalml.data_checks import DefaultDataChecks
 from evalml.exceptions import (
     AutoMLSearchException,
     PipelineNotFoundError,
-    PipelineScoreError,
+    PipelineScoreError
 )
 from evalml.model_family import ModelFamily
 from evalml.objectives import (
     get_core_objectives,
     get_non_core_objectives,
-    get_objective,
+    get_objective
 )
 from evalml.pipelines import (
     BinaryClassificationPipeline,
@@ -41,7 +41,7 @@
     RegressionPipeline,
     TimeSeriesBinaryClassificationPipeline,
     TimeSeriesMulticlassClassificationPipeline,
-    TimeSeriesRegressionPipeline,
+    TimeSeriesRegressionPipeline
 )
 from evalml.pipelines.components.utils import get_estimators
 from evalml.pipelines.utils import make_pipeline
@@ -49,16 +49,21 @@
     ProblemTypes,
     handle_problem_types,
     is_classification,
-    is_time_series,
+    is_time_series
 )
 from evalml.tuners import SKOptTuner
 from evalml.utils import convert_to_seconds, infer_feature_types
-from evalml.utils.logger import get_logger, log_subtitle, log_title, time_elapsed
+from evalml.utils.logger import (
+    get_logger,
+    log_subtitle,
+    log_title,
+    time_elapsed
+)
 
 logger = get_logger(__file__)
 
 
-def search(X_train=None, y_train=None, problem_type=None, objective="auto", **kwargs):
+def search(X_train=None, y_train=None, problem_type=None, objective='auto', **kwargs):
     """Given data and configuration, run an automl search.
 
     This method will run EvalML's default suite of data checks. If the data checks produce errors, the data check results will be returned before running the automl search. In that case we recommend you alter your data to address these errors and try again.
@@ -87,24 +92,17 @@
     X_train = infer_feature_types(X_train)
     y_train = infer_feature_types(y_train)
     problem_type = handle_problem_types(problem_type)
-    if objective == "auto":
+    if objective == 'auto':
         objective = get_default_primary_search_objective(problem_type)
     objective = get_objective(objective, return_instance=False)
 
     automl_config = kwargs
-    automl_config.update(
-        {
-            "X_train": X_train,
-            "y_train": y_train,
-            "problem_type": problem_type,
-            "objective": objective,
-            "max_batches": 1,
-        }
-    )
+    automl_config.update({'X_train': X_train, 'y_train': y_train, 'problem_type': problem_type,
+                          'objective': objective, 'max_batches': 1})
 
     data_checks = DefaultDataChecks(problem_type=problem_type, objective=objective)
     data_check_results = data_checks.validate(X_train, y=y_train)
-    if len(data_check_results.get("errors", [])):
+    if len(data_check_results.get('errors', [])):
         return None, data_check_results
 
     automl = AutoMLSearch(**automl_config)
@@ -114,44 +112,41 @@
 
 class AutoMLSearch:
     """Automated Pipeline search."""
-
     _MAX_NAME_LEN = 40
 
     # Necessary for "Plotting" documentation, since Sphinx does not work well with instance attributes.
     plot = PipelineSearchPlots
 
-    def __init__(
-        self,
-        X_train=None,
-        y_train=None,
-        problem_type=None,
-        objective="auto",
-        max_iterations=None,
-        max_time=None,
-        patience=None,
-        tolerance=None,
-        data_splitter=None,
-        allowed_pipelines=None,
-        allowed_model_families=None,
-        start_iteration_callback=None,
-        add_result_callback=None,
-        error_callback=None,
-        additional_objectives=None,
-        random_seed=0,
-        n_jobs=-1,
-        tuner_class=None,
-        optimize_thresholds=True,
-        ensembling=False,
-        max_batches=None,
-        problem_configuration=None,
-        train_best_pipeline=True,
-        pipeline_parameters=None,
-        sampler_method="auto",
-        sampler_balanced_ratio=0.25,
-        _ensembling_split_size=0.2,
-        _pipelines_per_batch=5,
-        engine=None,
-    ):
+    def __init__(self,
+                 X_train=None,
+                 y_train=None,
+                 problem_type=None,
+                 objective='auto',
+                 max_iterations=None,
+                 max_time=None,
+                 patience=None,
+                 tolerance=None,
+                 data_splitter=None,
+                 allowed_pipelines=None,
+                 allowed_model_families=None,
+                 start_iteration_callback=None,
+                 add_result_callback=None,
+                 error_callback=None,
+                 additional_objectives=None,
+                 random_seed=0,
+                 n_jobs=-1,
+                 tuner_class=None,
+                 optimize_thresholds=True,
+                 ensembling=False,
+                 max_batches=None,
+                 problem_configuration=None,
+                 train_best_pipeline=True,
+                 pipeline_parameters=None,
+                 sampler_method="auto",
+                 sampler_balanced_ratio=0.25,
+                 _ensembling_split_size=0.2,
+                 _pipelines_per_batch=5,
+                 engine=None):
         """Automated pipeline search
 
         Arguments:
@@ -245,25 +240,17 @@
                 be used.
         """
         if X_train is None:
-            raise ValueError(
-                "Must specify training data as a 2d array using the X_train argument"
-            )
+            raise ValueError('Must specify training data as a 2d array using the X_train argument')
         if y_train is None:
-            raise ValueError(
-                "Must specify training data target values as a 1d vector using the y_train argument"
-            )
+            raise ValueError('Must specify training data target values as a 1d vector using the y_train argument')
         try:
             self.problem_type = handle_problem_types(problem_type)
         except ValueError:
-            raise ValueError(
-                "choose one of (binary, multiclass, regression) as problem_type"
-            )
+            raise ValueError('choose one of (binary, multiclass, regression) as problem_type')
 
         if is_time_series(self.problem_type):
-            warnings.warn(
-                "Time series support in evalml is still in beta, which means we are still actively building "
-                "its core features. Please be mindful of that when running search()."
-            )
+            warnings.warn("Time series support in evalml is still in beta, which means we are still actively building "
+                          "its core features. Please be mindful of that when running search().")
 
         self.tuner_class = tuner_class or SKOptTuner
         self.start_iteration_callback = start_iteration_callback
@@ -272,62 +259,35 @@
         self.data_splitter = data_splitter
         self.optimize_thresholds = optimize_thresholds
         self.ensembling = ensembling
-        if objective == "auto":
+        if objective == 'auto':
             objective = get_default_primary_search_objective(self.problem_type.value)
         objective = get_objective(objective, return_instance=False)
         self.objective = self._validate_objective(objective)
-        if self.data_splitter is not None and not issubclass(
-            self.data_splitter.__class__, BaseCrossValidator
-        ):
+        if self.data_splitter is not None and not issubclass(self.data_splitter.__class__, BaseCrossValidator):
             raise ValueError("Not a valid data splitter")
         if not objective.is_defined_for_problem_type(self.problem_type):
-            raise ValueError(
-                "Given objective {} is not compatible with a {} problem.".format(
-                    self.objective.name, self.problem_type.value
-                )
-            )
+            raise ValueError("Given objective {} is not compatible with a {} problem.".format(self.objective.name, self.problem_type.value))
         if additional_objectives is None:
             additional_objectives = get_core_objectives(self.problem_type)
             # if our main objective is part of default set of objectives for problem_type, remove it
-            existing_main_objective = next(
-                (
-                    obj
-                    for obj in additional_objectives
-                    if obj.name == self.objective.name
-                ),
-                None,
-            )
+            existing_main_objective = next((obj for obj in additional_objectives if obj.name == self.objective.name), None)
             if existing_main_objective is not None:
                 additional_objectives.remove(existing_main_objective)
         else:
             additional_objectives = [get_objective(o) for o in additional_objectives]
-        additional_objectives = [
-            self._validate_objective(obj) for obj in additional_objectives
-        ]
+        additional_objectives = [self._validate_objective(obj) for obj in additional_objectives]
         self.additional_objectives = additional_objectives
-        self.objective_name_to_class = {
-            o.name: o for o in [self.objective] + self.additional_objectives
-        }
+        self.objective_name_to_class = {o.name: o for o in [self.objective] + self.additional_objectives}
 
         if not isinstance(max_time, (int, float, str, type(None))):
-            raise TypeError(
-                f"Parameter max_time must be a float, int, string or None. Received {type(max_time)} with value {str(max_time)}.."
-            )
+            raise TypeError(f"Parameter max_time must be a float, int, string or None. Received {type(max_time)} with value {str(max_time)}..")
         if isinstance(max_time, (int, float)) and max_time < 0:
-            raise ValueError(
-                f"Parameter max_time must be None or non-negative. Received {max_time}."
-            )
+            raise ValueError(f"Parameter max_time must be None or non-negative. Received {max_time}.")
         if max_batches is not None and max_batches < 0:
-            raise ValueError(
-                f"Parameter max_batches must be None or non-negative. Received {max_batches}."
-            )
+            raise ValueError(f"Parameter max_batches must be None or non-negative. Received {max_batches}.")
         if max_iterations is not None and max_iterations < 0:
-            raise ValueError(
-                f"Parameter max_iterations must be None or non-negative. Received {max_iterations}."
-            )
-        self.max_time = (
-            convert_to_seconds(max_time) if isinstance(max_time, str) else max_time
-        )
+            raise ValueError(f"Parameter max_iterations must be None or non-negative. Received {max_iterations}.")
+        self.max_time = convert_to_seconds(max_time) if isinstance(max_time, str) else max_time
         self.max_iterations = max_iterations
         self.max_batches = max_batches
         self._pipelines_per_batch = _pipelines_per_batch
@@ -336,53 +296,29 @@
             logger.info("Using default limit of max_batches=1.\n")
 
         if patience and (not isinstance(patience, int) or patience < 0):
-            raise ValueError(
-                "patience value must be a positive integer. Received {} instead".format(
-                    patience
-                )
-            )
+            raise ValueError("patience value must be a positive integer. Received {} instead".format(patience))
 
         if tolerance and (tolerance > 1.0 or tolerance < 0.0):
-            raise ValueError(
-                "tolerance value must be a float between 0.0 and 1.0 inclusive. Received {} instead".format(
-                    tolerance
-                )
-            )
+            raise ValueError("tolerance value must be a float between 0.0 and 1.0 inclusive. Received {} instead".format(tolerance))
 
         self.patience = patience
         self.tolerance = tolerance or 0.0
 
         self._results = {
-            "pipeline_results": {},
-            "search_order": [],
+            'pipeline_results': {},
+            'search_order': [],
         }
         self._pipelines_searched = dict()
         self.random_seed = random_seed
         self.n_jobs = n_jobs
 
-<<<<<<< HEAD
-        self.plot = None
-        try:
-            self.plot = PipelineSearchPlots(self)
-        except ImportError:
-            logger.warning(
-                "Unable to import plotly; skipping pipeline search plotting\n"
-            )
-=======
         if not self.plot:
             logger.warning("Unable to import plotly; skipping pipeline search plotting\n")
->>>>>>> f01a4d05
 
         if allowed_pipelines is not None and not isinstance(allowed_pipelines, list):
-            raise ValueError(
-                "Parameter allowed_pipelines must be either None or a list!"
-            )
-        if allowed_pipelines is not None and not all(
-            isinstance(p, PipelineBase) for p in allowed_pipelines
-        ):
-            raise ValueError(
-                "Every element of allowed_pipelines must an instance of PipelineBase!"
-            )
+            raise ValueError("Parameter allowed_pipelines must be either None or a list!")
+        if allowed_pipelines is not None and not all(isinstance(p, PipelineBase) for p in allowed_pipelines):
+            raise ValueError("Every element of allowed_pipelines must an instance of PipelineBase!")
         self.allowed_pipelines = allowed_pipelines
         self.allowed_model_families = allowed_model_families
         self._automl_algorithm = None
@@ -391,9 +327,7 @@
         self.show_batch_output = False
 
         self._validate_problem_type()
-        self.problem_configuration = self._validate_problem_configuration(
-            problem_configuration
-        )
+        self.problem_configuration = self._validate_problem_configuration(problem_configuration)
         self._train_best_pipeline = train_best_pipeline
         self._best_pipeline = None
         self._searched = False
@@ -401,84 +335,41 @@
         self.X_train = infer_feature_types(X_train)
         self.y_train = infer_feature_types(y_train)
 
-        default_data_splitter = make_data_splitter(
-            self.X_train,
-            self.y_train,
-            self.problem_type,
-            self.problem_configuration,
-            n_splits=3,
-            shuffle=True,
-            random_seed=self.random_seed,
-        )
+        default_data_splitter = make_data_splitter(self.X_train, self.y_train, self.problem_type, self.problem_configuration,
+                                                   n_splits=3, shuffle=True, random_seed=self.random_seed)
         self.data_splitter = self.data_splitter or default_data_splitter
-        self.pipeline_parameters = (
-            pipeline_parameters if pipeline_parameters is not None else {}
-        )
+        self.pipeline_parameters = pipeline_parameters if pipeline_parameters is not None else {}
         self.search_iteration_plot = None
         self._interrupted = False
         self._frozen_pipeline_parameters = {}
 
         parameters = copy.copy(self.pipeline_parameters)
         if self.problem_configuration:
-            parameters.update({"pipeline": self.problem_configuration})
-            self._frozen_pipeline_parameters.update(
-                {"pipeline": self.problem_configuration}
-            )
+            parameters.update({'pipeline': self.problem_configuration})
+            self._frozen_pipeline_parameters.update({'pipeline': self.problem_configuration})
 
         self.sampler_method = sampler_method
         self.sampler_balanced_ratio = sampler_balanced_ratio
         self._sampler_name = None
         if is_classification(self.problem_type):
             self._sampler_name = self.sampler_method
-            if self.sampler_method in ["auto", "Oversampler"]:
-                self._sampler_name = get_best_sampler_for_data(
-                    self.X_train,
-                    self.y_train,
-                    self.sampler_method,
-                    self.sampler_balanced_ratio,
-                )
+            if self.sampler_method in ['auto', 'Oversampler']:
+                self._sampler_name = get_best_sampler_for_data(self.X_train, self.y_train, self.sampler_method, self.sampler_balanced_ratio)
             if self._sampler_name not in parameters:
-                parameters[self._sampler_name] = {
-                    "sampling_ratio": self.sampler_balanced_ratio
-                }
+                parameters[self._sampler_name] = {"sampling_ratio": self.sampler_balanced_ratio}
             else:
-                parameters[self._sampler_name].update(
-                    {"sampling_ratio": self.sampler_balanced_ratio}
-                )
-            self._frozen_pipeline_parameters[self._sampler_name] = parameters[
-                self._sampler_name
-            ]
+                parameters[self._sampler_name].update({"sampling_ratio": self.sampler_balanced_ratio})
+            self._frozen_pipeline_parameters[self._sampler_name] = parameters[self._sampler_name]
 
         if self.allowed_pipelines is None:
             logger.info("Generating pipelines to search over...")
-            allowed_estimators = get_estimators(
-                self.problem_type, self.allowed_model_families
-            )
-            logger.debug(
-                f"allowed_estimators set to {[estimator.name for estimator in allowed_estimators]}"
-            )
-            drop_columns = (
-                self.pipeline_parameters["Drop Columns Transformer"]["columns"]
-                if "Drop Columns Transformer" in self.pipeline_parameters
-                else None
-            )
-            index_columns = list(self.X_train.ww.select("index").columns)
+            allowed_estimators = get_estimators(self.problem_type, self.allowed_model_families)
+            logger.debug(f"allowed_estimators set to {[estimator.name for estimator in allowed_estimators]}")
+            drop_columns = self.pipeline_parameters['Drop Columns Transformer']['columns'] if 'Drop Columns Transformer' in self.pipeline_parameters else None
+            index_columns = list(self.X_train.ww.select('index').columns)
             if len(index_columns) > 0 and drop_columns is None:
-                self._frozen_pipeline_parameters["Drop Columns Transformer"] = {
-                    "columns": index_columns
-                }
-            self.allowed_pipelines = [
-                make_pipeline(
-                    self.X_train,
-                    self.y_train,
-                    estimator,
-                    self.problem_type,
-                    parameters=self._frozen_pipeline_parameters,
-                    custom_hyperparameters=parameters,
-                    sampler_name=self._sampler_name,
-                )
-                for estimator in allowed_estimators
-            ]
+                self._frozen_pipeline_parameters['Drop Columns Transformer'] = {'columns': index_columns}
+            self.allowed_pipelines = [make_pipeline(self.X_train, self.y_train, estimator, self.problem_type, parameters=self._frozen_pipeline_parameters, custom_hyperparameters=parameters, sampler_name=self._sampler_name) for estimator in allowed_estimators]
         else:
             for pipeline in self.allowed_pipelines:
                 if self.pipeline_parameters:
@@ -495,30 +386,19 @@
         check_all_pipeline_names_unique(self.allowed_pipelines)
 
         run_ensembling = self.ensembling
-        text_in_ensembling = len(self.X_train.ww.select("natural_language").columns) > 0
+        text_in_ensembling = len(self.X_train.ww.select('natural_language').columns) > 0
         if run_ensembling and len(self.allowed_pipelines) == 1:
-            logger.warning(
-                "Ensembling is set to True, but the number of unique pipelines is one, so ensembling will not run."
-            )
+            logger.warning("Ensembling is set to True, but the number of unique pipelines is one, so ensembling will not run.")
             run_ensembling = False
 
         if run_ensembling and self.max_iterations is not None:
             # Baseline + first batch + each pipeline iteration + 1
-            first_ensembling_iteration = (
-                1
-                + len(self.allowed_pipelines)
-                + len(self.allowed_pipelines) * self._pipelines_per_batch
-                + 1
-            )
+            first_ensembling_iteration = (1 + len(self.allowed_pipelines) + len(self.allowed_pipelines) * self._pipelines_per_batch + 1)
             if self.max_iterations < first_ensembling_iteration:
                 run_ensembling = False
-                logger.warning(
-                    f"Ensembling is set to True, but max_iterations is too small, so ensembling will not run. Set max_iterations >= {first_ensembling_iteration} to run ensembling."
-                )
+                logger.warning(f"Ensembling is set to True, but max_iterations is too small, so ensembling will not run. Set max_iterations >= {first_ensembling_iteration} to run ensembling.")
             else:
-                logger.info(
-                    f"Ensembling will run at the {first_ensembling_iteration} iteration and every {len(self.allowed_pipelines) * self._pipelines_per_batch} iterations after that."
-                )
+                logger.info(f"Ensembling will run at the {first_ensembling_iteration} iteration and every {len(self.allowed_pipelines) * self._pipelines_per_batch} iterations after that.")
 
         if self.max_batches and self.max_iterations is None:
             self.show_batch_output = True
@@ -527,52 +407,30 @@
                 num_ensemble_batches = (self.max_batches - 1) // ensemble_nth_batch
                 if num_ensemble_batches == 0:
                     run_ensembling = False
-                    logger.warning(
-                        f"Ensembling is set to True, but max_batches is too small, so ensembling will not run. Set max_batches >= {ensemble_nth_batch + 1} to run ensembling."
-                    )
+                    logger.warning(f"Ensembling is set to True, but max_batches is too small, so ensembling will not run. Set max_batches >= {ensemble_nth_batch + 1} to run ensembling.")
                 else:
-                    logger.info(
-                        f"Ensembling will run every {ensemble_nth_batch} batches."
-                    )
-
-                self.max_iterations = (
-                    1
-                    + len(self.allowed_pipelines)
-                    + self._pipelines_per_batch
-                    * (self.max_batches - 1 - num_ensemble_batches)
-                    + num_ensemble_batches
-                )
+                    logger.info(f"Ensembling will run every {ensemble_nth_batch} batches.")
+
+                self.max_iterations = (1 + len(self.allowed_pipelines) +
+                                       self._pipelines_per_batch * (self.max_batches - 1 - num_ensemble_batches) +
+                                       num_ensemble_batches)
             else:
-                self.max_iterations = (
-                    1
-                    + len(self.allowed_pipelines)
-                    + (self._pipelines_per_batch * (self.max_batches - 1))
-                )
+                self.max_iterations = 1 + len(self.allowed_pipelines) + (self._pipelines_per_batch * (self.max_batches - 1))
 
         if not engine:
             self._engine = SequentialEngine()
         else:
             self._engine = engine
 
-        self.automl_config = AutoMLConfig(
-            self.data_splitter,
-            self.problem_type,
-            self.objective,
-            self.additional_objectives,
-            self.optimize_thresholds,
-            self.error_callback,
-            self.random_seed,
-            self.X_train.ww.schema,
-            self.y_train.ww.schema,
-        )
-
-        self.allowed_model_families = list(
-            set([p.model_family for p in (self.allowed_pipelines)])
-        )
-
-        logger.debug(
-            f"allowed_pipelines set to {[pipeline.name for pipeline in self.allowed_pipelines]}"
-        )
+        self.automl_config = AutoMLConfig(self.data_splitter, self.problem_type,
+                                          self.objective, self.additional_objectives, self.optimize_thresholds,
+                                          self.error_callback, self.random_seed,
+                                          self.X_train.ww.schema,
+                                          self.y_train.ww.schema)
+
+        self.allowed_model_families = list(set([p.model_family for p in (self.allowed_pipelines)]))
+
+        logger.debug(f"allowed_pipelines set to {[pipeline.name for pipeline in self.allowed_pipelines]}")
         logger.debug(f"allowed_model_families set to {self.allowed_model_families}")
 
         self._automl_algorithm = IterativeAlgorithm(
@@ -586,15 +444,12 @@
             ensembling=run_ensembling,
             text_in_ensembling=text_in_ensembling,
             pipeline_params=parameters,
-            _frozen_pipeline_parameters=self._frozen_pipeline_parameters,
+            _frozen_pipeline_parameters=self._frozen_pipeline_parameters
         )
 
     def _get_batch_number(self):
         batch_number = 1
-        if (
-            self._automl_algorithm is not None
-            and self._automl_algorithm.batch_number > 0
-        ):
+        if self._automl_algorithm is not None and self._automl_algorithm.batch_number > 0:
             batch_number = self._automl_algorithm.batch_number
         return batch_number
 
@@ -606,18 +461,16 @@
         non_core_objectives = get_non_core_objectives()
         if isinstance(objective, type):
             if objective in non_core_objectives:
-                raise ValueError(
-                    f"{objective.name.lower()} is not allowed in AutoML! "
-                    "Use evalml.objectives.utils.get_core_objective_names() "
-                    "to get all objective names allowed in automl."
-                )
+                raise ValueError(f"{objective.name.lower()} is not allowed in AutoML! "
+                                 "Use evalml.objectives.utils.get_core_objective_names() "
+                                 "to get all objective names allowed in automl.")
             return objective()
         return objective
 
     def __str__(self):
         def _print_list(obj_list):
-            lines = sorted(["\t{}".format(o.name) for o in obj_list])
-            return "\n".join(lines)
+            lines = sorted(['\t{}'.format(o.name) for o in obj_list])
+            return '\n'.join(lines)
 
         def _get_funct_name(function):
             if callable(function):
@@ -647,23 +500,17 @@
 
         rankings_desc = ""
         if not self.rankings.empty:
-            rankings_str = self.rankings.drop(
-                ["parameters"], axis="columns"
-            ).to_string()
+            rankings_str = self.rankings.drop(['parameters'], axis='columns').to_string()
             rankings_desc = f"\nSearch Results: \n{'='*20}\n{rankings_str}"
 
         return search_desc + rankings_desc
 
     def _validate_problem_configuration(self, problem_configuration=None):
         if self.problem_type in [ProblemTypes.TIME_SERIES_REGRESSION]:
-            required_parameters = {"date_index", "gap", "max_delay"}
-            if not problem_configuration or not all(
-                p in problem_configuration for p in required_parameters
-            ):
-                raise ValueError(
-                    "user_parameters must be a dict containing values for at least the date_index, gap, and max_delay "
-                    f"parameters. Received {problem_configuration}."
-                )
+            required_parameters = {'date_index', 'gap', 'max_delay'}
+            if not problem_configuration or not all(p in problem_configuration for p in required_parameters):
+                raise ValueError("user_parameters must be a dict containing values for at least the date_index, gap, and max_delay "
+                                 f"parameters. Received {problem_configuration}.")
         return problem_configuration or {}
 
     def _handle_keyboard_interrupt(self):
@@ -675,11 +522,7 @@
         leading_char = "\n"
         start_of_loop = time.time()
         while True:
-            choice = (
-                input(leading_char + "Do you really want to exit search (y/n)? ")
-                .strip()
-                .lower()
-            )
+            choice = input(leading_char + "Do you really want to exit search (y/n)? ").strip().lower()
             if choice == "y":
                 logger.info("Exiting AutoMLSearch.")
                 return True
@@ -702,9 +545,7 @@
                 Disabled by default in non-Jupyter enviroments.
         """
         if self._searched:
-            logger.info(
-                "AutoMLSearch.search() has already been run and will not run again on the same instance. Re-initialize AutoMLSearch to search again."
-            )
+            logger.info("AutoMLSearch.search() has already been run and will not run again on the same instance. Re-initialize AutoMLSearch to search again.")
             return
 
         # don't show iteration plot outside of a jupyter notebook
@@ -716,35 +557,19 @@
 
         log_title(logger, "Beginning pipeline search")
         logger.info("Optimizing for %s. " % self.objective.name)
-        logger.info(
-            "{} score is better.\n".format(
-                "Greater" if self.objective.greater_is_better else "Lower"
-            )
-        )
-        logger.info(
-            f"Using {self._engine.__class__.__name__} to train and score pipelines."
-        )
+        logger.info("{} score is better.\n".format('Greater' if self.objective.greater_is_better else 'Lower'))
+        logger.info(f"Using {self._engine.__class__.__name__} to train and score pipelines.")
 
         if self.max_batches is not None:
-            logger.info(
-                f"Searching up to {self.max_batches} batches for a total of {self.max_iterations} pipelines. "
-            )
+            logger.info(f"Searching up to {self.max_batches} batches for a total of {self.max_iterations} pipelines. ")
         elif self.max_iterations is not None:
             logger.info("Searching up to %s pipelines. " % self.max_iterations)
         if self.max_time is not None:
-            logger.info(
-                "Will stop searching for new pipelines after %d seconds.\n"
-                % self.max_time
-            )
-        logger.info(
-            "Allowed model families: %s\n"
-            % ", ".join([model.value for model in self.allowed_model_families])
-        )
+            logger.info("Will stop searching for new pipelines after %d seconds.\n" % self.max_time)
+        logger.info("Allowed model families: %s\n" % ", ".join([model.value for model in self.allowed_model_families]))
         self.search_iteration_plot = None
         if self.plot:
-            self.search_iteration_plot = self.plot.search_iteration_plot(
-                interactive_plot=show_iteration_plot
-            )
+            self.search_iteration_plot = self.plot.search_iteration_plot(interactive_plot=show_iteration_plot)
 
         self._start = time.time()
 
@@ -764,35 +589,25 @@
                 if not loop_interrupted:
                     current_batch_pipelines = self._automl_algorithm.next_batch()
             except StopIteration:
-                logger.info("AutoML Algorithm out of recommendations, ending")
+                logger.info('AutoML Algorithm out of recommendations, ending')
                 break
             try:
                 new_pipeline_ids = []
                 log_title(logger, f"Evaluating Batch Number {self._get_batch_number()}")
                 for pipeline in current_batch_pipelines:
                     self._pre_evaluation_callback(pipeline)
-                    computation = self._engine.submit_evaluation_job(
-                        self.automl_config, pipeline, self.X_train, self.y_train
-                    )
+                    computation = self._engine.submit_evaluation_job(self.automl_config, pipeline, self.X_train, self.y_train)
                     computations.append(computation)
                 current_computation_index = 0
                 while self._should_continue() and len(computations) > 0:
                     computation = computations[current_computation_index]
                     if computation.done():
                         evaluation = computation.get_result()
-                        data, pipeline, job_log = (
-                            evaluation.get("scores"),
-                            evaluation.get("pipeline"),
-                            evaluation.get("logger"),
-                        )
-                        pipeline_id = self._post_evaluation_callback(
-                            pipeline, data, job_log
-                        )
+                        data, pipeline, job_log = evaluation.get('scores'), evaluation.get("pipeline"), evaluation.get("logger")
+                        pipeline_id = self._post_evaluation_callback(pipeline, data, job_log)
                         new_pipeline_ids.append(pipeline_id)
                         computations.pop(current_computation_index)
-                    current_computation_index = (current_computation_index + 1) % max(
-                        len(computations), 1
-                    )
+                    current_computation_index = (current_computation_index + 1) % max(len(computations), 1)
                     time.sleep(0.1)
                 loop_interrupted = False
             except KeyboardInterrupt:
@@ -803,17 +618,10 @@
                         computation.cancel()
 
             full_rankings = self.full_rankings
-            current_batch_idx = full_rankings["id"].isin(new_pipeline_ids)
-            current_batch_pipeline_scores = full_rankings[current_batch_idx][
-                "mean_cv_score"
-            ]
-            if (
-                len(current_batch_pipeline_scores)
-                and current_batch_pipeline_scores.isna().all()
-            ):
-                raise AutoMLSearchException(
-                    f"All pipelines in the current AutoML batch produced a score of np.nan on the primary objective {self.objective}."
-                )
+            current_batch_idx = full_rankings['id'].isin(new_pipeline_ids)
+            current_batch_pipeline_scores = full_rankings[current_batch_idx]["mean_cv_score"]
+            if len(current_batch_pipeline_scores) and current_batch_pipeline_scores.isna().all():
+                raise AutoMLSearchException(f"All pipelines in the current AutoML batch produced a score of np.nan on the primary objective {self.objective}.")
 
         self.search_duration = time.time() - self._start
         elapsed_time = time_elapsed(self._start)
@@ -826,9 +634,7 @@
             best_pipeline = self.rankings.iloc[0]
             best_pipeline_name = best_pipeline["pipeline_name"]
             logger.info(f"Best pipeline: {best_pipeline_name}")
-            logger.info(
-                f"Best pipeline {self.objective.name}: {best_pipeline['mean_cv_score']:3f}"
-            )
+            logger.info(f"Best pipeline {self.objective.name}: {best_pipeline['mean_cv_score']:3f}")
         self._searched = True
 
     def _find_best_pipeline(self):
@@ -837,17 +643,13 @@
         if len(self.rankings) == 0:
             return
         best_pipeline = self.rankings.iloc[0]
-        if not (
-            self._best_pipeline
-            and self._best_pipeline == self.get_pipeline(best_pipeline["id"])
-        ):
-            best_pipeline = self.get_pipeline(best_pipeline["id"])
+        if not (self._best_pipeline and self._best_pipeline == self.get_pipeline(best_pipeline['id'])):
+            best_pipeline = self.get_pipeline(best_pipeline['id'])
             if self._train_best_pipeline:
                 X_train = self.X_train
                 y_train = self.y_train
-                best_pipeline = self._engine.submit_training_job(
-                    self.automl_config, best_pipeline, X_train, y_train
-                ).get_result()
+                best_pipeline = self._engine.submit_training_job(self.automl_config, best_pipeline,
+                                                                 X_train, y_train).get_result()
 
             self._best_pipeline = best_pipeline
 
@@ -857,7 +659,7 @@
         Returns:
             int: the number of pipeline evaluations made in the search
         """
-        return len(self._results["pipeline_results"])
+        return len(self._results['pipeline_results'])
 
     def _should_continue(self):
         """Given the original stopping criterion and current state, should the search continue?
@@ -881,104 +683,57 @@
         if self.patience is None or self.tolerance is None:
             return True
 
-        first_id = self._results["search_order"][0]
-        best_score = self._results["pipeline_results"][first_id]["mean_cv_score"]
+        first_id = self._results['search_order'][0]
+        best_score = self._results['pipeline_results'][first_id]["mean_cv_score"]
         num_without_improvement = 0
-        for id in self._results["search_order"][1:]:
-            curr_score = self._results["pipeline_results"][id]["mean_cv_score"]
-            significant_change = (
-                abs((curr_score - best_score) / best_score) > self.tolerance
-            )
-            score_improved = (
-                curr_score > best_score
-                if self.objective.greater_is_better
-                else curr_score < best_score
-            )
+        for id in self._results['search_order'][1:]:
+            curr_score = self._results['pipeline_results'][id]["mean_cv_score"]
+            significant_change = abs((curr_score - best_score) / best_score) > self.tolerance
+            score_improved = curr_score > best_score if self.objective.greater_is_better else curr_score < best_score
             if score_improved and significant_change:
                 best_score = curr_score
                 num_without_improvement = 0
             else:
                 num_without_improvement += 1
             if num_without_improvement >= self.patience:
-                logger.info(
-                    "\n\n{} iterations without improvement. Stopping search early...".format(
-                        self.patience
-                    )
-                )
+                logger.info("\n\n{} iterations without improvement. Stopping search early...".format(self.patience))
                 return False
         return True
 
     def _validate_problem_type(self):
         for obj in self.additional_objectives:
             if not obj.is_defined_for_problem_type(self.problem_type):
-                raise ValueError(
-                    "Additional objective {} is not compatible with a {} problem.".format(
-                        obj.name, self.problem_type.value
-                    )
-                )
+                raise ValueError("Additional objective {} is not compatible with a {} problem.".format(obj.name, self.problem_type.value))
 
         for pipeline in self.allowed_pipelines or []:
             if pipeline.problem_type != self.problem_type:
-                raise ValueError(
-                    "Given pipeline {} is not compatible with problem_type {}.".format(
-                        pipeline.name, self.problem_type.value
-                    )
-                )
+                raise ValueError("Given pipeline {} is not compatible with problem_type {}.".format(pipeline.name, self.problem_type.value))
 
     def _get_baseline_pipeline(self):
         """Creates a baseline pipeline instance."""
         if self.problem_type == ProblemTypes.BINARY:
-            baseline = BinaryClassificationPipeline(
-                component_graph=["Baseline Classifier"],
-                custom_name="Mode Baseline Binary Classification Pipeline",
-                parameters={"Baseline Classifier": {"strategy": "mode"}},
-            )
+            baseline = BinaryClassificationPipeline(component_graph=["Baseline Classifier"],
+                                                    custom_name="Mode Baseline Binary Classification Pipeline",
+                                                    parameters={"Baseline Classifier": {"strategy": "mode"}})
         elif self.problem_type == ProblemTypes.MULTICLASS:
-            baseline = MulticlassClassificationPipeline(
-                component_graph=["Baseline Classifier"],
-                custom_name="Mode Baseline Multiclass Classification Pipeline",
-                parameters={"Baseline Classifier": {"strategy": "mode"}},
-            )
+            baseline = MulticlassClassificationPipeline(component_graph=["Baseline Classifier"],
+                                                        custom_name="Mode Baseline Multiclass Classification Pipeline",
+                                                        parameters={"Baseline Classifier": {"strategy": "mode"}})
         elif self.problem_type == ProblemTypes.REGRESSION:
-            baseline = RegressionPipeline(
-                component_graph=["Baseline Regressor"],
-                custom_name="Mean Baseline Regression Pipeline",
-                parameters={"Baseline Classifier": {"strategy": "mean"}},
-            )
+            baseline = RegressionPipeline(component_graph=["Baseline Regressor"],
+                                          custom_name="Mean Baseline Regression Pipeline",
+                                          parameters={"Baseline Classifier": {"strategy": "mean"}})
         else:
-            pipeline_class, pipeline_name = {
-                ProblemTypes.TIME_SERIES_REGRESSION: (
-                    TimeSeriesRegressionPipeline,
-                    "Time Series Baseline Regression Pipeline",
-                ),
-                ProblemTypes.TIME_SERIES_MULTICLASS: (
-                    TimeSeriesMulticlassClassificationPipeline,
-                    "Time Series Baseline Multiclass Pipeline",
-                ),
-                ProblemTypes.TIME_SERIES_BINARY: (
-                    TimeSeriesBinaryClassificationPipeline,
-                    "Time Series Baseline Binary Pipeline",
-                ),
-            }[self.problem_type]
-            date_index = self.problem_configuration["date_index"]
-            gap = self.problem_configuration["gap"]
-            max_delay = self.problem_configuration["max_delay"]
-            baseline = pipeline_class(
-                component_graph=["Time Series Baseline Estimator"],
-                custom_name=pipeline_name,
-                parameters={
-                    "pipeline": {
-                        "date_index": date_index,
-                        "gap": gap,
-                        "max_delay": max_delay,
-                    },
-                    "Time Series Baseline Estimator": {
-                        "date_index": date_index,
-                        "gap": gap,
-                        "max_delay": max_delay,
-                    },
-                },
-            )
+            pipeline_class, pipeline_name = {ProblemTypes.TIME_SERIES_REGRESSION: (TimeSeriesRegressionPipeline, "Time Series Baseline Regression Pipeline"),
+                                             ProblemTypes.TIME_SERIES_MULTICLASS: (TimeSeriesMulticlassClassificationPipeline, "Time Series Baseline Multiclass Pipeline"),
+                                             ProblemTypes.TIME_SERIES_BINARY: (TimeSeriesBinaryClassificationPipeline, "Time Series Baseline Binary Pipeline")}[self.problem_type]
+            date_index = self.problem_configuration['date_index']
+            gap = self.problem_configuration['gap']
+            max_delay = self.problem_configuration['max_delay']
+            baseline = pipeline_class(component_graph=["Time Series Baseline Estimator"],
+                                      custom_name=pipeline_name,
+                                      parameters={"pipeline": {"date_index": date_index, "gap": gap, "max_delay": max_delay},
+                                                  "Time Series Baseline Estimator": {"date_index": date_index, "gap": gap, "max_delay": max_delay}})
         return baseline
 
     def _add_baseline_pipelines(self):
@@ -989,15 +744,9 @@
         baseline = self._get_baseline_pipeline()
         self._pre_evaluation_callback(baseline)
         logger.info(f"Evaluating Baseline Pipeline: {baseline.name}")
-        computation = self._engine.submit_evaluation_job(
-            self.automl_config, baseline, self.X_train, self.y_train
-        )
+        computation = self._engine.submit_evaluation_job(self.automl_config, baseline, self.X_train, self.y_train)
         evaluation = computation.get_result()
-        data, pipeline, job_log = (
-            evaluation.get("scores"),
-            evaluation.get("pipeline"),
-            evaluation.get("logger"),
-        )
+        data, pipeline, job_log = evaluation.get('scores'), evaluation.get("pipeline"), evaluation.get("logger")
         self._post_evaluation_callback(pipeline, data, job_log)
 
     @staticmethod
@@ -1005,29 +754,25 @@
         scores = defaultdict(int)
         n_folds = len(cv_data)
         for fold_data in cv_data:
-            for field, value in fold_data["all_objective_scores"].items():
+            for field, value in fold_data['all_objective_scores'].items():
                 # The 'all_objective_scores' field contains scores for all objectives
                 # but also fields like "# Training" and "# Testing", so we want to exclude them since
                 # they are not scores
                 if field in objective_name_to_class:
                     scores[field] += value
-        return {
-            objective: float(score) / n_folds for objective, score in scores.items()
-        }
+        return {objective: float(score) / n_folds for objective, score in scores.items()}
 
     def _post_evaluation_callback(self, pipeline, evaluation_results, job_log):
         job_log.write_to_logger(logger)
-        training_time = evaluation_results["training_time"]
-        cv_data = evaluation_results["cv_data"]
-        cv_scores = evaluation_results["cv_scores"]
+        training_time = evaluation_results['training_time']
+        cv_data = evaluation_results['cv_data']
+        cv_scores = evaluation_results['cv_scores']
         is_baseline = pipeline.model_family == ModelFamily.BASELINE
         cv_score = cv_scores.mean()
         cv_sd = cv_scores.std()
 
         percent_better_than_baseline = {}
-        mean_cv_all_objectives = self._get_mean_cv_scores_for_all_objectives(
-            cv_data, self.objective_name_to_class
-        )
+        mean_cv_all_objectives = self._get_mean_cv_scores_for_all_objectives(cv_data, self.objective_name_to_class)
         if is_baseline:
             self._baseline_cv_scores = mean_cv_all_objectives
         for obj_name in mean_cv_all_objectives:
@@ -1035,16 +780,14 @@
 
             # In the event add_to_rankings is called before search _baseline_cv_scores will be empty so we will return
             # nan for the base score.
-            percent_better = objective_class.calculate_percent_difference(
-                mean_cv_all_objectives[obj_name],
-                self._baseline_cv_scores.get(obj_name, np.nan),
-            )
+            percent_better = objective_class.calculate_percent_difference(mean_cv_all_objectives[obj_name],
+                                                                          self._baseline_cv_scores.get(obj_name, np.nan))
             percent_better_than_baseline[obj_name] = percent_better
 
         high_variance_cv = self._check_for_high_variance(pipeline, cv_score, cv_sd)
 
-        pipeline_id = len(self._results["pipeline_results"])
-        self._results["pipeline_results"][pipeline_id] = {
+        pipeline_id = len(self._results['pipeline_results'])
+        self._results['pipeline_results'][pipeline_id] = {
             "id": pipeline_id,
             "pipeline_name": pipeline.name,
             "pipeline_class": pipeline.__class__,
@@ -1056,34 +799,21 @@
             "training_time": training_time,
             "cv_data": cv_data,
             "percent_better_than_baseline_all_objectives": percent_better_than_baseline,
-            "percent_better_than_baseline": percent_better_than_baseline[
-                self.objective.name
-            ],
-            "validation_score": cv_scores[0],
+            "percent_better_than_baseline": percent_better_than_baseline[self.objective.name],
+            "validation_score": cv_scores[0]
         }
         self._pipelines_searched.update({pipeline_id: pipeline.clone()})
 
         if pipeline.model_family == ModelFamily.ENSEMBLE:
-            input_pipeline_ids = [
-                self._automl_algorithm._best_pipeline_info[model_family]["id"]
-                for model_family in self._automl_algorithm._best_pipeline_info
-            ]
-            self._results["pipeline_results"][pipeline_id][
-                "input_pipeline_ids"
-            ] = input_pipeline_ids
-
-        self._results["search_order"].append(pipeline_id)
+            input_pipeline_ids = [self._automl_algorithm._best_pipeline_info[model_family]["id"] for model_family in self._automl_algorithm._best_pipeline_info]
+            self._results['pipeline_results'][pipeline_id]["input_pipeline_ids"] = input_pipeline_ids
+
+        self._results['search_order'].append(pipeline_id)
 
         if not is_baseline:
-            score_to_minimize = (
-                -cv_score if self.objective.greater_is_better else cv_score
-            )
+            score_to_minimize = -cv_score if self.objective.greater_is_better else cv_score
             try:
-                self._automl_algorithm.add_result(
-                    score_to_minimize,
-                    pipeline,
-                    self._results["pipeline_results"][pipeline_id],
-                )
+                self._automl_algorithm.add_result(score_to_minimize, pipeline, self._results['pipeline_results'][pipeline_id])
             except PipelineNotFoundError:
                 pass
 
@@ -1092,9 +822,7 @@
             self.search_iteration_plot.update(self.results, self.objective)
 
         if self.add_result_callback:
-            self.add_result_callback(
-                self._results["pipeline_results"][pipeline_id], pipeline, self
-            )
+            self.add_result_callback(self._results['pipeline_results'][pipeline_id], pipeline, self)
         return pipeline_id
 
     def _check_for_high_variance(self, pipeline, cv_mean, cv_std, threshold=0.2):
@@ -1105,9 +833,7 @@
         if cv_std != 0 and cv_mean != 0:
             high_variance_cv = bool(abs(cv_std / cv_mean) > threshold)
         if high_variance_cv:
-            logger.warning(
-                f"\tHigh coefficient of variation (cv >= {threshold}) within cross validation scores.\n\t{pipeline_name} may not perform as estimated on unseen data."
-            )
+            logger.warning(f"\tHigh coefficient of variation (cv >= {threshold}) within cross validation scores.\n\t{pipeline_name} may not perform as estimated on unseen data.")
         return high_variance_cv
 
     def get_pipeline(self, pipeline_id):
@@ -1120,15 +846,13 @@
         Returns:
             PipelineBase: untrained pipeline instance associated with the provided ID
         """
-        pipeline_results = self.results["pipeline_results"].get(pipeline_id)
+        pipeline_results = self.results['pipeline_results'].get(pipeline_id)
         if pipeline_results is None:
             raise PipelineNotFoundError("Pipeline not found in automl results")
         pipeline = self._pipelines_searched.get(pipeline_id)
-        parameters = pipeline_results.get("parameters")
+        parameters = pipeline_results.get('parameters')
         if pipeline is None or parameters is None:
-            raise PipelineNotFoundError(
-                "Pipeline class or parameters not found in automl results"
-            )
+            raise PipelineNotFoundError("Pipeline class or parameters not found in automl results")
         return pipeline.new(parameters, random_seed=self.random_seed)
 
     def describe_pipeline(self, pipeline_id, return_dict=False):
@@ -1143,65 +867,43 @@
             Description of specified pipeline. Includes information such as
             type of pipeline components, problem, training time, cross validation, etc.
         """
-        if pipeline_id not in self._results["pipeline_results"]:
+        if pipeline_id not in self._results['pipeline_results']:
             raise PipelineNotFoundError("Pipeline not found")
 
         pipeline = self.get_pipeline(pipeline_id)
-        pipeline_results = self._results["pipeline_results"][pipeline_id]
+        pipeline_results = self._results['pipeline_results'][pipeline_id]
 
         pipeline.describe()
 
         if pipeline.model_family == ModelFamily.ENSEMBLE:
-            logger.info(
-                "Input for ensembler are pipelines with IDs: "
-                + str(pipeline_results["input_pipeline_ids"])
-            )
+            logger.info("Input for ensembler are pipelines with IDs: " + str(pipeline_results['input_pipeline_ids']))
 
         log_subtitle(logger, "Training")
         logger.info("Training for {} problems.".format(pipeline.problem_type))
 
-        if (
-            self.optimize_thresholds
-            and self.objective.is_defined_for_problem_type(ProblemTypes.BINARY)
-            and self.objective.can_optimize_threshold
-        ):
-            logger.info(
-                "Objective to optimize binary classification pipeline thresholds for: {}".format(
-                    self.objective
-                )
-            )
-
-        logger.info(
-            "Total training time (including CV): %.1f seconds"
-            % pipeline_results["training_time"]
-        )
+        if self.optimize_thresholds and self.objective.is_defined_for_problem_type(ProblemTypes.BINARY) and self.objective.can_optimize_threshold:
+            logger.info("Objective to optimize binary classification pipeline thresholds for: {}".format(self.objective))
+
+        logger.info("Total training time (including CV): %.1f seconds" % pipeline_results["training_time"])
         log_subtitle(logger, "Cross Validation", underline="-")
 
-        all_objective_scores = [
-            fold["all_objective_scores"] for fold in pipeline_results["cv_data"]
-        ]
+        all_objective_scores = [fold["all_objective_scores"] for fold in pipeline_results["cv_data"]]
         all_objective_scores = pd.DataFrame(all_objective_scores)
 
         for c in all_objective_scores:
             if c in ["# Training", "# Validation"]:
-                all_objective_scores[c] = all_objective_scores[c].map(
-                    lambda x: "{:2,.0f}".format(x) if not pd.isna(x) else np.nan
-                )
+                all_objective_scores[c] = all_objective_scores[c].map(lambda x: '{:2,.0f}'.format(x) if not pd.isna(x) else np.nan)
                 continue
 
             mean = all_objective_scores[c].mean(axis=0)
             std = all_objective_scores[c].std(axis=0)
             all_objective_scores.loc["mean", c] = mean
             all_objective_scores.loc["std", c] = std
-            all_objective_scores.loc["coef of var", c] = (
-                std / mean if abs(mean) > 0 else np.inf
-            )
+            all_objective_scores.loc["coef of var", c] = std / mean if abs(mean) > 0 else np.inf
 
         all_objective_scores = all_objective_scores.fillna("-")
 
-        with pd.option_context(
-            "display.float_format", "{:.3f}".format, "expand_frame_repr", False
-        ):
+        with pd.option_context('display.float_format', '{:.3f}'.format, 'expand_frame_repr', False):
             logger.info(all_objective_scores)
 
         if return_dict:
@@ -1213,22 +915,14 @@
         Arguments:
             pipeline (PipelineBase): pipeline to train and evaluate.
         """
-        pipeline_rows = self.full_rankings[
-            self.full_rankings["pipeline_name"] == pipeline.name
-        ]
-        for parameter in pipeline_rows["parameters"]:
+        pipeline_rows = self.full_rankings[self.full_rankings['pipeline_name'] == pipeline.name]
+        for parameter in pipeline_rows['parameters']:
             if pipeline.parameters == parameter:
                 return
 
-        computation = self._engine.submit_evaluation_job(
-            self.automl_config, pipeline, self.X_train, self.y_train
-        )
+        computation = self._engine.submit_evaluation_job(self.automl_config, pipeline, self.X_train, self.y_train)
         evaluation = computation.get_result()
-        data, pipeline, job_log = (
-            evaluation.get("scores"),
-            evaluation.get("pipeline"),
-            evaluation.get("logger"),
-        )
+        data, pipeline, job_log = evaluation.get('scores'), evaluation.get("pipeline"), evaluation.get("logger")
         self._post_evaluation_callback(pipeline, data, job_log)
         self._find_best_pipeline()
 
@@ -1236,9 +930,9 @@
     def results(self):
         """Class that allows access to a copy of the results from `automl_search`.
 
-        Returns: dict containing `pipeline_results`: a dict with results from each pipeline,
-                 and `search_order`: a list describing the order the pipelines were searched.
-        """
+           Returns: dict containing `pipeline_results`: a dict with results from each pipeline,
+                    and `search_order`: a list describing the order the pipelines were searched.
+           """
         return copy.deepcopy(self._results)
 
     @property
@@ -1253,20 +947,12 @@
         if self.objective.greater_is_better:
             ascending = False
 
-        full_rankings_cols = [
-            "id",
-            "pipeline_name",
-            "mean_cv_score",
-            "standard_deviation_cv_score",
-            "validation_score",
-            "percent_better_than_baseline",
-            "high_variance_cv",
-            "parameters",
-        ]
-        if not self._results["pipeline_results"]:
+        full_rankings_cols = ["id", "pipeline_name", "mean_cv_score", "standard_deviation_cv_score",
+                              "validation_score", "percent_better_than_baseline", "high_variance_cv", "parameters"]
+        if not self._results['pipeline_results']:
             return pd.DataFrame(columns=full_rankings_cols)
 
-        rankings_df = pd.DataFrame(self._results["pipeline_results"].values())
+        rankings_df = pd.DataFrame(self._results['pipeline_results'].values())
         rankings_df = rankings_df[full_rankings_cols]
         rankings_df.sort_values("mean_cv_score", ascending=ascending, inplace=True)
         rankings_df.reset_index(drop=True, inplace=True)
@@ -1280,9 +966,7 @@
             PipelineBase: A trained instance of the best pipeline and parameters found during automl search. If `train_best_pipeline` is set to False, returns an untrained pipeline instance.
         """
         if not self._best_pipeline:
-            raise PipelineNotFoundError(
-                "automl search must be run before selecting `best_pipeline`."
-            )
+            raise PipelineNotFoundError("automl search must be run before selecting `best_pipeline`.")
 
         return self._best_pipeline
 
@@ -1296,7 +980,7 @@
         Returns:
             None
         """
-        with open(file_path, "wb") as f:
+        with open(file_path, 'wb') as f:
             cloudpickle.dump(self, f, protocol=pickle_protocol)
 
     @staticmethod
@@ -1309,7 +993,7 @@
         Returns:
             AutoSearchBase object
         """
-        with open(file_path, "rb") as f:
+        with open(file_path, 'rb') as f:
             return cloudpickle.load(f)
 
     def train_pipelines(self, pipelines):
@@ -1332,11 +1016,7 @@
         y_train = self.y_train
 
         for pipeline in pipelines:
-            computations.append(
-                self._engine.submit_training_job(
-                    self.automl_config, pipeline, X_train, y_train
-                )
-            )
+            computations.append(self._engine.submit_training_job(self.automl_config, pipeline, X_train, y_train))
 
         while computations:
             computation = computations.pop(0)
@@ -1345,7 +1025,7 @@
                     fitted_pipeline = computation.get_result()
                     fitted_pipelines[fitted_pipeline.name] = fitted_pipeline
                 except Exception as e:
-                    logger.error(f"Train error for {pipeline.name}: {str(e)}")
+                    logger.error(f'Train error for {pipeline.name}: {str(e)}')
                     tb = traceback.format_tb(sys.exc_info()[2])
                     logger.error("Traceback:")
                     logger.error("\n".join(tb))
@@ -1368,20 +1048,14 @@
             Note that the any pipelines that error out during scoring will not be included in the dictionary
             but the exception and stacktrace will be displayed in the log.
         """
-        X_holdout, y_holdout = infer_feature_types(X_holdout), infer_feature_types(
-            y_holdout
-        )
+        X_holdout, y_holdout = infer_feature_types(X_holdout), infer_feature_types(y_holdout)
         check_all_pipeline_names_unique(pipelines)
         scores = {}
         objectives = [get_objective(o, return_instance=True) for o in objectives]
 
         computations = []
         for pipeline in pipelines:
-            computations.append(
-                self._engine.submit_scoring_job(
-                    self.automl_config, pipeline, X_holdout, y_holdout, objectives
-                )
-            )
+            computations.append(self._engine.submit_scoring_job(self.automl_config, pipeline, X_holdout, y_holdout, objectives))
 
         while computations:
             computation = computations.pop(0)
@@ -1400,9 +1074,7 @@
                         tb = traceback.format_tb(sys.exc_info()[2])
                         logger.error("Traceback:")
                         logger.error("\n".join(tb))
-                        scores[pipeline_name] = {
-                            objective.name: np.nan for objective in objectives
-                        }
+                        scores[pipeline_name] = {objective.name: np.nan for objective in objectives}
             else:
                 computations.append(computation)
         return scores
