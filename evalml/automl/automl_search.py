import copy
import inspect
import sys
import time
import traceback
import warnings
from collections import defaultdict

import cloudpickle
import numpy as np
import pandas as pd
import woodwork as ww
from sklearn.model_selection import BaseCrossValidator

from .pipeline_search_plots import PipelineSearchPlots

from evalml.automl.automl_algorithm import IterativeAlgorithm
from evalml.automl.callbacks import log_error_callback
from evalml.automl.engine import SequentialEngine
from evalml.automl.utils import (
    AutoMLConfig,
    check_all_pipeline_names_unique,
    get_default_primary_search_objective,
    make_data_splitter
)
from evalml.exceptions import (
    AutoMLSearchException,
    PipelineNotFoundError,
    PipelineScoreError
)
from evalml.model_family import ModelFamily
from evalml.objectives import (
    get_core_objectives,
    get_non_core_objectives,
    get_objective
)
from evalml.pipelines import (
    MeanBaselineRegressionPipeline,
    ModeBaselineBinaryPipeline,
    ModeBaselineMulticlassPipeline,
    PipelineBase,
    TimeSeriesBaselineBinaryPipeline,
    TimeSeriesBaselineMulticlassPipeline,
    TimeSeriesBaselineRegressionPipeline
)
from evalml.pipelines.components.utils import get_estimators
from evalml.pipelines.utils import make_pipeline
from evalml.preprocessing import split_data
from evalml.problem_types import (
    ProblemTypes,
    handle_problem_types,
    is_time_series
)
from evalml.tuners import SKOptTuner
from evalml.utils import convert_to_seconds, infer_feature_types
from evalml.utils.logger import (
    get_logger,
    log_subtitle,
    log_title,
    time_elapsed
)

logger = get_logger(__file__)


class AutoMLSearch:
    """Automated Pipeline search."""
    _MAX_NAME_LEN = 40

    # Necessary for "Plotting" documentation, since Sphinx does not work well with instance attributes.
    plot = PipelineSearchPlots

    def __init__(self,
                 X_train=None,
                 y_train=None,
                 problem_type=None,
                 objective='auto',
                 max_iterations=None,
                 max_time=None,
                 patience=None,
                 tolerance=None,
                 data_splitter=None,
                 allowed_pipelines=None,
                 allowed_model_families=None,
                 start_iteration_callback=None,
                 add_result_callback=None,
                 error_callback=None,
                 additional_objectives=None,
                 random_seed=0,
                 n_jobs=-1,
                 tuner_class=None,
                 optimize_thresholds=True,
                 ensembling=False,
                 max_batches=None,
                 problem_configuration=None,
                 train_best_pipeline=True,
                 pipeline_parameters=None,
                 _ensembling_split_size=0.2,
                 _pipelines_per_batch=5,
                 engine=None):
        """Automated pipeline search

        Arguments:
            X_train (pd.DataFrame, ww.DataTable): The input training data of shape [n_samples, n_features]. Required.

            y_train (pd.Series, ww.DataColumn): The target training data of length [n_samples]. Required for supervised learning tasks.

            problem_type (str or ProblemTypes): type of supervised learning problem. See evalml.problem_types.ProblemType.all_problem_types for a full list.

            objective (str, ObjectiveBase): The objective to optimize for. Used to propose and rank pipelines, but not for optimizing each pipeline during fit-time.
                When set to 'auto', chooses:

                - LogLossBinary for binary classification problems,
                - LogLossMulticlass for multiclass classification problems, and
                - R2 for regression problems.

            max_iterations (int): Maximum number of iterations to search. If max_iterations and
                max_time is not set, then max_iterations will default to max_iterations of 5.

            max_time (int, str): Maximum time to search for pipelines.
                This will not start a new pipeline search after the duration
                has elapsed. If it is an integer, then the time will be in seconds.
                For strings, time can be specified as seconds, minutes, or hours.

            patience (int): Number of iterations without improvement to stop search early. Must be positive.
                If None, early stopping is disabled. Defaults to None.

            tolerance (float): Minimum percentage difference to qualify as score improvement for early stopping.
                Only applicable if patience is not None. Defaults to None.

            allowed_pipelines (list(class)): A list of PipelineBase subclasses indicating the pipelines allowed in the search.
                The default of None indicates all pipelines for this problem type are allowed. Setting this field will cause
                allowed_model_families to be ignored.

            allowed_model_families (list(str, ModelFamily)): The model families to search. The default of None searches over all
                model families. Run evalml.pipelines.components.utils.allowed_model_families("binary") to see options. Change `binary`
                to `multiclass` or `regression` depending on the problem type. Note that if allowed_pipelines is provided,
                this parameter will be ignored.

            data_splitter (sklearn.model_selection.BaseCrossValidator): Data splitting method to use. Defaults to StratifiedKFold.

            tuner_class: The tuner class to use. Defaults to SKOptTuner.

            optimize_thresholds (bool): Whether or not to optimize the binary pipeline threshold. Defaults to True.

            start_iteration_callback (callable): Function called before each pipeline training iteration.
                Callback function takes three positional parameters: The pipeline class, the pipeline parameters, and the AutoMLSearch object.

            add_result_callback (callable): Function called after each pipeline training iteration.
                Callback function takes three positional parameters: A dictionary containing the training results for the new pipeline, an untrained_pipeline containing the parameters used during training, and the AutoMLSearch object.

            error_callback (callable): Function called when `search()` errors and raises an Exception.
                Callback function takes three positional parameters: the Exception raised, the traceback, and the AutoMLSearch object.
                Must also accepts kwargs, so AutoMLSearch is able to pass along other appropriate parameters by default.
                Defaults to None, which will call `log_error_callback`.

            additional_objectives (list): Custom set of objectives to score on.
                Will override default objectives for problem type if not empty.

            random_seed (int): Seed for the random number generator. Defaults to 0.

            n_jobs (int or None): Non-negative integer describing level of parallelism used for pipelines.
                None and 1 are equivalent. If set to -1, all CPUs are used. For n_jobs below -1, (n_cpus + 1 + n_jobs) are used.

            ensembling (boolean): If True, runs ensembling in a separate batch after every allowed pipeline class has been iterated over.
                If the number of unique pipelines to search over per batch is one, ensembling will not run. Defaults to False.

            max_batches (int): The maximum number of batches of pipelines to search. Parameters max_time, and
                max_iterations have precedence over stopping the search.

            problem_configuration (dict, None): Additional parameters needed to configure the search. For example,
                in time series problems, values should be passed in for the gap and max_delay variables.

            train_best_pipeline (boolean): Whether or not to train the best pipeline before returning it. Defaults to True.

            pipeline_parameters (dict): A dict of the parameters used to initalize a pipeline with.

            _ensembling_split_size (float): The amount of the training data we'll set aside for training ensemble metalearners. Only used when ensembling is True.
                Must be between 0 and 1, exclusive. Defaults to 0.2

            _pipelines_per_batch (int): The number of pipelines to train for every batch after the first one.
                The first batch will train a baseline pipline + one of each pipeline family allowed in the search.

            engine (EngineBase or None): The engine instance used to evaluate pipelines. If None, a SequentialEngine will
                be used.
        """
        if X_train is None:
            raise ValueError('Must specify training data as a 2d array using the X_train argument')
        if y_train is None:
            raise ValueError('Must specify training data target values as a 1d vector using the y_train argument')
        try:
            self.problem_type = handle_problem_types(problem_type)
        except ValueError:
            raise ValueError('choose one of (binary, multiclass, regression) as problem_type')

        if is_time_series(self.problem_type):
            warnings.warn("Time series support in evalml is still in beta, which means we are still actively building "
                          "its core features. Please be mindful of that when running search().")

        self.tuner_class = tuner_class or SKOptTuner
        self.start_iteration_callback = start_iteration_callback
        self.add_result_callback = add_result_callback
        self.error_callback = error_callback or log_error_callback
        self.data_splitter = data_splitter
        self.optimize_thresholds = optimize_thresholds
        self.ensembling = ensembling
        if objective == 'auto':
            objective = get_default_primary_search_objective(self.problem_type.value)
        objective = get_objective(objective, return_instance=False)
        self.objective = self._validate_objective(objective)
        if self.data_splitter is not None and not issubclass(self.data_splitter.__class__, BaseCrossValidator):
            raise ValueError("Not a valid data splitter")
        if not objective.is_defined_for_problem_type(self.problem_type):
            raise ValueError("Given objective {} is not compatible with a {} problem.".format(self.objective.name, self.problem_type.value))
        if additional_objectives is None:
            additional_objectives = get_core_objectives(self.problem_type)
            # if our main objective is part of default set of objectives for problem_type, remove it
            existing_main_objective = next((obj for obj in additional_objectives if obj.name == self.objective.name), None)
            if existing_main_objective is not None:
                additional_objectives.remove(existing_main_objective)
        else:
            additional_objectives = [get_objective(o) for o in additional_objectives]
        additional_objectives = [self._validate_objective(obj) for obj in additional_objectives]
        self.additional_objectives = additional_objectives
        self.objective_name_to_class = {o.name: o for o in [self.objective] + self.additional_objectives}

        if not isinstance(max_time, (int, float, str, type(None))):
            raise TypeError(f"Parameter max_time must be a float, int, string or None. Received {type(max_time)} with value {str(max_time)}..")
        if isinstance(max_time, (int, float)) and max_time < 0:
            raise ValueError(f"Parameter max_time must be None or non-negative. Received {max_time}.")
        if max_batches is not None and max_batches < 0:
            raise ValueError(f"Parameter max_batches must be None or non-negative. Received {max_batches}.")
        if max_iterations is not None and max_iterations < 0:
            raise ValueError(f"Parameter max_iterations must be None or non-negative. Received {max_iterations}.")
        self.max_time = convert_to_seconds(max_time) if isinstance(max_time, str) else max_time
        self.max_iterations = max_iterations
        self.max_batches = max_batches
        self._pipelines_per_batch = _pipelines_per_batch
        if not self.max_iterations and not self.max_time and not self.max_batches:
            self.max_batches = 1
            logger.info("Using default limit of max_batches=1.\n")

        if patience and (not isinstance(patience, int) or patience < 0):
            raise ValueError("patience value must be a positive integer. Received {} instead".format(patience))

        if tolerance and (tolerance > 1.0 or tolerance < 0.0):
            raise ValueError("tolerance value must be a float between 0.0 and 1.0 inclusive. Received {} instead".format(tolerance))

        self.patience = patience
        self.tolerance = tolerance or 0.0

        self._results = {
            'pipeline_results': {},
            'search_order': [],
        }
        self._pipelines_searched = dict()
        self.random_seed = random_seed
        self.n_jobs = n_jobs

        self.plot = None
        try:
            self.plot = PipelineSearchPlots(self)
        except ImportError:
            logger.warning("Unable to import plotly; skipping pipeline search plotting\n")

        if allowed_pipelines is not None and not isinstance(allowed_pipelines, list):
            raise ValueError("Parameter allowed_pipelines must be either None or a list!")
        if allowed_pipelines is not None and not all(inspect.isclass(p) and issubclass(p, PipelineBase) for p in allowed_pipelines):
            raise ValueError("Every element of allowed_pipelines must be a subclass of PipelineBase!")
        self.allowed_pipelines = allowed_pipelines
        self.allowed_model_families = allowed_model_families
        self._automl_algorithm = None
        self._start = 0.0
        self._baseline_cv_scores = {}
        self.show_batch_output = False

        self._validate_problem_type()
        self.problem_configuration = self._validate_problem_configuration(problem_configuration)
        self._train_best_pipeline = train_best_pipeline
        self._best_pipeline = None
        self._searched = False

        self.X_train = infer_feature_types(X_train)
        self.y_train = infer_feature_types(y_train)
        self.ensembling_indices = None

        default_data_splitter = make_data_splitter(self.X_train, self.y_train, self.problem_type, self.problem_configuration,
                                                   n_splits=3, shuffle=True, random_seed=self.random_seed)
        self.data_splitter = self.data_splitter or default_data_splitter
        self.pipeline_parameters = pipeline_parameters if pipeline_parameters is not None else {}
        self.search_iteration_plot = None
        self._interrupted = False

        if len(self.problem_configuration):
            pipeline_params = {**{'pipeline': self.problem_configuration}, **self.pipeline_parameters}
        else:
            pipeline_params = self.pipeline_parameters

        if self.allowed_pipelines is None:
            logger.info("Generating pipelines to search over...")
            allowed_estimators = get_estimators(self.problem_type, self.allowed_model_families)
            logger.debug(f"allowed_estimators set to {[estimator.name for estimator in allowed_estimators]}")
<<<<<<< HEAD
            if is_time_series(self.problem_type):
                self.allowed_pipelines = [make_pipeline(self.X_train, self.y_train, estimator, self.problem_type, pipeline_params, custom_hyperparameters=pipeline_params) for estimator in allowed_estimators]
            else:
                self.allowed_pipelines = [make_pipeline(self.X_train, self.y_train, estimator, self.problem_type, None, custom_hyperparameters=pipeline_params) for estimator in allowed_estimators]
=======
            self.allowed_pipelines = [make_pipeline(self.X_train, self.y_train, estimator, self.problem_type, custom_hyperparameters=self.pipeline_parameters) for estimator in allowed_estimators]
        else:
            for pipeline_class in self.allowed_pipelines:
                if self.pipeline_parameters:
                    if pipeline_class.custom_hyperparameters:
                        for component_name, params in self.pipeline_parameters.items():
                            pipeline_class.custom_hyperparameters[component_name] = params
                    else:
                        pipeline_class.custom_hyperparameters = self.pipeline_parameters

>>>>>>> 070e01e3
        if self.allowed_pipelines == []:
            raise ValueError("No allowed pipelines to search")
        check_all_pipeline_names_unique(self.allowed_pipelines)

        run_ensembling = self.ensembling
        if run_ensembling and len(self.allowed_pipelines) == 1:
            logger.warning("Ensembling is set to True, but the number of unique pipelines is one, so ensembling will not run.")
            run_ensembling = False

        if run_ensembling and self.max_iterations is not None:
            # Baseline + first batch + each pipeline iteration + 1
            first_ensembling_iteration = (1 + len(self.allowed_pipelines) + len(self.allowed_pipelines) * self._pipelines_per_batch + 1)
            if self.max_iterations < first_ensembling_iteration:
                run_ensembling = False
                logger.warning(f"Ensembling is set to True, but max_iterations is too small, so ensembling will not run. Set max_iterations >= {first_ensembling_iteration} to run ensembling.")
            else:
                logger.info(f"Ensembling will run at the {first_ensembling_iteration} iteration and every {len(self.allowed_pipelines) * self._pipelines_per_batch} iterations after that.")

        if self.max_batches and self.max_iterations is None:
            self.show_batch_output = True
            if run_ensembling:
                ensemble_nth_batch = len(self.allowed_pipelines) + 1
                num_ensemble_batches = (self.max_batches - 1) // ensemble_nth_batch
                if num_ensemble_batches == 0:
                    run_ensembling = False
                    logger.warning(f"Ensembling is set to True, but max_batches is too small, so ensembling will not run. Set max_batches >= {ensemble_nth_batch + 1} to run ensembling.")
                else:
                    logger.info(f"Ensembling will run every {ensemble_nth_batch} batches.")

                self.max_iterations = (1 + len(self.allowed_pipelines) +
                                       self._pipelines_per_batch * (self.max_batches - 1 - num_ensemble_batches) +
                                       num_ensemble_batches)
            else:
                self.max_iterations = 1 + len(self.allowed_pipelines) + (self._pipelines_per_batch * (self.max_batches - 1))
        if run_ensembling:
            if not (0 < _ensembling_split_size < 1):
                raise ValueError(f"Ensembling split size must be between 0 and 1 exclusive, received {_ensembling_split_size}")
            X_shape = ww.DataTable(np.arange(self.X_train.shape[0]))
            _, ensembling_indices, _, _ = split_data(X_shape, self.y_train, problem_type=self.problem_type, test_size=_ensembling_split_size, random_seed=self.random_seed)
            self.ensembling_indices = ensembling_indices.to_dataframe()[0].tolist()

        if not engine:
            self._engine = SequentialEngine()
        else:
            self._engine = engine

        self.automl_config = AutoMLConfig(self.ensembling_indices,
                                          self.data_splitter, self.problem_type,
                                          self.objective, self.additional_objectives, self.optimize_thresholds,
                                          self.error_callback, self.random_seed)

        self.allowed_model_families = list(set([p.model_family for p in (self.allowed_pipelines)]))

        logger.debug(f"allowed_pipelines set to {[pipeline.name for pipeline in self.allowed_pipelines]}")
        logger.debug(f"allowed_model_families set to {self.allowed_model_families}")

        self._automl_algorithm = IterativeAlgorithm(
            max_iterations=self.max_iterations,
            allowed_pipelines=self.allowed_pipelines,
            tuner_class=self.tuner_class,
            random_seed=self.random_seed,
            n_jobs=self.n_jobs,
            number_features=self.X_train.shape[1],
            pipelines_per_batch=self._pipelines_per_batch,
            ensembling=run_ensembling,
            pipeline_params=pipeline_params
        )

    def _get_batch_number(self):
        batch_number = 1
        if self._automl_algorithm is not None and self._automl_algorithm.batch_number > 0:
            batch_number = self._automl_algorithm.batch_number
        return batch_number

    def _pre_evaluation_callback(self, pipeline):
        if self.start_iteration_callback:
            self.start_iteration_callback(pipeline.__class__, pipeline.parameters, self)

    def _validate_objective(self, objective):
        non_core_objectives = get_non_core_objectives()
        if isinstance(objective, type):
            if objective in non_core_objectives:
                raise ValueError(f"{objective.name.lower()} is not allowed in AutoML! "
                                 "Use evalml.objectives.utils.get_core_objective_names() "
                                 "to get all objective names allowed in automl.")
            return objective()
        return objective

    def __str__(self):
        def _print_list(obj_list):
            lines = sorted(['\t{}'.format(o.name) for o in obj_list])
            return '\n'.join(lines)

        def _get_funct_name(function):
            if callable(function):
                return function.__name__
            else:
                return None

        search_desc = (
            f"{handle_problem_types(self.problem_type).name} Search\n\n"
            f"Parameters: \n{'='*20}\n"
            f"Objective: {get_objective(self.objective).name}\n"
            f"Max Time: {self.max_time}\n"
            f"Max Iterations: {self.max_iterations}\n"
            f"Max Batches: {self.max_batches}\n"
            f"Allowed Pipelines: \n{_print_list(self.allowed_pipelines or [])}\n"
            f"Patience: {self.patience}\n"
            f"Tolerance: {self.tolerance}\n"
            f"Data Splitting: {self.data_splitter}\n"
            f"Tuner: {self.tuner_class.__name__}\n"
            f"Start Iteration Callback: {_get_funct_name(self.start_iteration_callback)}\n"
            f"Add Result Callback: {_get_funct_name(self.add_result_callback)}\n"
            f"Additional Objectives: {_print_list(self.additional_objectives or [])}\n"
            f"Random Seed: {self.random_seed}\n"
            f"n_jobs: {self.n_jobs}\n"
            f"Optimize Thresholds: {self.optimize_thresholds}\n"
        )

        rankings_desc = ""
        if not self.rankings.empty:
            rankings_str = self.rankings.drop(['parameters'], axis='columns').to_string()
            rankings_desc = f"\nSearch Results: \n{'='*20}\n{rankings_str}"

        return search_desc + rankings_desc

    def _validate_problem_configuration(self, problem_configuration=None):
        if self.problem_type in [ProblemTypes.TIME_SERIES_REGRESSION]:
            required_parameters = {'gap', 'max_delay'}
            if not problem_configuration or not all(p in problem_configuration for p in required_parameters):
                raise ValueError("user_parameters must be a dict containing values for at least the gap and max_delay "
                                 f"parameters. Received {problem_configuration}.")
        return problem_configuration or {}

    def _handle_keyboard_interrupt(self):
        """Presents a prompt to the user asking if they want to stop the search.

        Returns:
            bool: If True, search should terminate early
        """
        leading_char = "\n"
        start_of_loop = time.time()
        while True:
            choice = input(leading_char + "Do you really want to exit search (y/n)? ").strip().lower()
            if choice == "y":
                logger.info("Exiting AutoMLSearch.")
                return True
            elif choice == "n":
                # So that the time in this loop does not count towards the time budget (if set)
                time_in_loop = time.time() - start_of_loop
                self._start += time_in_loop
                return False
            else:
                leading_char = ""

    def search(self, show_iteration_plot=True):
        """Find the best pipeline for the data set.

        Arguments:
            feature_types (list, optional): list of feature types, either numerical or categorical.
                Categorical features will automatically be encoded

            show_iteration_plot (boolean, True): Shows an iteration vs. score plot in Jupyter notebook.
                Disabled by default in non-Jupyter enviroments.
        """
        if self._searched:
            logger.info("AutoMLSearch.search() has already been run and will not run again on the same instance. Re-initialize AutoMLSearch to search again.")
            return

        # don't show iteration plot outside of a jupyter notebook
        if show_iteration_plot:
            try:
                get_ipython
            except NameError:
                show_iteration_plot = False

        log_title(logger, "Beginning pipeline search")
        logger.info("Optimizing for %s. " % self.objective.name)
        logger.info("{} score is better.\n".format('Greater' if self.objective.greater_is_better else 'Lower'))
        logger.info(f"Using {self._engine.__class__.__name__} to train and score pipelines.")

        if self.max_batches is not None:
            logger.info(f"Searching up to {self.max_batches} batches for a total of {self.max_iterations} pipelines. ")
        elif self.max_iterations is not None:
            logger.info("Searching up to %s pipelines. " % self.max_iterations)
        if self.max_time is not None:
            logger.info("Will stop searching for new pipelines after %d seconds.\n" % self.max_time)
        logger.info("Allowed model families: %s\n" % ", ".join([model.value for model in self.allowed_model_families]))
        self.search_iteration_plot = None
        if self.plot:
            self.search_iteration_plot = self.plot.search_iteration_plot(interactive_plot=show_iteration_plot)

        self._start = time.time()

        try:
            self._add_baseline_pipelines()
        except KeyboardInterrupt:
            if self._handle_keyboard_interrupt():
                self._interrupted = True

        current_batch_pipelines = []
        current_batch_pipeline_scores = []
        new_pipeline_ids = []
        loop_interrupted = False
        while self._should_continue():
            computations = []
            try:
                if not loop_interrupted:
                    current_batch_pipelines = self._automl_algorithm.next_batch()
            except StopIteration:
                logger.info('AutoML Algorithm out of recommendations, ending')
                break
            try:
                new_pipeline_ids = []
                log_title(logger, f"Evaluating Batch Number {self._get_batch_number()}")
                for pipeline in current_batch_pipelines:
                    self._pre_evaluation_callback(pipeline)
                    computation = self._engine.submit_evaluation_job(self.automl_config, pipeline, self.X_train, self.y_train)
                    computations.append(computation)
                current_computation_index = 0
                while self._should_continue() and len(computations) > 0:
                    computation = computations[current_computation_index]
                    if computation.done():
                        evaluation = computation.get_result()
                        data, pipeline, job_log = evaluation.get('scores'), evaluation.get("pipeline"), evaluation.get("logger")
                        pipeline_id = self._post_evaluation_callback(pipeline, data, job_log)
                        new_pipeline_ids.append(pipeline_id)
                        computations.pop(current_computation_index)
                    current_computation_index = (current_computation_index + 1) % max(len(computations), 1)
                    time.sleep(0.1)
                loop_interrupted = False
            except KeyboardInterrupt:
                loop_interrupted = True
                if self._handle_keyboard_interrupt():
                    self._interrupted = True
                    for computation in computations:
                        computation.cancel()

            full_rankings = self.full_rankings
            current_batch_idx = full_rankings['id'].isin(new_pipeline_ids)
            current_batch_pipeline_scores = full_rankings[current_batch_idx]["mean_cv_score"]
            if len(current_batch_pipeline_scores) and current_batch_pipeline_scores.isna().all():
                raise AutoMLSearchException(f"All pipelines in the current AutoML batch produced a score of np.nan on the primary objective {self.objective}.")

        self.search_duration = time.time() - self._start
        elapsed_time = time_elapsed(self._start)
        desc = f"\nSearch finished after {elapsed_time}"
        desc = desc.ljust(self._MAX_NAME_LEN)
        logger.info(desc)

        self._find_best_pipeline()
        if self._best_pipeline is not None:
            best_pipeline = self.rankings.iloc[0]
            best_pipeline_name = best_pipeline["pipeline_name"]
            logger.info(f"Best pipeline: {best_pipeline_name}")
            logger.info(f"Best pipeline {self.objective.name}: {best_pipeline['mean_cv_score']:3f}")
        self._searched = True

    def _find_best_pipeline(self):
        """Finds the best pipeline in the rankings
        If self._best_pipeline already exists, check to make sure it is different from the current best pipeline before training and thresholding"""
        if len(self.rankings) == 0:
            return
        best_pipeline = self.rankings.iloc[0]
        if not (self._best_pipeline and self._best_pipeline == self.get_pipeline(best_pipeline['id'])):
            best_pipeline = self.get_pipeline(best_pipeline['id'])
            if self._train_best_pipeline:
                X_train = self.X_train
                y_train = self.y_train
                if hasattr(self.data_splitter, "transform_sample"):
                    train_indices = self.data_splitter.transform_sample(X_train, y_train)
                    X_train = X_train.iloc[train_indices]
                    y_train = y_train.iloc[train_indices]
                best_pipeline = self._engine.submit_training_job(self.automl_config, best_pipeline,
                                                                 X_train, y_train).get_result()
            self._best_pipeline = best_pipeline

    def _num_pipelines(self):
        """Return the number of pipeline evaluations which have been made

        Returns:
            int: the number of pipeline evaluations made in the search
        """
        return len(self._results['pipeline_results'])

    def _should_continue(self):
        """Given the original stopping criterion and current state, should the search continue?

        Returns:
            bool: True if yes, False if no.
        """
        if self._interrupted:
            return False

        num_pipelines = self._num_pipelines()

        # check max_time and max_iterations
        elapsed = time.time() - self._start
        if self.max_time and elapsed >= self.max_time:
            return False
        elif self.max_iterations and num_pipelines >= self.max_iterations:
            return False

        # check for early stopping
        if self.patience is None or self.tolerance is None:
            return True

        first_id = self._results['search_order'][0]
        best_score = self._results['pipeline_results'][first_id]["mean_cv_score"]
        num_without_improvement = 0
        for id in self._results['search_order'][1:]:
            curr_score = self._results['pipeline_results'][id]["mean_cv_score"]
            significant_change = abs((curr_score - best_score) / best_score) > self.tolerance
            score_improved = curr_score > best_score if self.objective.greater_is_better else curr_score < best_score
            if score_improved and significant_change:
                best_score = curr_score
                num_without_improvement = 0
            else:
                num_without_improvement += 1
            if num_without_improvement >= self.patience:
                logger.info("\n\n{} iterations without improvement. Stopping search early...".format(self.patience))
                return False
        return True

    def _validate_problem_type(self):
        for obj in self.additional_objectives:
            if not obj.is_defined_for_problem_type(self.problem_type):
                raise ValueError("Additional objective {} is not compatible with a {} problem.".format(obj.name, self.problem_type.value))

        for pipeline in self.allowed_pipelines or []:
            if pipeline.problem_type != self.problem_type:
                raise ValueError("Given pipeline {} is not compatible with problem_type {}.".format(pipeline.name, self.problem_type.value))

    def _add_baseline_pipelines(self):
        """Fits a baseline pipeline to the data.

        This is the first pipeline fit during search.
        """
        if self.problem_type == ProblemTypes.BINARY:
            baseline = ModeBaselineBinaryPipeline(parameters={})
        elif self.problem_type == ProblemTypes.MULTICLASS:
            baseline = ModeBaselineMulticlassPipeline(parameters={})
        elif self.problem_type == ProblemTypes.REGRESSION:
            baseline = MeanBaselineRegressionPipeline(parameters={})
        else:
            pipeline_class = {ProblemTypes.TIME_SERIES_REGRESSION: TimeSeriesBaselineRegressionPipeline,
                              ProblemTypes.TIME_SERIES_MULTICLASS: TimeSeriesBaselineMulticlassPipeline,
                              ProblemTypes.TIME_SERIES_BINARY: TimeSeriesBaselineBinaryPipeline}[self.problem_type]
            gap = self.problem_configuration['gap']
            max_delay = self.problem_configuration['max_delay']
            baseline = pipeline_class(parameters={"pipeline": {"gap": gap, "max_delay": max_delay},
                                                  "Time Series Baseline Estimator": {"gap": gap, "max_delay": max_delay}})
        self._pre_evaluation_callback(baseline)
        logger.info(f"Evaluating Baseline Pipeline: {baseline.name}")
        computation = self._engine.submit_evaluation_job(self.automl_config, baseline, self.X_train, self.y_train)
        evaluation = computation.get_result()
        data, pipeline, job_log = evaluation.get('scores'), evaluation.get("pipeline"), evaluation.get("logger")
        self._post_evaluation_callback(pipeline, data, job_log)

    @staticmethod
    def _get_mean_cv_scores_for_all_objectives(cv_data, objective_name_to_class):
        scores = defaultdict(int)
        n_folds = len(cv_data)
        for fold_data in cv_data:
            for field, value in fold_data['all_objective_scores'].items():
                # The 'all_objective_scores' field contains scores for all objectives
                # but also fields like "# Training" and "# Testing", so we want to exclude them since
                # they are not scores
                if field in objective_name_to_class:
                    scores[field] += value
        return {objective: float(score) / n_folds for objective, score in scores.items()}

    def _post_evaluation_callback(self, pipeline, evaluation_results, job_log):
        job_log.write_to_logger(logger)
        training_time = evaluation_results['training_time']
        cv_data = evaluation_results['cv_data']
        cv_scores = evaluation_results['cv_scores']
        is_baseline = pipeline.model_family == ModelFamily.BASELINE
        cv_score = cv_scores.mean()
        cv_sd = cv_scores.std()

        percent_better_than_baseline = {}
        mean_cv_all_objectives = self._get_mean_cv_scores_for_all_objectives(cv_data, self.objective_name_to_class)
        if is_baseline:
            self._baseline_cv_scores = mean_cv_all_objectives
        for obj_name in mean_cv_all_objectives:
            objective_class = self.objective_name_to_class[obj_name]

            # In the event add_to_rankings is called before search _baseline_cv_scores will be empty so we will return
            # nan for the base score.
            percent_better = objective_class.calculate_percent_difference(mean_cv_all_objectives[obj_name],
                                                                          self._baseline_cv_scores.get(obj_name, np.nan))
            percent_better_than_baseline[obj_name] = percent_better

        high_variance_cv = self._check_for_high_variance(pipeline, cv_score, cv_sd)

        pipeline_id = len(self._results['pipeline_results'])
        self._results['pipeline_results'][pipeline_id] = {
            "id": pipeline_id,
            "pipeline_name": pipeline.name,
            "pipeline_class": pipeline.__class__,
            "pipeline_summary": pipeline.summary(),
            "parameters": pipeline.parameters,
            "mean_cv_score": cv_score,
            "standard_deviation_cv_score": cv_sd,
            "high_variance_cv": high_variance_cv,
            "training_time": training_time,
            "cv_data": cv_data,
            "percent_better_than_baseline_all_objectives": percent_better_than_baseline,
            "percent_better_than_baseline": percent_better_than_baseline[self.objective.name],
            "validation_score": cv_scores[0]
        }
        self._pipelines_searched.update({pipeline_id: pipeline})

        if pipeline.model_family == ModelFamily.ENSEMBLE:
            input_pipeline_ids = [self._automl_algorithm._best_pipeline_info[model_family]["id"] for model_family in self._automl_algorithm._best_pipeline_info]
            self._results['pipeline_results'][pipeline_id]["input_pipeline_ids"] = input_pipeline_ids

        self._results['search_order'].append(pipeline_id)

        if not is_baseline:
            score_to_minimize = -cv_score if self.objective.greater_is_better else cv_score
            try:
                self._automl_algorithm.add_result(score_to_minimize, pipeline, self._results['pipeline_results'][pipeline_id])
            except PipelineNotFoundError:
                pass

        if self.search_iteration_plot:
            self.search_iteration_plot.update()

        if self.add_result_callback:
            self.add_result_callback(self._results['pipeline_results'][pipeline_id], pipeline, self)
        return pipeline_id

    def _check_for_high_variance(self, pipeline, cv_mean, cv_std, threshold=0.2):
        """Checks cross-validation scores and logs a warning if variance is higher than specified threshhold."""
        pipeline_name = pipeline.name

        high_variance_cv = False
        if cv_std != 0 and cv_mean != 0:
            high_variance_cv = bool(abs(cv_std / cv_mean) > threshold)
        if high_variance_cv:
            logger.warning(f"\tHigh coefficient of variation (cv >= {threshold}) within cross validation scores.\n\t{pipeline_name} may not perform as estimated on unseen data.")
        return high_variance_cv

    def get_pipeline(self, pipeline_id):
        """Given the ID of a pipeline training result, returns an untrained instance of the specified pipeline
        initialized with the parameters used to train that pipeline during automl search.

        Arguments:
            pipeline_id (int): pipeline to retrieve

        Returns:
            PipelineBase: untrained pipeline instance associated with the provided ID
        """
        pipeline_results = self.results['pipeline_results'].get(pipeline_id)
        if pipeline_results is None:
            raise PipelineNotFoundError("Pipeline not found in automl results")
        pipeline_class = self._pipelines_searched.get(pipeline_id)
        parameters = pipeline_results.get('parameters')
        if pipeline_class is None or parameters is None:
            raise PipelineNotFoundError("Pipeline class or parameters not found in automl results")
        return pipeline_class.new(parameters, random_seed=self.random_seed)

    def describe_pipeline(self, pipeline_id, return_dict=False):
        """Describe a pipeline

        Arguments:
            pipeline_id (int): pipeline to describe
            return_dict (bool): If True, return dictionary of information
                about pipeline. Defaults to False.

        Returns:
            Description of specified pipeline. Includes information such as
            type of pipeline components, problem, training time, cross validation, etc.
        """
        if pipeline_id not in self._results['pipeline_results']:
            raise PipelineNotFoundError("Pipeline not found")

        pipeline = self.get_pipeline(pipeline_id)
        pipeline_results = self._results['pipeline_results'][pipeline_id]

        pipeline.describe()

        if pipeline.model_family == ModelFamily.ENSEMBLE:
            logger.info("Input for ensembler are pipelines with IDs: " + str(pipeline_results['input_pipeline_ids']))

        log_subtitle(logger, "Training")
        logger.info("Training for {} problems.".format(pipeline.problem_type))

        if self.optimize_thresholds and self.objective.is_defined_for_problem_type(ProblemTypes.BINARY) and self.objective.can_optimize_threshold:
            logger.info("Objective to optimize binary classification pipeline thresholds for: {}".format(self.objective))

        logger.info("Total training time (including CV): %.1f seconds" % pipeline_results["training_time"])
        log_subtitle(logger, "Cross Validation", underline="-")

        all_objective_scores = [fold["all_objective_scores"] for fold in pipeline_results["cv_data"]]
        all_objective_scores = pd.DataFrame(all_objective_scores)

        for c in all_objective_scores:
            if c in ["# Training", "# Validation"]:
                all_objective_scores[c] = all_objective_scores[c].map(lambda x: '{:2,.0f}'.format(x) if not pd.isna(x) else np.nan)
                continue

            mean = all_objective_scores[c].mean(axis=0)
            std = all_objective_scores[c].std(axis=0)
            all_objective_scores.loc["mean", c] = mean
            all_objective_scores.loc["std", c] = std
            all_objective_scores.loc["coef of var", c] = std / mean if abs(mean) > 0 else np.inf

        all_objective_scores = all_objective_scores.fillna("-")

        with pd.option_context('display.float_format', '{:.3f}'.format, 'expand_frame_repr', False):
            logger.info(all_objective_scores)

        if return_dict:
            return pipeline_results

    def add_to_rankings(self, pipeline):
        """Fits and evaluates a given pipeline then adds the results to the automl rankings with the requirement that automl search has been run.

        Arguments:
            pipeline (PipelineBase): pipeline to train and evaluate.
        """
        pipeline_rows = self.full_rankings[self.full_rankings['pipeline_name'] == pipeline.name]
        for parameter in pipeline_rows['parameters']:
            if pipeline.parameters == parameter:
                return

        computation = self._engine.submit_evaluation_job(self.automl_config, pipeline, self.X_train, self.y_train)
        evaluation = computation.get_result()
        data, pipeline, job_log = evaluation.get('scores'), evaluation.get("pipeline"), evaluation.get("logger")
        self._post_evaluation_callback(pipeline, data, job_log)
        self._find_best_pipeline()

    @property
    def results(self):
        """Class that allows access to a copy of the results from `automl_search`.

           Returns: dict containing `pipeline_results`: a dict with results from each pipeline,
                    and `search_order`: a list describing the order the pipelines were searched.
           """
        return copy.deepcopy(self._results)

    @property
    def rankings(self):
        """Returns a pandas.DataFrame with scoring results from the highest-scoring set of parameters used with each pipeline."""
        return self.full_rankings.drop_duplicates(subset="pipeline_name", keep="first")

    @property
    def full_rankings(self):
        """Returns a pandas.DataFrame with scoring results from all pipelines searched"""
        ascending = True
        if self.objective.greater_is_better:
            ascending = False

        full_rankings_cols = ["id", "pipeline_name", "mean_cv_score", "standard_deviation_cv_score",
                              "validation_score", "percent_better_than_baseline", "high_variance_cv", "parameters"]
        if not self._results['pipeline_results']:
            return pd.DataFrame(columns=full_rankings_cols)

        rankings_df = pd.DataFrame(self._results['pipeline_results'].values())
        rankings_df = rankings_df[full_rankings_cols]
        rankings_df.sort_values("mean_cv_score", ascending=ascending, inplace=True)
        rankings_df.reset_index(drop=True, inplace=True)
        return rankings_df

    @property
    def best_pipeline(self):
        """Returns a trained instance of the best pipeline and parameters found during automl search. If `train_best_pipeline` is set to False, returns an untrained pipeline instance.

        Returns:
            PipelineBase: A trained instance of the best pipeline and parameters found during automl search. If `train_best_pipeline` is set to False, returns an untrained pipeline instance.
        """
        if not self._best_pipeline:
            raise PipelineNotFoundError("automl search must be run before selecting `best_pipeline`.")

        return self._best_pipeline

    def save(self, file_path, pickle_protocol=cloudpickle.DEFAULT_PROTOCOL):
        """Saves AutoML object at file path

        Arguments:
            file_path (str): location to save file
            pickle_protocol (int): the pickle data stream format.

        Returns:
            None
        """
        with open(file_path, 'wb') as f:
            cloudpickle.dump(self, f, protocol=pickle_protocol)

    @staticmethod
    def load(file_path):
        """Loads AutoML object at file path

        Arguments:
            file_path (str): location to find file to load

        Returns:
            AutoSearchBase object
        """
        with open(file_path, 'rb') as f:
            return cloudpickle.load(f)

    def train_pipelines(self, pipelines):
        """Train a list of pipelines on the training data.

        This can be helpful for training pipelines once the search is complete.

        Arguments:
            pipelines (list(PipelineBase)): List of pipelines to train.

        Returns:
            Dict[str, PipelineBase]: Dictionary keyed by pipeline name that maps to the fitted pipeline.
            Note that the any pipelines that error out during training will not be included in the dictionary
            but the exception and stacktrace will be displayed in the log.
        """
        check_all_pipeline_names_unique(pipelines)
        fitted_pipelines = {}
        computations = []
        X_train = self.X_train
        y_train = self.y_train

        # Apply sampling
        if hasattr(self.data_splitter, "transform_sample"):
            train_indices = self.data_splitter.transform_sample(X_train, y_train)
            X_train = X_train.iloc[train_indices]
            y_train = y_train.iloc[train_indices]

        for pipeline in pipelines:
            computations.append(self._engine.submit_training_job(self.automl_config, pipeline, X_train, y_train))

        while computations:
            computation = computations.pop(0)
            if computation.done():
                try:
                    fitted_pipeline = computation.get_result()
                    fitted_pipelines[fitted_pipeline.name] = fitted_pipeline
                except Exception as e:
                    logger.error(f'Train error for {pipeline.name}: {str(e)}')
                    tb = traceback.format_tb(sys.exc_info()[2])
                    logger.error("Traceback:")
                    logger.error("\n".join(tb))
            else:
                computations.append(computation)

        return fitted_pipelines

    def score_pipelines(self, pipelines, X_holdout, y_holdout, objectives):
        """Score a list of pipelines on the given holdout data.

        Arguments:
            pipelines (list(PipelineBase)): List of pipelines to train.
            X_holdout (ww.DataTable, pd.DataFrame): Holdout features.
            y_holdout (ww.DataTable, pd.DataFrame): Holdout targets for scoring.
            objectives (list(str), list(ObjectiveBase)): Objectives used for scoring.

        Returns:
            Dict[str, Dict[str, float]]: Dictionary keyed by pipeline name that maps to a dictionary of scores.
            Note that the any pipelines that error out during scoring will not be included in the dictionary
            but the exception and stacktrace will be displayed in the log.
        """
        check_all_pipeline_names_unique(pipelines)
        scores = {}
        objectives = [get_objective(o, return_instance=True) for o in objectives]

        computations = []
        for pipeline in pipelines:
            computations.append(self._engine.submit_scoring_job(self.automl_config, pipeline, X_holdout, y_holdout, objectives))

        while computations:
            computation = computations.pop(0)
            if computation.done():
                pipeline_name = computation.meta_data["pipeline_name"]
                try:
                    scores[pipeline_name] = computation.get_result()
                except Exception as e:
                    logger.error(f"Score error for {pipeline_name}: {str(e)}")
                    if isinstance(e, PipelineScoreError):
                        nan_scores = {objective: np.nan for objective in e.exceptions}
                        scores[pipeline_name] = {**nan_scores, **e.scored_successfully}
                    else:
                        # Traceback already included in the PipelineScoreError so we only
                        # need to include it for all other errors
                        tb = traceback.format_tb(sys.exc_info()[2])
                        logger.error("Traceback:")
                        logger.error("\n".join(tb))
                        scores[pipeline_name] = {objective.name: np.nan for objective in objectives}
            else:
                computations.append(computation)
        return scores<|MERGE_RESOLUTION|>--- conflicted
+++ resolved
@@ -300,13 +300,10 @@
             logger.info("Generating pipelines to search over...")
             allowed_estimators = get_estimators(self.problem_type, self.allowed_model_families)
             logger.debug(f"allowed_estimators set to {[estimator.name for estimator in allowed_estimators]}")
-<<<<<<< HEAD
             if is_time_series(self.problem_type):
                 self.allowed_pipelines = [make_pipeline(self.X_train, self.y_train, estimator, self.problem_type, pipeline_params, custom_hyperparameters=pipeline_params) for estimator in allowed_estimators]
             else:
                 self.allowed_pipelines = [make_pipeline(self.X_train, self.y_train, estimator, self.problem_type, None, custom_hyperparameters=pipeline_params) for estimator in allowed_estimators]
-=======
-            self.allowed_pipelines = [make_pipeline(self.X_train, self.y_train, estimator, self.problem_type, custom_hyperparameters=self.pipeline_parameters) for estimator in allowed_estimators]
         else:
             for pipeline_class in self.allowed_pipelines:
                 if self.pipeline_parameters:
@@ -316,7 +313,6 @@
                     else:
                         pipeline_class.custom_hyperparameters = self.pipeline_parameters
 
->>>>>>> 070e01e3
         if self.allowed_pipelines == []:
             raise ValueError("No allowed pipelines to search")
         check_all_pipeline_names_unique(self.allowed_pipelines)
