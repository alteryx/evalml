--- conflicted
+++ resolved
@@ -45,13 +45,9 @@
 
 
 class DaskEngine(EngineBase):
-<<<<<<< HEAD
-    """The dask engine."""
-=======
-    """The dask engine
->>>>>>> 411a0c10
+    """The dask engine.
 
-    Arguments:
+    Args:
         cluster (None or dd.Client): If None, creates a local, threaded Dask client for processing.
             Defaults to None.
     """
