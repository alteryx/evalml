--- conflicted
+++ resolved
@@ -153,7 +153,15 @@
                 self.logger.info(
                     f"Removing columns {unknown_columns} because they are of 'Unknown' type"
                 )
-<<<<<<< HEAD
+        kina_columns = self._pipeline_params.get("pipeline", {}).get(
+            "known_in_advance", []
+        )
+        if kina_columns:
+            no_kin_columns = [c for c in self.X.columns if c not in kina_columns]
+            kin_name = "Known In Advance Pipeline - Select Columns Transformer"
+            no_kin_name = "Not Known In Advance Pipeline - Select Columns Transformer"
+            self._pipeline_params[kin_name] = {"columns": kina_columns}
+            self._pipeline_params[no_kin_name] = {"columns": no_kin_columns}
 
     def _filter_estimators(
         self,
@@ -186,15 +194,4 @@
                 )
             )
         estimators = [e for e in estimators if e not in dropped_estimators]
-        return estimators
-=======
-        kina_columns = self._pipeline_params.get("pipeline", {}).get(
-            "known_in_advance", []
-        )
-        if kina_columns:
-            no_kin_columns = [c for c in self.X.columns if c not in kina_columns]
-            kin_name = "Known In Advance Pipeline - Select Columns Transformer"
-            no_kin_name = "Not Known In Advance Pipeline - Select Columns Transformer"
-            self._pipeline_params[kin_name] = {"columns": kina_columns}
-            self._pipeline_params[no_kin_name] = {"columns": no_kin_columns}
->>>>>>> 0bae3990
+        return estimators