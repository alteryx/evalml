--- conflicted
+++ resolved
@@ -25,11 +25,7 @@
             allowed_pipelines (list(class)): A list of PipelineBase subclasses indicating the pipelines allowed in the search. The default of None indicates all pipelines for this problem type are allowed.
             max_iterations (int): The maximum number of iterations to be evaluated.
             tuner_class (class): A subclass of Tuner, to be used to find parameters for each pipeline. The default of None indicates the SKOptTuner will be used.
-<<<<<<< HEAD
-            random_state (int, np.random.RandomState): Seed for the random number generator. Defaults to 0.
-=======
-            random_state (int): The random seed. Defaults to 0.
->>>>>>> 07b3700b
+            random_state (int): Seed for the random number generator. Defaults to 0.
         """
         self.random_state = get_random_seed(random_state)
         self.allowed_pipelines = allowed_pipelines or []
