import inspect
from operator import itemgetter

import numpy as np
from skopt.space import Categorical, Integer, Real

from .automl_algorithm import AutoMLAlgorithm, AutoMLAlgorithmException

from evalml.model_family import ModelFamily
from evalml.pipelines.utils import _make_stacked_ensemble_pipeline


class IterativeAlgorithm(AutoMLAlgorithm):
    """An automl algorithm which first fits a base round of pipelines with default parameters, then does a round of parameter tuning on each pipeline in order of performance."""

    def __init__(self,
                 allowed_pipelines=None,
                 max_iterations=None,
                 tuner_class=None,
                 random_seed=0,
                 pipelines_per_batch=5,
                 n_jobs=-1,  # TODO remove
                 number_features=None,  # TODO remove
                 ensembling=False,
                 pipeline_params=None):
        """An automl algorithm which first fits a base round of pipelines with default parameters, then does a round of parameter tuning on each pipeline in order of performance.

        Arguments:
            allowed_pipelines (list(class)): A list of PipelineBase instances indicating the pipelines allowed in the search. The default of None indicates all pipelines for this problem type are allowed.
            max_iterations (int): The maximum number of iterations to be evaluated.
            tuner_class (class): A subclass of Tuner, to be used to find parameters for each pipeline. The default of None indicates the SKOptTuner will be used.
            random_seed (int): Seed for the random number generator. Defaults to 0.
            pipelines_per_batch (int): The number of pipelines to be evaluated in each batch, after the first batch.
            n_jobs (int or None): Non-negative integer describing level of parallelism used for pipelines.
            number_features (int): The number of columns in the input features.
            ensembling (boolean): If True, runs ensembling in a separate batch after every allowed pipeline class has been iterated over. Defaults to False.
            pipeline_params (dict or None): Pipeline-level parameters that should be passed to the proposed pipelines.
        """
        super().__init__(allowed_pipelines=allowed_pipelines,
                         max_iterations=max_iterations,
                         tuner_class=tuner_class,
                         random_seed=random_seed)
        self.pipelines_per_batch = pipelines_per_batch
        self.n_jobs = n_jobs
        self.number_features = number_features
        self._first_batch_results = []
        self._best_pipeline_info = {}
        self.ensembling = ensembling and len(self.allowed_pipelines) > 1
        self._pipeline_params = pipeline_params or {}

    def next_batch(self):
        """Get the next batch of pipelines to evaluate

        Returns:
            list(PipelineBase): a list of instances of PipelineBase subclasses, ready to be trained and evaluated.
        """
        if self._batch_number == 1:
            if len(self._first_batch_results) == 0:
                raise AutoMLAlgorithmException('No results were reported from the first batch')
            self._first_batch_results = sorted(self._first_batch_results, key=itemgetter(0))

        next_batch = []
        if self._batch_number == 0:
            next_batch = [pipeline.new(parameters=self._transform_parameters(pipeline, self._pipeline_params), random_seed=self.random_seed)
                          for pipeline in self.allowed_pipelines]

        # One after training all pipelines one round
        elif (self.ensembling and
              self._batch_number != 1 and
              (self._batch_number) % (len(self._first_batch_results) + 1) == 0):
            input_pipelines = []
            for pipeline_dict in self._best_pipeline_info.values():
                pipeline_class = pipeline_dict['pipeline']
                pipeline_params = pipeline_dict['parameters']
                input_pipelines.append(pipeline_class.new(parameters=self._transform_parameters(pipeline_class, pipeline_params),
                                                          random_seed=self.random_seed))
            ensemble = _make_stacked_ensemble_pipeline(input_pipelines, input_pipelines[0].problem_type,
                                                       random_seed=self.random_seed,
                                                       n_jobs=self.n_jobs)

            next_batch.append(ensemble)
        else:
            num_pipeline_classes = (len(self._first_batch_results) + 1) if self.ensembling else len(self._first_batch_results)
            idx = (self._batch_number - 1) % num_pipeline_classes
            pipeline_class = self._first_batch_results[idx][1]
            for i in range(self.pipelines_per_batch):
                proposed_parameters = self._tuners[pipeline_class.name].propose()
                pl_parameters = self._transform_parameters(pipeline_class, proposed_parameters)
                next_batch.append(pipeline_class.new(parameters=pl_parameters, random_seed=self.random_seed))
        self._pipeline_number += len(next_batch)
        self._batch_number += 1
        return next_batch

    def add_result(self, score_to_minimize, pipeline, trained_pipeline_results):
        """Register results from evaluating a pipeline

        Arguments:
            score_to_minimize (float): The score obtained by this pipeline on the primary objective, converted so that lower values indicate better pipelines.
            pipeline (PipelineBase): The trained pipeline object which was used to compute the score.
            trained_pipeline_results (dict): Results from training a pipeline.
        """
        if pipeline.model_family != ModelFamily.ENSEMBLE:
            if self.batch_number == 1:
                try:
                    super().add_result(score_to_minimize, pipeline, trained_pipeline_results)
                except ValueError as e:
                    if 'is not within the bounds of the space' in str(e):
                        raise ValueError("Default parameters for components in pipeline {} not in the hyperparameter ranges: {}".format(pipeline.name, e))
                    else:
                        raise(e)
            else:
                super().add_result(score_to_minimize, pipeline, trained_pipeline_results)
        if self.batch_number == 1:
            self._first_batch_results.append((score_to_minimize, pipeline))
        current_best_score = self._best_pipeline_info.get(pipeline.model_family, {}).get('mean_cv_score', np.inf)
        if score_to_minimize is not None and score_to_minimize < current_best_score and pipeline.model_family != ModelFamily.ENSEMBLE:
            self._best_pipeline_info.update({pipeline.model_family: {'mean_cv_score': score_to_minimize,
                                                                     'pipeline': pipeline,
                                                                     'parameters': pipeline.parameters,
                                                                     'id': trained_pipeline_results['id']}
                                             })

    def _transform_parameters(self, pipeline_class, proposed_parameters):
        """Given a pipeline parameters dict, make sure n_jobs and number_features are set."""
        parameters = {}
        if 'pipeline' in self._pipeline_params:
            parameters['pipeline'] = self._pipeline_params['pipeline']
<<<<<<< HEAD
        component_graph = [handle_component_class(c) for c in pipeline_class.linearized_component_graph()]
        for component_class in component_graph:
            component_parameters = proposed_parameters.get(component_class.name, {})
=======
        for name, component_class in pipeline_class.linearized_component_graph:
            component_parameters = proposed_parameters.get(name, {})
>>>>>>> 070e01e3
            init_params = inspect.signature(component_class.__init__).parameters

            # Inspects each component and adds the following parameters when needed
            if 'n_jobs' in init_params:
                component_parameters['n_jobs'] = self.n_jobs
            if 'number_features' in init_params:
                component_parameters['number_features'] = self.number_features
            # For first batch, pass the pipeline params to the components that need them
            if name in self._pipeline_params and self._batch_number == 0:
                for param_name, value in self._pipeline_params[name].items():
                    if isinstance(value, (Integer, Real)):
                        # get a random value in the space
                        component_parameters[param_name] = value.rvs(random_state=self.random_seed)[0]
                    elif isinstance(value, Categorical):
                        component_parameters[param_name] = value.rvs(random_state=self.random_seed)
                    else:
                        component_parameters[param_name] = value
            if 'pipeline' in self._pipeline_params:
                for param_name, value in self._pipeline_params['pipeline'].items():
                    if param_name in init_params:
                        component_parameters[param_name] = value
            parameters[name] = component_parameters
        return parameters<|MERGE_RESOLUTION|>--- conflicted
+++ resolved
@@ -125,14 +125,8 @@
         parameters = {}
         if 'pipeline' in self._pipeline_params:
             parameters['pipeline'] = self._pipeline_params['pipeline']
-<<<<<<< HEAD
-        component_graph = [handle_component_class(c) for c in pipeline_class.linearized_component_graph()]
-        for component_class in component_graph:
-            component_parameters = proposed_parameters.get(component_class.name, {})
-=======
-        for name, component_class in pipeline_class.linearized_component_graph:
+        for name, component_class in pipeline_class.linearized_component_graph():
             component_parameters = proposed_parameters.get(name, {})
->>>>>>> 070e01e3
             init_params = inspect.signature(component_class.__init__).parameters
 
             # Inspects each component and adds the following parameters when needed
