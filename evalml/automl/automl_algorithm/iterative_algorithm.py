--- conflicted
+++ resolved
@@ -18,12 +18,7 @@
                  allowed_pipelines=None,
                  max_iterations=None,
                  tuner_class=None,
-<<<<<<< HEAD
-                 random_state=0,
-=======
-                 text_columns=None,
                  random_seed=0,
->>>>>>> d4e2f544
                  pipelines_per_batch=5,
                  n_jobs=-1,  # TODO remove
                  number_features=None,  # TODO remove
