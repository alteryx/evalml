--- conflicted
+++ resolved
@@ -37,10 +37,6 @@
         text_in_ensembling=False,
         pipeline_params=None,
         custom_hyperparameters=None,
-<<<<<<< HEAD
-=======
-        _frozen_pipeline_parameters=None,
->>>>>>> e83bf1ab
         _estimator_family_order=None,
     ):
         """An automl algorithm which first fits a base round of pipelines with default parameters, then does a round of parameter tuning on each pipeline in order of performance.
@@ -57,10 +53,6 @@
             text_in_ensembling (boolean): If True and ensembling is True, then n_jobs will be set to 1 to avoid downstream sklearn stacking issues related to nltk.
             pipeline_params (dict or None): Pipeline-level parameters that should be passed to the proposed pipelines.
             custom_hyperparameters (dict or None): Custom hyperparameter ranges specified for pipelines to iterate over.
-<<<<<<< HEAD
-=======
-            _frozen_pipeline_parameters (dict or None): Pipeline-level parameters are frozen and used in the proposed pipelines.
->>>>>>> e83bf1ab
             _estimator_family_order (list(ModelFamily) or None): specify the sort order for the first batch. Defaults to _ESTIMATOR_FAMILY_ORDER.
         """
         self._estimator_family_order = (
@@ -101,10 +93,6 @@
         self.text_in_ensembling = text_in_ensembling
         self._pipeline_params = pipeline_params or {}
         self._custom_hyperparameters = custom_hyperparameters or {}
-<<<<<<< HEAD
-=======
-        self._frozen_pipeline_parameters = _frozen_pipeline_parameters or {}
->>>>>>> e83bf1ab
 
         if custom_hyperparameters and not isinstance(custom_hyperparameters, dict):
             raise ValueError(
@@ -264,7 +252,6 @@
         for name, component_class in pipeline.linearized_component_graph:
             component_parameters = proposed_parameters.get(name, {})
             init_params = inspect.signature(component_class.__init__).parameters
-<<<<<<< HEAD
             print(
                 f"iterativealgorothm - _transform_parameters - init_params: {init_params}"
             )
@@ -274,11 +261,6 @@
                     print(
                         f"iterativealgorothm - _transform_parameters - hyperparameter name/param_name/value: {name}/{param_name}/{value}"
                     )
-=======
-            # For first batch, pass the pipeline params to the components that need them
-            if name in self._custom_hyperparameters and self._batch_number == 0:
-                for param_name, value in self._custom_hyperparameters[name].items():
->>>>>>> e83bf1ab
                     if isinstance(value, (Integer, Real)):
                         # get a random value in the space
                         component_parameters[param_name] = value.rvs(
@@ -292,7 +274,6 @@
                         component_parameters[param_name] = value
             if name in self._pipeline_params and self._batch_number == 0:
                 for param_name, value in self._pipeline_params[name].items():
-<<<<<<< HEAD
                     print(
                         f"iterativealgorothm - _transform_parameters - pipeline name/param_name/value: {name}/{param_name}/{value}"
                     )
@@ -303,9 +284,6 @@
                         )
                     else:
                         component_parameters[param_name] = value
-=======
-                    component_parameters[param_name] = value
->>>>>>> e83bf1ab
             # Inspects each component and adds the following parameters when needed
             if "n_jobs" in init_params:
                 component_parameters["n_jobs"] = self.n_jobs
