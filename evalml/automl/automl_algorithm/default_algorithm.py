--- conflicted
+++ resolved
@@ -115,12 +115,9 @@
         self.verbose = verbose
         self._selected_cat_cols = []
         self._split = False
-<<<<<<< HEAD
         self.allow_long_running_models = allow_long_running_models
-=======
         self._X_with_cat_cols = None
         self._X_without_cat_cols = None
->>>>>>> 2cb356d5
         self._ensembling = True if not is_time_series(self.problem_type) else False
         if verbose:
             self.logger = get_logger(f"{__name__}.verbose")
