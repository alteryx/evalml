--- conflicted
+++ resolved
@@ -111,12 +111,9 @@
         self.verbose = verbose
         self._selected_cat_cols = []
         self._split = False
-<<<<<<< HEAD
         self._X_with_cat_cols = None
-        self.f_X_without_cat_cols = None
-=======
+        self._X_without_cat_cols = None
         self._ensembling = True if not is_time_series(self.problem_type) else False
->>>>>>> 119c8c7f
         if verbose:
             self.logger = get_logger(f"{__name__}.verbose")
         else:
