--- conflicted
+++ resolved
@@ -24,11 +24,7 @@
     _make_pipeline_from_multiple_graphs,
     make_pipeline,
 )
-<<<<<<< HEAD
-from evalml.problem_types import is_clustering, is_regression
-=======
-from evalml.problem_types import is_regression, is_time_series
->>>>>>> 8342db02
+from evalml.problem_types import is_clustering, is_regression, is_time_series
 from evalml.utils import infer_feature_types
 from evalml.utils.logger import get_logger
 
