"""An automl algorithm that consists of two modes: fast and long, where fast is a subset of long."""
import inspect
import logging

import numpy as np
from skopt.space import Categorical, Integer, Real

from .automl_algorithm import AutoMLAlgorithm

from evalml.model_family import ModelFamily
from evalml.pipelines.components import (
    RFClassifierSelectFromModel,
    RFRegressorSelectFromModel,
)
from evalml.pipelines.components.transformers.column_selectors import (
    SelectColumns,
)
from evalml.pipelines.components.utils import (
    get_estimators,
    handle_component_class,
)
from evalml.pipelines.utils import (
    _make_pipeline_from_multiple_graphs,
    make_pipeline,
)
from evalml.problem_types import is_regression, is_time_series
from evalml.utils import infer_feature_types
from evalml.utils.logger import get_logger


class DefaultAlgorithm(AutoMLAlgorithm):
    """An automl algorithm that consists of two modes: fast and long, where fast is a subset of long.

    1. Naive pipelines:
        a. run baseline with default preprocessing pipeline
        b. run naive linear model with default preprocessing pipeline
        c. run basic RF pipeline with default preprocessing pipeline
    2. Naive pipelines with feature selection
        a. subsequent pipelines will use the selected features with a SelectedColumns transformer

    At this point we have a single pipeline candidate for preprocessing and feature selection

    3. Pipelines with preprocessing components:
        a. scan rest of estimators (our current batch 1).
    4. First ensembling run

    Fast mode ends here. Begin long mode.

    6. Run top 3 estimators:
        a. Generate 50 random parameter sets. Run all 150 in one batch
    7. Second ensembling run
    8. Repeat these indefinitely until stopping criterion is met:
        a. For each of the previous top 3 estimators, sample 10 parameters from the tuner. Run all 30 in one batch
        b. Run ensembling

    Args:
        X (pd.DataFrame): Training data.
        y (pd.Series): Target data.
        problem_type (ProblemType): Problem type associated with training data.
        sampler_name (BaseSampler): Sampler to use for preprocessing.
        tuner_class (class): A subclass of Tuner, to be used to find parameters for each pipeline. The default of None indicates the SKOptTuner will be used.
        random_seed (int): Seed for the random number generator. Defaults to 0.
        pipeline_params (dict or None): Pipeline-level parameters that should be passed to the proposed pipelines. Defaults to None.
        custom_hyperparameters (dict or None): Custom hyperparameter ranges specified for pipelines to iterate over. Defaults to None.
        n_jobs (int or None): Non-negative integer describing level of parallelism used for pipelines. Defaults to -1.
        text_in_ensembling (boolean): If True and ensembling is True, then n_jobs will be set to 1 to avoid downstream sklearn stacking issues related to nltk. Defaults to False.
        top_n (int): top n number of pipelines to use for long mode.
        num_long_explore_pipelines (int): number of pipelines to explore for each top n pipeline at the start of long mode.
        num_long_pipelines_per_batch (int): number of pipelines per batch for each top n pipeline through long mode.
        allow_long_running_models (bool): Whether or not to allow longer-running models for large multiclass problems. If False and no pipelines, component graphs, or model families are provided,
            AutoMLSearch will not use Elastic Net or XGBoost when there are more than 75 multiclass targets and will not use CatBoost when there are more than 150 multiclass targets. Defaults to False.
        verbose (boolean): Whether or not to display logging information regarding pipeline building. Defaults to False.
    """

    def __init__(
        self,
        X,
        y,
        problem_type,
        sampler_name,
        tuner_class=None,
        random_seed=0,
        pipeline_params=None,
        custom_hyperparameters=None,
        n_jobs=-1,
        text_in_ensembling=False,
        top_n=3,
        num_long_explore_pipelines=50,
        num_long_pipelines_per_batch=10,
        allow_long_running_models=False,
        verbose=False,
    ):
        super().__init__(
            allowed_pipelines=[],
            custom_hyperparameters=custom_hyperparameters,
            tuner_class=None,
            random_seed=random_seed,
        )

        self.X = infer_feature_types(X)
        self.y = infer_feature_types(y)
        self.problem_type = problem_type
        self.sampler_name = sampler_name

        self.n_jobs = n_jobs
        self._best_pipeline_info = {}
        self.text_in_ensembling = text_in_ensembling
        self._pipeline_params = pipeline_params or {}
        self._custom_hyperparameters = custom_hyperparameters or {}
        self._top_n_pipelines = None
        self.num_long_explore_pipelines = num_long_explore_pipelines
        self.num_long_pipelines_per_batch = num_long_pipelines_per_batch
        self.top_n = top_n
        self.verbose = verbose
        self._selected_cat_cols = []
        self._split = False
<<<<<<< HEAD
        self.allow_long_running_models = allow_long_running_models
=======
        self._ensembling = True if not is_time_series(self.problem_type) else False
>>>>>>> 0bae3990
        if verbose:
            self.logger = get_logger(f"{__name__}.verbose")
        else:
            self.logger = logging.getLogger(__name__)

        self._set_additional_pipeline_params()
        if custom_hyperparameters and not isinstance(custom_hyperparameters, dict):
            raise ValueError(
                f"If custom_hyperparameters provided, must be of type dict. Received {type(custom_hyperparameters)}"
            )

        for param_name_val in self._pipeline_params.values():
            for param_val in param_name_val.values():
                if isinstance(param_val, (Integer, Real, Categorical)):
                    raise ValueError(
                        "Pipeline parameters should not contain skopt.Space variables, please pass them "
                        "to custom_hyperparameters instead!"
                    )
        for hyperparam_name_val in self._custom_hyperparameters.values():
            for hyperparam_val in hyperparam_name_val.values():
                if not isinstance(hyperparam_val, (Integer, Real, Categorical)):
                    raise ValueError(
                        "Custom hyperparameters should only contain skopt.Space variables such as Categorical, Integer,"
                        " and Real!"
                    )

    def _naive_estimators(self):
        if is_regression(self.problem_type):
            naive_estimators = [
                "Elastic Net Regressor",
                "Random Forest Regressor",
            ]
        else:
            naive_estimators = [
                "Logistic Regression Classifier",
                "Random Forest Classifier",
            ]
        estimators = [
            handle_component_class(estimator) for estimator in naive_estimators
        ]
        return estimators

    def _create_tuner(self, pipeline):
        pipeline_hyperparameters = pipeline.get_hyperparameter_ranges(
            self._custom_hyperparameters
        )
        self._tuners[pipeline.name] = self._tuner_class(
            pipeline_hyperparameters, random_seed=self.random_seed
        )

    def _create_pipelines_with_params(self, pipelines, parameters={}):
        return [
            pipeline.new(
                parameters=self._transform_parameters(pipeline, parameters),
                random_seed=self.random_seed,
            )
            for pipeline in pipelines
        ]

    def _create_naive_pipelines(self, use_features=False):
        feature_selector = None

        if use_features:
            feature_selector = [
                (
                    RFRegressorSelectFromModel
                    if is_regression(self.problem_type)
                    else RFClassifierSelectFromModel
                )
            ]
        else:
            feature_selector = []

        estimators = self._naive_estimators()
        pipelines = [
            make_pipeline(
                X=self.X,
                y=self.y,
                estimator=estimator,
                problem_type=self.problem_type,
                sampler_name=self.sampler_name,
                extra_components=feature_selector,
                extra_components_position="after_preprocessing",
                parameters=self._pipeline_params,
                known_in_advance=self._pipeline_params.get("pipeline", {}).get(
                    "known_in_advance", None
                ),
            )
            for estimator in estimators
        ]

        pipelines = self._create_pipelines_with_params(pipelines, parameters={})
        return pipelines

    def _find_component_names(self, original_name, pipeline):
        names = []
        for component in pipeline.component_graph.compute_order:
            split = component.split(" - ")
            split = split[1] if len(split) > 1 else split[0]
            if original_name == split:
                names.append(component)
        return names

    def _create_split_select_parameters(self):
        parameters = {
            "Categorical Pipeline - Select Columns Transformer": {
                "columns": self._selected_cat_cols
            },
            "Numeric Pipeline - Select Columns Transformer": {
                "columns": self._selected_cols
            },
        }
        return parameters

    def _create_select_parameters(self):
        parameters = {}
        if self._selected_cols:
            parameters = {
                "Select Columns Transformer": {"columns": self._selected_cols}
            }
        if self._split:
            parameters = self._create_split_select_parameters()
        return parameters

    def _find_component_names_from_parameters(self, old_names, pipelines):
        new_names = {}
        for component_name in old_names:
            for pipeline in pipelines:
                new_name = self._find_component_names(component_name, pipeline)
                if new_name:
                    for name in new_name:
                        if name not in new_names:
                            new_names[name] = old_names[component_name]
        return new_names

    def _rename_pipeline_parameters_custom_hyperparameters(self, pipelines):
        names_to_value_pipeline_params = self._find_component_names_from_parameters(
            self._pipeline_params, pipelines
        )
        names_to_value_custom_hyperparameters = (
            self._find_component_names_from_parameters(
                self._custom_hyperparameters, pipelines
            )
        )
        self._pipeline_params.update(names_to_value_pipeline_params)
        self._custom_hyperparameters.update(names_to_value_custom_hyperparameters)

    def _create_fast_final(self):
        estimators = [
            estimator
            for estimator in get_estimators(self.problem_type)
            if estimator not in self._naive_estimators()
        ]
<<<<<<< HEAD
        estimators = self._filter_estimators(
            estimators,
            self.problem_type,
            self.allow_long_running_models,
            None,
            self.y.nunique(),
            self.logger,
        )

        pipelines = [
            self._make_split_pipeline(
                estimator,
            )
            for estimator in estimators
        ]
=======
        pipelines = self._make_pipelines_helper(estimators)
>>>>>>> 0bae3990

        if self._split:
            self._rename_pipeline_parameters_custom_hyperparameters(pipelines)

        next_batch = []
        for pipeline in pipelines:
            parameters = self._create_select_parameters()
            pipeline = pipeline.new(
                parameters=self._transform_parameters(pipeline, parameters),
                random_seed=self.random_seed,
            )
            next_batch.append(pipeline)

        for pipeline in next_batch:
            self._create_tuner(pipeline)
        return next_batch

    def _create_n_pipelines(self, pipelines, n):
        next_batch = []
        for _ in range(n):
            for pipeline in pipelines:
                if pipeline.name not in self._tuners:
                    self._create_tuner(pipeline)

                select_parameters = self._create_select_parameters()
                proposed_parameters = self._tuners[pipeline.name].propose()
                parameters = self._transform_parameters(pipeline, proposed_parameters)
                parameters.update(select_parameters)
                next_batch.append(
                    pipeline.new(parameters=parameters, random_seed=self.random_seed)
                )
        return next_batch

    def _create_long_exploration(self, n):
        estimators = [
            (pipeline_dict["pipeline"].estimator, pipeline_dict["mean_cv_score"])
            for pipeline_dict in self._best_pipeline_info.values()
        ]
        estimators.sort(key=lambda x: x[1])
        estimators = estimators[:n]
        estimators = [estimator[0].__class__ for estimator in estimators]
        pipelines = self._make_pipelines_helper(estimators)
        self._top_n_pipelines = pipelines
        return self._create_n_pipelines(pipelines, self.num_long_explore_pipelines)

    def _make_pipelines_helper(self, estimators):
        pipelines = []
        if is_time_series(self.problem_type):
            pipelines = [
                make_pipeline(
                    X=self.X,
                    y=self.y,
                    estimator=estimator,
                    problem_type=self.problem_type,
                    sampler_name=self.sampler_name,
                    parameters=self._pipeline_params,
                    known_in_advance=self._pipeline_params.get("pipeline", {}).get(
                        "known_in_advance", None
                    ),
                )
                for estimator in estimators
            ]
        else:
            pipelines = [
                self._make_split_pipeline(estimator) for estimator in estimators
            ]
        return pipelines

    def next_batch(self):
        """Get the next batch of pipelines to evaluate.

        Returns:
            list(PipelineBase): a list of instances of PipelineBase subclasses, ready to be trained and evaluated.
        """
        if self._ensembling:
            if self._batch_number == 0:
                next_batch = self._create_naive_pipelines()
            elif self._batch_number == 1:
                next_batch = self._create_naive_pipelines(use_features=True)
            elif self._batch_number == 2:
                next_batch = self._create_fast_final()
            elif self.batch_number == 3:
                next_batch = self._create_ensemble()
            elif self.batch_number == 4:
                next_batch = self._create_long_exploration(n=self.top_n)
            elif self.batch_number % 2 != 0:
                next_batch = self._create_ensemble()
            else:
                next_batch = self._create_n_pipelines(
                    self._top_n_pipelines, self.num_long_pipelines_per_batch
                )
        else:
            if self._batch_number == 0:
                next_batch = self._create_naive_pipelines()
            elif self._batch_number == 1:
                next_batch = self._create_naive_pipelines(use_features=True)
            elif self._batch_number == 2:
                next_batch = self._create_fast_final()
            elif self.batch_number == 3:
                next_batch = self._create_long_exploration(n=self.top_n)
            else:
                next_batch = self._create_n_pipelines(
                    self._top_n_pipelines, self.num_long_pipelines_per_batch
                )

        self._pipeline_number += len(next_batch)
        self._batch_number += 1
        return next_batch

    def add_result(self, score_to_minimize, pipeline, trained_pipeline_results):
        """Register results from evaluating a pipeline. In batch number 2, the selected column names from the feature selector are taken to be used in a column selector. Information regarding the best pipeline is updated here as well.

        Args:
            score_to_minimize (float): The score obtained by this pipeline on the primary objective, converted so that lower values indicate better pipelines.
            pipeline (PipelineBase): The trained pipeline object which was used to compute the score.
            trained_pipeline_results (dict): Results from training a pipeline.
        """
        if pipeline.model_family != ModelFamily.ENSEMBLE:
            if self.batch_number >= 3:
                super().add_result(
                    score_to_minimize, pipeline, trained_pipeline_results
                )

        if (
            self.batch_number == 2
            and self._selected_cols is None
            and not is_time_series(self.problem_type)
        ):
            if is_regression(self.problem_type):
                self._selected_cols = pipeline.get_component(
                    "RF Regressor Select From Model"
                ).get_names()
            else:
                self._selected_cols = pipeline.get_component(
                    "RF Classifier Select From Model"
                ).get_names()

            if list(self.X.ww.select("categorical").columns):
                ohe = pipeline.get_component("One Hot Encoder")
                feature_provenance = ohe._get_feature_provenance()
                for original_col in feature_provenance:
                    selected = False
                    for encoded_col in feature_provenance[original_col]:
                        if encoded_col in self._selected_cols:
                            selected = True
                            self._selected_cols.remove(encoded_col)
                    if selected:
                        self._selected_cat_cols.append(original_col)

        current_best_score = self._best_pipeline_info.get(
            pipeline.model_family, {}
        ).get("mean_cv_score", np.inf)
        if (
            score_to_minimize is not None
            and score_to_minimize < current_best_score
            and pipeline.model_family != ModelFamily.ENSEMBLE
        ):
            self._best_pipeline_info.update(
                {
                    pipeline.model_family: {
                        "mean_cv_score": score_to_minimize,
                        "pipeline": pipeline,
                        "parameters": pipeline.parameters,
                        "id": trained_pipeline_results["id"],
                    }
                }
            )

    def _transform_parameters(self, pipeline, proposed_parameters):
        """Given a pipeline parameters dict, make sure pipeline_params, custom_hyperparameters, n_jobs are set properly."""
        parameters = {}
        if "pipeline" in self._pipeline_params:
            parameters["pipeline"] = self._pipeline_params["pipeline"]

        for (
            name,
            component_instance,
        ) in pipeline.component_graph.component_instances.items():
            component_class = type(component_instance)
            component_parameters = proposed_parameters.get(name, {})
            init_params = inspect.signature(component_class.__init__).parameters
            # For first batch, pass the pipeline params to the components that need them
            if name in self._custom_hyperparameters and self._batch_number <= 2:
                for param_name, value in self._custom_hyperparameters[name].items():
                    if isinstance(value, (Integer, Real)):
                        # get a random value in the space
                        component_parameters[param_name] = value.rvs(
                            random_state=self.random_seed
                        )[0]
                    # Categorical
                    else:
                        component_parameters[param_name] = value.rvs(
                            random_state=self.random_seed
                        )
            if name in self._pipeline_params:
                for param_name, value in self._pipeline_params[name].items():
                    component_parameters[param_name] = value
            # Inspects each component and adds the following parameters when needed
            if "n_jobs" in init_params:
                component_parameters["n_jobs"] = self.n_jobs
            names_to_check = [
                "Drop Columns Transformer",
                "Known In Advance Pipeline - Select Columns Transformer",
                "Not Known In Advance Pipeline - Select Columns Transformer",
            ]
            if (
                name in self._pipeline_params
                and name in names_to_check
                and self._batch_number > 0
            ):
                component_parameters["columns"] = self._pipeline_params[name]["columns"]
            if "pipeline" in self._pipeline_params:
                for param_name, value in self._pipeline_params["pipeline"].items():
                    if param_name in init_params:
                        component_parameters[param_name] = value
            parameters[name] = component_parameters
        return parameters

    def _make_split_pipeline(self, estimator, pipeline_name=None):
        numeric_pipeline_parameters = {
            "Select Columns Transformer": {"columns": self._selected_cols}
        }
        numeric_pipeline = make_pipeline(
            self.X,
            self.y,
            estimator,
            self.problem_type,
            sampler_name=self.sampler_name,
            parameters=numeric_pipeline_parameters,
            extra_components=[SelectColumns],
            extra_components_position="before_estimator",
            use_estimator=False if self._selected_cat_cols else True,
        )

        if self._selected_cat_cols:
            self._split = True
            categorical_pipeline_parameters = {
                "Select Columns Transformer": {"columns": self._selected_cat_cols}
            }
            categorical_pipeline = make_pipeline(
                self.X,
                self.y,
                estimator,
                self.problem_type,
                sampler_name=self.sampler_name,
                parameters=categorical_pipeline_parameters,
                extra_components=[SelectColumns],
                extra_components_position="before_preprocessing",
                use_estimator=False,
            )
            input_pipelines = [numeric_pipeline, categorical_pipeline]
            sub_pipeline_names = {
                numeric_pipeline.name: "Numeric",
                categorical_pipeline.name: "Categorical",
            }
            return _make_pipeline_from_multiple_graphs(
                input_pipelines,
                estimator,
                self.problem_type,
                pipeline_name=pipeline_name,
                random_seed=self.random_seed,
                sub_pipeline_names=sub_pipeline_names,
            )
        return numeric_pipeline<|MERGE_RESOLUTION|>--- conflicted
+++ resolved
@@ -114,11 +114,8 @@
         self.verbose = verbose
         self._selected_cat_cols = []
         self._split = False
-<<<<<<< HEAD
         self.allow_long_running_models = allow_long_running_models
-=======
         self._ensembling = True if not is_time_series(self.problem_type) else False
->>>>>>> 0bae3990
         if verbose:
             self.logger = get_logger(f"{__name__}.verbose")
         else:
@@ -272,7 +269,6 @@
             for estimator in get_estimators(self.problem_type)
             if estimator not in self._naive_estimators()
         ]
-<<<<<<< HEAD
         estimators = self._filter_estimators(
             estimators,
             self.problem_type,
@@ -281,16 +277,7 @@
             self.y.nunique(),
             self.logger,
         )
-
-        pipelines = [
-            self._make_split_pipeline(
-                estimator,
-            )
-            for estimator in estimators
-        ]
-=======
         pipelines = self._make_pipelines_helper(estimators)
->>>>>>> 0bae3990
 
         if self._split:
             self._rename_pipeline_parameters_custom_hyperparameters(pipelines)
