from collections import namedtuple

import pandas as pd
from sklearn.model_selection import KFold, StratifiedKFold

from evalml.objectives import get_objective
from evalml.preprocessing.data_splitters import (
    TimeSeriesSplit,
    TrainingValidationSplit
)
from evalml.problem_types import (
    ProblemTypes,
    handle_problem_types,
    is_binary,
    is_time_series
)

_LARGE_DATA_ROW_THRESHOLD = int(1e5)

_LARGE_DATA_PERCENT_VALIDATION = 0.75


def get_default_primary_search_objective(problem_type):
    """Get the default primary search objective for a problem type.

    Arguments:
        problem_type (str or ProblemType): problem type of interest.

    Returns:
        ObjectiveBase: primary objective instance for the problem type.
    """
    problem_type = handle_problem_types(problem_type)
    objective_name = {'binary': 'Log Loss Binary',
                      'multiclass': 'Log Loss Multiclass',
                      'regression': 'R2',
                      'time series regression': 'R2',
                      'time series binary': 'Log Loss Binary',
                      'time series multiclass': 'Log Loss Multiclass'}[problem_type.value]
    return get_objective(objective_name, return_instance=True)


def make_data_splitter(X, y, problem_type, problem_configuration=None, n_splits=3, shuffle=True, random_seed=0):
    """Given the training data and ML problem parameters, compute a data splitting method to use during AutoML search.

    Arguments:
        X (ww.DataTable, pd.DataFrame): The input training data of shape [n_samples, n_features].
        y (ww.DataColumn, pd.Series): The target training data of length [n_samples].
        problem_type (ProblemType): The type of machine learning problem.
        problem_configuration (dict, None): Additional parameters needed to configure the search. For example,
            in time series problems, values should be passed in for the date_index, gap, and max_delay variables. Defaults to None.
        n_splits (int, None): The number of CV splits, if applicable. Defaults to 3.
        shuffle (bool): Whether or not to shuffle the data before splitting, if applicable. Defaults to True.
        random_seed (int): Seed for the random number generator. Defaults to 0.

    Returns:
        sklearn.model_selection.BaseCrossValidator: Data splitting method.
    """
    random_seed = random_seed
    problem_type = handle_problem_types(problem_type)
    if is_time_series(problem_type):
        if not problem_configuration:
            raise ValueError("problem_configuration is required for time series problem types")
        return TimeSeriesSplit(n_splits=n_splits, gap=problem_configuration.get('gap'),
                               max_delay=problem_configuration.get('max_delay'), date_index=problem_configuration.get('date_index'))
    if X.shape[0] > _LARGE_DATA_ROW_THRESHOLD:
        return TrainingValidationSplit(test_size=_LARGE_DATA_PERCENT_VALIDATION, shuffle=shuffle)
    if problem_type == ProblemTypes.REGRESSION:
        return KFold(n_splits=n_splits, random_state=random_seed, shuffle=shuffle)
    elif problem_type in [ProblemTypes.BINARY, ProblemTypes.MULTICLASS]:
        return StratifiedKFold(n_splits=n_splits, random_state=random_seed, shuffle=shuffle)


def tune_binary_threshold(pipeline, objective, problem_type, X_threshold_tuning, y_threshold_tuning):
    """Tunes the threshold of a binary pipeline to the X and y thresholding data

    Arguments:
        pipeline (Pipeline): Pipeline instance to threshold.
        objective (ObjectiveBase): The objective we want to tune with. If not tuneable and best_pipeline is True, will use F1.
        problem_type (ProblemType): The problem type of the pipeline.
        X_threshold_tuning (ww.DataTable): Features to tune pipeline to.
        y_threshold_tuning (ww.DataColumn): Target data to tune pipeline to.
    """
    if is_binary(problem_type) and objective.is_defined_for_problem_type(problem_type) and objective.can_optimize_threshold:
        pipeline.threshold = 0.5
        if X_threshold_tuning is not None:
            y_predict_proba = pipeline.predict_proba(X_threshold_tuning)
            y_predict_proba = y_predict_proba.iloc[:, 1]
            pipeline.optimize_threshold(X_threshold_tuning, y_threshold_tuning, y_predict_proba, objective)


def check_all_pipeline_names_unique(pipelines):
    """Checks whether all the pipeline names are unique.

    Arguments:
        pipelines (list(PipelineBase)): List of pipelines to check if all names are unique.

    Returns:
          None

    Raises:
        ValueError: if any pipeline names are duplicated.
    """
    name_count = pd.Series([p.name for p in pipelines]).value_counts()
    duplicate_names = name_count[name_count > 1].index.tolist()

    if duplicate_names:
        plural, tense = ("s", "were") if len(duplicate_names) > 1 else ("", "was")
        duplicates = ", ".join([f"'{name}'" for name in sorted(duplicate_names)])
        raise ValueError(f"All pipeline names must be unique. The name{plural} {duplicates} {tense} repeated.")


AutoMLConfig = namedtuple("AutoMLConfig", ["ensembling_indices", "data_splitter", "problem_type",
                                           "objective", "additional_objectives", "optimize_thresholds",
<<<<<<< HEAD
                                           "error_callback", "random_seed",
                                           "X_schema", "y_schema"])
=======
                                           "error_callback", "random_seed"])


def get_best_sampler_for_data(X, y, sampler_type, sampler_balanced_ratio):
    """Returns the name of the sampler component to use for AutoMLSearch.

    Arguments:
        X (ww.DataTable): The input feature data
        y (ww.DataColumn): The input target data
        sampler_type (str): The sampler_type argument passed to AutoMLSearch
        sampler_balanced_ratio (float): The ratio of min:majority targets that we would consider balanced,
            or should balance the classes to.

    Returns:
        str: The string name of the sampling component to use
    """
    # we check for the class balances
    counts = y.to_series().value_counts()
    minority_class = min(counts)
    class_ratios = minority_class / counts
    # if all class ratios are larger than the ratio provided, we don't need to sample
    if all(class_ratios >= sampler_balanced_ratio):
        return None
    # we default to using the Undersampler
    return 'Undersampler'
>>>>>>> 122808cf
<|MERGE_RESOLUTION|>--- conflicted
+++ resolved
@@ -111,11 +111,8 @@
 
 AutoMLConfig = namedtuple("AutoMLConfig", ["ensembling_indices", "data_splitter", "problem_type",
                                            "objective", "additional_objectives", "optimize_thresholds",
-<<<<<<< HEAD
                                            "error_callback", "random_seed",
                                            "X_schema", "y_schema"])
-=======
-                                           "error_callback", "random_seed"])
 
 
 def get_best_sampler_for_data(X, y, sampler_type, sampler_balanced_ratio):
@@ -139,5 +136,4 @@
     if all(class_ratios >= sampler_balanced_ratio):
         return None
     # we default to using the Undersampler
-    return 'Undersampler'
->>>>>>> 122808cf
+    return 'Undersampler'