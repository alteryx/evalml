--- conflicted
+++ resolved
@@ -1,9 +1,5 @@
-<<<<<<< HEAD
+import pandas as pd
 from sklearn.model_selection import KFold
-=======
-import pandas as pd
-from sklearn.model_selection import KFold, StratifiedKFold
->>>>>>> cfc601d7
 
 from evalml.objectives import get_objective
 from evalml.preprocessing.data_splitters import (
