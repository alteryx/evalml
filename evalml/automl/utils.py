"""Utilities useful in AutoML."""
from collections import namedtuple

import pandas as pd

from evalml.objectives import get_objective
from evalml.pipelines import (
    BinaryClassificationPipeline,
    MulticlassClassificationPipeline,
    RegressionPipeline,
    TimeSeriesBinaryClassificationPipeline,
    TimeSeriesMulticlassClassificationPipeline,
    TimeSeriesRegressionPipeline,
)
from evalml.preprocessing.data_splitters import (
<<<<<<< HEAD
    NoSplit,
=======
    KFold,
    StratifiedKFold,
>>>>>>> 8342db02
    TimeSeriesSplit,
    TrainingValidationSplit,
)
from evalml.problem_types import (
    ProblemTypes,
    handle_problem_types,
    is_binary,
    is_clustering,
    is_time_series,
)
from evalml.utils import import_or_raise

_LARGE_DATA_ROW_THRESHOLD = int(1e5)
_SAMPLER_THRESHOLD = 20000
_LARGE_DATA_PERCENT_VALIDATION = 0.75


def get_default_primary_search_objective(problem_type):
    """Get the default primary search objective for a problem type.

    Args:
        problem_type (str or ProblemType): Problem type of interest.

    Returns:
        ObjectiveBase: primary objective instance for the problem type.

    Raises:
        NotImplementedError: if this function is called on with a clustering problem type.
    """
    problem_type = handle_problem_types(problem_type)
    if problem_type.value == "clustering":
        raise NotImplementedError(
            "Search objectives for clustering have not been implemented yet"
        )
    objective_name = {
        "binary": "Log Loss Binary",
        "multiclass": "Log Loss Multiclass",
        "regression": "R2",
        "time series regression": "MedianAE",
        "time series binary": "Log Loss Binary",
        "time series multiclass": "Log Loss Multiclass",
        "clustering": None,
    }[problem_type.value]
    return get_objective(objective_name, return_instance=True)


def make_data_splitter(
    X,
    y,
    problem_type,
    problem_configuration=None,
    n_splits=3,
    shuffle=True,
    random_seed=0,
):
    """Given the training data and ML problem parameters, compute a data splitting method to use during AutoML search.

    Args:
        X (pd.DataFrame): The input training data of shape [n_samples, n_features].
        y (pd.Series): The target training data of length [n_samples].
        problem_type (ProblemType): The type of machine learning problem.
        problem_configuration (dict, None): Additional parameters needed to configure the search. For example,
            in time series problems, values should be passed in for the time_index, gap, and max_delay variables. Defaults to None.
        n_splits (int, None): The number of CV splits, if applicable. Defaults to 3.
        shuffle (bool): Whether or not to shuffle the data before splitting, if applicable. Defaults to True.
        random_seed (int): Seed for the random number generator. Defaults to 0.

    Returns:
        sklearn.model_selection.BaseCrossValidator: Data splitting method.

    Raises:
        ValueError: If problem_configuration is not given for a time-series problem.
    """
    random_seed = random_seed
    problem_type = handle_problem_types(problem_type)
    if is_clustering(problem_type):
        return NoSplit()
    if is_time_series(problem_type):
        if not problem_configuration:
            raise ValueError(
                "problem_configuration is required for time series problem types"
            )
        return TimeSeriesSplit(
            n_splits=n_splits,
            gap=problem_configuration.get("gap"),
            max_delay=problem_configuration.get("max_delay"),
            time_index=problem_configuration.get("time_index"),
            forecast_horizon=problem_configuration.get("forecast_horizon"),
        )
    if X.shape[0] > _LARGE_DATA_ROW_THRESHOLD:
        return TrainingValidationSplit(
            test_size=_LARGE_DATA_PERCENT_VALIDATION, shuffle=shuffle
        )
    if problem_type == ProblemTypes.REGRESSION:
        return KFold(n_splits=n_splits, random_state=random_seed, shuffle=shuffle)
    elif problem_type in [ProblemTypes.BINARY, ProblemTypes.MULTICLASS]:
        return StratifiedKFold(
            n_splits=n_splits, random_state=random_seed, shuffle=shuffle
        )


def tune_binary_threshold(
    pipeline,
    objective,
    problem_type,
    X_threshold_tuning,
    y_threshold_tuning,
    X=None,
    y=None,
):
    """Tunes the threshold of a binary pipeline to the X and y thresholding data.

    Args:
        pipeline (Pipeline): Pipeline instance to threshold.
        objective (ObjectiveBase): The objective we want to tune with. If not tuneable and best_pipeline is True, will use F1.
        problem_type (ProblemType): The problem type of the pipeline.
        X_threshold_tuning (pd.DataFrame): Features to which the pipeline will be tuned.
        y_threshold_tuning (pd.Series): Target data to which the pipeline will be tuned.
        X (pd.DataFrame): Features to which the pipeline will be trained (used for time series binary). Defaults to None.
        y (pd.Series): Target to which the pipeline will be trained (used for time series binary). Defaults to None.
    """
    if (
        is_binary(problem_type)
        and objective.is_defined_for_problem_type(problem_type)
        and objective.can_optimize_threshold
    ):
        pipeline.threshold = 0.5
        if X_threshold_tuning is not None:
            if problem_type == ProblemTypes.TIME_SERIES_BINARY:
                y_predict_proba = pipeline.predict_proba_in_sample(
                    X_threshold_tuning, y_threshold_tuning, X, y
                )
            else:
                y_predict_proba = pipeline.predict_proba(X_threshold_tuning, X, y)
            y_predict_proba = y_predict_proba.iloc[:, 1]
            pipeline.optimize_threshold(
                X_threshold_tuning, y_threshold_tuning, y_predict_proba, objective
            )


def check_all_pipeline_names_unique(pipelines):
    """Checks whether all the pipeline names are unique.

    Args:
        pipelines (list[PipelineBase]): List of pipelines to check if all names are unique.

    Raises:
        ValueError: If any pipeline names are duplicated.
    """
    name_count = pd.Series([p.name for p in pipelines]).value_counts()
    duplicate_names = name_count[name_count > 1].index.tolist()

    if duplicate_names:
        plural, tense = ("s", "were") if len(duplicate_names) > 1 else ("", "was")
        duplicates = ", ".join([f"'{name}'" for name in sorted(duplicate_names)])
        raise ValueError(
            f"All pipeline names must be unique. The name{plural} {duplicates} {tense} repeated."
        )


AutoMLConfig = namedtuple(
    "AutoMLConfig",
    [
        "data_splitter",
        "problem_type",
        "objective",
        "additional_objectives",
        "alternate_thresholding_objective",
        "optimize_thresholds",
        "error_callback",
        "random_seed",
        "X_schema",
        "y_schema",
    ],
)


def get_best_sampler_for_data(X, y, sampler_method, sampler_balanced_ratio):
    """Returns the name of the sampler component to use for AutoMLSearch.

    Args:
        X (pd.DataFrame): The input feature data
        y (pd.Series): The input target data
        sampler_method (str): The sampler_type argument passed to AutoMLSearch
        sampler_balanced_ratio (float): The ratio of min:majority targets that we would consider balanced,
            or should balance the classes to.

    Returns:
        str, None: The string name of the sampling component to use, or None if no sampler is necessary
    """
    # we check for the class balances
    counts = y.value_counts()
    minority_class = min(counts)
    class_ratios = minority_class / counts
    # if all class ratios are larger than the ratio provided, we don't need to sample
    if all(class_ratios >= sampler_balanced_ratio):
        return None
    # We set a threshold to use the Undersampler in order to avoid long runtimes
    elif len(y) >= _SAMPLER_THRESHOLD and sampler_method != "Oversampler":
        return "Undersampler"
    else:
        try:
            import_or_raise(
                "imblearn.over_sampling", error_msg="imbalanced-learn is not installed"
            )
            return "Oversampler"
        except ImportError:
            return "Undersampler"


def get_pipelines_from_component_graphs(
    component_graphs_dict, problem_type, parameters=None, random_seed=0
):
    """Returns created pipelines from passed component graphs based on the specified problem type.

    Args:
        component_graphs_dict (dict): The dict of component graphs.
        problem_type (str or ProblemType): The problem type for which pipelines will be created.
        parameters (dict): Pipeline-level parameters that should be passed to the proposed pipelines. Defaults to None.
        random_seed (int): Random seed. Defaults to 0.

    Returns:
        list: List of pipelines made from the passed component graphs.
    """
    pipeline_class = {
        ProblemTypes.BINARY: BinaryClassificationPipeline,
        ProblemTypes.MULTICLASS: MulticlassClassificationPipeline,
        ProblemTypes.REGRESSION: RegressionPipeline,
        ProblemTypes.TIME_SERIES_BINARY: TimeSeriesBinaryClassificationPipeline,
        ProblemTypes.TIME_SERIES_MULTICLASS: TimeSeriesMulticlassClassificationPipeline,
        ProblemTypes.TIME_SERIES_REGRESSION: TimeSeriesRegressionPipeline,
    }[handle_problem_types(problem_type)]
    created_pipelines = []
    for graph_name, component_graph in component_graphs_dict.items():
        created_pipelines.append(
            pipeline_class(
                component_graph=component_graph,
                parameters=parameters,
                custom_name=graph_name,
                random_seed=random_seed,
            )
        )
    return created_pipelines<|MERGE_RESOLUTION|>--- conflicted
+++ resolved
@@ -13,12 +13,9 @@
     TimeSeriesRegressionPipeline,
 )
 from evalml.preprocessing.data_splitters import (
-<<<<<<< HEAD
+    KFold,
     NoSplit,
-=======
-    KFold,
     StratifiedKFold,
->>>>>>> 8342db02
     TimeSeriesSplit,
     TrainingValidationSplit,
 )
