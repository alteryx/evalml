--- conflicted
+++ resolved
@@ -120,15 +120,9 @@
     """Returns the name of the sampler component to use for AutoMLSearch.
 
     Arguments:
-<<<<<<< HEAD
         X (pd.DataFrame): The input feature data
         y (pd.Series): The input target data
-        sampler_type (str): The sampler_type argument passed to AutoMLSearch
-=======
-        X (ww.DataTable): The input feature data
-        y (ww.DataColumn): The input target data
-        sampler_method (str): The sampler_method argument passed to AutoMLSearch
->>>>>>> 72b7fd14
+        sampler_method (str): The sampler_type argument passed to AutoMLSearch
         sampler_balanced_ratio (float): The ratio of min:majority targets that we would consider balanced,
             or should balance the classes to.
 
@@ -148,7 +142,7 @@
     else:
         try:
             import_or_raise("imblearn.over_sampling", error_msg="imbalanced-learn is not installed")
-            cat_cols = X.select('Categorical').columns
+            cat_cols = X.ww.select('Categorical').columns
             # Use different samplers depending on the number of categorical columns
             if len(cat_cols) == X.shape[1]:
                 return 'SMOTEN Oversampler'
