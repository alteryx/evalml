--- conflicted
+++ resolved
@@ -41,15 +41,10 @@
         self.verbose = verbose
         self.possible_pipelines = get_pipelines(problem_type=self.problem_type, model_families=allowed_model_families)
         self.objective = get_objective(objective)
-<<<<<<< HEAD
         if self.problem_type != self.objective.problem_type:
-=======
+            raise ValueError("Given objective {} is not compatible with a {} problem.".format(self.objective.name, self.problem_type.value))
 
         logger.verbose = verbose
-
-        if self.problem_type not in self.objective.problem_types:
->>>>>>> 2b1118c1
-            raise ValueError("Given objective {} is not compatible with a {} problem.".format(self.objective.name, self.problem_type.value))
 
         if additional_objectives is not None:
             additional_objectives = [get_objective(o) for o in additional_objectives]
@@ -289,12 +284,8 @@
 
             objectives_to_score = [self.objective] + self.additional_objectives
             try:
-<<<<<<< HEAD
                 pipeline.fit(X_train, y_train)
                 # TODO: test that threshold is not null after fitting for autoML :)
-=======
-                pipeline.fit(X_train, y_train, self.objective)
->>>>>>> 2b1118c1
                 scores = pipeline.score(X_test, y_test, objectives=objectives_to_score)
                 score = scores[self.objective.name]
                 plot_data.append(pipeline.get_plot_data(X_test, y_test, self.plot_metrics))
