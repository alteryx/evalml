--- conflicted
+++ resolved
@@ -259,12 +259,8 @@
             objectives_to_score = [self.objective] + self.additional_objectives
             try:
                 pipeline.fit(X_train, y_train, self.objective)
-<<<<<<< HEAD
-                score, other_scores = pipeline.score(X_test, y_test, objectives=objectives_to_score)
-=======
                 scores = pipeline.score(X_test, y_test, objectives=objectives_to_score)
                 score = scores[self.objective.name]
->>>>>>> 1ca67690
                 plot_data.append(pipeline.get_plot_data(X_test, y_test, self.plot_metrics))
             except Exception as e:
                 if raise_errors:
