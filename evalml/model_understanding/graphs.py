import copy
import os
import warnings
from collections import OrderedDict

import numpy as np
import pandas as pd
import woodwork as ww
from sklearn.exceptions import NotFittedError
from sklearn.inspection import partial_dependence as sk_partial_dependence
from sklearn.inspection._partial_dependence import (
    _grid_from_X,
    _partial_dependence_brute,
)
from sklearn.manifold import TSNE
from sklearn.metrics import auc as sklearn_auc
from sklearn.metrics import confusion_matrix as sklearn_confusion_matrix
from sklearn.metrics import (
    precision_recall_curve as sklearn_precision_recall_curve,
)
from sklearn.metrics import roc_curve as sklearn_roc_curve
from sklearn.preprocessing import LabelBinarizer
from sklearn.tree import export_graphviz
from sklearn.utils.multiclass import unique_labels

import evalml
from evalml.exceptions import NoPositiveLabelException, NullsInColumnWarning
from evalml.model_family import ModelFamily
from evalml.model_understanding.permutation_importance import (
    calculate_permutation_importance,
)
from evalml.objectives.utils import get_objective
from evalml.problem_types import ProblemTypes
from evalml.utils import import_or_raise, infer_feature_types, jupyter_check


def confusion_matrix(y_true, y_predicted, normalize_method="true"):
    """Confusion matrix for binary and multiclass classification.

    Arguments:
        y_true (pd.Series or np.ndarray): True binary labels.
        y_pred (pd.Series or np.ndarray): Predictions from a binary classifier.
        normalize_method ({'true', 'pred', 'all', None}): Normalization method to use, if not None. Supported options are: 'true' to normalize by row, 'pred' to normalize by column, or 'all' to normalize by all values. Defaults to 'true'.

    Returns:
        pd.DataFrame: Confusion matrix. The column header represents the predicted labels while row header represents the actual labels.
    """
    y_true = infer_feature_types(y_true)
    y_predicted = infer_feature_types(y_predicted)
    y_true = y_true.to_numpy()
    y_predicted = y_predicted.to_numpy()
    labels = unique_labels(y_true, y_predicted)
    conf_mat = sklearn_confusion_matrix(y_true, y_predicted)
    conf_mat = pd.DataFrame(conf_mat, index=labels, columns=labels)
    if normalize_method is not None:
        return normalize_confusion_matrix(conf_mat, normalize_method=normalize_method)
    return conf_mat


def normalize_confusion_matrix(conf_mat, normalize_method="true"):
    """Normalizes a confusion matrix.

    Arguments:
        conf_mat (pd.DataFrame or np.ndarray): Confusion matrix to normalize.
        normalize_method ({'true', 'pred', 'all'}): Normalization method. Supported options are: 'true' to normalize by row, 'pred' to normalize by column, or 'all' to normalize by all values. Defaults to 'true'.

    Returns:
        pd.DataFrame: normalized version of the input confusion matrix. The column header represents the predicted labels while row header represents the actual labels.
    """
    conf_mat = infer_feature_types(conf_mat)
    col_names = conf_mat.columns

    conf_mat = conf_mat.to_numpy()
    with warnings.catch_warnings(record=True) as w:
        if normalize_method == "true":
            conf_mat = conf_mat.astype("float") / conf_mat.sum(axis=1)[:, np.newaxis]
        elif normalize_method == "pred":
            conf_mat = conf_mat.astype("float") / conf_mat.sum(axis=0)
        elif normalize_method == "all":
            conf_mat = conf_mat.astype("float") / conf_mat.sum().sum()
        else:
            raise ValueError(
                'Invalid value provided for "normalize_method": {}'.format(
                    normalize_method
                )
            )
        if w and "invalid value encountered in" in str(w[0].message):
            raise ValueError(
                "Sum of given axis is 0 and normalization is not possible. Please select another option."
            )
    conf_mat = pd.DataFrame(conf_mat, index=col_names, columns=col_names)
    return conf_mat


def graph_confusion_matrix(
    y_true, y_pred, normalize_method="true", title_addition=None
):
    """Generate and display a confusion matrix plot.

    If `normalize_method` is set, hover text will show raw count, otherwise hover text will show count normalized with method 'true'.

    Arguments:
        y_true (pd.Series or np.ndarray): True binary labels.
        y_pred (pd.Series or np.ndarray): Predictions from a binary classifier.
        normalize_method ({'true', 'pred', 'all', None}): Normalization method to use, if not None. Supported options are: 'true' to normalize by row, 'pred' to normalize by column, or 'all' to normalize by all values. Defaults to 'true'.
        title_addition (str or None): if not None, append to plot title. Defaults to None.

    Returns:
        plotly.Figure representing the confusion matrix plot generated
    """
    _go = import_or_raise(
        "plotly.graph_objects", error_msg="Cannot find dependency plotly.graph_objects"
    )
    _ff = import_or_raise(
        "plotly.figure_factory",
        error_msg="Cannot find dependency plotly.figure_factory",
    )
    if jupyter_check():
        import_or_raise("ipywidgets", warning=True)

    conf_mat = confusion_matrix(y_true, y_pred, normalize_method=None)
    conf_mat_normalized = confusion_matrix(
        y_true, y_pred, normalize_method=normalize_method or "true"
    )
    labels = conf_mat.columns.tolist()

    title = "Confusion matrix{}{}".format(
        "" if title_addition is None else (" " + title_addition),
        ""
        if normalize_method is None
        else (', normalized using method "' + normalize_method + '"'),
    )
    z_data, custom_data = (
        (conf_mat, conf_mat_normalized)
        if normalize_method is None
        else (conf_mat_normalized, conf_mat)
    )
    z_data = z_data.to_numpy()
    z_text = [["{:.3f}".format(y) for y in x] for x in z_data]
    primary_heading, secondary_heading = (
        ("Raw", "Normalized") if normalize_method is None else ("Normalized", "Raw")
    )
    hover_text = (
        "<br><b>"
        + primary_heading
        + " Count</b>: %{z}<br><b>"
        + secondary_heading
        + " Count</b>: %{customdata} <br>"
    )
    # the "<extra> tags at the end are necessary to remove unwanted trace info
    hover_template = (
        "<b>True</b>: %{y}<br><b>Predicted</b>: %{x}" + hover_text + "<extra></extra>"
    )
    layout = _go.Layout(
        title={"text": title},
        xaxis={"title": "Predicted Label", "type": "category", "tickvals": labels},
        yaxis={"title": "True Label", "type": "category", "tickvals": labels},
    )
    fig = _ff.create_annotated_heatmap(
        z_data,
        x=labels,
        y=labels,
        annotation_text=z_text,
        customdata=custom_data,
        hovertemplate=hover_template,
        colorscale="Blues",
        showscale=True,
    )
    fig.update_layout(layout)
    # put xaxis text on bottom to not overlap with title
    fig["layout"]["xaxis"].update(side="bottom")
    # plotly Heatmap y axis defaults to the reverse of what we want: https://community.plotly.com/t/heatmap-y-axis-is-reversed-by-default-going-against-standard-convention-for-matrices/32180
    fig.update_yaxes(autorange="reversed")
    return fig


def precision_recall_curve(y_true, y_pred_proba, pos_label_idx=-1):
    """
    Given labels and binary classifier predicted probabilities, compute and return the data representing a precision-recall curve.

    Arguments:
        y_true (pd.Series or np.ndarray): True binary labels.
        y_pred_proba (pd.Series or np.ndarray): Predictions from a binary classifier, before thresholding has been applied. Note this should be the predicted probability for the "true" label.
        pos_label_idx (int): the column index corresponding to the positive class. If predicted probabilities are two-dimensional, this will be used to access the probabilities for the positive class.

    Returns:
        list: Dictionary containing metrics used to generate a precision-recall plot, with the following keys:

                  * `precision`: Precision values.
                  * `recall`: Recall values.
                  * `thresholds`: Threshold values used to produce the precision and recall.
                  * `auc_score`: The area under the ROC curve.
    """
    y_true = infer_feature_types(y_true)
    y_pred_proba = infer_feature_types(y_pred_proba)

    if isinstance(y_pred_proba, pd.DataFrame):
        y_pred_proba_shape = y_pred_proba.shape
        try:
            y_pred_proba = y_pred_proba.iloc[:, pos_label_idx]
        except IndexError:
            raise NoPositiveLabelException(
                f"Predicted probabilities of shape {y_pred_proba_shape} don't contain a column at index {pos_label_idx}"
            )

    precision, recall, thresholds = sklearn_precision_recall_curve(y_true, y_pred_proba)
    auc_score = sklearn_auc(recall, precision)
    return {
        "precision": precision,
        "recall": recall,
        "thresholds": thresholds,
        "auc_score": auc_score,
    }


def graph_precision_recall_curve(y_true, y_pred_proba, title_addition=None):
    """Generate and display a precision-recall plot.

    Arguments:
        y_true (pd.Series or np.ndarray): True binary labels.
        y_pred_proba (pd.Series or np.ndarray): Predictions from a binary classifier, before thresholding has been applied. Note this should be the predicted probability for the "true" label.
        title_addition (str or None): If not None, append to plot title. Default None.

    Returns:
        plotly.Figure representing the precision-recall plot generated
    """
    _go = import_or_raise(
        "plotly.graph_objects", error_msg="Cannot find dependency plotly.graph_objects"
    )
    if jupyter_check():
        import_or_raise("ipywidgets", warning=True)
    precision_recall_curve_data = precision_recall_curve(y_true, y_pred_proba)
    title = "Precision-Recall{}".format(
        "" if title_addition is None else (" " + title_addition)
    )
    layout = _go.Layout(
        title={"text": title},
        xaxis={"title": "Recall", "range": [-0.05, 1.05]},
        yaxis={"title": "Precision", "range": [-0.05, 1.05]},
    )
    data = []
    data.append(
        _go.Scatter(
            x=precision_recall_curve_data["recall"],
            y=precision_recall_curve_data["precision"],
            name="Precision-Recall (AUC {:06f})".format(
                precision_recall_curve_data["auc_score"]
            ),
            line=dict(width=3),
        )
    )
    return _go.Figure(layout=layout, data=data)


def roc_curve(y_true, y_pred_proba):
    """
    Given labels and classifier predicted probabilities, compute and return the data representing a Receiver Operating Characteristic (ROC) curve. Works with binary or multiclass problems.

    Arguments:
        y_true (pd.Series or np.ndarray): True labels.
        y_pred_proba (pd.Series or np.ndarray): Predictions from a classifier, before thresholding has been applied.

    Returns:
        list(dict): A list of dictionaries (with one for each class) is returned. Binary classification problems return a list with one dictionary.
            Each dictionary contains metrics used to generate an ROC plot with the following keys:
                  * `fpr_rate`: False positive rate.
                  * `tpr_rate`: True positive rate.
                  * `threshold`: Threshold values used to produce each pair of true/false positive rates.
                  * `auc_score`: The area under the ROC curve.
    """
    y_true = infer_feature_types(y_true).to_numpy()
    y_pred_proba = infer_feature_types(y_pred_proba).to_numpy()

    if len(y_pred_proba.shape) == 1:
        y_pred_proba = y_pred_proba.reshape(-1, 1)
    if y_pred_proba.shape[1] == 2:
        y_pred_proba = y_pred_proba[:, 1].reshape(-1, 1)
    nan_indices = np.logical_or(pd.isna(y_true), np.isnan(y_pred_proba).any(axis=1))
    y_true = y_true[~nan_indices]
    y_pred_proba = y_pred_proba[~nan_indices]

    lb = LabelBinarizer()
    lb.fit(np.unique(y_true))
    y_one_hot_true = lb.transform(y_true)
    n_classes = y_one_hot_true.shape[1]

    curve_data = []
    for i in range(n_classes):
        fpr_rates, tpr_rates, thresholds = sklearn_roc_curve(
            y_one_hot_true[:, i], y_pred_proba[:, i]
        )
        auc_score = sklearn_auc(fpr_rates, tpr_rates)
        curve_data.append(
            {
                "fpr_rates": fpr_rates,
                "tpr_rates": tpr_rates,
                "thresholds": thresholds,
                "auc_score": auc_score,
            }
        )

    return curve_data


def graph_roc_curve(y_true, y_pred_proba, custom_class_names=None, title_addition=None):
    """Generate and display a Receiver Operating Characteristic (ROC) plot for binary and multiclass classification problems.

    Arguments:
        y_true (pd.Series or np.ndarray): True labels.
        y_pred_proba (pd.Series or np.ndarray): Predictions from a classifier, before thresholding has been applied. Note this should a one dimensional array with the predicted probability for the "true" label in the binary case.
        custom_class_labels (list or None): If not None, custom labels for classes. Default None.
        title_addition (str or None): if not None, append to plot title. Default None.

    Returns:
        plotly.Figure representing the ROC plot generated
    """
    _go = import_or_raise(
        "plotly.graph_objects", error_msg="Cannot find dependency plotly.graph_objects"
    )
    if jupyter_check():
        import_or_raise("ipywidgets", warning=True)

    title = "Receiver Operating Characteristic{}".format(
        "" if title_addition is None else (" " + title_addition)
    )
    layout = _go.Layout(
        title={"text": title},
        xaxis={"title": "False Positive Rate", "range": [-0.05, 1.05]},
        yaxis={"title": "True Positive Rate", "range": [-0.05, 1.05]},
    )

    all_curve_data = roc_curve(y_true, y_pred_proba)
    graph_data = []

    n_classes = len(all_curve_data)

    if custom_class_names and len(custom_class_names) != n_classes:
        raise ValueError(
            "Number of custom class names does not match number of classes"
        )

    for i in range(n_classes):
        roc_curve_data = all_curve_data[i]
        name = i + 1 if custom_class_names is None else custom_class_names[i]
        graph_data.append(
            _go.Scatter(
                x=roc_curve_data["fpr_rates"],
                y=roc_curve_data["tpr_rates"],
                hovertemplate="(False Postive Rate: %{x}, True Positive Rate: %{y})<br>"
                + "Threshold: %{text}",
                name=f"Class {name} (AUC {roc_curve_data['auc_score']:.06f})",
                text=roc_curve_data["thresholds"],
                line=dict(width=3),
            )
        )
    graph_data.append(
        _go.Scatter(
            x=[0, 1], y=[0, 1], name="Trivial Model (AUC 0.5)", line=dict(dash="dash")
        )
    )
    return _go.Figure(layout=layout, data=graph_data)


def graph_permutation_importance(pipeline, X, y, objective, importance_threshold=0):
    """Generate a bar graph of the pipeline's permutation importance.

    Arguments:
        pipeline (PipelineBase or subclass): Fitted pipeline
        X (pd.DataFrame): The input data used to score and compute permutation importance
        y (pd.Series): The target data
        objective (str, ObjectiveBase): Objective to score on
        importance_threshold (float, optional): If provided, graph features with a permutation importance whose absolute value is larger than importance_threshold. Defaults to zero.

    Returns:
        plotly.Figure, a bar graph showing features and their respective permutation importance.
    """
    go = import_or_raise(
        "plotly.graph_objects", error_msg="Cannot find dependency plotly.graph_objects"
    )
    if jupyter_check():
        import_or_raise("ipywidgets", warning=True)

    perm_importance = calculate_permutation_importance(pipeline, X, y, objective)
    perm_importance["importance"] = perm_importance["importance"]

    if importance_threshold < 0:
        raise ValueError(
            f"Provided importance threshold of {importance_threshold} must be greater than or equal to 0"
        )
    # Remove features with close to zero importance
    perm_importance = perm_importance[
        abs(perm_importance["importance"]) >= importance_threshold
    ]
    # List is reversed to go from ascending order to descending order
    perm_importance = perm_importance.iloc[::-1]

    title = "Permutation Importance"
    subtitle = (
        "The relative importance of each input feature's "
        "overall influence on the pipelines' predictions, computed using "
        "the permutation importance algorithm."
    )
    data = [
        go.Bar(
            x=perm_importance["importance"],
            y=perm_importance["feature"],
            orientation="h",
        )
    ]

    layout = {
        "title": "{0}<br><sub>{1}</sub>".format(title, subtitle),
        "height": 800,
        "xaxis_title": "Permutation Importance",
        "yaxis_title": "Feature",
        "yaxis": {"type": "category"},
    }

    fig = go.Figure(data=data, layout=layout)
    return fig


def binary_objective_vs_threshold(pipeline, X, y, objective, steps=100):
    """Computes objective score as a function of potential binary classification
        decision thresholds for a fitted binary classification pipeline.

    Arguments:
        pipeline (BinaryClassificationPipeline obj): Fitted binary classification pipeline
        X (pd.DataFrame): The input data used to compute objective score
        y (pd.Series): The target labels
        objective (ObjectiveBase obj, str): Objective used to score
        steps (int): Number of intervals to divide and calculate objective score at

    Returns:
        pd.DataFrame: DataFrame with thresholds and the corresponding objective score calculated at each threshold

    """
    objective = get_objective(objective, return_instance=True)
    if not objective.is_defined_for_problem_type(ProblemTypes.BINARY):
        raise ValueError(
            "`binary_objective_vs_threshold` can only be calculated for binary classification objectives"
        )
    if objective.score_needs_proba:
        raise ValueError("Objective `score_needs_proba` must be False")

    pipeline_tmp = copy.copy(pipeline)
    thresholds = np.linspace(0, 1, steps + 1)
    costs = []
    for threshold in thresholds:
        pipeline_tmp.threshold = threshold
        scores = pipeline_tmp.score(X, y, [objective])
        costs.append(scores[objective.name])
    df = pd.DataFrame({"threshold": thresholds, "score": costs})
    return df


def graph_binary_objective_vs_threshold(pipeline, X, y, objective, steps=100):
    """Generates a plot graphing objective score vs. decision thresholds for a fitted binary classification pipeline.

    Arguments:
        pipeline (PipelineBase or subclass): Fitted pipeline
        X (pd.DataFrame): The input data used to score and compute scores
        y (pd.Series): The target labels
        objective (ObjectiveBase obj, str): Objective used to score, shown on the y-axis of the graph
        steps (int): Number of intervals to divide and calculate objective score at

    Returns:
        plotly.Figure representing the objective score vs. threshold graph generated

    """
    _go = import_or_raise(
        "plotly.graph_objects", error_msg="Cannot find dependency plotly.graph_objects"
    )
    if jupyter_check():
        import_or_raise("ipywidgets", warning=True)

    objective = get_objective(objective, return_instance=True)
    df = binary_objective_vs_threshold(pipeline, X, y, objective, steps)
    title = f"{objective.name} Scores vs. Thresholds"
    layout = _go.Layout(
        title={"text": title},
        xaxis={"title": "Threshold", "range": _calculate_axis_range(df["threshold"])},
        yaxis={
            "title": f"{objective.name} Scores vs. Binary Classification Decision Threshold",
            "range": _calculate_axis_range(df["score"]),
        },
    )
    data = []
    data.append(_go.Scatter(x=df["threshold"], y=df["score"], line=dict(width=3)))
    return _go.Figure(layout=layout, data=data)


def _is_feature_of_type(feature, X, ltype):
    """Determine whether the feature the user passed in to partial dependence is a Woodwork logical type."""
    if isinstance(feature, int):
        is_type = isinstance(X.ww.logical_types[X.columns[feature]], ltype)
    else:
        is_type = isinstance(X.ww.logical_types[feature], ltype)
    return is_type


def _put_categorical_feature_first(features, first_feature_categorical):
    """If the user is doing a two-way partial dependence plot and one of the features is categorical,
    we need to make sure the categorical feature is the first element in the tuple that's passed to sklearn.

    This is because in the two-way grid calculation, sklearn will try to coerce every element of the grid to the
    type of the first feature in the tuple. If we put the categorical feature first, the grid will be of type 'object'
    which can accommodate both categorical and numeric data. If we put the numeric feature first, the grid will be of
    type float64 and we can't coerce categoricals to float64 dtype.
    """
    new_features = features if first_feature_categorical else (features[1], features[0])
    return new_features


def _get_feature_names_from_str_or_col_index(X, names_or_col_indices):
    """Helper function to map the user-input features param to column names."""
    feature_list = []
    for name_or_index in names_or_col_indices:
        if isinstance(name_or_index, int):
            feature_list.append(X.columns[name_or_index])
        else:
            feature_list.append(name_or_index)
    return feature_list


def _raise_value_error_if_any_features_all_nan(df):
    """Helper for partial dependence data validation."""
    nan_pct = df.isna().mean()
    all_nan = nan_pct[nan_pct == 1].index.tolist()
    all_nan = [f"'{name}'" for name in all_nan]

    if all_nan:
        raise ValueError(
            "The following features have all NaN values and so the "
            f"partial dependence cannot be computed: {', '.join(all_nan)}"
        )


def _raise_value_error_if_mostly_one_value(df, percentile):
    """Helper for partial dependence data validation."""
    one_value = []
    values = []

    for col in df.columns:
        normalized_counts = df[col].value_counts(normalize=True) + 0.01
        normalized_counts = normalized_counts[normalized_counts > percentile]
        if not normalized_counts.empty:
            one_value.append(f"'{col}'")
            values.append(str(normalized_counts.index[0]))

    if one_value:
        raise ValueError(
            f"Features ({', '.join(one_value)}) are mostly one value, ({', '.join(values)}), "
            f"and cannot be used to compute partial dependence. Try raising the upper percentage value."
        )


def partial_dependence(
    pipeline, X, features, percentiles=(0.05, 0.95), grid_resolution=100, kind="average"
):
    """Calculates one or two-way partial dependence.  If a single integer or
    string is given for features, one-way partial dependence is calculated. If
    a tuple of two integers or strings is given, two-way partial dependence
    is calculated with the first feature in the y-axis and second feature in the
    x-axis.

    Arguments:
        pipeline (PipelineBase or subclass): Fitted pipeline
        X (pd.DataFrame, np.ndarray): The input data used to generate a grid of values
            for feature where partial dependence will be calculated at
        features (int, string, tuple[int or string]): The target feature for which to create the partial dependence plot for.
            If features is an int, it must be the index of the feature to use.
            If features is a string, it must be a valid column name in X.
            If features is a tuple of int/strings, it must contain valid column integers/names in X.
        percentiles (tuple[float]): The lower and upper percentile used to create the extreme values for the grid.
            Must be in [0, 1]. Defaults to (0.05, 0.95).
        grid_resolution (int): Number of samples of feature(s) for partial dependence plot.  If this value
            is less than the maximum number of categories present in categorical data within X, it will be
            set to the max number of categories + 1. Defaults to 100.
        kind {'average', 'individual', 'both'}: The type of predictions to return. 'individual' will return the predictions for
            all of the points in the grid for each sample in X. 'average' will return the predictions for all of the points in
            the grid but averaged over all of the samples in X.

    Returns:
        pd.DataFrame, list(pd.DataFrame), or tuple(pd.DataFrame, list(pd.DataFrame)):
            When `kind='average'`: DataFrame with averaged predictions for all points in the grid averaged
            over all samples of X and the values used to calculate those predictions.

            When `kind='individual'`: DataFrame with individual predictions for all points in the grid for each sample
            of X and the values used to calculate those predictions. If a two-way partial dependence is calculated, then
            the result is a list of DataFrames with each DataFrame representing one sample's predictions.

            When `kind='both'`: A tuple consisting of the averaged predictions (in a DataFrame) over all samples of X and the individual
            predictions (in a list of DataFrames) for each sample of X.

            In the one-way case: The dataframe will contain two columns, "feature_values" (grid points at which the
            partial dependence was calculated) and "partial_dependence" (the partial dependence at that feature value).
            For classification problems, there will be a third column called "class_label" (the class label for which
            the partial dependence was calculated). For binary classification, the partial dependence is only calculated
            for the "positive" class.

            In the two-way case: The data frame will contain grid_resolution number of columns and rows where the
            index and column headers are the sampled values of the first and second features, respectively, used to make
            the partial dependence contour. The values of the data frame contain the partial dependence data for each
            feature value pair.

    Raises:
        ValueError: if the user provides a tuple of not exactly two features.
        ValueError: if the provided pipeline isn't fitted.
        ValueError: if the provided pipeline is a Baseline pipeline.
        ValueError: if any of the features passed in are completely NaN
        ValueError: if any of the features are low-variance. Defined as having one value occurring more than the upper
            percentile passed by the user. By default 95%.
    """

    # Dynamically set the grid resolution to the maximum number of values
    # in the categorical/datetime variables if there are more categories/datetime values than resolution cells
    X = infer_feature_types(X)

    if isinstance(features, (list, tuple)):
        is_categorical = [
            _is_feature_of_type(f, X, ww.logical_types.Categorical) for f in features
        ]
        is_datetime = [
            _is_feature_of_type(f, X, ww.logical_types.Datetime) for f in features
        ]
    else:
        is_categorical = [
            _is_feature_of_type(features, X, ww.logical_types.Categorical)
        ]
        is_datetime = [_is_feature_of_type(features, X, ww.logical_types.Datetime)]

    if isinstance(features, (list, tuple)):
        if len(features) != 2:
            raise ValueError(
                "Too many features given to graph_partial_dependence.  Only one or two-way partial "
                "dependence is supported."
            )
        if not (
            all([isinstance(x, str) for x in features])
            or all([isinstance(x, int) for x in features])
        ):
            raise ValueError(
                "Features provided must be a tuple entirely of integers or strings, not a mixture of both."
            )
        X_features = (
            X.ww.iloc[:, list(features)]
            if isinstance(features[0], int)
            else X.ww[list(features)]
        )
    else:
        X_features = (
            X.ww.iloc[:, [features]] if isinstance(features, int) else X.ww[[features]]
        )

    X_cats = X_features.ww.select("categorical")
    if any(is_categorical):
        max_num_cats = max(X_cats.ww.describe().loc["nunique"])
        grid_resolution = max([max_num_cats + 1, grid_resolution])

    X_dt = X_features.ww.select("datetime")

    if isinstance(features, (list, tuple)):
        feature_names = _get_feature_names_from_str_or_col_index(X, features)
        if any(is_datetime):
            raise ValueError(
                "Two-way partial dependence is not supported for datetime columns."
            )
        if any(is_categorical):
            features = _put_categorical_feature_first(features, is_categorical[0])
    else:
        feature_names = _get_feature_names_from_str_or_col_index(X, [features])

    if not pipeline._is_fitted:
        raise ValueError("Pipeline to calculate partial dependence for must be fitted")
    if pipeline.model_family == ModelFamily.BASELINE:
        raise ValueError(
            "Partial dependence plots are not supported for Baseline pipelines"
        )

    feature_list = X[feature_names]

    _raise_value_error_if_any_features_all_nan(feature_list)

    if feature_list.isnull().sum().any():
        warnings.warn(
            "There are null values in the features, which will cause NaN values in the partial dependence output. "
            "Fill in these values to remove the NaN values.",
            NullsInColumnWarning,
        )

    _raise_value_error_if_mostly_one_value(feature_list, percentiles[1])
    wrapped = evalml.pipelines.components.utils.scikit_learn_wrapped_estimator(pipeline)
<<<<<<< HEAD
    if any(is_datetime):
        timestamps = np.array(
            [X_dt - pd.Timestamp("1970-01-01")] // np.timedelta64(1, "s")
        ).reshape(-1, 1)
        grid, values = _grid_from_X(
            timestamps, percentiles=percentiles, grid_resolution=grid_resolution
        )
        grid_dates = pd.to_datetime(pd.Series(grid.squeeze()), unit="s").values.reshape(
            -1, 1
        )
        # convert values to dates for the output
        value_dates = pd.to_datetime(pd.Series(values[0]), unit="s")
        # need to pass in the feature as an int index rather than string
        feature_index = (
            X.columns.tolist().index(features)
            if isinstance(features, str)
            else features
        )
        averaged_predictions, predictions = _partial_dependence_brute(
            wrapped, grid_dates, [feature_index], X, response_method="auto"
        )
        # reshape based on the way scikit-learn reshapes the data
        predictions = predictions.reshape(
            -1, X.shape[0], *[val.shape[0] for val in values]
        )

        averaged_predictions = averaged_predictions.reshape(
            -1, *[val.shape[0] for val in values]
        )
        preds = {
            "average": averaged_predictions,
            "individual": predictions,
            "values": [value_dates],
        }
    else:
=======
    try:
>>>>>>> aff4b759
        preds = sk_partial_dependence(
            wrapped,
            X=X,
            features=features,
            percentiles=percentiles,
            grid_resolution=grid_resolution,
            kind=kind,
        )
<<<<<<< HEAD
=======
    except ValueError as e:
        if "percentiles are too close to each other" in str(e):
            raise ValueError(
                "The scale of these features is too small and results in"
                "percentiles that are too close together.  Partial dependence"
                "cannot be computed for these types of features.  Consider"
                "scaling the features so that they differ by > 10E-7"
            )
        else:
            raise e
>>>>>>> aff4b759

    classes = None
    if isinstance(pipeline, evalml.pipelines.BinaryClassificationPipeline):
        classes = [pipeline.classes_[1]]
    elif isinstance(pipeline, evalml.pipelines.MulticlassClassificationPipeline):
        classes = pipeline.classes_

    values = preds["values"]
    if kind in ["average", "both"]:
        avg_pred = preds["average"]
        if isinstance(features, (int, str)):
            avg_data = pd.DataFrame(
                {
                    "feature_values": np.tile(values[0], avg_pred.shape[0]),
                    "partial_dependence": np.concatenate([pred for pred in avg_pred]),
                }
            )
        elif isinstance(features, (list, tuple)):
            avg_data = pd.DataFrame(avg_pred.reshape((-1, avg_pred.shape[-1])))
            avg_data.columns = values[1]
            avg_data.index = np.tile(values[0], avg_pred.shape[0])

        if classes is not None:
            avg_data["class_label"] = np.repeat(classes, len(values[0]))

    if kind in ["individual", "both"]:
        ind_preds = preds["individual"]
        if isinstance(features, (int, str)):
            ind_data = list()
            for label in ind_preds:
                ind_data.append(pd.DataFrame(label).T)

            ind_data = pd.concat(ind_data)
            ind_data.columns = [f"Sample {i}" for i in range(len(ind_preds[0]))]

            if classes is not None:
                ind_data["class_label"] = np.repeat(classes, len(values[0]))
            ind_data.insert(0, "feature_values", np.tile(values[0], ind_preds.shape[0]))

        elif isinstance(features, (list, tuple)):
            ind_data = list()
            for n, label in enumerate(ind_preds):
                for i, sample in enumerate(label):
                    ind_df = pd.DataFrame(sample.reshape((-1, sample.shape[-1])))
                    ind_df.columns = values[1]
                    ind_df.index = values[0]

                    if n == 0:
                        ind_data.append(ind_df)
                    else:
                        ind_data[i] = pd.concat([ind_data[i], ind_df])

            for sample in ind_data:
                sample["class_label"] = np.repeat(classes, len(values[0]))

    if kind == "both":
        return (avg_data, ind_data)
    elif kind == "individual":
        return ind_data
    elif kind == "average":
        return avg_data


def _update_fig_with_two_way_partial_dependence(
    _go,
    fig,
    label_df,
    part_dep,
    features,
    is_categorical,
    label=None,
    row=None,
    col=None,
):
    """Helper for formatting the two-way partial dependence plot."""
    y = label_df.index
    x = label_df.columns
    z = label_df.values
    if not any(is_categorical):
        # No features are categorical. In this case, we pass both x and y data to the Contour plot so that
        # plotly can figure out the axis formatting for us.
        kwargs = {"x": x, "y": y}
        fig.update_xaxes(
            title=f"{features[1]}",
            range=_calculate_axis_range(
                np.array([x for x in part_dep.columns if x != "class_label"])
            ),
            row=row,
            col=col,
        )
        fig.update_yaxes(range=_calculate_axis_range(part_dep.index), row=row, col=col)
    elif sum(is_categorical) == 1:
        # One feature is categorical. Since we put the categorical feature first, the numeric feature will be the x
        # axis. So we pass the x to the Contour plot so that plotly can format it for us.
        # Since the y axis is a categorical value, we will set the y tickmarks ourselves. Passing y to the contour plot
        # in this case will "work" but the formatting will look bad.
        kwargs = {"x": x}
        fig.update_xaxes(
            title=f"{features[1]}",
            range=_calculate_axis_range(
                np.array([x for x in part_dep.columns if x != "class_label"])
            ),
            row=row,
            col=col,
        )
        fig.update_yaxes(
            tickmode="array",
            tickvals=list(range(label_df.shape[0])),
            ticktext=list(label_df.index),
            row=row,
            col=col,
        )
    else:
        # Both features are categorical so we must format both axes ourselves.
        kwargs = {}
        fig.update_yaxes(
            tickmode="array",
            tickvals=list(range(label_df.shape[0])),
            ticktext=list(label_df.index),
            row=row,
            col=col,
        )
        fig.update_xaxes(
            tickmode="array",
            tickvals=list(range(label_df.shape[1])),
            ticktext=list(label_df.columns),
            row=row,
            col=col,
        )
    fig.add_trace(
        _go.Contour(z=z, name=label, coloraxis="coloraxis", **kwargs), row=row, col=col
    )


def graph_partial_dependence(
    pipeline, X, features, class_label=None, grid_resolution=100, kind="average"
):
    """Create an one-way or two-way partial dependence plot.  Passing a single integer or
    string as features will create a one-way partial dependence plot with the feature values
    plotted against the partial dependence.  Passing features a tuple of int/strings will create
    a two-way partial dependence plot with a contour of feature[0] in the y-axis, feature[1]
    in the x-axis and the partial dependence in the z-axis.

    Arguments:
        pipeline (PipelineBase or subclass): Fitted pipeline
        X (pd.DataFrame, np.ndarray): The input data used to generate a grid of values
            for feature where partial dependence will be calculated at
        features (int, string, tuple[int or string]): The target feature for which to create the partial dependence plot for.
            If features is an int, it must be the index of the feature to use.
            If features is a string, it must be a valid column name in X.
            If features is a tuple of strings, it must contain valid column int/names in X.
        class_label (string, optional): Name of class to plot for multiclass problems. If None, will plot
            the partial dependence for each class. This argument does not change behavior for regression or binary
            classification pipelines. For binary classification, the partial dependence for the positive label will
            always be displayed. Defaults to None.
        grid_resolution (int): Number of samples of feature(s) for partial dependence plot
        kind {'average', 'individual', 'both'}: Type of partial dependence to plot. 'average' creates a regular partial dependence
             (PD) graph, 'individual' creates an individual conditional expectation (ICE) plot, and 'both' creates a
             single-figure PD and ICE plot. ICE plots can only be shown for one-way partial dependence plots.

    Returns:
        plotly.graph_objects.Figure: figure object containing the partial dependence data for plotting

    Raises:
        ValueError: if a graph is requested for a class name that isn't present in the pipeline
    """
    X = infer_feature_types(X)
    if isinstance(features, (list, tuple)):
        mode = "two-way"
        is_categorical = [
            _is_feature_of_type(f, X, ww.logical_types.Categorical) for f in features
        ]
        if any(is_categorical):
            features = _put_categorical_feature_first(features, is_categorical[0])
        if kind == "individual" or kind == "both":
            raise ValueError(
                "Individual conditional expectation plot can only be created with a one-way partial dependence plot"
            )
    elif isinstance(features, (int, str)):
        mode = "one-way"
        is_categorical = _is_feature_of_type(features, X, ww.logical_types.Categorical)

    _go = import_or_raise(
        "plotly.graph_objects", error_msg="Cannot find dependency plotly.graph_objects"
    )
    if jupyter_check():
        import_or_raise("ipywidgets", warning=True)
    if (
        isinstance(pipeline, evalml.pipelines.MulticlassClassificationPipeline)
        and class_label is not None
    ):
        if class_label not in pipeline.classes_:
            msg = f"Class {class_label} is not one of the classes the pipeline was fit on: {', '.join(list(pipeline.classes_))}"
            raise ValueError(msg)

    part_dep = partial_dependence(
        pipeline, X, features=features, grid_resolution=grid_resolution, kind=kind
    )

    ice_data = None
    if kind == "both":
        part_dep, ice_data = part_dep
    elif kind == "individual":
        ice_data = part_dep
        part_dep = None

    if mode == "two-way":
        title = f"Partial Dependence of '{features[0]}' vs. '{features[1]}'"
        layout = _go.Layout(
            title={"text": title},
            xaxis={"title": f"{features[1]}"},
            yaxis={"title": f"{features[0]}"},
            showlegend=True,
        )
    elif mode == "one-way":
        feature_name = str(features)
        if kind == "individual":
            title = f"Individual Conditional Expectation of '{feature_name}'"
        elif kind == "average":
            title = f"Partial Dependence of '{feature_name}'"
        else:
            title = f"Partial Dependence of '{feature_name}' <br><sub>Including Individual Conditional Expectation Plot</sub>"
        layout = _go.Layout(
            title={"text": title},
            xaxis={"title": f"{feature_name}"},
            yaxis={"title": "Partial Dependence"},
            showlegend=True,
        )

    fig = _go.Figure(layout=layout)
    if isinstance(pipeline, evalml.pipelines.MulticlassClassificationPipeline):
        class_labels = [class_label] if class_label is not None else pipeline.classes_
        _subplots = import_or_raise(
            "plotly.subplots", error_msg="Cannot find dependency plotly.graph_objects"
        )

        # If the user passes in a value for class_label, we want to create a 1 x 1 subplot or else there would
        # be an empty column in the plot and it would look awkward
        rows, cols = (
            ((len(class_labels) + 1) // 2, 2)
            if len(class_labels) > 1
            else (1, len(class_labels))
        )

        class_labels_mapping = {
            class_label: str(class_label) for class_label in class_labels
        }
        # Don't specify share_xaxis and share_yaxis so that we get tickmarks in each subplot
        fig = _subplots.make_subplots(rows=rows, cols=cols, subplot_titles=class_labels)
        for i, label in enumerate(class_labels):
            label_df = (
                part_dep.loc[part_dep.class_label == label]
                if part_dep is not None
                else ice_data.loc[ice_data.class_label == label]
            )
            row = (i + 2) // 2
            col = (i % 2) + 1
            if ice_data is not None and kind == "individual":
                fig = _add_ice_plot(_go, fig, ice_data, row=row, col=col, label=label)
            else:
                label_df.drop(columns=["class_label"], inplace=True)
                if mode == "two-way":
                    _update_fig_with_two_way_partial_dependence(
                        _go,
                        fig,
                        label_df,
                        part_dep,
                        features,
                        is_categorical,
                        label,
                        row,
                        col,
                    )
                elif mode == "one-way":
                    x = label_df["feature_values"]
                    y = label_df["partial_dependence"]
                    if is_categorical:
                        trace = _go.Bar(x=x, y=y, name=label)
                    else:
                        if ice_data is not None:
                            fig = _add_ice_plot(
                                _go, fig, ice_data, row=row, col=col, label=label
                            )
                        trace = _go.Scatter(
                            x=x,
                            y=y,
                            line=dict(width=3, color="rgb(99,110,250)"),
                            name="Partial Dependence: " + class_labels_mapping[label],
                        )
                    fig.add_trace(trace, row=row, col=col)

        fig.update_layout(layout)

        if mode == "two-way":
            fig.update_layout(coloraxis=dict(colorscale="Bluered_r"), showlegend=False)
        elif mode == "one-way":
            title = f"{feature_name}"
            x_scale_df = (
                part_dep["feature_values"]
                if part_dep is not None
                else ice_data["feature_values"]
            )
            xrange = _calculate_axis_range(x_scale_df) if not is_categorical else None
            yrange = _calculate_axis_range(
                ice_data.drop("class_label", axis=1)
                if ice_data is not None
                else part_dep["partial_dependence"]
            )
            fig.update_xaxes(title=title, range=xrange)
            fig.update_yaxes(range=yrange)
    elif kind == "individual" and ice_data is not None:
        fig = _add_ice_plot(_go, fig, ice_data)
    elif part_dep is not None:
        if ice_data is not None and not is_categorical:
            fig = _add_ice_plot(_go, fig, ice_data)
        if "class_label" in part_dep.columns:
            part_dep.drop(columns=["class_label"], inplace=True)
        if mode == "two-way":
            _update_fig_with_two_way_partial_dependence(
                _go,
                fig,
                part_dep,
                part_dep,
                features,
                is_categorical,
                label="Partial Dependence",
                row=None,
                col=None,
            )
        elif mode == "one-way":
            if is_categorical:
                trace = _go.Bar(
                    x=part_dep["feature_values"],
                    y=part_dep["partial_dependence"],
                    name="Partial Dependence",
                )
            else:
                trace = _go.Scatter(
                    x=part_dep["feature_values"],
                    y=part_dep["partial_dependence"],
                    name="Partial Dependence",
                    line=dict(width=3, color="rgb(99,110,250)"),
                )
            fig.add_trace(trace)
    return fig


def _add_ice_plot(_go, fig, ice_data, label=None, row=None, col=None):
    x = ice_data["feature_values"]
    y = ice_data
    if "class_label" in ice_data.columns:
        if label:
            y = y[y["class_label"] == label]
        y.drop(columns=["class_label"], inplace=True)
    y = y.drop(columns=["feature_values"])
    for i, sample in enumerate(y):
        fig.add_trace(
            _go.Scatter(
                x=x,
                y=y[sample],
                line=dict(width=0.5, color="gray"),
                name=f"Individual Conditional Expectation{': ' + label if label else ''}",
                legendgroup="ICE" + label if label else "ICE",
                showlegend=True if i == 0 else False,
            ),
            row=row,
            col=col,
        )
    return fig


def _calculate_axis_range(arr):
    """Helper method to help calculate the appropriate range for an axis based on the data to graph."""
    max_value = arr.max()
    min_value = arr.min()
    margins = abs(max_value - min_value) * 0.05
    return [min_value - margins, max_value + margins]


def get_prediction_vs_actual_data(y_true, y_pred, outlier_threshold=None):
    """Combines y_true and y_pred into a single dataframe and adds a column for outliers. Used in `graph_prediction_vs_actual()`.

    Arguments:
        y_true (pd.Series, or np.ndarray): The real target values of the data
        y_pred (pd.Series, or np.ndarray): The predicted values outputted by the regression model.
        outlier_threshold (int, float): A positive threshold for what is considered an outlier value. This value is compared to the absolute difference
                                 between each value of y_true and y_pred. Values within this threshold will be blue, otherwise they will be yellow.
                                 Defaults to None

    Returns:
        pd.DataFrame with the following columns:
                * `prediction`: Predicted values from regression model.
                * `actual`: Real target values.
                * `outlier`: Colors indicating which values are in the threshold for what is considered an outlier value.

    """
    if outlier_threshold and outlier_threshold <= 0:
        raise ValueError(
            f"Threshold must be positive! Provided threshold is {outlier_threshold}"
        )

    y_true = infer_feature_types(y_true)
    y_pred = infer_feature_types(y_pred)

    predictions = y_pred.reset_index(drop=True)
    actual = y_true.reset_index(drop=True)
    data = pd.concat([pd.Series(predictions), pd.Series(actual)], axis=1)
    data.columns = ["prediction", "actual"]
    if outlier_threshold:
        data["outlier"] = np.where(
            (abs(data["prediction"] - data["actual"]) >= outlier_threshold),
            "#ffff00",
            "#0000ff",
        )
    else:
        data["outlier"] = "#0000ff"
    return data


def graph_prediction_vs_actual(y_true, y_pred, outlier_threshold=None):
    """Generate a scatter plot comparing the true and predicted values. Used for regression plotting

    Arguments:
        y_true (pd.Series): The real target values of the data
        y_pred (pd.Series): The predicted values outputted by the regression model.
        outlier_threshold (int, float): A positive threshold for what is considered an outlier value. This value is compared to the absolute difference
                                 between each value of y_true and y_pred. Values within this threshold will be blue, otherwise they will be yellow.
                                 Defaults to None

    Returns:
        plotly.Figure representing the predicted vs. actual values graph

    """
    _go = import_or_raise(
        "plotly.graph_objects", error_msg="Cannot find dependency plotly.graph_objects"
    )
    if jupyter_check():
        import_or_raise("ipywidgets", warning=True)

    if outlier_threshold and outlier_threshold <= 0:
        raise ValueError(
            f"Threshold must be positive! Provided threshold is {outlier_threshold}"
        )

    df = get_prediction_vs_actual_data(y_true, y_pred, outlier_threshold)
    data = []

    x_axis = _calculate_axis_range(df["prediction"])
    y_axis = _calculate_axis_range(df["actual"])
    x_y_line = [min(x_axis[0], y_axis[0]), max(x_axis[1], y_axis[1])]
    data.append(
        _go.Scatter(x=x_y_line, y=x_y_line, name="y = x line", line_color="grey")
    )

    title = "Predicted vs Actual Values Scatter Plot"
    layout = _go.Layout(
        title={"text": title},
        xaxis={"title": "Prediction", "range": x_y_line},
        yaxis={"title": "Actual", "range": x_y_line},
    )

    for color, outlier_group in df.groupby("outlier"):
        if outlier_threshold:
            name = (
                "< outlier_threshold" if color == "#0000ff" else ">= outlier_threshold"
            )
        else:
            name = "Values"
        data.append(
            _go.Scatter(
                x=outlier_group["prediction"],
                y=outlier_group["actual"],
                mode="markers",
                marker=_go.scatter.Marker(color=color),
                name=name,
            )
        )
    return _go.Figure(layout=layout, data=data)


def _tree_parse(est, feature_names):
    children_left = est.tree_.children_left
    children_right = est.tree_.children_right
    features = est.tree_.feature
    thresholds = est.tree_.threshold
    values = est.tree_.value

    def recurse(i):
        if children_left[i] == children_right[i]:
            return {"Value": values[i]}
        return OrderedDict(
            {
                "Feature": feature_names[features[i]],
                "Threshold": thresholds[i],
                "Value": values[i],
                "Left_Child": recurse(children_left[i]),
                "Right_Child": recurse(children_right[i]),
            }
        )

    return recurse(0)


def decision_tree_data_from_estimator(estimator):
    """Return data for a fitted tree in a restructured format

    Arguments:
        estimator (ComponentBase): A fitted DecisionTree-based estimator.

    Returns:
        OrderedDict: An OrderedDict of OrderedDicts describing a tree structure
    """
    if not estimator.model_family == ModelFamily.DECISION_TREE:
        raise ValueError(
            "Tree structure reformatting is only supported for decision tree estimators"
        )
    if not estimator._is_fitted:
        raise NotFittedError(
            "This DecisionTree estimator is not fitted yet. Call 'fit' with appropriate arguments "
            "before using this estimator."
        )
    est = estimator._component_obj
    feature_names = estimator.input_feature_names
    return _tree_parse(est, feature_names)


def decision_tree_data_from_pipeline(pipeline_):
    """Return data for a fitted pipeline with  in a restructured format

    Arguments:
        pipeline_ (PipelineBase): A pipeline with a DecisionTree-based estimator.

    Returns:
        OrderedDict: An OrderedDict of OrderedDicts describing a tree structure
    """
    if not pipeline_.model_family == ModelFamily.DECISION_TREE:
        raise ValueError(
            "Tree structure reformatting is only supported for decision tree estimators"
        )
    if not pipeline_._is_fitted:
        raise NotFittedError(
            "The DecisionTree estimator associated with this pipeline is not fitted yet. Call 'fit' "
            "with appropriate arguments before using this estimator."
        )
    est = pipeline_.estimator._component_obj
    feature_names = pipeline_.input_feature_names[pipeline_.estimator.name]

    return _tree_parse(est, feature_names)


def visualize_decision_tree(
    estimator, max_depth=None, rotate=False, filled=False, filepath=None
):
    """Generate an image visualizing the decision tree

    Arguments:
        estimator (ComponentBase): A fitted DecisionTree-based estimator.
        max_depth (int, optional): The depth to which the tree should be displayed. If set to None (as by default),
        tree is fully generated.
        rotate (bool, optional): Orient tree left to right rather than top-down.
        filled (bool, optional): Paint nodes to indicate majority class for classification, extremity of values for
        regression, or purity of node for multi-output.
        filepath (str, optional): Path to where the graph should be saved. If set to None (as by default), the graph
        will not be saved.

    Returns:
        graphviz.Source: DOT object that can be directly displayed in Jupyter notebooks.
    """
    if not estimator.model_family == ModelFamily.DECISION_TREE:
        raise ValueError(
            "Tree visualizations are only supported for decision tree estimators"
        )
    if max_depth and (not isinstance(max_depth, int) or not max_depth >= 0):
        raise ValueError(
            "Unknown value: '{}'. The parameter max_depth has to be a non-negative integer".format(
                max_depth
            )
        )
    if not estimator._is_fitted:
        raise NotFittedError(
            "This DecisionTree estimator is not fitted yet. Call 'fit' with appropriate arguments before using this estimator."
        )

    est = estimator._component_obj

    graphviz = import_or_raise(
        "graphviz", error_msg="Please install graphviz to visualize trees."
    )

    graph_format = None
    if filepath:
        # Cast to str in case a Path object was passed in
        filepath = str(filepath)
        try:
            f = open(filepath, "w")
            f.close()
        except (IOError, FileNotFoundError):
            raise ValueError(
                ("Specified filepath is not writeable: {}".format(filepath))
            )
        path_and_name, graph_format = os.path.splitext(filepath)
        if graph_format:
            graph_format = graph_format[1:].lower()  # ignore the dot
            supported_filetypes = graphviz.backend.FORMATS
            if graph_format not in supported_filetypes:
                raise ValueError(
                    (
                        "Unknown format '{}'. Make sure your format is one of the "
                        + "following: {}"
                    ).format(graph_format, supported_filetypes)
                )
        else:
            graph_format = "pdf"  # If the filepath has no extension default to pdf

    dot_data = export_graphviz(
        decision_tree=est,
        max_depth=max_depth,
        rotate=rotate,
        filled=filled,
        feature_names=estimator.input_feature_names,
    )
    source_obj = graphviz.Source(source=dot_data, format=graph_format)
    if filepath:
        source_obj.render(filename=path_and_name, cleanup=True)

    return source_obj


def get_prediction_vs_actual_over_time_data(pipeline, X, y, dates):
    """Get the data needed for the prediction_vs_actual_over_time plot.

    Arguments:
        pipeline (TimeSeriesRegressionPipeline): Fitted time series regression pipeline.
        X (pd.DataFrame): Features used to generate new predictions.
        y (pd.Series): Target values to compare predictions against.
        dates (pd.Series): Dates corresponding to target values and predictions.

    Returns:
       pd.DataFrame
    """

    dates = infer_feature_types(dates)
    y = infer_feature_types(y)
    prediction = pipeline.predict(X, y)

    return pd.DataFrame(
        {
            "dates": dates.reset_index(drop=True),
            "target": y.reset_index(drop=True),
            "prediction": prediction.reset_index(drop=True),
        }
    )


def graph_prediction_vs_actual_over_time(pipeline, X, y, dates):
    """Plot the target values and predictions against time on the x-axis.

    Arguments:
        pipeline (TimeSeriesRegressionPipeline): Fitted time series regression pipeline.
        X (pd.DataFrame): Features used to generate new predictions.
        y (pd.Series): Target values to compare predictions against.
        dates (pd.Series): Dates corresponding to target values and predictions.

    Returns:
        plotly.Figure: Showing the prediction vs actual over time.
    """
    _go = import_or_raise(
        "plotly.graph_objects", error_msg="Cannot find dependency plotly.graph_objects"
    )

    if pipeline.problem_type != ProblemTypes.TIME_SERIES_REGRESSION:
        raise ValueError(
            "graph_prediction_vs_actual_over_time only supports time series regression pipelines! "
            f"Received {str(pipeline.problem_type)}."
        )

    data = get_prediction_vs_actual_over_time_data(pipeline, X, y, dates)

    data = [
        _go.Scatter(
            x=data["dates"],
            y=data["target"],
            mode="lines+markers",
            name="Target",
            line=dict(color="#1f77b4"),
        ),
        _go.Scatter(
            x=data["dates"],
            y=data["prediction"],
            mode="lines+markers",
            name="Prediction",
            line=dict(color="#d62728"),
        ),
    ]
    # Let plotly pick the best date format.
    layout = _go.Layout(
        title={"text": "Prediction vs Target over time"},
        xaxis={"title": "Time"},
        yaxis={"title": "Target Values and Predictions"},
    )

    return _go.Figure(data=data, layout=layout)


def get_linear_coefficients(estimator, features=None):
    """Returns a dataframe showing the features with the greatest predictive power for a linear model.

    Arguments:
        estimator (Estimator): Fitted linear model family estimator.
        features (list[str]): List of feature names associated with the underlying data.

    Returns:
        pd.DataFrame: Displaying the features by importance.
    """
    if not estimator.model_family == ModelFamily.LINEAR_MODEL:
        raise ValueError(
            "Linear coefficients are only available for linear family models"
        )
    if not estimator._is_fitted:
        raise NotFittedError(
            "This linear estimator is not fitted yet. Call 'fit' with appropriate arguments "
            "before using this estimator."
        )
    coef_ = estimator.feature_importance
    coef_ = pd.Series(coef_, name="Coefficients", index=features)
    coef_ = coef_.sort_values()
    coef_ = pd.Series(estimator._component_obj.intercept_, index=["Intercept"]).append(
        coef_
    )

    return coef_


def t_sne(
    X,
    n_components=2,
    perplexity=30.0,
    learning_rate=200.0,
    metric="euclidean",
    **kwargs,
):
    """Get the transformed output after fitting X to the embedded space using t-SNE.

     Arguments:
        X (np.ndarray, pd.DataFrame): Data to be transformed. Must be numeric.
        n_components (int, optional): Dimension of the embedded space.
        perplexity (float, optional): Related to the number of nearest neighbors that is used in other manifold learning
        algorithms. Larger datasets usually require a larger perplexity. Consider selecting a value between 5 and 50.
        learning_rate (float, optional): Usually in the range [10.0, 1000.0]. If the cost function gets stuck in a bad
        local minimum, increasing the learning rate may help.
        metric (str, optional): The metric to use when calculating distance between instances in a feature array.

    Returns:
        np.ndarray (n_samples, n_components)
    """
    if not isinstance(n_components, int) or not n_components > 0:
        raise ValueError(
            "The parameter n_components must be of type integer and greater than 0"
        )
    if not perplexity >= 0:
        raise ValueError("The parameter perplexity must be non-negative")

    X = infer_feature_types(X)
    t_sne_ = TSNE(
        n_components=n_components,
        perplexity=perplexity,
        learning_rate=learning_rate,
        metric=metric,
        **kwargs,
    )
    X_new = t_sne_.fit_transform(X)
    return X_new


def graph_t_sne(
    X,
    n_components=2,
    perplexity=30.0,
    learning_rate=200.0,
    metric="euclidean",
    marker_line_width=2,
    marker_size=7,
    **kwargs,
):
    """Plot high dimensional data into lower dimensional space using t-SNE .

    Arguments:
        X (np.ndarray, pd.DataFrame): Data to be transformed. Must be numeric.
        n_components (int, optional): Dimension of the embedded space.
        perplexity (float, optional): Related to the number of nearest neighbors that is used in other manifold learning
        algorithms. Larger datasets usually require a larger perplexity. Consider selecting a value between 5 and 50.
        learning_rate (float, optional): Usually in the range [10.0, 1000.0]. If the cost function gets stuck in a bad
        local minimum, increasing the learning rate may help.
        metric (str, optional): The metric to use when calculating distance between instances in a feature array.
        marker_line_width (int, optional): Determines the line width of the marker boundary.
        marker_size (int, optional): Determines the size of the marker.

    Returns:
        plotly.Figure representing the transformed data

    """
    _go = import_or_raise(
        "plotly.graph_objects", error_msg="Cannot find dependency plotly.graph_objects"
    )

    if not marker_line_width >= 0:
        raise ValueError("The parameter marker_line_width must be non-negative")
    if not marker_size >= 0:
        raise ValueError("The parameter marker_size must be non-negative")

    X_embedded = t_sne(
        X,
        n_components=n_components,
        perplexity=perplexity,
        learning_rate=learning_rate,
        metric=metric,
        **kwargs,
    )

    fig = _go.Figure()
    fig.add_trace(_go.Scatter(x=X_embedded[:, 0], y=X_embedded[:, 1], mode="markers"))
    fig.update_traces(
        mode="markers", marker_line_width=marker_line_width, marker_size=marker_size
    )
    fig.update_layout(title="t-SNE", yaxis_zeroline=False, xaxis_zeroline=False)

    return fig<|MERGE_RESOLUTION|>--- conflicted
+++ resolved
@@ -691,55 +691,51 @@
 
     _raise_value_error_if_mostly_one_value(feature_list, percentiles[1])
     wrapped = evalml.pipelines.components.utils.scikit_learn_wrapped_estimator(pipeline)
-<<<<<<< HEAD
-    if any(is_datetime):
-        timestamps = np.array(
-            [X_dt - pd.Timestamp("1970-01-01")] // np.timedelta64(1, "s")
-        ).reshape(-1, 1)
-        grid, values = _grid_from_X(
-            timestamps, percentiles=percentiles, grid_resolution=grid_resolution
-        )
-        grid_dates = pd.to_datetime(pd.Series(grid.squeeze()), unit="s").values.reshape(
-            -1, 1
-        )
-        # convert values to dates for the output
-        value_dates = pd.to_datetime(pd.Series(values[0]), unit="s")
-        # need to pass in the feature as an int index rather than string
-        feature_index = (
-            X.columns.tolist().index(features)
-            if isinstance(features, str)
-            else features
-        )
-        averaged_predictions, predictions = _partial_dependence_brute(
-            wrapped, grid_dates, [feature_index], X, response_method="auto"
-        )
-        # reshape based on the way scikit-learn reshapes the data
-        predictions = predictions.reshape(
-            -1, X.shape[0], *[val.shape[0] for val in values]
-        )
-
-        averaged_predictions = averaged_predictions.reshape(
-            -1, *[val.shape[0] for val in values]
-        )
-        preds = {
-            "average": averaged_predictions,
-            "individual": predictions,
-            "values": [value_dates],
-        }
-    else:
-=======
+    
     try:
->>>>>>> aff4b759
-        preds = sk_partial_dependence(
-            wrapped,
-            X=X,
-            features=features,
-            percentiles=percentiles,
-            grid_resolution=grid_resolution,
-            kind=kind,
-        )
-<<<<<<< HEAD
-=======
+        if any(is_datetime):
+            timestamps = np.array(
+                [X_dt - pd.Timestamp("1970-01-01")] // np.timedelta64(1, "s")
+            ).reshape(-1, 1)
+            grid, values = _grid_from_X(
+                timestamps, percentiles=percentiles, grid_resolution=grid_resolution
+            )
+            grid_dates = pd.to_datetime(pd.Series(grid.squeeze()), unit="s").values.reshape(
+                -1, 1
+            )
+            # convert values to dates for the output
+            value_dates = pd.to_datetime(pd.Series(values[0]), unit="s")
+            # need to pass in the feature as an int index rather than string
+            feature_index = (
+                X.columns.tolist().index(features)
+                if isinstance(features, str)
+                else features
+            )
+            averaged_predictions, predictions = _partial_dependence_brute(
+                wrapped, grid_dates, [feature_index], X, response_method="auto"
+            )
+            # reshape based on the way scikit-learn reshapes the data
+            predictions = predictions.reshape(
+                -1, X.shape[0], *[val.shape[0] for val in values]
+            )
+
+            averaged_predictions = averaged_predictions.reshape(
+                -1, *[val.shape[0] for val in values]
+            )
+            preds = {
+                "average": averaged_predictions,
+                "individual": predictions,
+                "values": [value_dates],
+            }
+        else:
+            preds = sk_partial_dependence(
+                wrapped,
+                X=X,
+                features=features,
+                percentiles=percentiles,
+                grid_resolution=grid_resolution,
+                kind=kind,
+            )
     except ValueError as e:
         if "percentiles are too close to each other" in str(e):
             raise ValueError(
@@ -750,7 +746,6 @@
             )
         else:
             raise e
->>>>>>> aff4b759
 
     classes = None
     if isinstance(pipeline, evalml.pipelines.BinaryClassificationPipeline):
