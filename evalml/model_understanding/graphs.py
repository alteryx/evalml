import copy
import os
import warnings
from collections import OrderedDict

import numpy as np
import pandas as pd
import woodwork as ww
from sklearn.exceptions import NotFittedError
from sklearn.inspection import partial_dependence as sk_partial_dependence
from sklearn.inspection import \
    permutation_importance as sk_permutation_importance
from sklearn.manifold import TSNE
from sklearn.metrics import auc as sklearn_auc
from sklearn.metrics import confusion_matrix as sklearn_confusion_matrix
from sklearn.metrics import \
    precision_recall_curve as sklearn_precision_recall_curve
from sklearn.metrics import roc_curve as sklearn_roc_curve
from sklearn.preprocessing import LabelBinarizer
from sklearn.tree import export_graphviz
from sklearn.utils.multiclass import unique_labels

import evalml
from evalml.exceptions import NullsInColumnWarning
from evalml.model_family import ModelFamily
from evalml.objectives.utils import get_objective
from evalml.problem_types import ProblemTypes
from evalml.utils import (
    _convert_to_woodwork_structure,
    _convert_woodwork_types_wrapper,
    import_or_raise,
    jupyter_check
)


def confusion_matrix(y_true, y_predicted, normalize_method='true'):
    """Confusion matrix for binary and multiclass classification.

    Arguments:
        y_true (ww.DataColumn, pd.Series or np.ndarray): True binary labels.
        y_pred (ww.DataColumn, pd.Series or np.ndarray): Predictions from a binary classifier.
        normalize_method ({'true', 'pred', 'all', None}): Normalization method to use, if not None. Supported options are: 'true' to normalize by row, 'pred' to normalize by column, or 'all' to normalize by all values. Defaults to 'true'.

    Returns:
        pd.DataFrame: Confusion matrix. The column header represents the predicted labels while row header represents the actual labels.
    """
    y_true = _convert_to_woodwork_structure(y_true)
    y_predicted = _convert_to_woodwork_structure(y_predicted)
    y_true = _convert_woodwork_types_wrapper(y_true.to_series()).to_numpy()
    y_predicted = _convert_woodwork_types_wrapper(y_predicted.to_series()).to_numpy()
    labels = unique_labels(y_true, y_predicted)
    conf_mat = sklearn_confusion_matrix(y_true, y_predicted)
    conf_mat = pd.DataFrame(conf_mat, index=labels, columns=labels)
    if normalize_method is not None:
        return normalize_confusion_matrix(conf_mat, normalize_method=normalize_method)
    return conf_mat


def normalize_confusion_matrix(conf_mat, normalize_method='true'):
    """Normalizes a confusion matrix.

    Arguments:
        conf_mat (ww.DataTable, pd.DataFrame or np.ndarray): Confusion matrix to normalize.
        normalize_method ({'true', 'pred', 'all'}): Normalization method. Supported options are: 'true' to normalize by row, 'pred' to normalize by column, or 'all' to normalize by all values. Defaults to 'true'.

    Returns:
        pd.DataFrame: normalized version of the input confusion matrix. The column header represents the predicted labels while row header represents the actual labels.
    """
    conf_mat = _convert_to_woodwork_structure(conf_mat)
    conf_mat = _convert_woodwork_types_wrapper(conf_mat.to_dataframe())
    col_names = conf_mat.columns

    conf_mat = conf_mat.to_numpy()
    with warnings.catch_warnings(record=True) as w:
        if normalize_method == 'true':
            conf_mat = conf_mat.astype('float') / conf_mat.sum(axis=1)[:, np.newaxis]
        elif normalize_method == 'pred':
            conf_mat = conf_mat.astype('float') / conf_mat.sum(axis=0)
        elif normalize_method == 'all':
            conf_mat = conf_mat.astype('float') / conf_mat.sum().sum()
        else:
            raise ValueError('Invalid value provided for "normalize_method": {}'.format(normalize_method))
        if w and "invalid value encountered in" in str(w[0].message):
            raise ValueError("Sum of given axis is 0 and normalization is not possible. Please select another option.")
    conf_mat = pd.DataFrame(conf_mat, index=col_names, columns=col_names)
    return conf_mat


def graph_confusion_matrix(y_true, y_pred, normalize_method='true', title_addition=None):
    """Generate and display a confusion matrix plot.

    If `normalize_method` is set, hover text will show raw count, otherwise hover text will show count normalized with method 'true'.

    Arguments:
        y_true (ww.DataColumn, pd.Series or np.ndarray): True binary labels.
        y_pred (ww.DataColumn, pd.Series or np.ndarray): Predictions from a binary classifier.
        normalize_method ({'true', 'pred', 'all', None}): Normalization method to use, if not None. Supported options are: 'true' to normalize by row, 'pred' to normalize by column, or 'all' to normalize by all values. Defaults to 'true'.
        title_addition (str or None): if not None, append to plot title. Defaults to None.

    Returns:
        plotly.Figure representing the confusion matrix plot generated
    """
    _go = import_or_raise("plotly.graph_objects", error_msg="Cannot find dependency plotly.graph_objects")
    _ff = import_or_raise("plotly.figure_factory", error_msg="Cannot find dependency plotly.figure_factory")
    if jupyter_check():
        import_or_raise("ipywidgets", warning=True)

    conf_mat = confusion_matrix(y_true, y_pred, normalize_method=None)
    conf_mat_normalized = confusion_matrix(y_true, y_pred, normalize_method=normalize_method or 'true')
    labels = conf_mat.columns.tolist()

    title = 'Confusion matrix{}{}'.format(
        '' if title_addition is None else (' ' + title_addition),
        '' if normalize_method is None else (', normalized using method "' + normalize_method + '"'))
    z_data, custom_data = (conf_mat, conf_mat_normalized) if normalize_method is None else (conf_mat_normalized, conf_mat)
    z_data = z_data.to_numpy()
    z_text = [["{:.3f}".format(y) for y in x] for x in z_data]
    primary_heading, secondary_heading = ('Raw', 'Normalized') if normalize_method is None else ('Normalized', 'Raw')
    hover_text = '<br><b>' + primary_heading + ' Count</b>: %{z}<br><b>' + secondary_heading + ' Count</b>: %{customdata} <br>'
    # the "<extra> tags at the end are necessary to remove unwanted trace info
    hover_template = '<b>True</b>: %{y}<br><b>Predicted</b>: %{x}' + hover_text + '<extra></extra>'
    layout = _go.Layout(title={'text': title},
                        xaxis={'title': 'Predicted Label', 'type': 'category', 'tickvals': labels},
                        yaxis={'title': 'True Label', 'type': 'category', 'tickvals': labels})
    fig = _ff.create_annotated_heatmap(z_data, x=labels, y=labels,
                                       annotation_text=z_text,
                                       customdata=custom_data,
                                       hovertemplate=hover_template,
                                       colorscale='Blues',
                                       showscale=True)
    fig.update_layout(layout)
    # put xaxis text on bottom to not overlap with title
    fig['layout']['xaxis'].update(side='bottom')
    # plotly Heatmap y axis defaults to the reverse of what we want: https://community.plotly.com/t/heatmap-y-axis-is-reversed-by-default-going-against-standard-convention-for-matrices/32180
    fig.update_yaxes(autorange="reversed")
    return fig


def precision_recall_curve(y_true, y_pred_proba):
    """
    Given labels and binary classifier predicted probabilities, compute and return the data representing a precision-recall curve.

    Arguments:
        y_true (ww.DataColumn, pd.Series or np.ndarray): True binary labels.
        y_pred_proba (ww.DataColumn, pd.Series or np.ndarray): Predictions from a binary classifier, before thresholding has been applied. Note this should be the predicted probability for the "true" label.

    Returns:
        list: Dictionary containing metrics used to generate a precision-recall plot, with the following keys:

                  * `precision`: Precision values.
                  * `recall`: Recall values.
                  * `thresholds`: Threshold values used to produce the precision and recall.
                  * `auc_score`: The area under the ROC curve.
    """
    y_true = _convert_to_woodwork_structure(y_true)
    y_pred_proba = _convert_to_woodwork_structure(y_pred_proba)
    y_true = _convert_woodwork_types_wrapper(y_true.to_series())
    y_pred_proba = _convert_woodwork_types_wrapper(y_pred_proba.to_series())

    precision, recall, thresholds = sklearn_precision_recall_curve(y_true, y_pred_proba)
    auc_score = sklearn_auc(recall, precision)
    return {'precision': precision,
            'recall': recall,
            'thresholds': thresholds,
            'auc_score': auc_score}


def graph_precision_recall_curve(y_true, y_pred_proba, title_addition=None):
    """Generate and display a precision-recall plot.

    Arguments:
        y_true (ww.DataColumn, pd.Series or np.ndarray): True binary labels.
        y_pred_proba (ww.DataColumn, pd.Series or np.ndarray): Predictions from a binary classifier, before thresholding has been applied. Note this should be the predicted probability for the "true" label.
        title_addition (str or None): If not None, append to plot title. Default None.

    Returns:
        plotly.Figure representing the precision-recall plot generated
    """
    _go = import_or_raise("plotly.graph_objects", error_msg="Cannot find dependency plotly.graph_objects")
    if jupyter_check():
        import_or_raise("ipywidgets", warning=True)
    precision_recall_curve_data = precision_recall_curve(y_true, y_pred_proba)
    title = 'Precision-Recall{}'.format('' if title_addition is None else (' ' + title_addition))
    layout = _go.Layout(title={'text': title},
                        xaxis={'title': 'Recall', 'range': [-0.05, 1.05]},
                        yaxis={'title': 'Precision', 'range': [-0.05, 1.05]})
    data = []
    data.append(_go.Scatter(x=precision_recall_curve_data['recall'], y=precision_recall_curve_data['precision'],
                            name='Precision-Recall (AUC {:06f})'.format(precision_recall_curve_data['auc_score']),
                            line=dict(width=3)))
    return _go.Figure(layout=layout, data=data)


def roc_curve(y_true, y_pred_proba):
    """
    Given labels and classifier predicted probabilities, compute and return the data representing a Receiver Operating Characteristic (ROC) curve. Works with binary or multiclass problems.

    Arguments:
        y_true (ww.DataColumn, pd.Series or np.ndarray): True labels.
        y_pred_proba (ww.DataColumn, pd.Series or np.ndarray): Predictions from a classifier, before thresholding has been applied.

    Returns:
        list(dict): A list of dictionaries (with one for each class) is returned. Binary classification problems return a list with one dictionary.
            Each dictionary contains metrics used to generate an ROC plot with the following keys:
                  * `fpr_rate`: False positive rate.
                  * `tpr_rate`: True positive rate.
                  * `threshold`: Threshold values used to produce each pair of true/false positive rates.
                  * `auc_score`: The area under the ROC curve.
    """
    y_true = _convert_to_woodwork_structure(y_true)
    y_pred_proba = _convert_to_woodwork_structure(y_pred_proba)
    if isinstance(y_pred_proba, ww.DataTable):
        y_pred_proba = _convert_woodwork_types_wrapper(y_pred_proba.to_dataframe()).to_numpy()
    else:
        y_pred_proba = _convert_woodwork_types_wrapper(y_pred_proba.to_series()).to_numpy()
    y_true = _convert_woodwork_types_wrapper(y_true.to_series()).to_numpy()

    if len(y_pred_proba.shape) == 1:
        y_pred_proba = y_pred_proba.reshape(-1, 1)
    if y_pred_proba.shape[1] == 2:
        y_pred_proba = y_pred_proba[:, 1].reshape(-1, 1)
    nan_indices = np.logical_or(pd.isna(y_true), np.isnan(y_pred_proba).any(axis=1))
    y_true = y_true[~nan_indices]
    y_pred_proba = y_pred_proba[~nan_indices]

    lb = LabelBinarizer()
    lb.fit(np.unique(y_true))
    y_one_hot_true = lb.transform(y_true)
    n_classes = y_one_hot_true.shape[1]

    curve_data = []
    for i in range(n_classes):
        fpr_rates, tpr_rates, thresholds = sklearn_roc_curve(y_one_hot_true[:, i], y_pred_proba[:, i])
        auc_score = sklearn_auc(fpr_rates, tpr_rates)
        curve_data.append({'fpr_rates': fpr_rates,
                           'tpr_rates': tpr_rates,
                           'thresholds': thresholds,
                           'auc_score': auc_score})

    return curve_data


def graph_roc_curve(y_true, y_pred_proba, custom_class_names=None, title_addition=None):
    """Generate and display a Receiver Operating Characteristic (ROC) plot for binary and multiclass classification problems.

    Arguments:
        y_true (ww.DataColumn, pd.Series or np.ndarray): True labels.
        y_pred_proba (ww.DataColumn, pd.Series or np.ndarray): Predictions from a classifier, before thresholding has been applied. Note this should a one dimensional array with the predicted probability for the "true" label in the binary case.
        custom_class_labels (list or None): If not None, custom labels for classes. Default None.
        title_addition (str or None): if not None, append to plot title. Default None.

    Returns:
        plotly.Figure representing the ROC plot generated
    """
    _go = import_or_raise("plotly.graph_objects", error_msg="Cannot find dependency plotly.graph_objects")
    if jupyter_check():
        import_or_raise("ipywidgets", warning=True)

    title = 'Receiver Operating Characteristic{}'.format('' if title_addition is None else (' ' + title_addition))
    layout = _go.Layout(title={'text': title},
                        xaxis={'title': 'False Positive Rate', 'range': [-0.05, 1.05]},
                        yaxis={'title': 'True Positive Rate', 'range': [-0.05, 1.05]})

    all_curve_data = roc_curve(y_true, y_pred_proba)
    graph_data = []

    n_classes = len(all_curve_data)

    if custom_class_names and len(custom_class_names) != n_classes:
        raise ValueError('Number of custom class names does not match number of classes')

    for i in range(n_classes):
        roc_curve_data = all_curve_data[i]
        name = i + 1 if custom_class_names is None else custom_class_names[i]
        graph_data.append(_go.Scatter(x=roc_curve_data['fpr_rates'], y=roc_curve_data['tpr_rates'],
                                      hovertemplate="(False Postive Rate: %{x}, True Positive Rate: %{y})<br>" + "Threshold: %{text}",
                                      name=f"Class {name} (AUC {roc_curve_data['auc_score']:.06f})",
                                      text=roc_curve_data["thresholds"],
                                      line=dict(width=3)))
    graph_data.append(_go.Scatter(x=[0, 1], y=[0, 1],
                                  name='Trivial Model (AUC 0.5)',
                                  line=dict(dash='dash')))
    return _go.Figure(layout=layout, data=graph_data)


def calculate_permutation_importance(pipeline, X, y, objective, n_repeats=5, n_jobs=None, random_state=0):
    """Calculates permutation importance for features.

    Arguments:
        pipeline (PipelineBase or subclass): Fitted pipeline
        X (ww.DataTable, pd.DataFrame): The input data used to score and compute permutation importance
        y (ww.DataColumn, pd.Series): The target data
        objective (str, ObjectiveBase): Objective to score on
        n_repeats (int): Number of times to permute a feature. Defaults to 5.
        n_jobs (int or None): Non-negative integer describing level of parallelism used for pipelines.
            None and 1 are equivalent. If set to -1, all CPUs are used. For n_jobs below -1, (n_cpus + 1 + n_jobs) are used.
        random_state (int): Seed for the random number generator. Defaults to 0.

    Returns:
        Mean feature importance scores over 5 shuffles.
    """
    X = _convert_to_woodwork_structure(X)
    y = _convert_to_woodwork_structure(y)
    X = _convert_woodwork_types_wrapper(X.to_dataframe())
    y = _convert_woodwork_types_wrapper(y.to_series())

    objective = get_objective(objective, return_instance=True)
    if not objective.is_defined_for_problem_type(pipeline.problem_type):
        raise ValueError(f"Given objective '{objective.name}' cannot be used with '{pipeline.name}'")

    def scorer(pipeline, X, y):
        scores = pipeline.score(X, y, objectives=[objective])
        return scores[objective.name] if objective.greater_is_better else -scores[objective.name]
    perm_importance = sk_permutation_importance(pipeline, X, y, n_repeats=n_repeats, scoring=scorer, n_jobs=n_jobs, random_state=random_state)
    mean_perm_importance = perm_importance["importances_mean"]
    if not isinstance(X, pd.DataFrame):
        X = pd.DataFrame(X)
    feature_names = list(X.columns)
    mean_perm_importance = list(zip(feature_names, mean_perm_importance))
    mean_perm_importance.sort(key=lambda x: x[1], reverse=True)
    return pd.DataFrame(mean_perm_importance, columns=["feature", "importance"])


def graph_permutation_importance(pipeline, X, y, objective, importance_threshold=0):
    """Generate a bar graph of the pipeline's permutation importance.

    Arguments:
        pipeline (PipelineBase or subclass): Fitted pipeline
        X (ww.DataTable, pd.DataFrame): The input data used to score and compute permutation importance
        y (ww.DataColumn, pd.Series): The target data
        objective (str, ObjectiveBase): Objective to score on
        importance_threshold (float, optional): If provided, graph features with a permutation importance whose absolute value is larger than importance_threshold. Defaults to zero.

    Returns:
        plotly.Figure, a bar graph showing features and their respective permutation importance.
    """
    go = import_or_raise("plotly.graph_objects", error_msg="Cannot find dependency plotly.graph_objects")
    if jupyter_check():
        import_or_raise("ipywidgets", warning=True)

    perm_importance = calculate_permutation_importance(pipeline, X, y, objective)
    perm_importance['importance'] = perm_importance['importance']

    if importance_threshold < 0:
        raise ValueError(f'Provided importance threshold of {importance_threshold} must be greater than or equal to 0')
    # Remove features with close to zero importance
    perm_importance = perm_importance[abs(perm_importance['importance']) >= importance_threshold]
    # List is reversed to go from ascending order to descending order
    perm_importance = perm_importance.iloc[::-1]

    title = "Permutation Importance"
    subtitle = "The relative importance of each input feature's "\
               "overall influence on the pipelines' predictions, computed using "\
               "the permutation importance algorithm."
    data = [go.Bar(x=perm_importance['importance'],
                   y=perm_importance['feature'],
                   orientation='h'
                   )]

    layout = {
        'title': '{0}<br><sub>{1}</sub>'.format(title, subtitle),
        'height': 800,
        'xaxis_title': 'Permutation Importance',
        'yaxis_title': 'Feature',
        'yaxis': {
            'type': 'category'
        }
    }

    fig = go.Figure(data=data, layout=layout)
    return fig


def binary_objective_vs_threshold(pipeline, X, y, objective, steps=100):
    """Computes objective score as a function of potential binary classification
        decision thresholds for a fitted binary classification pipeline.

    Arguments:
        pipeline (BinaryClassificationPipeline obj): Fitted binary classification pipeline
        X (ww.DataTable, pd.DataFrame): The input data used to compute objective score
        y (ww.DataColumn, pd.Series): The target labels
        objective (ObjectiveBase obj, str): Objective used to score
        steps (int): Number of intervals to divide and calculate objective score at

    Returns:
        pd.DataFrame: DataFrame with thresholds and the corresponding objective score calculated at each threshold

    """
    objective = get_objective(objective, return_instance=True)
    if not objective.is_defined_for_problem_type(ProblemTypes.BINARY):
        raise ValueError("`binary_objective_vs_threshold` can only be calculated for binary classification objectives")
    if objective.score_needs_proba:
        raise ValueError("Objective `score_needs_proba` must be False")

    pipeline_tmp = copy.copy(pipeline)
    thresholds = np.linspace(0, 1, steps + 1)
    costs = []
    for threshold in thresholds:
        pipeline_tmp.threshold = threshold
        scores = pipeline_tmp.score(X, y, [objective])
        costs.append(scores[objective.name])
    df = pd.DataFrame({"threshold": thresholds, "score": costs})
    return df


def graph_binary_objective_vs_threshold(pipeline, X, y, objective, steps=100):
    """Generates a plot graphing objective score vs. decision thresholds for a fitted binary classification pipeline.

    Arguments:
        pipeline (PipelineBase or subclass): Fitted pipeline
        X (ww.DataTable, pd.DataFrame): The input data used to score and compute scores
        y (ww.DataColumn, pd.Series): The target labels
        objective (ObjectiveBase obj, str): Objective used to score, shown on the y-axis of the graph
        steps (int): Number of intervals to divide and calculate objective score at

    Returns:
        plotly.Figure representing the objective score vs. threshold graph generated

    """
    _go = import_or_raise("plotly.graph_objects", error_msg="Cannot find dependency plotly.graph_objects")
    if jupyter_check():
        import_or_raise("ipywidgets", warning=True)

    objective = get_objective(objective, return_instance=True)
    df = binary_objective_vs_threshold(pipeline, X, y, objective, steps)
    title = f'{objective.name} Scores vs. Thresholds'
    layout = _go.Layout(title={'text': title},
                        xaxis={'title': 'Threshold', 'range': _calculate_axis_range(df['threshold'])},
                        yaxis={'title': f"{objective.name} Scores vs. Binary Classification Decision Threshold", 'range': _calculate_axis_range(df['score'])})
    data = []
    data.append(_go.Scatter(x=df['threshold'],
                            y=df['score'],
                            line=dict(width=3)))
    return _go.Figure(layout=layout, data=data)


def partial_dependence(pipeline, X, features, grid_resolution=100):
    """Calculates one or two-way partial dependence.  If a single integer or
    string is given for features, one-way partial dependence is calculated. If
    a tuple of two integers or strings is given, two-way partial dependence
    is calculated with the first feature in the y-axis and second feature in the
    x-axis.

    Arguments:
        pipeline (PipelineBase or subclass): Fitted pipeline
        X (ww.DataTable, pd.DataFrame, np.ndarray): The input data used to generate a grid of values
            for feature where partial dependence will be calculated at
        features (int, string, tuple[int or string]): The target feature for which to create the partial dependence plot for.
            If features is an int, it must be the index of the feature to use.
            If features is a string, it must be a valid column name in X.
            If features is a tuple of int/strings, it must contain valid column integers/names in X.
        grid_resolution (int): Number of samples of feature(s) for partial dependence plot

    Returns:
        pd.DataFrame: DataFrame with averaged predictions for all points in the grid averaged
            over all samples of X and the values used to calculate those predictions.

            In the one-way case: The dataframe will contain two columns, "feature_values" (grid points at which the
            partial dependence was calculated) and "partial_dependence" (the partial dependence at that feature value).
            For classification problems, there will be a third column called "class_label" (the class label for which
            the partial dependence was calculated). For binary classification, the partial dependence is only calculated
            for the "positive" class.

            In the two-way case: The data frame will contain grid_resolution number of columns and rows where the
            index and column headers are the sampled values of the first and second features, respectively, used to make
            the partial dependence contour. The values of the data frame contain the partial dependence data for each
            feature value pair.

    Raises:
        ValueError: if the user provides a tuple of not exactly two features.
        ValueError: if the provided pipeline isn't fitted.
        ValueError: if the provided pipeline is a Baseline pipeline.
    """
    X = _convert_to_woodwork_structure(X)
    X = _convert_woodwork_types_wrapper(X.to_dataframe())

    if isinstance(features, (list, tuple)):
        if len(features) != 2:
            raise ValueError("Too many features given to graph_partial_dependence.  Only one or two-way partial "
                             "dependence is supported.")
        if not (all([isinstance(x, str) for x in features]) or all([isinstance(x, int) for x in features])):
            raise ValueError("Features provided must be a tuple entirely of integers or strings, not a mixture of both.")
    if not pipeline._is_fitted:
        raise ValueError("Pipeline to calculate partial dependence for must be fitted")
    if pipeline.model_family == ModelFamily.BASELINE:
        raise ValueError("Partial dependence plots are not supported for Baseline pipelines")

    if ((isinstance(features, int) and X.iloc[:, features].isnull().sum()) or (isinstance(features, str) and X[features].isnull().sum())):
        warnings.warn("There are null values in the features, which will cause NaN values in the partial dependence output. Fill in these values to remove the NaN values.", NullsInColumnWarning)

    wrapped = evalml.pipelines.components.utils.scikit_learn_wrapped_estimator(pipeline)
    avg_pred, values = sk_partial_dependence(wrapped, X=X, features=features, grid_resolution=grid_resolution)

    classes = None
    if isinstance(pipeline, evalml.pipelines.BinaryClassificationPipeline):
        classes = [pipeline.classes_[1]]
    elif isinstance(pipeline, evalml.pipelines.MulticlassClassificationPipeline):
        classes = pipeline.classes_

    if isinstance(features, (int, str)):
        data = pd.DataFrame({"feature_values": np.tile(values[0], avg_pred.shape[0]),
                             "partial_dependence": np.concatenate([pred for pred in avg_pred])})
    elif isinstance(features, (list, tuple)):
        data = pd.DataFrame(avg_pred.reshape((-1, avg_pred.shape[-1])))
        data.columns = values[1]
        data.index = np.tile(values[0], avg_pred.shape[0])

    if classes is not None:
        data['class_label'] = np.repeat(classes, len(values[0]))
    return data


def graph_partial_dependence(pipeline, X, features, class_label=None, grid_resolution=100):
    """Create an one-way or two-way partial dependence plot.  Passing a single integer or
    string as features will create a one-way partial dependence plot with the feature values
    plotted against the partial dependence.  Passing features a tuple of int/strings will create
    a two-way partial dependence plot with a contour of feature[0] in the y-axis, feature[1]
    in the x-axis and the partial dependence in the z-axis.

    Arguments:
        pipeline (PipelineBase or subclass): Fitted pipeline
        X (ww.DataTable, pd.DataFrame, np.ndarray): The input data used to generate a grid of values
            for feature where partial dependence will be calculated at
        features (int, string, tuple[int or string]): The target feature for which to create the partial dependence plot for.
            If features is an int, it must be the index of the feature to use.
            If features is a string, it must be a valid column name in X.
            If features is a tuple of strings, it must contain valid column int/names in X.
        class_label (string, optional): Name of class to plot for multiclass problems. If None, will plot
            the partial dependence for each class. This argument does not change behavior for regression or binary
            classification pipelines. For binary classification, the partial dependence for the positive label will
            always be displayed. Defaults to None.
        grid_resolution (int): Number of samples of feature(s) for partial dependence plot

    Returns:
        plotly.graph_objects.Figure: figure object containing the partial dependence data for plotting

    Raises:
        ValueError: if a graph is requested for a class name that isn't present in the pipeline
    """
    if isinstance(features, (list, tuple)):
        mode = "two-way"
    elif isinstance(features, (int, str)):
        mode = "one-way"
    _go = import_or_raise("plotly.graph_objects", error_msg="Cannot find dependency plotly.graph_objects")
    if jupyter_check():
        import_or_raise("ipywidgets", warning=True)
    if isinstance(pipeline, evalml.pipelines.MulticlassClassificationPipeline) and class_label is not None:
        if class_label not in pipeline.classes_:
            msg = f"Class {class_label} is not one of the classes the pipeline was fit on: {', '.join(list(pipeline.classes_))}"
            raise ValueError(msg)

    part_dep = partial_dependence(pipeline, X, features=features, grid_resolution=grid_resolution)

    if mode == "two-way":
        title = f"Partial Dependence of '{features[0]}' vs. '{features[1]}'"
        layout = _go.Layout(title={'text': title},
                            xaxis={'title': f'{features[0]}'},
                            yaxis={'title': f'{features[1]}'},
                            showlegend=False)
    elif mode == "one-way":
        feature_name = str(features)
        title = f"Partial Dependence of '{feature_name}'"
        layout = _go.Layout(title={'text': title},
                            xaxis={'title': f'{feature_name}'},
                            yaxis={'title': 'Partial Dependence'},
                            showlegend=False)
    if isinstance(pipeline, evalml.pipelines.MulticlassClassificationPipeline):
        class_labels = [class_label] if class_label is not None else pipeline.classes_
        _subplots = import_or_raise("plotly.subplots", error_msg="Cannot find dependency plotly.graph_objects")

        # If the user passes in a value for class_label, we want to create a 1 x 1 subplot or else there would
        # be an empty column in the plot and it would look awkward
        rows, cols = ((len(class_labels) + 1) // 2, 2) if len(class_labels) > 1 else (1, len(class_labels))

        # Don't specify share_xaxis and share_yaxis so that we get tickmarks in each subplot
        fig = _subplots.make_subplots(rows=rows, cols=cols, subplot_titles=class_labels)
        for i, label in enumerate(class_labels):
            label_df = part_dep.loc[part_dep.class_label == label]
            if mode == "two-way":
                x = label_df.index
                y = np.array([col for col in label_df.columns if isinstance(col, (int, float))])
                z = label_df.values
                fig.add_trace(_go.Contour(x=x, y=y, z=z, name=label, coloraxis="coloraxis"),
                              row=(i + 2) // 2, col=(i % 2) + 1)
            elif mode == "one-way":
                x = label_df['feature_values']
                y = label_df['partial_dependence']
                fig.add_trace(_go.Scatter(x=x, y=y, line=dict(width=3), name=label),
                              row=(i + 2) // 2, col=(i % 2) + 1)
        fig.update_layout(layout)

        if mode == "two-way":
            title = f'{features[0]}'
            xrange = _calculate_axis_range(part_dep.index)
            yrange = _calculate_axis_range(np.array([x for x in part_dep.columns if isinstance(x, (int, float))]))
            fig.update_layout(coloraxis=dict(colorscale='Bluered_r'), showlegend=False)
        elif mode == "one-way":
            title = f'{feature_name}'
            xrange = _calculate_axis_range(part_dep['feature_values'])
            yrange = _calculate_axis_range(part_dep['partial_dependence'])
        fig.update_xaxes(title=title, range=xrange)
        fig.update_yaxes(range=yrange)
    else:
        if mode == "two-way":
            trace = _go.Contour(x=part_dep.index,
                                y=part_dep.columns,
                                z=part_dep.values,
                                name="Partial Dependence")
        elif mode == "one-way":
            trace = _go.Scatter(x=part_dep['feature_values'],
                                y=part_dep['partial_dependence'],
                                name='Partial Dependence',
                                line=dict(width=3))
        fig = _go.Figure(layout=layout, data=[trace])

    return fig


def _calculate_axis_range(arr):
    """Helper method to help calculate the appropriate range for an axis based on the data to graph."""
    max_value = arr.max()
    min_value = arr.min()
    margins = abs(max_value - min_value) * 0.05
    return [min_value - margins, max_value + margins]


def get_prediction_vs_actual_data(y_true, y_pred, outlier_threshold=None):
    """Combines y_true and y_pred into a single dataframe and adds a column for outliers. Used in `graph_prediction_vs_actual()`.

    Arguments:
        y_true (pd.Series, ww.DataColumn, or np.ndarray): The real target values of the data
        y_pred (pd.Series, ww.DataColumn, or np.ndarray): The predicted values outputted by the regression model.
        outlier_threshold (int, float): A positive threshold for what is considered an outlier value. This value is compared to the absolute difference
                                 between each value of y_true and y_pred. Values within this threshold will be blue, otherwise they will be yellow.
                                 Defaults to None

    Returns:
        pd.DataFrame with the following columns:
                * `prediction`: Predicted values from regression model.
                * `actual`: Real target values.
                * `outlier`: Colors indicating which values are in the threshold for what is considered an outlier value.

    """
    if outlier_threshold and outlier_threshold <= 0:
        raise ValueError(f"Threshold must be positive! Provided threshold is {outlier_threshold}")

    y_true = _convert_to_woodwork_structure(y_true)
    y_true = _convert_woodwork_types_wrapper(y_true.to_series())
    y_pred = _convert_to_woodwork_structure(y_pred)
    y_pred = _convert_woodwork_types_wrapper(y_pred.to_series())

    predictions = y_pred.reset_index(drop=True)
    actual = y_true.reset_index(drop=True)
    data = pd.concat([pd.Series(predictions),
                      pd.Series(actual)], axis=1)
    data.columns = ['prediction', 'actual']
    if outlier_threshold:
        data['outlier'] = np.where((abs(data['prediction'] - data['actual']) >= outlier_threshold), "#ffff00", "#0000ff")
    else:
        data['outlier'] = '#0000ff'
    return data


def graph_prediction_vs_actual(y_true, y_pred, outlier_threshold=None):
    """Generate a scatter plot comparing the true and predicted values. Used for regression plotting

    Arguments:
        y_true (ww.DataColumn, pd.Series): The real target values of the data
        y_pred (ww.DataColumn, pd.Series): The predicted values outputted by the regression model.
        outlier_threshold (int, float): A positive threshold for what is considered an outlier value. This value is compared to the absolute difference
                                 between each value of y_true and y_pred. Values within this threshold will be blue, otherwise they will be yellow.
                                 Defaults to None

    Returns:
        plotly.Figure representing the predicted vs. actual values graph

    """
    _go = import_or_raise("plotly.graph_objects", error_msg="Cannot find dependency plotly.graph_objects")
    if jupyter_check():
        import_or_raise("ipywidgets", warning=True)

    if outlier_threshold and outlier_threshold <= 0:
        raise ValueError(f"Threshold must be positive! Provided threshold is {outlier_threshold}")

    df = get_prediction_vs_actual_data(y_true, y_pred, outlier_threshold)
    data = []

    x_axis = _calculate_axis_range(df['prediction'])
    y_axis = _calculate_axis_range(df['actual'])
    x_y_line = [min(x_axis[0], y_axis[0]), max(x_axis[1], y_axis[1])]
    data.append(_go.Scatter(x=x_y_line, y=x_y_line, name="y = x line", line_color='grey'))

    title = 'Predicted vs Actual Values Scatter Plot'
    layout = _go.Layout(title={'text': title},
                        xaxis={'title': 'Prediction', 'range': x_y_line},
                        yaxis={'title': 'Actual', 'range': x_y_line})

    for color, outlier_group in df.groupby('outlier'):
        if outlier_threshold:
            name = "< outlier_threshold" if color == "#0000ff" else ">= outlier_threshold"
        else:
            name = "Values"
        data.append(_go.Scatter(x=outlier_group['prediction'],
                                y=outlier_group['actual'],
                                mode='markers',
                                marker=_go.scatter.Marker(color=color),
                                name=name))
    return _go.Figure(layout=layout, data=data)


def _tree_parse(est, feature_names):
    children_left = est.tree_.children_left
    children_right = est.tree_.children_right
    features = est.tree_.feature
    thresholds = est.tree_.threshold
    values = est.tree_.value

    def recurse(i):
        if children_left[i] == children_right[i]:
            return {'Value': values[i]}
        return OrderedDict({
            'Feature': feature_names[features[i]],
            'Threshold': thresholds[i],
            'Value': values[i],
            'Left_Child': recurse(children_left[i]),
            'Right_Child': recurse(children_right[i])
        })

    return recurse(0)


def decision_tree_data_from_estimator(estimator, feature_names=None):
    """Return data for a fitted tree in a restructured format

    Arguments:
        estimator (ComponentBase): A fitted DecisionTree-based estimator.
        feature_names (List): A list of feature names to replace column index values.

    Returns:
        OrderedDict: An OrderedDict of OrderedDicts describing a tree structure
    """
    if not estimator.model_family == ModelFamily.DECISION_TREE:
        raise ValueError("Tree structure reformatting is only supported for decision tree estimators")
    if not estimator._is_fitted:
        raise NotFittedError("This DecisionTree estimator is not fitted yet. Call 'fit' with appropriate arguments "
                             "before using this estimator.")
    est = estimator._component_obj

    if feature_names:
        if not isinstance(feature_names, list):
            feature_names = list(feature_names)
        if len(feature_names) != est.n_features_:
            raise ValueError("Length mismatch: Expected features has length {} but got list with length {}"
                             .format(est.n_features_, len(feature_names)))

    return _tree_parse(est, feature_names)


def decision_tree_data_from_pipeline(pipeline_):
    """Return data for a fitted pipeline with  in a restructured format

    Arguments:
        pipeline_ (PipelineBase): A pipeline with a DecisionTree-based estimator.

    Returns:
        OrderedDict: An OrderedDict of OrderedDicts describing a tree structure
    """
    if not pipeline_.model_family == ModelFamily.DECISION_TREE:
        raise ValueError("Tree structure reformatting is only supported for decision tree estimators")
    if not pipeline_._is_fitted:
        raise NotFittedError("The DecisionTree estimator associated with this pipeline is not fitted yet. Call 'fit' "
                             "with appropriate arguments before using this estimator.")
    est = pipeline_.estimator._component_obj
    feature_names = pipeline_.input_feature_names[pipeline_.estimator.name]

    return _tree_parse(est, feature_names)


def visualize_decision_tree(estimator, max_depth=None, rotate=False, filled=False, filepath=None):
    """Generate an image visualizing the decision tree

    Arguments:
        estimator (ComponentBase): A fitted DecisionTree-based estimator.
        max_depth (int, optional): The depth to which the tree should be displayed. If set to None (as by default),
        tree is fully generated.
        rotate (bool, optional): Orient tree left to right rather than top-down.
        filled (bool, optional): Paint nodes to indicate majority class for classification, extremity of values for
        regression, or purity of node for multi-output.
        filepath (str, optional): Path to where the graph should be saved. If set to None (as by default), the graph
        will not be saved.

    Returns:
        graphviz.Source: DOT object that can be directly displayed in Jupyter notebooks.
    """
    if not estimator.model_family == ModelFamily.DECISION_TREE:
        raise ValueError("Tree visualizations are only supported for decision tree estimators")
    if max_depth and (not isinstance(max_depth, int) or not max_depth >= 0):
        raise ValueError("Unknown value: '{}'. The parameter max_depth has to be a non-negative integer"
                         .format(max_depth))
    if not estimator._is_fitted:
        raise NotFittedError("This DecisionTree estimator is not fitted yet. Call 'fit' with appropriate arguments before using this estimator.")

    est = estimator._component_obj

    graphviz = import_or_raise('graphviz', error_msg='Please install graphviz to visualize trees.')

    graph_format = None
    if filepath:
        # Cast to str in case a Path object was passed in
        filepath = str(filepath)
        try:
            f = open(filepath, 'w')
            f.close()
        except (IOError, FileNotFoundError):
            raise ValueError(('Specified filepath is not writeable: {}'.format(filepath)))
        path_and_name, graph_format = os.path.splitext(filepath)
        if graph_format:
            graph_format = graph_format[1:].lower()  # ignore the dot
            supported_filetypes = graphviz.backend.FORMATS
            if graph_format not in supported_filetypes:
                raise ValueError(("Unknown format '{}'. Make sure your format is one of the " +
                                  "following: {}").format(graph_format, supported_filetypes))
        else:
            graph_format = 'pdf'  # If the filepath has no extension default to pdf

    dot_data = export_graphviz(decision_tree=est, max_depth=max_depth, rotate=rotate, filled=filled)
    source_obj = graphviz.Source(source=dot_data, format=graph_format)
    if filepath:
        source_obj.render(filename=path_and_name, cleanup=True)

    return source_obj


def get_prediction_vs_actual_over_time_data(pipeline, X, y, dates):
    """Get the data needed for the prediction_vs_actual_over_time plot.

    Arguments:
        pipeline (TimeSeriesRegressionPipeline): Fitted time series regression pipeline.
        X (ww.DataTable, pd.DataFrame): Features used to generate new predictions.
        y (ww.DataColumn, pd.Series): Target values to compare predictions against.
        dates (ww.DataColumn, pd.Series): Dates corresponding to target values and predictions.

    Returns:
       pd.DataFrame
    """

    dates = _convert_to_woodwork_structure(dates)
    y = _convert_to_woodwork_structure(y)
    prediction = pipeline.predict(X, y)

    dates = _convert_woodwork_types_wrapper(dates.to_series())
    y = _convert_woodwork_types_wrapper(y.to_series())
    return pd.DataFrame({"dates": dates.reset_index(drop=True),
                         "target": y.reset_index(drop=True),
                         "prediction": prediction.reset_index(drop=True)})


def graph_prediction_vs_actual_over_time(pipeline, X, y, dates):
    """Plot the target values and predictions against time on the x-axis.

    Arguments:
        pipeline (TimeSeriesRegressionPipeline): Fitted time series regression pipeline.
        X (ww.DataTable, pd.DataFrame): Features used to generate new predictions.
        y (ww.DataColumn, pd.Series): Target values to compare predictions against.
        dates (ww.DataColumn, pd.Series): Dates corresponding to target values and predictions.

    Returns:
        plotly.Figure: Showing the prediction vs actual over time.
    """
    _go = import_or_raise("plotly.graph_objects", error_msg="Cannot find dependency plotly.graph_objects")

    if pipeline.problem_type != ProblemTypes.TIME_SERIES_REGRESSION:
        raise ValueError("graph_prediction_vs_actual_over_time only supports time series regression pipelines! "
                         f"Received {str(pipeline.problem_type)}.")

    data = get_prediction_vs_actual_over_time_data(pipeline, X, y, dates)

    data = [_go.Scatter(x=data["dates"], y=data["target"], mode='lines+markers', name="Target",
                        line=dict(color='#1f77b4')),
            _go.Scatter(x=data["dates"], y=data["prediction"], mode='lines+markers', name='Prediction',
                        line=dict(color='#d62728'))]
    # Let plotly pick the best date format.
    layout = _go.Layout(title={'text': "Prediction vs Target over time"},
                        xaxis={'title': 'Time'},
                        yaxis={'title': 'Target Values and Predictions'})

    return _go.Figure(data=data, layout=layout)


<<<<<<< HEAD
def t_sne(X, n_components=2, perplexity=30.0, learning_rate=200.0, metric='euclidean', **kwargs):
    """Get the transformed output after fitting X to the embedded space using t-SNE.

     Arguments:
        X (np.ndarray, ww.DataTable, pd.DataFrame): Data to be transformed. Must be numeric.
        n_components (int, optional): Dimension of the embedded space.
        perplexity (float, optional): Related to the number of nearest neighbors that is used in other manifold learning
        algorithms. Larger datasets usually require a larger perplexity. Consider selecting a value between 5 and 50.
        learning_rate (float, optional): Usually in the range [10.0, 1000.0]. If the cost function gets stuck in a bad
        local minimum, increasing the learning rate may help.
        metric (str, optional): The metric to use when calculating distance between instances in a feature array.

    Returns:
        np.ndarray (n_samples, n_components)
    """
    if not isinstance(n_components, int) or not n_components > 0:
        raise ValueError("The parameter n_components must be of type integer and greater than 0")
    if not perplexity >= 0:
        raise ValueError("The parameter perplexity must be non-negative")

    X = _convert_to_woodwork_structure(X)
    X = _convert_woodwork_types_wrapper(X.to_dataframe())
    t_sne_ = TSNE(n_components=n_components, perplexity=perplexity, learning_rate=learning_rate, metric=metric, **kwargs)
    X_new = t_sne_.fit_transform(X)
    return X_new


def graph_t_sne(X, n_components=2, perplexity=30.0, learning_rate=200.0, metric='euclidean', marker_line_width=2, marker_size=7, **kwargs):
    """Plot high dimensional data into lower dimensional space using t-SNE .

    Arguments:
        X (np.ndarray, pd.DataFrame, ww.DataTable): Data to be transformed. Must be numeric.
        n_components (int, optional): Dimension of the embedded space.
        perplexity (float, optional): Related to the number of nearest neighbors that is used in other manifold learning
        algorithms. Larger datasets usually require a larger perplexity. Consider selecting a value between 5 and 50.
        learning_rate (float, optional): Usually in the range [10.0, 1000.0]. If the cost function gets stuck in a bad
        local minimum, increasing the learning rate may help.
        metric (str, optional): The metric to use when calculating distance between instances in a feature array.
        marker_line_width (int, optional): Determines the line width of the marker boundary.
        marker_size (int, optional): Determines the size of the marker.

    Returns:
        plotly.Figure representing the transformed data

    """
    _go = import_or_raise("plotly.graph_objects", error_msg="Cannot find dependency plotly.graph_objects")

    if not marker_line_width >= 0:
        raise ValueError("The parameter marker_line_width must be non-negative")
    if not marker_size >= 0:
        raise ValueError("The parameter marker_size must be non-negative")

    X_embedded = t_sne(X, n_components=n_components, perplexity=perplexity, learning_rate=learning_rate, metric=metric, **kwargs)

    fig = _go.Figure()
    fig.add_trace(_go.Scatter(
        x=X_embedded[:, 0], y=X_embedded[:, 1],
        mode='markers'
    ))
    fig.update_traces(mode='markers', marker_line_width=marker_line_width, marker_size=marker_size)
    fig.update_layout(title='t-SNE', yaxis_zeroline=False, xaxis_zeroline=False)

    return fig
=======
def get_linear_coefficients(estimator, features=None):
    """Returns a dataframe showing the features with the greatest predictive power for a linear model.

    Arguments:
        estimator (Estimator): Fitted linear model family estimator.
        features (list[str]): List of feature names associated with the underlying data.

    Returns:
        pd.DataFrame: Displaying the features by importance.
    """
    if not estimator.model_family == ModelFamily.LINEAR_MODEL:
        raise ValueError("Linear coefficients are only available for linear family models")
    if not estimator._is_fitted:
        raise NotFittedError("This linear estimator is not fitted yet. Call 'fit' with appropriate arguments "
                             "before using this estimator.")
    coef_ = estimator.feature_importance
    coef_ = pd.Series(coef_, name='Coefficients', index=features)
    coef_ = coef_.sort_values()
    coef_ = pd.Series(estimator._component_obj.intercept_, index=['Intercept']).append(coef_)

    return coef_
>>>>>>> 01bf21fa
<|MERGE_RESOLUTION|>--- conflicted
+++ resolved
@@ -887,8 +887,30 @@
     return _go.Figure(data=data, layout=layout)
 
 
-<<<<<<< HEAD
-def t_sne(X, n_components=2, perplexity=30.0, learning_rate=200.0, metric='euclidean', **kwargs):
+def get_linear_coefficients(estimator, features=None):
+    """Returns a dataframe showing the features with the greatest predictive power for a linear model.
+
+    Arguments:
+        estimator (Estimator): Fitted linear model family estimator.
+        features (list[str]): List of feature names associated with the underlying data.
+
+    Returns:
+        pd.DataFrame: Displaying the features by importance.
+    """
+    if not estimator.model_family == ModelFamily.LINEAR_MODEL:
+        raise ValueError("Linear coefficients are only available for linear family models")
+    if not estimator._is_fitted:
+        raise NotFittedError("This linear estimator is not fitted yet. Call 'fit' with appropriate arguments "
+                             "before using this estimator.")
+    coef_ = estimator.feature_importance
+    coef_ = pd.Series(coef_, name='Coefficients', index=features)
+    coef_ = coef_.sort_values()
+    coef_ = pd.Series(estimator._component_obj.intercept_, index=['Intercept']).append(coef_)
+
+    return coef_
+
+  
+  def t_sne(X, n_components=2, perplexity=30.0, learning_rate=200.0, metric='euclidean', **kwargs):
     """Get the transformed output after fitting X to the embedded space using t-SNE.
 
      Arguments:
@@ -950,27 +972,4 @@
     fig.update_traces(mode='markers', marker_line_width=marker_line_width, marker_size=marker_size)
     fig.update_layout(title='t-SNE', yaxis_zeroline=False, xaxis_zeroline=False)
 
-    return fig
-=======
-def get_linear_coefficients(estimator, features=None):
-    """Returns a dataframe showing the features with the greatest predictive power for a linear model.
-
-    Arguments:
-        estimator (Estimator): Fitted linear model family estimator.
-        features (list[str]): List of feature names associated with the underlying data.
-
-    Returns:
-        pd.DataFrame: Displaying the features by importance.
-    """
-    if not estimator.model_family == ModelFamily.LINEAR_MODEL:
-        raise ValueError("Linear coefficients are only available for linear family models")
-    if not estimator._is_fitted:
-        raise NotFittedError("This linear estimator is not fitted yet. Call 'fit' with appropriate arguments "
-                             "before using this estimator.")
-    coef_ = estimator.feature_importance
-    coef_ = pd.Series(coef_, name='Coefficients', index=features)
-    coef_ = coef_.sort_values()
-    coef_ = pd.Series(estimator._component_obj.intercept_, index=['Intercept']).append(coef_)
-
-    return coef_
->>>>>>> 01bf21fa
+    return fig