--- conflicted
+++ resolved
@@ -25,18 +25,8 @@
     calculate_permutation_importance
 )
 from evalml.objectives.utils import get_objective
-<<<<<<< HEAD
 from evalml.problem_types import ProblemTypes
-from evalml.utils import (
-    _convert_woodwork_types_wrapper,
-    import_or_raise,
-    infer_feature_types,
-    jupyter_check
-)
-=======
-from evalml.problem_types import ProblemTypes, is_classification
 from evalml.utils import import_or_raise, infer_feature_types, jupyter_check
->>>>>>> a126c465
 
 
 def confusion_matrix(y_true, y_predicted, normalize_method='true'):
@@ -289,109 +279,6 @@
     return _go.Figure(layout=layout, data=graph_data)
 
 
-<<<<<<< HEAD
-=======
-def _calculate_permutation_scores_fast(pipeline, precomputed_features, y, objective, col_name,
-                                       random_seed, n_repeats, scorer, baseline_score):
-    """Calculate the permutation score when `col_name` is permuted."""
-
-    random_state = np.random.RandomState(random_seed)
-
-    scores = np.zeros(n_repeats)
-
-    # If column is not in the features or provenance, assume the column was dropped
-    if col_name not in precomputed_features.columns and col_name not in pipeline._get_feature_provenance():
-        return scores + baseline_score
-
-    if col_name in precomputed_features.columns:
-        col_idx = precomputed_features.columns.get_loc(col_name)
-    else:
-        col_idx = [precomputed_features.columns.get_loc(col) for col in pipeline._get_feature_provenance()[col_name]]
-
-    # This is what sk_permutation_importance does. Useful for thread safety
-    X_permuted = precomputed_features.copy()
-
-    shuffling_idx = np.arange(precomputed_features.shape[0])
-    for n_round in range(n_repeats):
-        random_state.shuffle(shuffling_idx)
-        col = X_permuted.iloc[shuffling_idx, col_idx]
-        col.index = X_permuted.index
-        X_permuted.iloc[:, col_idx] = col
-
-        feature_score = scorer(pipeline, X_permuted, y, objective)
-        scores[n_round] = feature_score
-
-    return scores
-
-
-def _fast_permutation_importance(pipeline, X, y, objective, n_repeats=5, n_jobs=None, random_seed=None):
-    """Calculate permutation importance faster by only computing the estimator features once.
-
-    Only used for pipelines that support this optimization.
-    """
-
-    precomputed_features = pipeline.compute_estimator_features(X, y)
-
-    if is_classification(pipeline.problem_type):
-        y = pipeline._encode_targets(y)
-
-    def scorer(pipeline, features, y, objective):
-        if objective.score_needs_proba:
-            preds = pipeline.estimator.predict_proba(features)
-        else:
-            preds = pipeline.estimator.predict(features)
-        score = pipeline._score(X, y, preds, objective)
-        return score if objective.greater_is_better else -score
-
-    baseline_score = scorer(pipeline, precomputed_features, y, objective)
-
-    scores = Parallel(n_jobs=n_jobs)(delayed(_calculate_permutation_scores_fast)(
-        pipeline, precomputed_features, y, objective, col_name, random_seed, n_repeats, scorer, baseline_score,
-    ) for col_name in X.columns)
-
-    importances = baseline_score - np.array(scores)
-    return {'importances_mean': np.mean(importances, axis=1)}
-
-
-def calculate_permutation_importance(pipeline, X, y, objective, n_repeats=5, n_jobs=None, random_seed=0):
-    """Calculates permutation importance for features.
-
-    Arguments:
-        pipeline (PipelineBase or subclass): Fitted pipeline
-        X (pd.DataFrame): The input data used to score and compute permutation importance
-        y (pd.Series): The target data
-        objective (str, ObjectiveBase): Objective to score on
-        n_repeats (int): Number of times to permute a feature. Defaults to 5.
-        n_jobs (int or None): Non-negative integer describing level of parallelism used for pipelines.
-            None and 1 are equivalent. If set to -1, all CPUs are used. For n_jobs below -1, (n_cpus + 1 + n_jobs) are used.
-        random_seed (int): Seed for the random number generator. Defaults to 0.
-    Returns:
-        pd.DataFrame, Mean feature importance scores over 5 shuffles.
-    """
-    X = infer_feature_types(X)
-    y = infer_feature_types(y)
-
-    objective = get_objective(objective, return_instance=True)
-    if not objective.is_defined_for_problem_type(pipeline.problem_type):
-        raise ValueError(f"Given objective '{objective.name}' cannot be used with '{pipeline.name}'")
-
-    if pipeline._supports_fast_permutation_importance:
-        perm_importance = _fast_permutation_importance(pipeline, X, y, objective, n_repeats=n_repeats, n_jobs=n_jobs,
-                                                       random_seed=random_seed)
-    else:
-        def scorer(pipeline, X, y):
-            scores = pipeline.score(X, y, objectives=[objective])
-            return scores[objective.name] if objective.greater_is_better else -scores[objective.name]
-        perm_importance = sk_permutation_importance(pipeline, X, y, n_repeats=n_repeats, scoring=scorer, n_jobs=n_jobs,
-                                                    random_state=random_seed)
-    mean_perm_importance = perm_importance["importances_mean"]
-    feature_names = list(X.columns)
-    mean_perm_importance = list(zip(feature_names, mean_perm_importance))
-    mean_perm_importance.sort(key=lambda x: x[1], reverse=True)
-    return pd.DataFrame(mean_perm_importance, columns=["feature", "importance"])
-
-
->>>>>>> a126c465
 def graph_permutation_importance(pipeline, X, y, objective, importance_threshold=0):
     """Generate a bar graph of the pipeline's permutation importance.
 
