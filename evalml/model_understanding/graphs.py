import copy
import os
import warnings

import numpy as np
import pandas as pd
from sklearn.inspection import partial_dependence as sk_partial_dependence
from sklearn.inspection import \
    permutation_importance as sk_permutation_importance
from sklearn.metrics import auc as sklearn_auc
from sklearn.metrics import confusion_matrix as sklearn_confusion_matrix
from sklearn.metrics import \
    precision_recall_curve as sklearn_precision_recall_curve
from sklearn.metrics import roc_curve as sklearn_roc_curve
from sklearn.preprocessing import LabelBinarizer
from sklearn.tree import export_graphviz
from sklearn.utils.multiclass import unique_labels

import evalml
from evalml.exceptions import NullsInColumnWarning
from evalml.model_family import ModelFamily
from evalml.objectives.utils import get_objective
from evalml.problem_types import ProblemTypes
from evalml.utils import import_or_raise, jupyter_check


def confusion_matrix(y_true, y_predicted, normalize_method='true'):
    """Confusion matrix for binary and multiclass classification.

    Arguments:
        y_true (pd.Series or np.ndarray): True binary labels.
        y_pred (pd.Series or np.ndarray): Predictions from a binary classifier.
        normalize_method ({'true', 'pred', 'all'}): Normalization method. Supported options are: 'true' to normalize by row, 'pred' to normalize by column, or 'all' to normalize by all values. Defaults to 'true'.

    Returns:
        pd.DataFrame: Confusion matrix. The column header represents the predicted labels while row header represents the actual labels.
    """
    if isinstance(y_true, pd.Series):
        y_true = y_true.to_numpy()
    if isinstance(y_predicted, pd.Series):
        y_predicted = y_predicted.to_numpy()

    labels = unique_labels(y_true, y_predicted)
    conf_mat = sklearn_confusion_matrix(y_true, y_predicted)
    conf_mat = pd.DataFrame(conf_mat, index=labels, columns=labels)
    if normalize_method is not None:
        return normalize_confusion_matrix(conf_mat, normalize_method=normalize_method)
    return conf_mat


def normalize_confusion_matrix(conf_mat, normalize_method='true'):
    """Normalizes a confusion matrix.

    Arguments:
        conf_mat (pd.DataFrame or np.ndarray): Confusion matrix to normalize.
        normalize_method ({'true', 'pred', 'all'}): Normalization method. Supported options are: 'true' to normalize by row, 'pred' to normalize by column, or 'all' to normalize by all values. Defaults to 'true'.

    Returns:
        pd.DataFrame: normalized version of the input confusion matrix. The column header represents the predicted labels while row header represents the actual labels.
    """
    with warnings.catch_warnings(record=True) as w:
        if normalize_method == 'true':
            conf_mat = conf_mat.astype('float') / conf_mat.sum(axis=1)[:, np.newaxis]
        elif normalize_method == 'pred':
            conf_mat = conf_mat.astype('float') / conf_mat.sum(axis=0)
        elif normalize_method == 'all':
            conf_mat = conf_mat.astype('float') / conf_mat.sum().sum()
        else:
            raise ValueError('Invalid value provided for "normalize_method": %s'.format(normalize_method))
        if w and "invalid value encountered in" in str(w[0].message):
            raise ValueError("Sum of given axis is 0 and normalization is not possible. Please select another option.")
    return conf_mat


def precision_recall_curve(y_true, y_pred_proba):
    """
    Given labels and binary classifier predicted probabilities, compute and return the data representing a precision-recall curve.

    Arguments:
        y_true (pd.Series or np.ndarray): True binary labels.
        y_pred_proba (pd.Series or np.ndarray): Predictions from a binary classifier, before thresholding has been applied. Note this should be the predicted probability for the "true" label.

    Returns:
        list: Dictionary containing metrics used to generate a precision-recall plot, with the following keys:

                  * `precision`: Precision values.
                  * `recall`: Recall values.
                  * `thresholds`: Threshold values used to produce the precision and recall.
                  * `auc_score`: The area under the ROC curve.
    """
    precision, recall, thresholds = sklearn_precision_recall_curve(y_true, y_pred_proba)
    auc_score = sklearn_auc(recall, precision)
    return {'precision': precision,
            'recall': recall,
            'thresholds': thresholds,
            'auc_score': auc_score}


def graph_precision_recall_curve(y_true, y_pred_proba, title_addition=None):
    """Generate and display a precision-recall plot.

    Arguments:
        y_true (pd.Series or np.ndarray): True binary labels.
        y_pred_proba (pd.Series or np.ndarray): Predictions from a binary classifier, before thresholding has been applied. Note this should be the predicted probability for the "true" label.
        title_addition (str or None): If not None, append to plot title. Default None.

    Returns:
        plotly.Figure representing the precision-recall plot generated
    """
    _go = import_or_raise("plotly.graph_objects", error_msg="Cannot find dependency plotly.graph_objects")
    if jupyter_check():
        import_or_raise("ipywidgets", warning=True)

    if isinstance(y_true, pd.Series):
        y_true = y_true.to_numpy()
    if isinstance(y_pred_proba, (pd.Series, pd.DataFrame)):
        y_pred_proba = y_pred_proba.to_numpy()

    precision_recall_curve_data = precision_recall_curve(y_true, y_pred_proba)
    title = 'Precision-Recall{}'.format('' if title_addition is None else (' ' + title_addition))
    layout = _go.Layout(title={'text': title},
                        xaxis={'title': 'Recall', 'range': [-0.05, 1.05]},
                        yaxis={'title': 'Precision', 'range': [-0.05, 1.05]})
    data = []
    data.append(_go.Scatter(x=precision_recall_curve_data['recall'], y=precision_recall_curve_data['precision'],
                            name='Precision-Recall (AUC {:06f})'.format(precision_recall_curve_data['auc_score']),
                            line=dict(width=3)))
    return _go.Figure(layout=layout, data=data)


def roc_curve(y_true, y_pred_proba):
    """
    Given labels and classifier predicted probabilities, compute and return the data representing a Receiver Operating Characteristic (ROC) curve. Works with binary or multiclass problems.

    Arguments:
        y_true (pd.Series or np.ndarray): True labels.
        y_pred_proba (pd.Series or np.ndarray): Predictions from a classifier, before thresholding has been applied.

    Returns:
        list(dict): A list of dictionaries (with one for each class) is returned. Binary classification problems return a list with one dictionary.
            Each dictionary contains metrics used to generate an ROC plot with the following keys:
                  * `fpr_rate`: False positive rate.
                  * `tpr_rate`: True positive rate.
                  * `threshold`: Threshold values used to produce each pair of true/false positive rates.
                  * `auc_score`: The area under the ROC curve.
    """
    if isinstance(y_true, pd.Series):
        y_true = y_true.to_numpy()
    if isinstance(y_pred_proba, (pd.Series, pd.DataFrame)):
        y_pred_proba = y_pred_proba.to_numpy()

    if y_pred_proba.ndim == 1:
        y_pred_proba = y_pred_proba.reshape(-1, 1)
    if y_pred_proba.shape[1] == 2:
        y_pred_proba = y_pred_proba[:, 1].reshape(-1, 1)

    nan_indices = np.logical_or(pd.isna(y_true), np.isnan(y_pred_proba).any(axis=1))
    y_true = y_true[~nan_indices]
    y_pred_proba = y_pred_proba[~nan_indices]

    lb = LabelBinarizer()
    lb.fit(np.unique(y_true))
    y_one_hot_true = lb.transform(y_true)
    n_classes = y_one_hot_true.shape[1]

    curve_data = []
    for i in range(n_classes):
        fpr_rates, tpr_rates, thresholds = sklearn_roc_curve(y_one_hot_true[:, i], y_pred_proba[:, i])
        auc_score = sklearn_auc(fpr_rates, tpr_rates)
        curve_data.append({'fpr_rates': fpr_rates,
                           'tpr_rates': tpr_rates,
                           'thresholds': thresholds,
                           'auc_score': auc_score})

    return curve_data


def graph_roc_curve(y_true, y_pred_proba, custom_class_names=None, title_addition=None):
    """Generate and display a Receiver Operating Characteristic (ROC) plot for binary and multiclass classification problems.

    Arguments:
        y_true (pd.Series or np.ndarray): True labels.
        y_pred_proba (pd.Series or np.ndarray): Predictions from a classifier, before thresholding has been applied. Note this should a one dimensional array with the predicted probability for the "true" label in the binary case.
        custom_class_labels (list or None): If not None, custom labels for classes. Default None.
        title_addition (str or None): if not None, append to plot title. Default None.

    Returns:
        plotly.Figure representing the ROC plot generated
    """
    _go = import_or_raise("plotly.graph_objects", error_msg="Cannot find dependency plotly.graph_objects")
    if jupyter_check():
        import_or_raise("ipywidgets", warning=True)

    title = 'Receiver Operating Characteristic{}'.format('' if title_addition is None else (' ' + title_addition))
    layout = _go.Layout(title={'text': title},
                        xaxis={'title': 'False Positive Rate', 'range': [-0.05, 1.05]},
                        yaxis={'title': 'True Positive Rate', 'range': [-0.05, 1.05]})

    all_curve_data = roc_curve(y_true, y_pred_proba)
    graph_data = []

    n_classes = len(all_curve_data)

    if custom_class_names and len(custom_class_names) != n_classes:
        raise ValueError('Number of custom class names does not match number of classes')

    for i in range(n_classes):
        roc_curve_data = all_curve_data[i]
        name = i + 1 if custom_class_names is None else custom_class_names[i]
        graph_data.append(_go.Scatter(x=roc_curve_data['fpr_rates'], y=roc_curve_data['tpr_rates'],
                                      hovertemplate="(False Postive Rate: %{x}, True Positive Rate: %{y})<br>" + "Threshold: %{text}",
                                      name=f"Class {name} (AUC {roc_curve_data['auc_score']:.06f})",
                                      text=roc_curve_data["thresholds"],
                                      line=dict(width=3)))
    graph_data.append(_go.Scatter(x=[0, 1], y=[0, 1],
                                  name='Trivial Model (AUC 0.5)',
                                  line=dict(dash='dash')))
    return _go.Figure(layout=layout, data=graph_data)


def graph_confusion_matrix(y_true, y_pred, normalize_method='true', title_addition=None):
    """Generate and display a confusion matrix plot.

    If `normalize_method` is set, hover text will show raw count, otherwise hover text will show count normalized with method 'true'.

    Arguments:
        y_true (pd.Series or np.ndarray): True binary labels.
        y_pred (pd.Series or np.ndarray): Predictions from a binary classifier.
        normalize_method ({'true', 'pred', 'all'}): Normalization method. Supported options are: 'true' to normalize by row, 'pred' to normalize by column, or 'all' to normalize by all values. Defaults to 'true'.
        title_addition (str or None): if not None, append to plot title. Default None.

    Returns:
        plotly.Figure representing the confusion matrix plot generated
    """
    _go = import_or_raise("plotly.graph_objects", error_msg="Cannot find dependency plotly.graph_objects")
    if jupyter_check():
        import_or_raise("ipywidgets", warning=True)

    if isinstance(y_true, pd.Series):
        y_true = y_true.to_numpy()
    if isinstance(y_pred, pd.Series):
        y_pred = y_pred.to_numpy()

    conf_mat = confusion_matrix(y_true, y_pred, normalize_method=None)
    conf_mat_normalized = confusion_matrix(y_true, y_pred, normalize_method=normalize_method or 'true')
    labels = conf_mat.columns

    title = 'Confusion matrix{}{}'.format(
        '' if title_addition is None else (' ' + title_addition),
        '' if normalize_method is None else (', normalized using method "' + normalize_method + '"'))
    z_data, custom_data = (conf_mat, conf_mat_normalized) if normalize_method is None else (conf_mat_normalized, conf_mat)
    primary_heading, secondary_heading = ('Raw', 'Normalized') if normalize_method is None else ('Normalized', 'Raw')
    hover_text = '<br><b>' + primary_heading + ' Count</b>: %{z}<br><b>' + secondary_heading + ' Count</b>: %{customdata} <br>'
    # the "<extra> tags at the end are necessary to remove unwanted trace info
    hover_template = '<b>True</b>: %{y}<br><b>Predicted</b>: %{x}' + hover_text + '<extra></extra>'
    layout = _go.Layout(title={'text': title},
                        xaxis={'title': 'Predicted Label', 'type': 'category', 'tickvals': labels},
                        yaxis={'title': 'True Label', 'type': 'category', 'tickvals': labels})
    fig = _go.Figure(data=_go.Heatmap(x=labels, y=labels, z=z_data,
                                      customdata=custom_data,
                                      hovertemplate=hover_template,
                                      colorscale='Blues'),
                     layout=layout)
    # plotly Heatmap y axis defaults to the reverse of what we want: https://community.plotly.com/t/heatmap-y-axis-is-reversed-by-default-going-against-standard-convention-for-matrices/32180
    fig.update_yaxes(autorange="reversed")
    return fig


def calculate_permutation_importance(pipeline, X, y, objective, n_repeats=5, n_jobs=None, random_state=0):
    """Calculates permutation importance for features.

    Arguments:
        pipeline (PipelineBase or subclass): Fitted pipeline
        X (pd.DataFrame): The input data used to score and compute permutation importance
        y (pd.Series): The target data
        objective (str, ObjectiveBase): Objective to score on
        n_repeats (int): Number of times to permute a feature. Defaults to 5.
        n_jobs (int or None): Non-negative integer describing level of parallelism used for pipelines.
            None and 1 are equivalent. If set to -1, all CPUs are used. For n_jobs below -1, (n_cpus + 1 + n_jobs) are used.
        random_state (int, np.random.RandomState): The random seed/state. Defaults to 0.

    Returns:
        Mean feature importance scores over 5 shuffles.
    """
    objective = get_objective(objective, return_instance=True)
    if not objective.is_defined_for_problem_type(pipeline.problem_type):
        raise ValueError(f"Given objective '{objective.name}' cannot be used with '{pipeline.name}'")

    def scorer(pipeline, X, y):
        scores = pipeline.score(X, y, objectives=[objective])
        return scores[objective.name] if objective.greater_is_better else -scores[objective.name]
    perm_importance = sk_permutation_importance(pipeline, X, y, n_repeats=n_repeats, scoring=scorer, n_jobs=n_jobs, random_state=random_state)
    mean_perm_importance = perm_importance["importances_mean"]
    if not isinstance(X, pd.DataFrame):
        X = pd.DataFrame(X)
    feature_names = list(X.columns)
    mean_perm_importance = list(zip(feature_names, mean_perm_importance))
    mean_perm_importance.sort(key=lambda x: x[1], reverse=True)
    return pd.DataFrame(mean_perm_importance, columns=["feature", "importance"])


def graph_permutation_importance(pipeline, X, y, objective, importance_threshold=0):
    """Generate a bar graph of the pipeline's permutation importance.

    Arguments:
        pipeline (PipelineBase or subclass): Fitted pipeline
        X (pd.DataFrame): The input data used to score and compute permutation importance
        y (pd.Series): The target data
        objective (str, ObjectiveBase): Objective to score on
        importance_threshold (float, optional): If provided, graph features with a permutation importance whose absolute value is larger than importance_threshold. Defaults to zero.

    Returns:
        plotly.Figure, a bar graph showing features and their respective permutation importance.
    """
    go = import_or_raise("plotly.graph_objects", error_msg="Cannot find dependency plotly.graph_objects")
    if jupyter_check():
        import_or_raise("ipywidgets", warning=True)

    perm_importance = calculate_permutation_importance(pipeline, X, y, objective)
    perm_importance['importance'] = perm_importance['importance']

    if importance_threshold < 0:
        raise ValueError(f'Provided importance threshold of {importance_threshold} must be greater than or equal to 0')
    # Remove features with close to zero importance
    perm_importance = perm_importance[abs(perm_importance['importance']) >= importance_threshold]
    # List is reversed to go from ascending order to descending order
    perm_importance = perm_importance.iloc[::-1]

    title = "Permutation Importance"
    subtitle = "The relative importance of each input feature's "\
               "overall influence on the pipelines' predictions, computed using "\
               "the permutation importance algorithm."
    data = [go.Bar(x=perm_importance['importance'],
                   y=perm_importance['feature'],
                   orientation='h'
                   )]

    layout = {
        'title': '{0}<br><sub>{1}</sub>'.format(title, subtitle),
        'height': 800,
        'xaxis_title': 'Permutation Importance',
        'yaxis_title': 'Feature',
        'yaxis': {
            'type': 'category'
        }
    }

    fig = go.Figure(data=data, layout=layout)
    return fig


def binary_objective_vs_threshold(pipeline, X, y, objective, steps=100):
    """Computes objective score as a function of potential binary classification
        decision thresholds for a fitted binary classification pipeline.

    Arguments:
        pipeline (BinaryClassificationPipeline obj): Fitted binary classification pipeline
        X (pd.DataFrame): The input data used to compute objective score
        y (pd.Series): The target labels
        objective (ObjectiveBase obj, str): Objective used to score
        steps (int): Number of intervals to divide and calculate objective score at

    Returns:
        pd.DataFrame: DataFrame with thresholds and the corresponding objective score calculated at each threshold

    """
    objective = get_objective(objective, return_instance=True)
    if not objective.is_defined_for_problem_type(ProblemTypes.BINARY):
        raise ValueError("`binary_objective_vs_threshold` can only be calculated for binary classification objectives")
    if objective.score_needs_proba:
        raise ValueError("Objective `score_needs_proba` must be False")

    pipeline_tmp = copy.copy(pipeline)
    thresholds = np.linspace(0, 1, steps + 1)
    costs = []
    for threshold in thresholds:
        pipeline_tmp.threshold = threshold
        scores = pipeline_tmp.score(X, y, [objective])
        costs.append(scores[objective.name])
    df = pd.DataFrame({"threshold": thresholds, "score": costs})
    return df


def graph_binary_objective_vs_threshold(pipeline, X, y, objective, steps=100):
    """Generates a plot graphing objective score vs. decision thresholds for a fitted binary classification pipeline.

    Arguments:
        pipeline (PipelineBase or subclass): Fitted pipeline
        X (pd.DataFrame): The input data used to score and compute scores
        y (pd.Series): The target labels
        objective (ObjectiveBase obj, str): Objective used to score, shown on the y-axis of the graph
        steps (int): Number of intervals to divide and calculate objective score at

    Returns:
        plotly.Figure representing the objective score vs. threshold graph generated

    """
    _go = import_or_raise("plotly.graph_objects", error_msg="Cannot find dependency plotly.graph_objects")
    if jupyter_check():
        import_or_raise("ipywidgets", warning=True)

    objective = get_objective(objective, return_instance=True)
    df = binary_objective_vs_threshold(pipeline, X, y, objective, steps)
    title = f'{objective.name} Scores vs. Thresholds'
    layout = _go.Layout(title={'text': title},
                        xaxis={'title': 'Threshold', 'range': _calculate_axis_range(df['threshold'])},
                        yaxis={'title': f"{objective.name} Scores vs. Binary Classification Decision Threshold", 'range': _calculate_axis_range(df['score'])})
    data = []
    data.append(_go.Scatter(x=df['threshold'],
                            y=df['score'],
                            line=dict(width=3)))
    return _go.Figure(layout=layout, data=data)


def partial_dependence(pipeline, X, feature, grid_resolution=100):
    """Calculates partial dependence.

    Arguments:
        pipeline (PipelineBase or subclass): Fitted pipeline
        X (pd.DataFrame, np.ndarray): The input data used to generate a grid of values
            for feature where partial dependence will be calculated at
        feature (int, string): The target features for which to create the partial dependence plot for.
            If feature is an int, it must be the index of the feature to use.
            If feature is a string, it must be a valid column name in X.

    Returns:
        pd.DataFrame: DataFrame with averaged predictions for all points in the grid averaged
            over all samples of X and the values used to calculate those predictions.

    """
    if not isinstance(X, pd.DataFrame):
        X = pd.DataFrame(X)
    if not pipeline._is_fitted:
        raise ValueError("Pipeline to calculate partial dependence for must be fitted")
    if pipeline.model_family == ModelFamily.BASELINE:
        raise ValueError("Partial dependence plots are not supported for Baseline pipelines")
    if isinstance(pipeline, evalml.pipelines.ClassificationPipeline):
        pipeline._estimator_type = "classifier"
    elif isinstance(pipeline, evalml.pipelines.RegressionPipeline):
        pipeline._estimator_type = "regressor"
    pipeline.feature_importances_ = pipeline.feature_importance
    if ((isinstance(feature, int) and X.iloc[:, feature].isnull().sum()) or (isinstance(feature, str) and X[feature].isnull().sum())):
        warnings.warn("There are null values in the features, which will cause NaN values in the partial dependence output. Fill in these values to remove the NaN values.", NullsInColumnWarning)
    try:
        avg_pred, values = sk_partial_dependence(pipeline, X=X, features=[feature], grid_resolution=grid_resolution)
    finally:
        # Delete scikit-learn attributes that were temporarily set
        del pipeline._estimator_type
        del pipeline.feature_importances_
    return pd.DataFrame({"feature_values": values[0],
                         "partial_dependence": avg_pred[0]})


def graph_partial_dependence(pipeline, X, feature, grid_resolution=100):
    """Create an one-way partial dependence plot.

    Arguments:
        pipeline (PipelineBase or subclass): Fitted pipeline
        X (pd.DataFrame, np.ndarray): The input data used to generate a grid of values
            for feature where partial dependence will be calculated at
        feature (int, string): The target feature for which to create the partial dependence plot for.
            If feature is an int, it must be the index of the feature to use.
            If feature is a string, it must be a valid column name in X.

    Returns:
        pd.DataFrame: pd.DataFrame with averaged predictions for all points in the grid averaged
            over all samples of X and the values used to calculate those predictions.

    """
    _go = import_or_raise("plotly.graph_objects", error_msg="Cannot find dependency plotly.graph_objects")
    if jupyter_check():
        import_or_raise("ipywidgets", warning=True)

    part_dep = partial_dependence(pipeline, X, feature=feature, grid_resolution=grid_resolution)
    feature_name = str(feature)
    title = f"Partial Dependence of '{feature_name}'"
    layout = _go.Layout(title={'text': title},
                        xaxis={'title': f'{feature_name}', 'range': _calculate_axis_range(part_dep['feature_values'])},
                        yaxis={'title': 'Partial Dependence', 'range': _calculate_axis_range(part_dep['partial_dependence'])})
    data = []
    data.append(_go.Scatter(x=part_dep['feature_values'],
                            y=part_dep['partial_dependence'],
                            name='Partial Dependence',
                            line=dict(width=3)))
    return _go.Figure(layout=layout, data=data)


def _calculate_axis_range(arr):
    """Helper method to help calculate the appropriate range for an axis based on the data to graph."""
    max_value = arr.max()
    min_value = arr.min()
    margins = abs(max_value - min_value) * 0.05
    return [min_value - margins, max_value + margins]


def _get_prediction_vs_actual_data(y_true, y_pred, outlier_threshold):
    """Helper method to help calculate the y_true and y_pred dataframe, with a column for outliers"""
    predictions = y_pred.reset_index(drop=True)
    actual = y_true.reset_index(drop=True)
    data = pd.concat([pd.Series(predictions),
                      pd.Series(actual)], axis=1)
    data.columns = ['prediction', 'actual']
    if outlier_threshold:
        data['outlier'] = np.where((abs(data['prediction'] - data['actual']) >= outlier_threshold), "#ffff00", "#0000ff")
    else:
        data['outlier'] = '#0000ff'
    return data


def graph_prediction_vs_actual(y_true, y_pred, outlier_threshold=None):
    """Generate a scatter plot comparing the true and predicted values. Used for regression plotting

    Arguments:
        y_true (pd.Series): The real target values of the data
        y_pred (pd.Series): The predicted values outputted by the regression model.
        outlier_threshold (int, float): A positive threshold for what is considered an outlier value. This value is compared to the absolute difference
                                 between each value of y_true and y_pred. Values within this threshold will be blue, otherwise they will be yellow.
                                 Defaults to None

    Returns:
        plotly.Figure representing the predicted vs. actual values graph

    """
    _go = import_or_raise("plotly.graph_objects", error_msg="Cannot find dependency plotly.graph_objects")
    if jupyter_check():
        import_or_raise("ipywidgets", warning=True)

    if outlier_threshold and outlier_threshold <= 0:
        raise ValueError(f"Threshold must be positive! Provided threshold is {outlier_threshold}")

    if not isinstance(y_true, pd.Series):
        y_true = pd.Series(y_true)
    if not isinstance(y_pred, pd.Series):
        y_pred = pd.Series(y_pred)

    df = _get_prediction_vs_actual_data(y_true, y_pred, outlier_threshold)
    data = []

    x_axis = _calculate_axis_range(df['prediction'])
    y_axis = _calculate_axis_range(df['actual'])
    x_y_line = [min(x_axis[0], y_axis[0]), max(x_axis[1], y_axis[1])]
    data.append(_go.Scatter(x=x_y_line, y=x_y_line, name="y = x line", line_color='grey'))

    title = 'Predicted vs Actual Values Scatter Plot'
    layout = _go.Layout(title={'text': title},
                        xaxis={'title': 'Prediction', 'range': x_y_line},
                        yaxis={'title': 'Actual', 'range': x_y_line})

    for color, outlier_group in df.groupby('outlier'):
        if outlier_threshold:
            name = "< outlier_threshold" if color == "#0000ff" else ">= outlier_threshold"
        else:
            name = "Values"
        data.append(_go.Scatter(x=outlier_group['prediction'],
                                y=outlier_group['actual'],
                                mode='markers',
                                marker=_go.scatter.Marker(color=color),
                                name=name))
    return _go.Figure(layout=layout, data=data)


<<<<<<< HEAD
def visualize_decision_tree(clf, max_depth=None, rotate=False, filled=False, filepath=None):
    """Generate an image visualizing the decision tree

    Arguments:
        clf (ComponentBase): A fitted tree-based estimator.
        max_depth (int, optional): The depth to which the tree should be displayed.
        rotate (bool, optional): Orient tree left to right rather than top-down.
        filled (bool, optional): Paint nodes to indicate majority class for classification, extremity of values for
        regression, or purity of node for multi-output.
        filepath (str, optional): Path to where the graph should be saved. If set to None (as by default), the graph
        will not be saved.

    Returns:
        graphviz.Source: DOT object that can be directly displayed in Jupyter notebooks.
    """
    if not clf.model_family == ModelFamily.DECISION_TREE:
        raise ValueError("Tree visualizations are not supported for non-Tree estimators")
    if max_depth and (not isinstance(max_depth, int) or not max_depth >= 0):
        raise ValueError("Unknown value: '{}'. The parameter max_depth has to be a non-negative integer"
                         .format(max_depth))
    est = clf._component_obj

    graphviz = import_or_raise('graphviz', error_msg='Please install graphviz to visualize trees.')

    graph_format = None
    if filepath:
        # Cast to str in case a Path object was passed in
        filepath = str(filepath)
        try:
            f = open(filepath, 'w')
            f.close()
        except (IOError, FileNotFoundError):
            raise ValueError(('Specified filepath is not writeable: {}'.format(filepath)))
        path_and_name, graph_format = os.path.splitext(filepath)
        if graph_format:
            graph_format = graph_format[1:].lower()  # ignore the dot
            supported_filetypes = graphviz.backend.FORMATS
            if graph_format not in supported_filetypes:
                raise ValueError(("Unknown format '{}'. Make sure your format is one of the " +
                                  "following: {}").format(graph_format, supported_filetypes))
        else:
            graph_format = 'pdf'  # If the filepath has no extension default to pdf

    dot_data = export_graphviz(decision_tree=est, max_depth=max_depth, rotate=rotate, filled=filled)
    source_data = graphviz.Source(source=dot_data, format=graph_format)
    if filepath:
        source_data.render(filename=path_and_name, cleanup=True)

    return source_data
=======
def get_prediction_vs_actual_over_time_data(pipeline, X, y, dates):
    """Get the data needed for the prediction_vs_actual_over_time plot.

    Arguments:
        pipeline (TimeSeriesRegressionPipeline): Fitted time series regression pipeline.
        X (pd.DataFrame): Features used to generate new predictions.
        y (pd.Series): Target values to compare predictions against.
        dates (pd.Series): Dates corresponding to target values and predictions.

    Returns:
       pd.DataFrame
    """
    prediction = pipeline.predict(X, y)
    return pd.DataFrame({"dates": dates.reset_index(drop=True),
                         "target": y.reset_index(drop=True),
                         "prediction": prediction.reset_index(drop=True)})


def graph_prediction_vs_actual_over_time(pipeline, X, y, dates):
    """Plot the target values and predictions against time on the x-axis.

    Arguments:
        pipeline (TimeSeriesRegressionPipeline): Fitted time series regression pipeline.
        X (pd.DataFrame): Features used to generate new predictions.
        y (pd.Series): Target values to compare predictions against.
        dates (pd.Series): Dates corresponding to target values and predictions.

    Returns:
        plotly.Figure showing the prediction vs actual over time.
    """
    _go = import_or_raise("plotly.graph_objects", error_msg="Cannot find dependency plotly.graph_objects")

    if pipeline.problem_type != ProblemTypes.TIME_SERIES_REGRESSION:
        raise ValueError("graph_prediction_vs_actual_over_time only supports time series regression pipelines! "
                         f"Received {str(pipeline.problem_type)}.")

    data = get_prediction_vs_actual_over_time_data(pipeline, X, y, dates)

    data = [_go.Scatter(x=data["dates"], y=data["target"], mode='lines+markers', name="Target",
                        line=dict(color='#1f77b4')),
            _go.Scatter(x=data["dates"], y=data["prediction"], mode='lines+markers', name='Prediction',
                        line=dict(color='#d62728'))]
    # Let plotly pick the best date format.
    layout = _go.Layout(title={'text': "Prediction vs Target over time"},
                        xaxis={'title': 'Time'},
                        yaxis={'title': 'Target Values and Predictions'})

    return _go.Figure(data=data, layout=layout)
>>>>>>> f88a8660
<|MERGE_RESOLUTION|>--- conflicted
+++ resolved
@@ -559,7 +559,6 @@
     return _go.Figure(layout=layout, data=data)
 
 
-<<<<<<< HEAD
 def visualize_decision_tree(clf, max_depth=None, rotate=False, filled=False, filepath=None):
     """Generate an image visualizing the decision tree
 
@@ -609,7 +608,8 @@
         source_data.render(filename=path_and_name, cleanup=True)
 
     return source_data
-=======
+
+
 def get_prediction_vs_actual_over_time_data(pipeline, X, y, dates):
     """Get the data needed for the prediction_vs_actual_over_time plot.
 
@@ -658,4 +658,3 @@
                         yaxis={'title': 'Target Values and Predictions'})
 
     return _go.Figure(data=data, layout=layout)
->>>>>>> f88a8660
