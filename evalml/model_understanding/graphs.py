import copy
import os
import warnings
from collections import OrderedDict

import numpy as np
import pandas as pd
import woodwork as ww
from sklearn.exceptions import NotFittedError
from sklearn.inspection import partial_dependence as sk_partial_dependence
from sklearn.inspection import \
    permutation_importance as sk_permutation_importance
from sklearn.metrics import auc as sklearn_auc
from sklearn.metrics import confusion_matrix as sklearn_confusion_matrix
from sklearn.metrics import \
    precision_recall_curve as sklearn_precision_recall_curve
from sklearn.metrics import roc_curve as sklearn_roc_curve
from sklearn.preprocessing import LabelBinarizer
from sklearn.tree import export_graphviz
from sklearn.utils.multiclass import unique_labels

import evalml
from evalml.exceptions import NullsInColumnWarning
from evalml.model_family import ModelFamily
from evalml.objectives.utils import get_objective
from evalml.problem_types import ProblemTypes
from evalml.utils import (
    _convert_to_woodwork_structure,
    _convert_woodwork_types_wrapper,
    import_or_raise,
    jupyter_check
)


def confusion_matrix(y_true, y_predicted, normalize_method='true'):
    """Confusion matrix for binary and multiclass classification.

    Arguments:
        y_true (ww.DataColumn, pd.Series or np.ndarray): True binary labels.
        y_pred (ww.DataColumn, pd.Series or np.ndarray): Predictions from a binary classifier.
        normalize_method ({'true', 'pred', 'all', None}): Normalization method to use, if not None. Supported options are: 'true' to normalize by row, 'pred' to normalize by column, or 'all' to normalize by all values. Defaults to 'true'.

    Returns:
        pd.DataFrame: Confusion matrix. The column header represents the predicted labels while row header represents the actual labels.
    """
    y_true = _convert_to_woodwork_structure(y_true)
    y_predicted = _convert_to_woodwork_structure(y_predicted)
    y_true = _convert_woodwork_types_wrapper(y_true.to_series()).to_numpy()
    y_predicted = _convert_woodwork_types_wrapper(y_predicted.to_series()).to_numpy()
    labels = unique_labels(y_true, y_predicted)
    conf_mat = sklearn_confusion_matrix(y_true, y_predicted)
    conf_mat = pd.DataFrame(conf_mat, index=labels, columns=labels)
    if normalize_method is not None:
        return normalize_confusion_matrix(conf_mat, normalize_method=normalize_method)
    return conf_mat


def normalize_confusion_matrix(conf_mat, normalize_method='true'):
    """Normalizes a confusion matrix.

    Arguments:
        conf_mat (ww.DataTable, pd.DataFrame or np.ndarray): Confusion matrix to normalize.
        normalize_method ({'true', 'pred', 'all'}): Normalization method. Supported options are: 'true' to normalize by row, 'pred' to normalize by column, or 'all' to normalize by all values. Defaults to 'true'.

    Returns:
        pd.DataFrame: normalized version of the input confusion matrix. The column header represents the predicted labels while row header represents the actual labels.
    """
    conf_mat = _convert_to_woodwork_structure(conf_mat)
    conf_mat = _convert_woodwork_types_wrapper(conf_mat.to_dataframe())
    col_names = conf_mat.columns

    conf_mat = conf_mat.to_numpy()
    with warnings.catch_warnings(record=True) as w:
        if normalize_method == 'true':
            conf_mat = conf_mat.astype('float') / conf_mat.sum(axis=1)[:, np.newaxis]
        elif normalize_method == 'pred':
            conf_mat = conf_mat.astype('float') / conf_mat.sum(axis=0)
        elif normalize_method == 'all':
            conf_mat = conf_mat.astype('float') / conf_mat.sum().sum()
        else:
            raise ValueError('Invalid value provided for "normalize_method": {}'.format(normalize_method))
        if w and "invalid value encountered in" in str(w[0].message):
            raise ValueError("Sum of given axis is 0 and normalization is not possible. Please select another option.")
    conf_mat = pd.DataFrame(conf_mat, index=col_names, columns=col_names)
    return conf_mat


def graph_confusion_matrix(y_true, y_pred, normalize_method='true', title_addition=None):
    """Generate and display a confusion matrix plot.

    If `normalize_method` is set, hover text will show raw count, otherwise hover text will show count normalized with method 'true'.

    Arguments:
        y_true (ww.DataColumn, pd.Series or np.ndarray): True binary labels.
        y_pred (ww.DataColumn, pd.Series or np.ndarray): Predictions from a binary classifier.
        normalize_method ({'true', 'pred', 'all', None}): Normalization method to use, if not None. Supported options are: 'true' to normalize by row, 'pred' to normalize by column, or 'all' to normalize by all values. Defaults to 'true'.
        title_addition (str or None): if not None, append to plot title. Defaults to None.

    Returns:
        plotly.Figure representing the confusion matrix plot generated
    """
    _go = import_or_raise("plotly.graph_objects", error_msg="Cannot find dependency plotly.graph_objects")
    _ff = import_or_raise("plotly.figure_factory", error_msg="Cannot find dependency plotly.figure_factory")
    if jupyter_check():
        import_or_raise("ipywidgets", warning=True)

    conf_mat = confusion_matrix(y_true, y_pred, normalize_method=None)
    conf_mat_normalized = confusion_matrix(y_true, y_pred, normalize_method=normalize_method or 'true')
    labels = conf_mat.columns.tolist()

    title = 'Confusion matrix{}{}'.format(
        '' if title_addition is None else (' ' + title_addition),
        '' if normalize_method is None else (', normalized using method "' + normalize_method + '"'))
    z_data, custom_data = (conf_mat, conf_mat_normalized) if normalize_method is None else (conf_mat_normalized, conf_mat)
    z_data = z_data.to_numpy()
    z_text = [["{:.3f}".format(y) for y in x] for x in z_data]
    primary_heading, secondary_heading = ('Raw', 'Normalized') if normalize_method is None else ('Normalized', 'Raw')
    hover_text = '<br><b>' + primary_heading + ' Count</b>: %{z}<br><b>' + secondary_heading + ' Count</b>: %{customdata} <br>'
    # the "<extra> tags at the end are necessary to remove unwanted trace info
    hover_template = '<b>True</b>: %{y}<br><b>Predicted</b>: %{x}' + hover_text + '<extra></extra>'
    layout = _go.Layout(title={'text': title},
                        xaxis={'title': 'Predicted Label', 'type': 'category', 'tickvals': labels},
                        yaxis={'title': 'True Label', 'type': 'category', 'tickvals': labels})
    fig = _ff.create_annotated_heatmap(z_data, x=labels, y=labels,
                                       annotation_text=z_text,
                                       customdata=custom_data,
                                       hovertemplate=hover_template,
                                       colorscale='Blues',
                                       showscale=True)
    fig.update_layout(layout)
    # put xaxis text on bottom to not overlap with title
    fig['layout']['xaxis'].update(side='bottom')
    # plotly Heatmap y axis defaults to the reverse of what we want: https://community.plotly.com/t/heatmap-y-axis-is-reversed-by-default-going-against-standard-convention-for-matrices/32180
    fig.update_yaxes(autorange="reversed")
    return fig


def precision_recall_curve(y_true, y_pred_proba):
    """
    Given labels and binary classifier predicted probabilities, compute and return the data representing a precision-recall curve.

    Arguments:
        y_true (ww.DataColumn, pd.Series or np.ndarray): True binary labels.
        y_pred_proba (ww.DataColumn, pd.Series or np.ndarray): Predictions from a binary classifier, before thresholding has been applied. Note this should be the predicted probability for the "true" label.

    Returns:
        list: Dictionary containing metrics used to generate a precision-recall plot, with the following keys:

                  * `precision`: Precision values.
                  * `recall`: Recall values.
                  * `thresholds`: Threshold values used to produce the precision and recall.
                  * `auc_score`: The area under the ROC curve.
    """
    y_true = _convert_to_woodwork_structure(y_true)
    y_pred_proba = _convert_to_woodwork_structure(y_pred_proba)
    y_true = _convert_woodwork_types_wrapper(y_true.to_series())
    y_pred_proba = _convert_woodwork_types_wrapper(y_pred_proba.to_series())

    precision, recall, thresholds = sklearn_precision_recall_curve(y_true, y_pred_proba)
    auc_score = sklearn_auc(recall, precision)
    return {'precision': precision,
            'recall': recall,
            'thresholds': thresholds,
            'auc_score': auc_score}


def graph_precision_recall_curve(y_true, y_pred_proba, title_addition=None):
    """Generate and display a precision-recall plot.

    Arguments:
        y_true (ww.DataColumn, pd.Series or np.ndarray): True binary labels.
        y_pred_proba (ww.DataColumn, pd.Series or np.ndarray): Predictions from a binary classifier, before thresholding has been applied. Note this should be the predicted probability for the "true" label.
        title_addition (str or None): If not None, append to plot title. Default None.

    Returns:
        plotly.Figure representing the precision-recall plot generated
    """
    _go = import_or_raise("plotly.graph_objects", error_msg="Cannot find dependency plotly.graph_objects")
    if jupyter_check():
        import_or_raise("ipywidgets", warning=True)
    precision_recall_curve_data = precision_recall_curve(y_true, y_pred_proba)
    title = 'Precision-Recall{}'.format('' if title_addition is None else (' ' + title_addition))
    layout = _go.Layout(title={'text': title},
                        xaxis={'title': 'Recall', 'range': [-0.05, 1.05]},
                        yaxis={'title': 'Precision', 'range': [-0.05, 1.05]})
    data = []
    data.append(_go.Scatter(x=precision_recall_curve_data['recall'], y=precision_recall_curve_data['precision'],
                            name='Precision-Recall (AUC {:06f})'.format(precision_recall_curve_data['auc_score']),
                            line=dict(width=3)))
    return _go.Figure(layout=layout, data=data)


def roc_curve(y_true, y_pred_proba):
    """
    Given labels and classifier predicted probabilities, compute and return the data representing a Receiver Operating Characteristic (ROC) curve. Works with binary or multiclass problems.

    Arguments:
        y_true (ww.DataColumn, pd.Series or np.ndarray): True labels.
        y_pred_proba (ww.DataColumn, pd.Series or np.ndarray): Predictions from a classifier, before thresholding has been applied.

    Returns:
        list(dict): A list of dictionaries (with one for each class) is returned. Binary classification problems return a list with one dictionary.
            Each dictionary contains metrics used to generate an ROC plot with the following keys:
                  * `fpr_rate`: False positive rate.
                  * `tpr_rate`: True positive rate.
                  * `threshold`: Threshold values used to produce each pair of true/false positive rates.
                  * `auc_score`: The area under the ROC curve.
    """
    y_true = _convert_to_woodwork_structure(y_true)
    y_pred_proba = _convert_to_woodwork_structure(y_pred_proba)
    if isinstance(y_pred_proba, ww.DataTable):
        y_pred_proba = _convert_woodwork_types_wrapper(y_pred_proba.to_dataframe()).to_numpy()
    else:
        y_pred_proba = _convert_woodwork_types_wrapper(y_pred_proba.to_series()).to_numpy()
    y_true = _convert_woodwork_types_wrapper(y_true.to_series()).to_numpy()

    if len(y_pred_proba.shape) == 1:
        y_pred_proba = y_pred_proba.reshape(-1, 1)
    if y_pred_proba.shape[1] == 2:
        y_pred_proba = y_pred_proba[:, 1].reshape(-1, 1)
    nan_indices = np.logical_or(pd.isna(y_true), np.isnan(y_pred_proba).any(axis=1))
    y_true = y_true[~nan_indices]
    y_pred_proba = y_pred_proba[~nan_indices]

    lb = LabelBinarizer()
    lb.fit(np.unique(y_true))
    y_one_hot_true = lb.transform(y_true)
    n_classes = y_one_hot_true.shape[1]

    curve_data = []
    for i in range(n_classes):
        fpr_rates, tpr_rates, thresholds = sklearn_roc_curve(y_one_hot_true[:, i], y_pred_proba[:, i])
        auc_score = sklearn_auc(fpr_rates, tpr_rates)
        curve_data.append({'fpr_rates': fpr_rates,
                           'tpr_rates': tpr_rates,
                           'thresholds': thresholds,
                           'auc_score': auc_score})

    return curve_data


def graph_roc_curve(y_true, y_pred_proba, custom_class_names=None, title_addition=None):
    """Generate and display a Receiver Operating Characteristic (ROC) plot for binary and multiclass classification problems.

    Arguments:
        y_true (ww.DataColumn, pd.Series or np.ndarray): True labels.
        y_pred_proba (ww.DataColumn, pd.Series or np.ndarray): Predictions from a classifier, before thresholding has been applied. Note this should a one dimensional array with the predicted probability for the "true" label in the binary case.
        custom_class_labels (list or None): If not None, custom labels for classes. Default None.
        title_addition (str or None): if not None, append to plot title. Default None.

    Returns:
        plotly.Figure representing the ROC plot generated
    """
    _go = import_or_raise("plotly.graph_objects", error_msg="Cannot find dependency plotly.graph_objects")
    if jupyter_check():
        import_or_raise("ipywidgets", warning=True)

    title = 'Receiver Operating Characteristic{}'.format('' if title_addition is None else (' ' + title_addition))
    layout = _go.Layout(title={'text': title},
                        xaxis={'title': 'False Positive Rate', 'range': [-0.05, 1.05]},
                        yaxis={'title': 'True Positive Rate', 'range': [-0.05, 1.05]})

    all_curve_data = roc_curve(y_true, y_pred_proba)
    graph_data = []

    n_classes = len(all_curve_data)

    if custom_class_names and len(custom_class_names) != n_classes:
        raise ValueError('Number of custom class names does not match number of classes')

    for i in range(n_classes):
        roc_curve_data = all_curve_data[i]
        name = i + 1 if custom_class_names is None else custom_class_names[i]
        graph_data.append(_go.Scatter(x=roc_curve_data['fpr_rates'], y=roc_curve_data['tpr_rates'],
                                      hovertemplate="(False Postive Rate: %{x}, True Positive Rate: %{y})<br>" + "Threshold: %{text}",
                                      name=f"Class {name} (AUC {roc_curve_data['auc_score']:.06f})",
                                      text=roc_curve_data["thresholds"],
                                      line=dict(width=3)))
    graph_data.append(_go.Scatter(x=[0, 1], y=[0, 1],
                                  name='Trivial Model (AUC 0.5)',
                                  line=dict(dash='dash')))
    return _go.Figure(layout=layout, data=graph_data)


def calculate_permutation_importance(pipeline, X, y, objective, n_repeats=5, n_jobs=None, random_state=0):
    """Calculates permutation importance for features.

    Arguments:
        pipeline (PipelineBase or subclass): Fitted pipeline
        X (ww.DataTable, pd.DataFrame): The input data used to score and compute permutation importance
        y (ww.DataColumn, pd.Series): The target data
        objective (str, ObjectiveBase): Objective to score on
        n_repeats (int): Number of times to permute a feature. Defaults to 5.
        n_jobs (int or None): Non-negative integer describing level of parallelism used for pipelines.
            None and 1 are equivalent. If set to -1, all CPUs are used. For n_jobs below -1, (n_cpus + 1 + n_jobs) are used.
<<<<<<< HEAD
        random_state (int, np.random.RandomState): Seed for the random number generator. Defaults to 0.
=======
        random_state (int): The random seed. Defaults to 0.
>>>>>>> 07b3700b

    Returns:
        Mean feature importance scores over 5 shuffles.
    """
    X = _convert_to_woodwork_structure(X)
    y = _convert_to_woodwork_structure(y)
    X = _convert_woodwork_types_wrapper(X.to_dataframe())
    y = _convert_woodwork_types_wrapper(y.to_series())

    objective = get_objective(objective, return_instance=True)
    if not objective.is_defined_for_problem_type(pipeline.problem_type):
        raise ValueError(f"Given objective '{objective.name}' cannot be used with '{pipeline.name}'")

    def scorer(pipeline, X, y):
        scores = pipeline.score(X, y, objectives=[objective])
        return scores[objective.name] if objective.greater_is_better else -scores[objective.name]
    perm_importance = sk_permutation_importance(pipeline, X, y, n_repeats=n_repeats, scoring=scorer, n_jobs=n_jobs, random_state=random_state)
    mean_perm_importance = perm_importance["importances_mean"]
    if not isinstance(X, pd.DataFrame):
        X = pd.DataFrame(X)
    feature_names = list(X.columns)
    mean_perm_importance = list(zip(feature_names, mean_perm_importance))
    mean_perm_importance.sort(key=lambda x: x[1], reverse=True)
    return pd.DataFrame(mean_perm_importance, columns=["feature", "importance"])


def graph_permutation_importance(pipeline, X, y, objective, importance_threshold=0):
    """Generate a bar graph of the pipeline's permutation importance.

    Arguments:
        pipeline (PipelineBase or subclass): Fitted pipeline
        X (ww.DataTable, pd.DataFrame): The input data used to score and compute permutation importance
        y (ww.DataColumn, pd.Series): The target data
        objective (str, ObjectiveBase): Objective to score on
        importance_threshold (float, optional): If provided, graph features with a permutation importance whose absolute value is larger than importance_threshold. Defaults to zero.

    Returns:
        plotly.Figure, a bar graph showing features and their respective permutation importance.
    """
    go = import_or_raise("plotly.graph_objects", error_msg="Cannot find dependency plotly.graph_objects")
    if jupyter_check():
        import_or_raise("ipywidgets", warning=True)

    perm_importance = calculate_permutation_importance(pipeline, X, y, objective)
    perm_importance['importance'] = perm_importance['importance']

    if importance_threshold < 0:
        raise ValueError(f'Provided importance threshold of {importance_threshold} must be greater than or equal to 0')
    # Remove features with close to zero importance
    perm_importance = perm_importance[abs(perm_importance['importance']) >= importance_threshold]
    # List is reversed to go from ascending order to descending order
    perm_importance = perm_importance.iloc[::-1]

    title = "Permutation Importance"
    subtitle = "The relative importance of each input feature's "\
               "overall influence on the pipelines' predictions, computed using "\
               "the permutation importance algorithm."
    data = [go.Bar(x=perm_importance['importance'],
                   y=perm_importance['feature'],
                   orientation='h'
                   )]

    layout = {
        'title': '{0}<br><sub>{1}</sub>'.format(title, subtitle),
        'height': 800,
        'xaxis_title': 'Permutation Importance',
        'yaxis_title': 'Feature',
        'yaxis': {
            'type': 'category'
        }
    }

    fig = go.Figure(data=data, layout=layout)
    return fig


def binary_objective_vs_threshold(pipeline, X, y, objective, steps=100):
    """Computes objective score as a function of potential binary classification
        decision thresholds for a fitted binary classification pipeline.

    Arguments:
        pipeline (BinaryClassificationPipeline obj): Fitted binary classification pipeline
        X (ww.DataTable, pd.DataFrame): The input data used to compute objective score
        y (ww.DataColumn, pd.Series): The target labels
        objective (ObjectiveBase obj, str): Objective used to score
        steps (int): Number of intervals to divide and calculate objective score at

    Returns:
        pd.DataFrame: DataFrame with thresholds and the corresponding objective score calculated at each threshold

    """
    objective = get_objective(objective, return_instance=True)
    if not objective.is_defined_for_problem_type(ProblemTypes.BINARY):
        raise ValueError("`binary_objective_vs_threshold` can only be calculated for binary classification objectives")
    if objective.score_needs_proba:
        raise ValueError("Objective `score_needs_proba` must be False")

    pipeline_tmp = copy.copy(pipeline)
    thresholds = np.linspace(0, 1, steps + 1)
    costs = []
    for threshold in thresholds:
        pipeline_tmp.threshold = threshold
        scores = pipeline_tmp.score(X, y, [objective])
        costs.append(scores[objective.name])
    df = pd.DataFrame({"threshold": thresholds, "score": costs})
    return df


def graph_binary_objective_vs_threshold(pipeline, X, y, objective, steps=100):
    """Generates a plot graphing objective score vs. decision thresholds for a fitted binary classification pipeline.

    Arguments:
        pipeline (PipelineBase or subclass): Fitted pipeline
        X (ww.DataTable, pd.DataFrame): The input data used to score and compute scores
        y (ww.DataColumn, pd.Series): The target labels
        objective (ObjectiveBase obj, str): Objective used to score, shown on the y-axis of the graph
        steps (int): Number of intervals to divide and calculate objective score at

    Returns:
        plotly.Figure representing the objective score vs. threshold graph generated

    """
    _go = import_or_raise("plotly.graph_objects", error_msg="Cannot find dependency plotly.graph_objects")
    if jupyter_check():
        import_or_raise("ipywidgets", warning=True)

    objective = get_objective(objective, return_instance=True)
    df = binary_objective_vs_threshold(pipeline, X, y, objective, steps)
    title = f'{objective.name} Scores vs. Thresholds'
    layout = _go.Layout(title={'text': title},
                        xaxis={'title': 'Threshold', 'range': _calculate_axis_range(df['threshold'])},
                        yaxis={'title': f"{objective.name} Scores vs. Binary Classification Decision Threshold", 'range': _calculate_axis_range(df['score'])})
    data = []
    data.append(_go.Scatter(x=df['threshold'],
                            y=df['score'],
                            line=dict(width=3)))
    return _go.Figure(layout=layout, data=data)


def partial_dependence(pipeline, X, features, grid_resolution=100):
    """Calculates one or two-way partial dependence.  If a single integer or
    string is given for features, one-way partial dependence is calculated. If
    a tuple of two integers or strings is given, two-way partial dependence
    is calculated with the first feature in the y-axis and second feature in the
    x-axis.

    Arguments:
        pipeline (PipelineBase or subclass): Fitted pipeline
        X (ww.DataTable, pd.DataFrame, np.ndarray): The input data used to generate a grid of values
            for feature where partial dependence will be calculated at
        features (int, string, tuple[int or string]): The target feature for which to create the partial dependence plot for.
            If features is an int, it must be the index of the feature to use.
            If features is a string, it must be a valid column name in X.
            If features is a tuple of int/strings, it must contain valid column integers/names in X.
        grid_resolution (int): Number of samples of feature(s) for partial dependence plot

    Returns:
        pd.DataFrame: DataFrame with averaged predictions for all points in the grid averaged
            over all samples of X and the values used to calculate those predictions.

            In the one-way case: The dataframe will contain two columns, "feature_values" (grid points at which the
            partial dependence was calculated) and "partial_dependence" (the partial dependence at that feature value).
            For classification problems, there will be a third column called "class_label" (the class label for which
            the partial dependence was calculated). For binary classification, the partial dependence is only calculated
            for the "positive" class.

            In the two-way case: The data frame will contain grid_resolution number of columns and rows where the
            index and column headers are the sampled values of the first and second features, respectively, used to make
            the partial dependence contour. The values of the data frame contain the partial dependence data for each
            feature value pair.

    Raises:
        ValueError: if the user provides a tuple of not exactly two features.
        ValueError: if the provided pipeline isn't fitted.
        ValueError: if the provided pipeline is a Baseline pipeline.
    """
    X = _convert_to_woodwork_structure(X)
    X = _convert_woodwork_types_wrapper(X.to_dataframe())

    if isinstance(features, (list, tuple)):
        if len(features) != 2:
            raise ValueError("Too many features given to graph_partial_dependence.  Only one or two-way partial "
                             "dependence is supported.")
        if not (all([isinstance(x, str) for x in features]) or all([isinstance(x, int) for x in features])):
            raise ValueError("Features provided must be a tuple entirely of integers or strings, not a mixture of both.")
    if not pipeline._is_fitted:
        raise ValueError("Pipeline to calculate partial dependence for must be fitted")
    if pipeline.model_family == ModelFamily.BASELINE:
        raise ValueError("Partial dependence plots are not supported for Baseline pipelines")

    if ((isinstance(features, int) and X.iloc[:, features].isnull().sum()) or (isinstance(features, str) and X[features].isnull().sum())):
        warnings.warn("There are null values in the features, which will cause NaN values in the partial dependence output. Fill in these values to remove the NaN values.", NullsInColumnWarning)

    wrapped = evalml.pipelines.components.utils.scikit_learn_wrapped_estimator(pipeline)
    if isinstance(pipeline, evalml.pipelines.ClassificationPipeline):
        wrapped._estimator_type = "classifier"
        wrapped.classes_ = pipeline.classes_
    elif isinstance(pipeline, evalml.pipelines.RegressionPipeline):
        wrapped._estimator_type = "regressor"
    wrapped.feature_importances_ = pipeline.feature_importance
    wrapped._is_fitted = True

    avg_pred, values = sk_partial_dependence(wrapped, X=X, features=features, grid_resolution=grid_resolution)

    classes = None
    if isinstance(pipeline, evalml.pipelines.BinaryClassificationPipeline):
        classes = [pipeline.classes_[1]]
    elif isinstance(pipeline, evalml.pipelines.MulticlassClassificationPipeline):
        classes = pipeline.classes_

    if isinstance(features, (int, str)):
        data = pd.DataFrame({"feature_values": np.tile(values[0], avg_pred.shape[0]),
                             "partial_dependence": np.concatenate([pred for pred in avg_pred])})
    elif isinstance(features, (list, tuple)):
        data = pd.DataFrame(avg_pred.reshape((-1, avg_pred.shape[-1])))
        data.columns = values[1]
        data.index = np.tile(values[0], avg_pred.shape[0])

    if classes is not None:
        data['class_label'] = np.repeat(classes, len(values[0]))
    return data


def graph_partial_dependence(pipeline, X, features, class_label=None, grid_resolution=100):
    """Create an one-way or two-way partial dependence plot.  Passing a single integer or
    string as features will create a one-way partial dependence plot with the feature values
    plotted against the partial dependence.  Passing features a tuple of int/strings will create
    a two-way partial dependence plot with a contour of feature[0] in the y-axis, feature[1]
    in the x-axis and the partial dependence in the z-axis.

    Arguments:
        pipeline (PipelineBase or subclass): Fitted pipeline
        X (ww.DataTable, pd.DataFrame, np.ndarray): The input data used to generate a grid of values
            for feature where partial dependence will be calculated at
        features (int, string, tuple[int or string]): The target feature for which to create the partial dependence plot for.
            If features is an int, it must be the index of the feature to use.
            If features is a string, it must be a valid column name in X.
            If features is a tuple of strings, it must contain valid column int/names in X.
        class_label (string, optional): Name of class to plot for multiclass problems. If None, will plot
            the partial dependence for each class. This argument does not change behavior for regression or binary
            classification pipelines. For binary classification, the partial dependence for the positive label will
            always be displayed. Defaults to None.
        grid_resolution (int): Number of samples of feature(s) for partial dependence plot

    Returns:
        plotly.graph_objects.Figure: figure object containing the partial dependence data for plotting

    Raises:
        ValueError: if a graph is requested for a class name that isn't present in the pipeline
    """
    if isinstance(features, (list, tuple)):
        mode = "two-way"
    elif isinstance(features, (int, str)):
        mode = "one-way"
    _go = import_or_raise("plotly.graph_objects", error_msg="Cannot find dependency plotly.graph_objects")
    if jupyter_check():
        import_or_raise("ipywidgets", warning=True)
    if isinstance(pipeline, evalml.pipelines.MulticlassClassificationPipeline) and class_label is not None:
        if class_label not in pipeline.classes_:
            msg = f"Class {class_label} is not one of the classes the pipeline was fit on: {', '.join(list(pipeline.classes_))}"
            raise ValueError(msg)

    part_dep = partial_dependence(pipeline, X, features=features, grid_resolution=grid_resolution)

    if mode == "two-way":
        title = f"Partial Dependence of '{features[0]}' vs. '{features[1]}'"
        layout = _go.Layout(title={'text': title},
                            xaxis={'title': f'{features[0]}'},
                            yaxis={'title': f'{features[1]}'},
                            showlegend=False)
    elif mode == "one-way":
        feature_name = str(features)
        title = f"Partial Dependence of '{feature_name}'"
        layout = _go.Layout(title={'text': title},
                            xaxis={'title': f'{feature_name}'},
                            yaxis={'title': 'Partial Dependence'},
                            showlegend=False)
    if isinstance(pipeline, evalml.pipelines.MulticlassClassificationPipeline):
        class_labels = [class_label] if class_label is not None else pipeline.classes_
        _subplots = import_or_raise("plotly.subplots", error_msg="Cannot find dependency plotly.graph_objects")

        # If the user passes in a value for class_label, we want to create a 1 x 1 subplot or else there would
        # be an empty column in the plot and it would look awkward
        rows, cols = ((len(class_labels) + 1) // 2, 2) if len(class_labels) > 1 else (1, len(class_labels))

        # Don't specify share_xaxis and share_yaxis so that we get tickmarks in each subplot
        fig = _subplots.make_subplots(rows=rows, cols=cols, subplot_titles=class_labels)
        for i, label in enumerate(class_labels):
            label_df = part_dep.loc[part_dep.class_label == label]
            if mode == "two-way":
                x = label_df.index
                y = np.array([col for col in label_df.columns if isinstance(col, (int, float))])
                z = label_df.values
                fig.add_trace(_go.Contour(x=x, y=y, z=z, name=label, coloraxis="coloraxis"),
                              row=(i + 2) // 2, col=(i % 2) + 1)
            elif mode == "one-way":
                x = label_df['feature_values']
                y = label_df['partial_dependence']
                fig.add_trace(_go.Scatter(x=x, y=y, line=dict(width=3), name=label),
                              row=(i + 2) // 2, col=(i % 2) + 1)
        fig.update_layout(layout)

        if mode == "two-way":
            title = f'{features[0]}'
            xrange = _calculate_axis_range(part_dep.index)
            yrange = _calculate_axis_range(np.array([x for x in part_dep.columns if isinstance(x, (int, float))]))
            fig.update_layout(coloraxis=dict(colorscale='Bluered_r'), showlegend=False)
        elif mode == "one-way":
            title = f'{feature_name}'
            xrange = _calculate_axis_range(part_dep['feature_values'])
            yrange = _calculate_axis_range(part_dep['partial_dependence'])
        fig.update_xaxes(title=title, range=xrange)
        fig.update_yaxes(range=yrange)
    else:
        if mode == "two-way":
            trace = _go.Contour(x=part_dep.index,
                                y=part_dep.columns,
                                z=part_dep.values,
                                name="Partial Dependence")
        elif mode == "one-way":
            trace = _go.Scatter(x=part_dep['feature_values'],
                                y=part_dep['partial_dependence'],
                                name='Partial Dependence',
                                line=dict(width=3))
        fig = _go.Figure(layout=layout, data=[trace])

    return fig


def _calculate_axis_range(arr):
    """Helper method to help calculate the appropriate range for an axis based on the data to graph."""
    max_value = arr.max()
    min_value = arr.min()
    margins = abs(max_value - min_value) * 0.05
    return [min_value - margins, max_value + margins]


def get_prediction_vs_actual_data(y_true, y_pred, outlier_threshold=None):
    """Combines y_true and y_pred into a single dataframe and adds a column for outliers. Used in `graph_prediction_vs_actual()`.

    Arguments:
        y_true (pd.Series, ww.DataColumn, or np.ndarray): The real target values of the data
        y_pred (pd.Series, ww.DataColumn, or np.ndarray): The predicted values outputted by the regression model.
        outlier_threshold (int, float): A positive threshold for what is considered an outlier value. This value is compared to the absolute difference
                                 between each value of y_true and y_pred. Values within this threshold will be blue, otherwise they will be yellow.
                                 Defaults to None

    Returns:
        pd.DataFrame with the following columns:
                * `prediction`: Predicted values from regression model.
                * `actual`: Real target values.
                * `outlier`: Colors indicating which values are in the threshold for what is considered an outlier value.

    """
    if outlier_threshold and outlier_threshold <= 0:
        raise ValueError(f"Threshold must be positive! Provided threshold is {outlier_threshold}")

    y_true = _convert_to_woodwork_structure(y_true)
    y_true = _convert_woodwork_types_wrapper(y_true.to_series())
    y_pred = _convert_to_woodwork_structure(y_pred)
    y_pred = _convert_woodwork_types_wrapper(y_pred.to_series())

    predictions = y_pred.reset_index(drop=True)
    actual = y_true.reset_index(drop=True)
    data = pd.concat([pd.Series(predictions),
                      pd.Series(actual)], axis=1)
    data.columns = ['prediction', 'actual']
    if outlier_threshold:
        data['outlier'] = np.where((abs(data['prediction'] - data['actual']) >= outlier_threshold), "#ffff00", "#0000ff")
    else:
        data['outlier'] = '#0000ff'
    return data


def graph_prediction_vs_actual(y_true, y_pred, outlier_threshold=None):
    """Generate a scatter plot comparing the true and predicted values. Used for regression plotting

    Arguments:
        y_true (ww.DataColumn, pd.Series): The real target values of the data
        y_pred (ww.DataColumn, pd.Series): The predicted values outputted by the regression model.
        outlier_threshold (int, float): A positive threshold for what is considered an outlier value. This value is compared to the absolute difference
                                 between each value of y_true and y_pred. Values within this threshold will be blue, otherwise they will be yellow.
                                 Defaults to None

    Returns:
        plotly.Figure representing the predicted vs. actual values graph

    """
    _go = import_or_raise("plotly.graph_objects", error_msg="Cannot find dependency plotly.graph_objects")
    if jupyter_check():
        import_or_raise("ipywidgets", warning=True)

    if outlier_threshold and outlier_threshold <= 0:
        raise ValueError(f"Threshold must be positive! Provided threshold is {outlier_threshold}")

    df = get_prediction_vs_actual_data(y_true, y_pred, outlier_threshold)
    data = []

    x_axis = _calculate_axis_range(df['prediction'])
    y_axis = _calculate_axis_range(df['actual'])
    x_y_line = [min(x_axis[0], y_axis[0]), max(x_axis[1], y_axis[1])]
    data.append(_go.Scatter(x=x_y_line, y=x_y_line, name="y = x line", line_color='grey'))

    title = 'Predicted vs Actual Values Scatter Plot'
    layout = _go.Layout(title={'text': title},
                        xaxis={'title': 'Prediction', 'range': x_y_line},
                        yaxis={'title': 'Actual', 'range': x_y_line})

    for color, outlier_group in df.groupby('outlier'):
        if outlier_threshold:
            name = "< outlier_threshold" if color == "#0000ff" else ">= outlier_threshold"
        else:
            name = "Values"
        data.append(_go.Scatter(x=outlier_group['prediction'],
                                y=outlier_group['actual'],
                                mode='markers',
                                marker=_go.scatter.Marker(color=color),
                                name=name))
    return _go.Figure(layout=layout, data=data)


def _tree_parse(est, feature_names):
    children_left = est.tree_.children_left
    children_right = est.tree_.children_right
    features = est.tree_.feature
    thresholds = est.tree_.threshold
    values = est.tree_.value

    def recurse(i):
        if children_left[i] == children_right[i]:
            return {'Value': values[i]}
        return OrderedDict({
            'Feature': feature_names[features[i]],
            'Threshold': thresholds[i],
            'Value': values[i],
            'Left_Child': recurse(children_left[i]),
            'Right_Child': recurse(children_right[i])
        })

    return recurse(0)


def decision_tree_data_from_estimator(estimator, feature_names=None):
    """Return data for a fitted tree in a restructured format

    Arguments:
        estimator (ComponentBase): A fitted DecisionTree-based estimator.
        feature_names (List): A list of feature names to replace column index values.

    Returns:
        OrderedDict: An OrderedDict of OrderedDicts describing a tree structure
    """
    if not estimator.model_family == ModelFamily.DECISION_TREE:
        raise ValueError("Tree structure reformatting is only supported for decision tree estimators")
    if not estimator._is_fitted:
        raise NotFittedError("This DecisionTree estimator is not fitted yet. Call 'fit' with appropriate arguments "
                             "before using this estimator.")
    est = estimator._component_obj

    if feature_names:
        if not isinstance(feature_names, list):
            feature_names = list(feature_names)
        if len(feature_names) != est.n_features_:
            raise ValueError("Length mismatch: Expected features has length {} but got list with length {}"
                             .format(est.n_features_, len(feature_names)))

    return _tree_parse(est, feature_names)


def decision_tree_data_from_pipeline(pipeline_):
    """Return data for a fitted pipeline with  in a restructured format

    Arguments:
        pipeline_ (PipelineBase): A pipeline with a DecisionTree-based estimator.

    Returns:
        OrderedDict: An OrderedDict of OrderedDicts describing a tree structure
    """
    if not pipeline_.model_family == ModelFamily.DECISION_TREE:
        raise ValueError("Tree structure reformatting is only supported for decision tree estimators")
    if not pipeline_._is_fitted:
        raise NotFittedError("The DecisionTree estimator associated with this pipeline is not fitted yet. Call 'fit' "
                             "with appropriate arguments before using this estimator.")
    est = pipeline_.estimator._component_obj
    feature_names = pipeline_.input_feature_names[pipeline_.estimator.name]

    return _tree_parse(est, feature_names)


def visualize_decision_tree(estimator, max_depth=None, rotate=False, filled=False, filepath=None):
    """Generate an image visualizing the decision tree

    Arguments:
        estimator (ComponentBase): A fitted DecisionTree-based estimator.
        max_depth (int, optional): The depth to which the tree should be displayed. If set to None (as by default),
        tree is fully generated.
        rotate (bool, optional): Orient tree left to right rather than top-down.
        filled (bool, optional): Paint nodes to indicate majority class for classification, extremity of values for
        regression, or purity of node for multi-output.
        filepath (str, optional): Path to where the graph should be saved. If set to None (as by default), the graph
        will not be saved.

    Returns:
        graphviz.Source: DOT object that can be directly displayed in Jupyter notebooks.
    """
    if not estimator.model_family == ModelFamily.DECISION_TREE:
        raise ValueError("Tree visualizations are only supported for decision tree estimators")
    if max_depth and (not isinstance(max_depth, int) or not max_depth >= 0):
        raise ValueError("Unknown value: '{}'. The parameter max_depth has to be a non-negative integer"
                         .format(max_depth))
    if not estimator._is_fitted:
        raise NotFittedError("This DecisionTree estimator is not fitted yet. Call 'fit' with appropriate arguments before using this estimator.")

    est = estimator._component_obj

    graphviz = import_or_raise('graphviz', error_msg='Please install graphviz to visualize trees.')

    graph_format = None
    if filepath:
        # Cast to str in case a Path object was passed in
        filepath = str(filepath)
        try:
            f = open(filepath, 'w')
            f.close()
        except (IOError, FileNotFoundError):
            raise ValueError(('Specified filepath is not writeable: {}'.format(filepath)))
        path_and_name, graph_format = os.path.splitext(filepath)
        if graph_format:
            graph_format = graph_format[1:].lower()  # ignore the dot
            supported_filetypes = graphviz.backend.FORMATS
            if graph_format not in supported_filetypes:
                raise ValueError(("Unknown format '{}'. Make sure your format is one of the " +
                                  "following: {}").format(graph_format, supported_filetypes))
        else:
            graph_format = 'pdf'  # If the filepath has no extension default to pdf

    dot_data = export_graphviz(decision_tree=est, max_depth=max_depth, rotate=rotate, filled=filled)
    source_obj = graphviz.Source(source=dot_data, format=graph_format)
    if filepath:
        source_obj.render(filename=path_and_name, cleanup=True)

    return source_obj


def get_prediction_vs_actual_over_time_data(pipeline, X, y, dates):
    """Get the data needed for the prediction_vs_actual_over_time plot.

    Arguments:
        pipeline (TimeSeriesRegressionPipeline): Fitted time series regression pipeline.
        X (ww.DataTable, pd.DataFrame): Features used to generate new predictions.
        y (ww.DataColumn, pd.Series): Target values to compare predictions against.
        dates (ww.DataColumn, pd.Series): Dates corresponding to target values and predictions.

    Returns:
       pd.DataFrame
    """

    dates = _convert_to_woodwork_structure(dates)
    y = _convert_to_woodwork_structure(y)
    prediction = pipeline.predict(X, y)

    dates = _convert_woodwork_types_wrapper(dates.to_series())
    y = _convert_woodwork_types_wrapper(y.to_series())
    return pd.DataFrame({"dates": dates.reset_index(drop=True),
                         "target": y.reset_index(drop=True),
                         "prediction": prediction.reset_index(drop=True)})


def graph_prediction_vs_actual_over_time(pipeline, X, y, dates):
    """Plot the target values and predictions against time on the x-axis.

    Arguments:
        pipeline (TimeSeriesRegressionPipeline): Fitted time series regression pipeline.
        X (ww.DataTable, pd.DataFrame): Features used to generate new predictions.
        y (ww.DataColumn, pd.Series): Target values to compare predictions against.
        dates (ww.DataColumn, pd.Series): Dates corresponding to target values and predictions.

    Returns:
        plotly.Figure showing the prediction vs actual over time.
    """
    _go = import_or_raise("plotly.graph_objects", error_msg="Cannot find dependency plotly.graph_objects")

    if pipeline.problem_type != ProblemTypes.TIME_SERIES_REGRESSION:
        raise ValueError("graph_prediction_vs_actual_over_time only supports time series regression pipelines! "
                         f"Received {str(pipeline.problem_type)}.")

    data = get_prediction_vs_actual_over_time_data(pipeline, X, y, dates)

    data = [_go.Scatter(x=data["dates"], y=data["target"], mode='lines+markers', name="Target",
                        line=dict(color='#1f77b4')),
            _go.Scatter(x=data["dates"], y=data["prediction"], mode='lines+markers', name='Prediction',
                        line=dict(color='#d62728'))]
    # Let plotly pick the best date format.
    layout = _go.Layout(title={'text': "Prediction vs Target over time"},
                        xaxis={'title': 'Time'},
                        yaxis={'title': 'Target Values and Predictions'})

    return _go.Figure(data=data, layout=layout)<|MERGE_RESOLUTION|>--- conflicted
+++ resolved
@@ -293,11 +293,7 @@
         n_repeats (int): Number of times to permute a feature. Defaults to 5.
         n_jobs (int or None): Non-negative integer describing level of parallelism used for pipelines.
             None and 1 are equivalent. If set to -1, all CPUs are used. For n_jobs below -1, (n_cpus + 1 + n_jobs) are used.
-<<<<<<< HEAD
-        random_state (int, np.random.RandomState): Seed for the random number generator. Defaults to 0.
-=======
-        random_state (int): The random seed. Defaults to 0.
->>>>>>> 07b3700b
+        random_state (int): Seed for the random number generator. Defaults to 0.
 
     Returns:
         Mean feature importance scores over 5 shuffles.
