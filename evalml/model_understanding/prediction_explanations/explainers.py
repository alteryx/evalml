import sys
import traceback
from collections import namedtuple
from enum import Enum
from timeit import default_timer as timer

import numpy as np
import pandas as pd

from evalml.exceptions import PipelineScoreError
from evalml.model_family import ModelFamily
from evalml.model_understanding.prediction_explanations._report_creator_factory import (
    _report_creator_factory,
)
from evalml.problem_types import ProblemTypes, is_regression, is_time_series
from evalml.utils import infer_feature_types
from evalml.utils.gen_utils import drop_rows_with_nans

# Container for all of the pipeline-related data we need to create reports. Helps standardize APIs of report makers.
_ReportData = namedtuple(
    "ReportData",
    [
        "pipeline",
        "pipeline_features",
        "input_features",
        "y_true",
        "y_pred",
        "y_pred_values",
        "errors",
        "index_list",
        "metric",
    ],
)


def explain_predictions(
    pipeline,
    input_features,
    y,
    indices_to_explain,
    top_k_features=3,
    include_shap_values=False,
    output_format="text",
):
    """Creates a report summarizing the top contributing features for each data point in the input features.

    XGBoost and Stacked Ensemble models, as well as CatBoost multiclass classifiers, are not currently supported.

    Arguments:
        pipeline (PipelineBase): Fitted pipeline whose predictions we want to explain with SHAP.
        input_features (pd.DataFrame): Dataframe of input data to evaluate the pipeline on.
        y (pd.Series): Labels for the input data.
        indices_to_explain (list(int)): List of integer indices to explain.
        top_k_features (int): How many of the highest/lowest contributing feature to include in the table for each
            data point.  Default is 3.
        include_shap_values (bool): Whether SHAP values should be included in the table. Default is False.
        output_format (str): Either "text", "dict", or "dataframe". Default is "text".

    Returns:
        str, dict, or pd.DataFrame - A report explaining the top contributing features to each prediction for each row of input_features.
            The report will include the feature names, prediction contribution, and SHAP Value (optional).

    Raises:
        ValueError: if input_features is empty.
        ValueError: if an output_format outside of "text", "dict" or "dataframe is provided.
        ValueError: if the requested index falls outside the input_feature's boundaries.
    """
    input_features = infer_feature_types(input_features)

    if pipeline.model_family == ModelFamily.ENSEMBLE:
        raise ValueError("Cannot explain predictions for a stacked ensemble pipeline")
    if input_features.empty:
        raise ValueError("Parameter input_features must be a non-empty dataframe.")
    if output_format not in {"text", "dict", "dataframe"}:
        raise ValueError(
            f"Parameter output_format must be either text, dict, or dataframe. Received {output_format}"
        )
    if any([x < 0 or x >= len(input_features) for x in indices_to_explain]):
        raise ValueError(
            f"Explained indices should be between 0 and {len(input_features) - 1}"
        )

    pipeline_features = pipeline.compute_estimator_features(input_features, y)

    data = _ReportData(
        pipeline,
        pipeline_features,
        input_features,
        y_true=y,
        y_pred=None,
        y_pred_values=None,
        errors=None,
        index_list=indices_to_explain,
        metric=None,
    )

    report_creator = _report_creator_factory(
        data,
        report_type="explain_predictions",
        output_format=output_format,
        top_k_features=top_k_features,
        include_shap_values=include_shap_values,
    )
    return report_creator(data)


def _update_progress(start_time, current_time, progress_stage, callback_function):
    """
    Helper function for updating progress of a function and making a call to the user-provided callback
    function, if provided. The callback function should accept the following parameters:
        - progress_stage: stage of computation
        - time_elapsed: total time in seconds that has elapsed since start of call
    """
    if callback_function is not None:
        elapsed_time = current_time - start_time
        callback_function(progress_stage, elapsed_time)


class ExplainPredictionsStage(Enum):
<<<<<<< HEAD
    PREPROCESSING_STAGE = ("preprocessing_stage",)
    PREDICT_STAGE = ("predict_stage",)
    COMPUTE_FEATURE_STAGE = ("compute_feature_stage",)
    COMPUTE_SHAP_VALUES_STAGE = ("compute_shap_value_stage",)
=======
    PREPROCESSING_STAGE = "preprocessing_stage"
    PREDICT_STAGE = "predict_stage"
    COMPUTE_FEATURE_STAGE = "compute_feature_stage"
    COMPUTE_SHAP_VALUES_STAGE = "compute_shap_value_stage"
>>>>>>> 9b8b4a6c
    DONE = "done"


def explain_predictions_best_worst(
    pipeline,
    input_features,
    y_true,
    num_to_explain=5,
    top_k_features=3,
    include_shap_values=False,
    metric=None,
    output_format="text",
    callback=None,
):
    """Creates a report summarizing the top contributing features for the best and worst points in the dataset as measured by error to true labels.

    XGBoost and Stacked Ensemble models, as well as CatBoost multiclass classifiers, are not currently supported.

    Arguments:
        pipeline (PipelineBase): Fitted pipeline whose predictions we want to explain with SHAP.
        input_features (pd.DataFrame): Input data to evaluate the pipeline on.
        y_true (pd.Series): True labels for the input data.
        num_to_explain (int): How many of the best, worst, random data points to explain.
        top_k_features (int): How many of the highest/lowest contributing feature to include in the table for each
            data point.
        include_shap_values (bool): Whether SHAP values should be included in the table. Default is False.
        metric (callable): The metric used to identify the best and worst points in the dataset. Function must accept
            the true labels and predicted value or probabilities as the only arguments and lower values
            must be better. By default, this will be the absolute error for regression problems and cross entropy loss
            for classification problems.
        output_format (str): Either "text" or "dict". Default is "text".
        callback (callable): Function to be called with incremental updates. Has the following parameters:
            - progress_stage: stage of computation
            - time_elapsed: total time in seconds that has elapsed since start of call
    Returns:
        str, dict, or pd.DataFrame - A report explaining the top contributing features for the best/worst predictions in the input_features.
            For each of the best/worst rows of input_features, the predicted values, true labels, metric value,
            feature names, prediction contribution, and SHAP Value (optional) will be listed.

    Raises:
        ValueError: if input_features does not have more than twice the requested features to explain.
        ValueError: if y_true and input_features have mismatched lengths.
        ValueError: if an output_format outside of "text", "dict" or "dataframe is provided.
    """
    start_time = timer()
    _update_progress(
        start_time, timer(), ExplainPredictionsStage.PREPROCESSING_STAGE, callback
    )

    input_features = infer_feature_types(input_features)
    y_true = infer_feature_types(y_true)

    if not (input_features.shape[0] >= num_to_explain * 2):
        raise ValueError(
            f"Input features must be a dataframe with more than {num_to_explain * 2} rows! "
            "Convert to a dataframe and select a smaller value for num_to_explain if you do not have "
            "enough data."
        )
    if y_true.shape[0] != input_features.shape[0]:
        raise ValueError(
            "Parameters y_true and input_features must have the same number of data points. Received: "
            f"true labels: {y_true.shape[0]} and {input_features.shape[0]}"
        )
    if output_format not in {"text", "dict", "dataframe"}:
        raise ValueError(
            f"Parameter output_format must be either text, dict, or dataframe. Received {output_format}"
        )
    if pipeline.model_family == ModelFamily.ENSEMBLE:
        raise ValueError("Cannot explain predictions for a stacked ensemble pipeline")
    if not metric:
        metric = DEFAULT_METRICS[pipeline.problem_type]
    _update_progress(
        start_time, timer(), ExplainPredictionsStage.PREDICT_STAGE, callback
    )

    try:
        if is_regression(pipeline.problem_type):
            if is_time_series(pipeline.problem_type):
                y_pred = pipeline.predict(input_features, y=y_true)
            else:
                y_pred = pipeline.predict(input_features)
            y_pred_values = None
            y_true_no_nan, y_pred_no_nan = drop_rows_with_nans(y_true, y_pred)
            errors = metric(y_true_no_nan, y_pred_no_nan)
        else:
            if is_time_series(pipeline.problem_type):
                y_pred = pipeline.predict_proba(input_features, y=y_true)
                y_pred_values = pipeline.predict(input_features, y=y_true)
            else:
                y_pred = pipeline.predict_proba(input_features)
                y_pred_values = pipeline.predict(input_features)
            y_true_no_nan, y_pred_no_nan, y_pred_values_no_nan = drop_rows_with_nans(
                y_true, y_pred, y_pred_values
            )
            errors = metric(pipeline._encode_targets(y_true_no_nan), y_pred_no_nan)
    except Exception as e:
        tb = traceback.format_tb(sys.exc_info()[2])
        raise PipelineScoreError(
            exceptions={metric.__name__: (e, tb)}, scored_successfully={}
        )

    errors = pd.Series(errors, index=y_pred_no_nan.index)
    sorted_scores = errors.sort_values()
    best_indices = sorted_scores.index[:num_to_explain]
    worst_indices = sorted_scores.index[-num_to_explain:]
    index_list = best_indices.tolist() + worst_indices.tolist()
    _update_progress(
        start_time, timer(), ExplainPredictionsStage.COMPUTE_FEATURE_STAGE, callback
    )

    pipeline_features = pipeline.compute_estimator_features(input_features, y_true)

    _update_progress(
        start_time, timer(), ExplainPredictionsStage.COMPUTE_SHAP_VALUES_STAGE, callback
    )

    data = _ReportData(
        pipeline,
        pipeline_features,
        input_features,
        y_true,
        y_pred,
        y_pred_values,
        errors,
        index_list,
        metric,
    )

    report_creator = _report_creator_factory(
        data,
        report_type="explain_predictions_best_worst",
        output_format=output_format,
        top_k_features=top_k_features,
        include_shap_values=include_shap_values,
        num_to_explain=num_to_explain,
    )

    _update_progress(start_time, timer(), ExplainPredictionsStage.DONE, callback)

    return report_creator(data)


def abs_error(y_true, y_pred):
    """Computes the absolute error per data point for regression problems.

    Arguments:
        y_true (pd.Series): True labels.
        y_pred (pd.Series): Predicted values.

    Returns:
        np.ndarray
    """
    return np.abs(y_true.values - y_pred.values)


def cross_entropy(y_true, y_pred_proba):
    """Computes Cross Entropy Loss per data point for classification problems.

    Arguments:
        y_true (pd.Series): True labels encoded as ints.
        y_pred_proba (pd.DataFrame): Predicted probabilities. One column per class.

    Returns:
        np.ndarray
    """
    n_data_points = y_pred_proba.shape[0]
    log_likelihood = -np.log(
        y_pred_proba.values[range(n_data_points), y_true.values.astype("int")]
    )
    return log_likelihood


DEFAULT_METRICS = {
    ProblemTypes.BINARY: cross_entropy,
    ProblemTypes.MULTICLASS: cross_entropy,
    ProblemTypes.REGRESSION: abs_error,
    ProblemTypes.TIME_SERIES_BINARY: cross_entropy,
    ProblemTypes.TIME_SERIES_MULTICLASS: cross_entropy,
    ProblemTypes.TIME_SERIES_REGRESSION: abs_error,
}<|MERGE_RESOLUTION|>--- conflicted
+++ resolved
@@ -117,17 +117,10 @@
 
 
 class ExplainPredictionsStage(Enum):
-<<<<<<< HEAD
-    PREPROCESSING_STAGE = ("preprocessing_stage",)
-    PREDICT_STAGE = ("predict_stage",)
-    COMPUTE_FEATURE_STAGE = ("compute_feature_stage",)
-    COMPUTE_SHAP_VALUES_STAGE = ("compute_shap_value_stage",)
-=======
     PREPROCESSING_STAGE = "preprocessing_stage"
     PREDICT_STAGE = "predict_stage"
     COMPUTE_FEATURE_STAGE = "compute_feature_stage"
     COMPUTE_SHAP_VALUES_STAGE = "compute_shap_value_stage"
->>>>>>> 9b8b4a6c
     DONE = "done"
 
 
