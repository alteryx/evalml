import sys
import traceback
from collections import namedtuple
from enum import Enum
from timeit import default_timer as timer

import numpy as np
import pandas as pd

from evalml.exceptions import PipelineScoreError
from evalml.model_family import ModelFamily
from evalml.model_understanding.prediction_explanations._report_creator_factory import (
    _report_creator_factory,
)
from evalml.problem_types import ProblemTypes, is_regression, is_time_series
from evalml.utils import infer_feature_types
from evalml.utils.gen_utils import drop_rows_with_nans

# Container for all of the pipeline-related data we need to create reports. Helps standardize APIs of report makers.
_ReportData = namedtuple(
    "ReportData",
    [
        "pipeline",
        "pipeline_features",
        "input_features",
        "y_true",
        "y_pred",
        "y_pred_values",
        "errors",
        "index_list",
        "metric",
    ],
)


def explain_predictions(
    pipeline,
    input_features,
    y,
    indices_to_explain,
    top_k_features=3,
    include_shap_values=False,
    output_format="text",
):
    """Creates a report summarizing the top contributing features for each data point in the input features.

    XGBoost and Stacked Ensemble models, as well as CatBoost multiclass classifiers, are not currently supported.

    Arguments:
        pipeline (PipelineBase): Fitted pipeline whose predictions we want to explain with SHAP.
        input_features (pd.DataFrame): Dataframe of input data to evaluate the pipeline on.
        y (pd.Series): Labels for the input data.
        indices_to_explain (list(int)): List of integer indices to explain.
        top_k_features (int): How many of the highest/lowest contributing feature to include in the table for each
            data point.  Default is 3.
        include_shap_values (bool): Whether SHAP values should be included in the table. Default is False.
        output_format (str): Either "text", "dict", or "dataframe". Default is "text".

    Returns:
        str, dict, or pd.DataFrame - A report explaining the top contributing features to each prediction for each row of input_features.
            The report will include the feature names, prediction contribution, and SHAP Value (optional).

    Raises:
        ValueError: if input_features is empty.
        ValueError: if an output_format outside of "text", "dict" or "dataframe is provided.
        ValueError: if the requested index falls outside the input_feature's boundaries.
    """
    input_features = infer_feature_types(input_features)

    if pipeline.model_family == ModelFamily.ENSEMBLE:
        raise ValueError("Cannot explain predictions for a stacked ensemble pipeline")
    if input_features.empty:
        raise ValueError("Parameter input_features must be a non-empty dataframe.")
    if output_format not in {"text", "dict", "dataframe"}:
        raise ValueError(
            f"Parameter output_format must be either text, dict, or dataframe. Received {output_format}"
        )
    if any([x < 0 or x >= len(input_features) for x in indices_to_explain]):
        raise ValueError(
            f"Explained indices should be between 0 and {len(input_features) - 1}"
        )

    pipeline_features = pipeline.compute_estimator_features(input_features, y)

    data = _ReportData(
        pipeline,
        pipeline_features,
        input_features,
        y_true=y,
        y_pred=None,
        y_pred_values=None,
        errors=None,
        index_list=indices_to_explain,
        metric=None,
    )

    report_creator = _report_creator_factory(
        data,
        report_type="explain_predictions",
        output_format=output_format,
        top_k_features=top_k_features,
        include_shap_values=include_shap_values,
    )
    return report_creator(data)


<<<<<<< HEAD
def explain_predictions_best_worst(
    pipeline,
    input_features,
    y_true,
    num_to_explain=5,
    top_k_features=3,
    include_shap_values=False,
    metric=None,
    output_format="text",
):
=======
def _update_progress(start_time, current_time, progress_stage, callback_function):
    """
    Helper function for updating progress of a function and making a call to the user-provided callback
    function, if provided. The callback function should accept the following parameters:
        - progress_stage: stage of computation
        - time_elapsed: total time in seconds that has elapsed since start of call
    """
    if callback_function is not None:
        elapsed_time = current_time - start_time
        callback_function(progress_stage, elapsed_time)


class ExplainPredictionsStage(Enum):
    PREPROCESSING_STAGE = "preprocessing_stage",
    PREDICT_STAGE = "predict_stage",
    COMPUTE_FEATURE_STAGE = "compute_feature_stage",
    COMPUTE_SHAP_VALUES_STAGE = "compute_shap_value_stage",
    DONE = "done"


def explain_predictions_best_worst(pipeline, input_features, y_true, num_to_explain=5, top_k_features=3,
                                   include_shap_values=False, metric=None, output_format="text", callback=None):
>>>>>>> 156bfb18
    """Creates a report summarizing the top contributing features for the best and worst points in the dataset as measured by error to true labels.

    XGBoost and Stacked Ensemble models, as well as CatBoost multiclass classifiers, are not currently supported.

    Arguments:
        pipeline (PipelineBase): Fitted pipeline whose predictions we want to explain with SHAP.
        input_features (pd.DataFrame): Input data to evaluate the pipeline on.
        y_true (pd.Series): True labels for the input data.
        num_to_explain (int): How many of the best, worst, random data points to explain.
        top_k_features (int): How many of the highest/lowest contributing feature to include in the table for each
            data point.
        include_shap_values (bool): Whether SHAP values should be included in the table. Default is False.
        metric (callable): The metric used to identify the best and worst points in the dataset. Function must accept
            the true labels and predicted value or probabilities as the only arguments and lower values
            must be better. By default, this will be the absolute error for regression problems and cross entropy loss
            for classification problems.
        output_format (str): Either "text" or "dict". Default is "text".
        callback (callable): Function to be called with incremental updates. Has the following parameters:
            - progress_stage: stage of computation
            - time_elapsed: total time in seconds that has elapsed since start of call
    Returns:
        str, dict, or pd.DataFrame - A report explaining the top contributing features for the best/worst predictions in the input_features.
            For each of the best/worst rows of input_features, the predicted values, true labels, metric value,
            feature names, prediction contribution, and SHAP Value (optional) will be listed.

    Raises:
        ValueError: if input_features does not have more than twice the requested features to explain.
        ValueError: if y_true and input_features have mismatched lengths.
        ValueError: if an output_format outside of "text", "dict" or "dataframe is provided.
    """
    start_time = timer()
    _update_progress(start_time, timer(), ExplainPredictionsStage.PREPROCESSING_STAGE, callback)

    input_features = infer_feature_types(input_features)
    y_true = infer_feature_types(y_true)

    if not (input_features.shape[0] >= num_to_explain * 2):
        raise ValueError(
            f"Input features must be a dataframe with more than {num_to_explain * 2} rows! "
            "Convert to a dataframe and select a smaller value for num_to_explain if you do not have "
            "enough data."
        )
    if y_true.shape[0] != input_features.shape[0]:
        raise ValueError(
            "Parameters y_true and input_features must have the same number of data points. Received: "
            f"true labels: {y_true.shape[0]} and {input_features.shape[0]}"
        )
    if output_format not in {"text", "dict", "dataframe"}:
        raise ValueError(
            f"Parameter output_format must be either text, dict, or dataframe. Received {output_format}"
        )
    if pipeline.model_family == ModelFamily.ENSEMBLE:
        raise ValueError("Cannot explain predictions for a stacked ensemble pipeline")
    if not metric:
        metric = DEFAULT_METRICS[pipeline.problem_type]
    _update_progress(start_time, timer(), ExplainPredictionsStage.PREDICT_STAGE, callback)

    try:
        if is_regression(pipeline.problem_type):
            if is_time_series(pipeline.problem_type):
                y_pred = pipeline.predict(input_features, y=y_true)
            else:
                y_pred = pipeline.predict(input_features)
            y_pred_values = None
            y_true_no_nan, y_pred_no_nan = drop_rows_with_nans(y_true, y_pred)
            errors = metric(y_true_no_nan, y_pred_no_nan)
        else:
            if is_time_series(pipeline.problem_type):
                y_pred = pipeline.predict_proba(input_features, y=y_true)
                y_pred_values = pipeline.predict(input_features, y=y_true)
            else:
                y_pred = pipeline.predict_proba(input_features)
                y_pred_values = pipeline.predict(input_features)
            y_true_no_nan, y_pred_no_nan, y_pred_values_no_nan = drop_rows_with_nans(
                y_true, y_pred, y_pred_values
            )
            errors = metric(pipeline._encode_targets(y_true_no_nan), y_pred_no_nan)
    except Exception as e:
        tb = traceback.format_tb(sys.exc_info()[2])
        raise PipelineScoreError(
            exceptions={metric.__name__: (e, tb)}, scored_successfully={}
        )

    errors = pd.Series(errors, index=y_pred_no_nan.index)
    sorted_scores = errors.sort_values()
    best_indices = sorted_scores.index[:num_to_explain]
    worst_indices = sorted_scores.index[-num_to_explain:]
    index_list = best_indices.tolist() + worst_indices.tolist()
    _update_progress(start_time, timer(), ExplainPredictionsStage.COMPUTE_FEATURE_STAGE, callback)

    pipeline_features = pipeline.compute_estimator_features(input_features, y_true)

<<<<<<< HEAD
    data = _ReportData(
        pipeline,
        pipeline_features,
        input_features,
        y_true,
        y_pred,
        y_pred_values,
        errors,
        index_list,
        metric,
    )

    report_creator = _report_creator_factory(
        data,
        report_type="explain_predictions_best_worst",
        output_format=output_format,
        top_k_features=top_k_features,
        include_shap_values=include_shap_values,
        num_to_explain=num_to_explain,
    )
=======
    _update_progress(start_time, timer(), ExplainPredictionsStage.COMPUTE_SHAP_VALUES_STAGE, callback)

    data = _ReportData(pipeline, pipeline_features, input_features, y_true, y_pred, y_pred_values, errors, index_list, metric)

    report_creator = _report_creator_factory(data, report_type="explain_predictions_best_worst",
                                             output_format=output_format, top_k_features=top_k_features,
                                             include_shap_values=include_shap_values, num_to_explain=num_to_explain)

    _update_progress(start_time, timer(), ExplainPredictionsStage.DONE, callback)

>>>>>>> 156bfb18
    return report_creator(data)


def abs_error(y_true, y_pred):
    """Computes the absolute error per data point for regression problems.

    Arguments:
        y_true (pd.Series): True labels.
        y_pred (pd.Series): Predicted values.

    Returns:
        np.ndarray
    """
    return np.abs(y_true.values - y_pred.values)


def cross_entropy(y_true, y_pred_proba):
    """Computes Cross Entropy Loss per data point for classification problems.

    Arguments:
        y_true (pd.Series): True labels encoded as ints.
        y_pred_proba (pd.DataFrame): Predicted probabilities. One column per class.

    Returns:
        np.ndarray
    """
    n_data_points = y_pred_proba.shape[0]
    log_likelihood = -np.log(
        y_pred_proba.values[range(n_data_points), y_true.values.astype("int")]
    )
    return log_likelihood


DEFAULT_METRICS = {
    ProblemTypes.BINARY: cross_entropy,
    ProblemTypes.MULTICLASS: cross_entropy,
    ProblemTypes.REGRESSION: abs_error,
    ProblemTypes.TIME_SERIES_BINARY: cross_entropy,
    ProblemTypes.TIME_SERIES_MULTICLASS: cross_entropy,
    ProblemTypes.TIME_SERIES_REGRESSION: abs_error,
}<|MERGE_RESOLUTION|>--- conflicted
+++ resolved
@@ -104,7 +104,26 @@
     return report_creator(data)
 
 
-<<<<<<< HEAD
+def _update_progress(start_time, current_time, progress_stage, callback_function):
+    """
+    Helper function for updating progress of a function and making a call to the user-provided callback
+    function, if provided. The callback function should accept the following parameters:
+        - progress_stage: stage of computation
+        - time_elapsed: total time in seconds that has elapsed since start of call
+    """
+    if callback_function is not None:
+        elapsed_time = current_time - start_time
+        callback_function(progress_stage, elapsed_time)
+
+
+class ExplainPredictionsStage(Enum):
+    PREPROCESSING_STAGE = ("preprocessing_stage",)
+    PREDICT_STAGE = ("predict_stage",)
+    COMPUTE_FEATURE_STAGE = ("compute_feature_stage",)
+    COMPUTE_SHAP_VALUES_STAGE = ("compute_shap_value_stage",)
+    DONE = "done"
+
+
 def explain_predictions_best_worst(
     pipeline,
     input_features,
@@ -114,31 +133,8 @@
     include_shap_values=False,
     metric=None,
     output_format="text",
+    callback=None,
 ):
-=======
-def _update_progress(start_time, current_time, progress_stage, callback_function):
-    """
-    Helper function for updating progress of a function and making a call to the user-provided callback
-    function, if provided. The callback function should accept the following parameters:
-        - progress_stage: stage of computation
-        - time_elapsed: total time in seconds that has elapsed since start of call
-    """
-    if callback_function is not None:
-        elapsed_time = current_time - start_time
-        callback_function(progress_stage, elapsed_time)
-
-
-class ExplainPredictionsStage(Enum):
-    PREPROCESSING_STAGE = "preprocessing_stage",
-    PREDICT_STAGE = "predict_stage",
-    COMPUTE_FEATURE_STAGE = "compute_feature_stage",
-    COMPUTE_SHAP_VALUES_STAGE = "compute_shap_value_stage",
-    DONE = "done"
-
-
-def explain_predictions_best_worst(pipeline, input_features, y_true, num_to_explain=5, top_k_features=3,
-                                   include_shap_values=False, metric=None, output_format="text", callback=None):
->>>>>>> 156bfb18
     """Creates a report summarizing the top contributing features for the best and worst points in the dataset as measured by error to true labels.
 
     XGBoost and Stacked Ensemble models, as well as CatBoost multiclass classifiers, are not currently supported.
@@ -170,7 +166,9 @@
         ValueError: if an output_format outside of "text", "dict" or "dataframe is provided.
     """
     start_time = timer()
-    _update_progress(start_time, timer(), ExplainPredictionsStage.PREPROCESSING_STAGE, callback)
+    _update_progress(
+        start_time, timer(), ExplainPredictionsStage.PREPROCESSING_STAGE, callback
+    )
 
     input_features = infer_feature_types(input_features)
     y_true = infer_feature_types(y_true)
@@ -194,7 +192,9 @@
         raise ValueError("Cannot explain predictions for a stacked ensemble pipeline")
     if not metric:
         metric = DEFAULT_METRICS[pipeline.problem_type]
-    _update_progress(start_time, timer(), ExplainPredictionsStage.PREDICT_STAGE, callback)
+    _update_progress(
+        start_time, timer(), ExplainPredictionsStage.PREDICT_STAGE, callback
+    )
 
     try:
         if is_regression(pipeline.problem_type):
@@ -227,11 +227,16 @@
     best_indices = sorted_scores.index[:num_to_explain]
     worst_indices = sorted_scores.index[-num_to_explain:]
     index_list = best_indices.tolist() + worst_indices.tolist()
-    _update_progress(start_time, timer(), ExplainPredictionsStage.COMPUTE_FEATURE_STAGE, callback)
+    _update_progress(
+        start_time, timer(), ExplainPredictionsStage.COMPUTE_FEATURE_STAGE, callback
+    )
 
     pipeline_features = pipeline.compute_estimator_features(input_features, y_true)
 
-<<<<<<< HEAD
+    _update_progress(
+        start_time, timer(), ExplainPredictionsStage.COMPUTE_SHAP_VALUES_STAGE, callback
+    )
+
     data = _ReportData(
         pipeline,
         pipeline_features,
@@ -252,18 +257,9 @@
         include_shap_values=include_shap_values,
         num_to_explain=num_to_explain,
     )
-=======
-    _update_progress(start_time, timer(), ExplainPredictionsStage.COMPUTE_SHAP_VALUES_STAGE, callback)
-
-    data = _ReportData(pipeline, pipeline_features, input_features, y_true, y_pred, y_pred_values, errors, index_list, metric)
-
-    report_creator = _report_creator_factory(data, report_type="explain_predictions_best_worst",
-                                             output_format=output_format, top_k_features=top_k_features,
-                                             include_shap_values=include_shap_values, num_to_explain=num_to_explain)
 
     _update_progress(start_time, timer(), ExplainPredictionsStage.DONE, callback)
 
->>>>>>> 156bfb18
     return report_creator(data)
 
 
