--- conflicted
+++ resolved
@@ -169,12 +169,9 @@
         callback (callable): Function to be called with incremental updates. Has the following parameters:
             - progress_stage: stage of computation
             - time_elapsed: total time in seconds that has elapsed since start of call
-<<<<<<< HEAD
-
-=======
         training_data (pd.DataFrame, np.ndarray): Data the pipeline was trained on. Required and only used for time series pipelines.
         training_target (pd.Series, np.ndarray): Targets used to train the pipeline. Required and only used for time series pipelines.
->>>>>>> 882e09b9
+
     Returns:
         str, dict, or pd.DataFrame: A report explaining the top contributing features for the best/worst predictions in the input_features.
             For each of the best/worst rows of input_features, the predicted values, true labels, metric value,
