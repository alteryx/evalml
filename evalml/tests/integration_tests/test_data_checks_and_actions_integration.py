import numpy as np
import pandas as pd
import pytest
import woodwork as ww
from pandas.testing import assert_frame_equal, assert_series_equal

from evalml.automl import get_default_primary_search_objective
from evalml.data_checks import DefaultDataChecks, OutliersDataCheck
from evalml.data_checks.data_check_action_option import DataCheckActionOption
from evalml.data_checks.invalid_target_data_check import InvalidTargetDataCheck
from evalml.data_checks.null_data_check import NullDataCheck
from evalml.pipelines import BinaryClassificationPipeline
from evalml.pipelines.components import (
    DropColumns,
    DropRowsTransformer,
    TargetImputer,
)
from evalml.pipelines.components.transformers.imputers.per_column_imputer import (
    PerColumnImputer,
)
from evalml.pipelines.multiclass_classification_pipeline import (
    MulticlassClassificationPipeline,
)
from evalml.pipelines.regression_pipeline import RegressionPipeline
from evalml.pipelines.utils import (
    get_actions_from_option_defaults,
    make_pipeline_from_actions,
)


def test_data_checks_with_healthy_data(X_y_binary):
    # Checks do not return any error.
    X, y = X_y_binary
    data_check = DefaultDataChecks(
        "binary", get_default_primary_search_objective("binary")
    )
    data_checks_output = data_check.validate(X, y)

    action_options = []
    for message in data_checks_output:
        action_options.extend([option for option in message["action_options"]])

    actions = get_actions_from_option_defaults(
        DataCheckActionOption.convert_dict_to_option(option)
        for option in action_options
    )

    assert make_pipeline_from_actions(
        "binary", actions
    ) == BinaryClassificationPipeline(component_graph={}, parameters={}, random_seed=0)


def test_data_checks_suggests_drop_and_impute_cols():
    X = pd.DataFrame(
        {
            "null_with_categorical": ["a", None, "b", "c", "c"],
            "lots_of_null": [None, 7, None, 3, 5],
            "all_null": [None, None, None, None, None],
            "no_null": [1, 2, 3, 4, 5],
        }
    )
    X.ww.init(logical_types={"null_with_categorical": "categorical"})
    y = pd.Series([1, 0, 0, 1, 1])
    data_check = NullDataCheck()
    data_checks_output = data_check.validate(X, y)

    action_options = []
    for message in data_checks_output:
        action_options.extend([option for option in message["action_options"]])

    actions = get_actions_from_option_defaults(
        DataCheckActionOption.convert_dict_to_option(option)
        for option in action_options
    )

    action_pipeline = make_pipeline_from_actions("binary", actions)
    assert action_pipeline == BinaryClassificationPipeline(
        component_graph={
            "Per Column Imputer": [PerColumnImputer, "X", "y"],
            "Drop Columns Transformer": [
                DropColumns,
                "Per Column Imputer.x",
                "y",
            ],
        },
        parameters={
            "Per Column Imputer": {
                "impute_strategies": {
                    "null_with_categorical": {"impute_strategy": "most_frequent"},
                    "lots_of_null": {"impute_strategy": "mean"},
                },
                "default_impute_strategy": "most_frequent",
<<<<<<< HEAD
                "impute_all": False,
=======
>>>>>>> b6f290f7
            },
            "Drop Columns Transformer": {"columns": ["all_null"]},
        },
        random_seed=0,
    )
    X_expected = pd.DataFrame(
        {
            "null_with_categorical": ["a", "c", "b", "c", "c"],
            "lots_of_null": [5, 7, 5, 3, 5],
            "no_null": [1, 2, 3, 4, 5],
        }
    )
    X_expected.ww.init(
        logical_types={"lots_of_null": "double", "null_with_categorical": "categorical"}
    )
    action_pipeline.fit(X, y)
    X_t = action_pipeline.transform(X, y)
    assert_frame_equal(X_expected, X_t)


@pytest.mark.parametrize("problem_type", ["binary", "multiclass", "regression"])
def test_data_checks_impute_cols(problem_type):
    X = pd.DataFrame()
    if problem_type == "binary":
        y = ww.init_series(pd.Series([0, 1, 1, None, None]))
        objective = "Log Loss Binary"
        expected_pipeline_class = BinaryClassificationPipeline
        y_expected = ww.init_series(pd.Series([0, 1, 1, 1, 1]), logical_type="double")

    elif problem_type == "multiclass":
        y = ww.init_series(pd.Series([0, 1, 2, 2, None]))
        objective = "Log Loss Multiclass"
        expected_pipeline_class = MulticlassClassificationPipeline
        y_expected = ww.init_series(pd.Series([0, 1, 2, 2, 2]), logical_type="double")

    else:
        y = ww.init_series(pd.Series([0, 0.1, 0.2, None, None]))
        objective = "R2"
        expected_pipeline_class = RegressionPipeline
        y_expected = ww.init_series(
            pd.Series([0, 0.1, 0.2, 0.1, 0.1]), logical_type="double"
        )
    data_check = InvalidTargetDataCheck(problem_type, objective)
    data_checks_output = data_check.validate(None, y)

    action_options = []
    for message in data_checks_output:
        action_options.extend([option for option in message["action_options"]])

    actions = get_actions_from_option_defaults(
        DataCheckActionOption.convert_dict_to_option(option)
        for option in action_options
    )
    action_pipeline = make_pipeline_from_actions(problem_type, actions)
    expected_parameters = (
        {"Target Imputer": {"impute_strategy": "mean", "fill_value": None}}
        if problem_type == "regression"
        else {
            "Target Imputer": {"impute_strategy": "most_frequent", "fill_value": None}
        }
    )
    assert action_pipeline == expected_pipeline_class(
        component_graph={"Target Imputer": [TargetImputer, "X", "y"]},
        parameters=expected_parameters,
        random_seed=0,
    )

    action_pipeline.fit(X, y)
    _, y_t = action_pipeline.transform(X, y)
    assert_series_equal(y_expected, y_t)


def test_data_checks_suggests_drop_rows():
    a = np.arange(10) * 0.01
    data = np.tile(a, (100, 10))

    X = pd.DataFrame(data=data)
    X.iloc[0, 3] = 1000
    X.iloc[3, 25] = 1000
    X.iloc[5, 55] = 10000
    X.iloc[10, 72] = -1000
    X.iloc[:, 90] = "string_values"
    y = pd.Series(np.tile([0, 1], 50))

    outliers_check = OutliersDataCheck()
    data_checks_output = outliers_check.validate(X)

    action_options = []
    for message in data_checks_output:
        action_options.extend([option for option in message["action_options"]])

    actions = get_actions_from_option_defaults(
        DataCheckActionOption.convert_dict_to_option(option)
        for option in action_options
    )

    action_pipeline = make_pipeline_from_actions("binary", actions)
    assert action_pipeline == BinaryClassificationPipeline(
        component_graph={"Drop Rows Transformer": [DropRowsTransformer, "X", "y"]},
        parameters={"Drop Rows Transformer": {"indices_to_drop": [0, 3, 5, 10]}},
        random_seed=0,
    )

    X_expected = X.drop([0, 3, 5, 10])
    X_expected.ww.init()
    y_expected = y.drop([0, 3, 5, 10])

    action_pipeline.fit(X, y)
    X_t, y_t = action_pipeline.transform(X, y)
    assert_frame_equal(X_expected, X_t)
    assert_series_equal(y_expected, y_t)<|MERGE_RESOLUTION|>--- conflicted
+++ resolved
@@ -90,10 +90,6 @@
                     "lots_of_null": {"impute_strategy": "mean"},
                 },
                 "default_impute_strategy": "most_frequent",
-<<<<<<< HEAD
-                "impute_all": False,
-=======
->>>>>>> b6f290f7
             },
             "Drop Columns Transformer": {"columns": ["all_null"]},
         },
