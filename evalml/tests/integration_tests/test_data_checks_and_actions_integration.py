--- conflicted
+++ resolved
@@ -85,21 +85,10 @@
     data_check = InvalidTargetDataCheck("binary", "Log Loss Binary")
     data_checks_output = data_check.validate(None, y)
 
-<<<<<<< HEAD
     actions = _get_default_actions_from_options(
         DataCheckActionOption.convert_dict_to_action(option)
         for option in data_checks_output["actions"]["action_list"]
     )
-    # actions = [
-    #     DataCheckAction.convert_dict_to_action(action)
-    #     for action in data_checks_output["actions"]["action_list"]
-    # ]
-=======
-    actions = [
-        DataCheckAction.convert_dict_to_action(action)
-        for action in data_checks_output["actions"]["action_list"]
-    ]
->>>>>>> c939fa6a
     action_pipeline = make_pipeline_from_actions("binary", actions)
     assert action_pipeline == BinaryClassificationPipeline(
         component_graph={"Target Imputer": [TargetImputer, "X", "y"]},
