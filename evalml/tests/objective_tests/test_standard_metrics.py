from itertools import product

import numpy as np
import pandas as pd
import pytest
from sklearn.metrics import matthews_corrcoef as sk_matthews_corrcoef

from evalml.objectives import (
    F1,
    MAPE,
    MSE,
    AccuracyBinary,
    AccuracyMulticlass,
    BalancedAccuracyBinary,
    BalancedAccuracyMulticlass,
    BinaryClassificationObjective,
    CostBenefitMatrix,
    ExpVariance,
    F1Macro,
    F1Micro,
    F1Weighted,
    LogLossBinary,
    MCCBinary,
    MCCMulticlass,
    MeanSquaredLogError,
    Precision,
    PrecisionMacro,
    PrecisionMicro,
    PrecisionWeighted,
    Recall,
    RecallMacro,
    RecallMicro,
    RecallWeighted,
    RootMeanSquaredError,
    RootMeanSquaredLogError,
<<<<<<< HEAD
=======
)
from evalml.objectives.utils import (
    _all_objectives_dict,
    get_non_core_objectives,
>>>>>>> 9b8b4a6c
)
from evalml.objectives.utils import _all_objectives_dict, get_non_core_objectives

EPS = 1e-5
all_automl_objectives = _all_objectives_dict()
all_automl_objectives = {
    name: class_()
    for name, class_ in all_automl_objectives.items()
    if class_ not in get_non_core_objectives()
}


def test_input_contains_nan():
    y_predicted = np.array([np.nan, 0, 0])
    y_true = np.array([1, 2, 1])
    for objective in all_automl_objectives.values():
        with pytest.raises(ValueError, match="y_predicted contains NaN or infinity"):
            objective.score(y_true, y_predicted)

    y_true = np.array([np.nan, 0, 0])
    y_predicted = np.array([1, 2, 0])
    for objective in all_automl_objectives.values():
        with pytest.raises(ValueError, match="y_true contains NaN or infinity"):
            objective.score(y_true, y_predicted)

    y_true = np.array([1, 0])
    y_predicted_proba = np.array([[1, np.nan], [0.1, 0]])
    for objective in all_automl_objectives.values():
        if objective.score_needs_proba:
            with pytest.raises(
                ValueError, match="y_predicted contains NaN or infinity"
            ):
                objective.score(y_true, y_predicted_proba)


def test_input_contains_inf():
    y_predicted = np.array([np.inf, 0, 0])
    y_true = np.array([1, 0, 0])
    for objective in all_automl_objectives.values():
        with pytest.raises(ValueError, match="y_predicted contains NaN or infinity"):
            objective.score(y_true, y_predicted)

    y_true = np.array([np.inf, 0, 0])
    y_predicted = np.array([1, 0, 0])
    for objective in all_automl_objectives.values():
        with pytest.raises(ValueError, match="y_true contains NaN or infinity"):
            objective.score(y_true, y_predicted)

    y_true = np.array([1, 0])
    y_predicted_proba = np.array([[1, np.inf], [0.1, 0]])
    for objective in all_automl_objectives.values():
        if objective.score_needs_proba:
            with pytest.raises(
                ValueError, match="y_predicted contains NaN or infinity"
            ):
                objective.score(y_true, y_predicted_proba)


def test_different_input_lengths():
    y_predicted = np.array([0, 0])
    y_true = np.array([1])
    for objective in all_automl_objectives.values():
        with pytest.raises(ValueError, match="Inputs have mismatched dimensions"):
            objective.score(y_true, y_predicted)

    y_true = np.array([0, 0])
    y_predicted = np.array([1, 2, 0])
    for objective in all_automl_objectives.values():
        with pytest.raises(ValueError, match="Inputs have mismatched dimensions"):
            objective.score(y_true, y_predicted)


def test_zero_input_lengths():
    y_predicted = np.array([])
    y_true = np.array([])
    for objective in all_automl_objectives.values():
        with pytest.raises(ValueError, match="Length of inputs is 0"):
            objective.score(y_true, y_predicted)


def test_probabilities_not_in_0_1_range():
    y_predicted = np.array([0.3, 1.001, 0.3])
    y_true = np.array([1, 0, 1])
    for objective in all_automl_objectives.values():
        if objective.score_needs_proba:
            with pytest.raises(
                ValueError, match="y_predicted contains probability estimates"
            ):
                objective.score(y_true, y_predicted)

    y_predicted = np.array([0.3, -0.001, 0.3])
    y_true = np.array([1, 0, 1])
    for objective in all_automl_objectives.values():
        if objective.score_needs_proba:
            with pytest.raises(
                ValueError, match="y_predicted contains probability estimates"
            ):
                objective.score(y_true, y_predicted)

    y_true = np.array([1, 0])
    y_predicted_proba = np.array([[1, 3], [0.1, 0]])
    for objective in all_automl_objectives.values():
        if objective.score_needs_proba:
            with pytest.raises(
                ValueError, match="y_predicted contains probability estimates"
            ):
                objective.score(y_true, y_predicted_proba)


def test_negative_with_log():
    y_predicted = np.array([-1, 10, 30])
    y_true = np.array([-1, 0, 1])
    for objective in [MeanSquaredLogError(), RootMeanSquaredLogError()]:
        with pytest.raises(
            ValueError,
            match="Mean Squared Logarithmic Error cannot be used when targets contain negative values.",
        ):
            objective.score(y_true, y_predicted)


def test_binary_more_than_two_unique_values():
    y_predicted = np.array([0, 1, 2])
    y_true = np.array([1, 0, 1])
    for objective in all_automl_objectives.values():
        if (
            isinstance(objective, BinaryClassificationObjective)
            and not objective.score_needs_proba
        ):
            with pytest.raises(
                ValueError, match="y_predicted contains more than two unique values"
            ):
                objective.score(y_true, y_predicted)

    y_true = np.array([0, 1, 2])
    y_predicted = np.array([1, 0, 1])
    for objective in all_automl_objectives.values():
        if (
            isinstance(objective, BinaryClassificationObjective)
            and not objective.score_needs_proba
        ):
            with pytest.raises(
                ValueError, match="y_true contains more than two unique values"
            ):
                objective.score(y_true, y_predicted)


def test_accuracy_binary():
    obj = AccuracyBinary()
    assert obj.score(np.array([0, 0, 1, 1]), np.array([1, 1, 0, 0])) == pytest.approx(
        0.0, EPS
    )
    assert obj.score(np.array([0, 0, 1, 1]), np.array([0, 1, 0, 1])) == pytest.approx(
        0.5, EPS
    )
    assert obj.score(np.array([0, 0, 1, 1]), np.array([0, 0, 1, 1])) == pytest.approx(
        1.0, EPS
    )


def test_accuracy_multi():
    obj = AccuracyMulticlass()
    assert obj.score(np.array([0, 0, 1, 1]), np.array([1, 1, 0, 0])) == pytest.approx(
        0.0, EPS
    )
    assert obj.score(np.array([0, 0, 1, 1]), np.array([0, 1, 0, 1])) == pytest.approx(
        0.5, EPS
    )
    assert obj.score(np.array([0, 0, 1, 1]), np.array([0, 0, 1, 1])) == pytest.approx(
        1.0, EPS
    )
    assert obj.score(
        np.array([0, 0, 1, 1, 2, 2]), np.array([0, 0, 0, 0, 0, 0])
    ) == pytest.approx(1 / 3.0, EPS)
    assert obj.score(
        np.array([0, 0, 0, 0, 0, 0]), np.array([0, 0, 1, 1, 2, 2])
    ) == pytest.approx(1 / 3.0, EPS)


def test_balanced_accuracy_binary():
    obj = BalancedAccuracyBinary()
    assert obj.score(
        np.array([0, 1, 0, 0, 1, 0]), np.array([0, 1, 0, 0, 0, 1])
    ) == pytest.approx(0.625, EPS)

    assert obj.score(
        np.array([0, 1, 0, 0, 1, 0]), np.array([0, 1, 0, 0, 1, 0])
    ) == pytest.approx(1.0, EPS)

    assert obj.score(
        np.array([0, 1, 0, 0, 1, 0]), np.array([1, 0, 1, 1, 0, 1])
    ) == pytest.approx(0.0, EPS)


def test_balanced_accuracy_multi():
    obj = BalancedAccuracyMulticlass()
    assert obj.score(
        np.array([0, 1, 2, 0, 1, 2, 3]), np.array([0, 0, 2, 0, 0, 2, 3])
    ) == pytest.approx(0.75, EPS)

    assert obj.score(
        np.array([0, 1, 2, 0, 1, 2, 3]), np.array([0, 1, 2, 0, 1, 2, 3])
    ) == pytest.approx(1.0, EPS)

    assert obj.score(
        np.array([0, 1, 2, 0, 1, 2, 3]), np.array([1, 0, 3, 1, 2, 1, 0])
    ) == pytest.approx(0.0, EPS)


def test_f1_binary():
    obj = F1()
    assert obj.score(
        np.array([0, 1, 0, 0, 1, 0]), np.array([0, 1, 0, 0, 0, 1])
    ) == pytest.approx(0.5, EPS)

    assert obj.score(
        np.array([0, 1, 0, 0, 1, 1]), np.array([0, 1, 0, 0, 1, 1])
    ) == pytest.approx(1.0, EPS)

    assert obj.score(
        np.array([0, 0, 0, 0, 1, 0]), np.array([0, 1, 0, 0, 0, 1])
    ) == pytest.approx(0.0, EPS)

    assert obj.score(np.array([0, 0]), np.array([0, 0])) == pytest.approx(0.0, EPS)


def test_f1_micro_multi():
    obj = F1Micro()
    assert obj.score(
        np.array([0, 0, 0, 0, 0, 0, 0, 0, 0]), np.array([0, 0, 0, 1, 1, 1, 2, 2, 2])
    ) == pytest.approx(1 / 3.0, EPS)

    assert obj.score(
        np.array([0, 0, 0, 1, 1, 1, 2, 2, 2]), np.array([0, 0, 0, 1, 1, 1, 2, 2, 2])
    ) == pytest.approx(1.0, EPS)

    assert obj.score(
        np.array([2, 2, 2, 0, 0, 0, 1, 1, 1]), np.array([0, 0, 0, 1, 1, 1, 2, 2, 2])
    ) == pytest.approx(0.0, EPS)

    assert obj.score(np.array([1, 2]), np.array([0, 0])) == pytest.approx(0.0, EPS)


def test_f1_macro_multi():
    obj = F1Macro()
    assert obj.score(
        np.array([0, 0, 0, 0, 0, 0, 0, 0, 0]), np.array([0, 0, 0, 1, 1, 1, 2, 2, 2])
    ) == pytest.approx(2 * (1 / 3.0) * (1 / 9.0) / (1 / 3.0 + 1 / 9.0), EPS)

    assert obj.score(
        np.array([0, 0, 0, 1, 1, 1, 2, 2, 2]), np.array([0, 0, 0, 1, 1, 1, 2, 2, 2])
    ) == pytest.approx(1.0, EPS)

    assert obj.score(
        np.array([2, 2, 2, 0, 0, 0, 1, 1, 1]), np.array([0, 0, 0, 1, 1, 1, 2, 2, 2])
    ) == pytest.approx(0.0, EPS)

    assert obj.score(np.array([1, 2]), np.array([0, 0])) == pytest.approx(0.0, EPS)


def test_f1_weighted_multi():
    obj = F1Weighted()
    assert obj.score(
        np.array([0, 0, 0, 1, 1, 1, 2, 2, 2]), np.array([0, 0, 0, 0, 0, 0, 0, 0, 0])
    ) == pytest.approx(2 * (1 / 3.0) * (1 / 9.0) / (1 / 3.0 + 1 / 9.0), EPS)

    assert obj.score(
        np.array([0, 0, 0, 1, 1, 1, 2, 2, 2]), np.array([0, 0, 0, 1, 1, 1, 2, 2, 2])
    ) == pytest.approx(1.0, EPS)

    assert obj.score(
        np.array([0, 0, 0, 1, 1, 1, 2, 2, 2]), np.array([2, 2, 2, 0, 0, 0, 1, 1, 1])
    ) == pytest.approx(0.0, EPS)

    assert obj.score(np.array([0, 0]), np.array([1, 2])) == pytest.approx(0.0, EPS)


def test_precision_binary():
    obj = Precision()
    assert obj.score(
        np.array([1, 1, 1, 1, 1, 1]), np.array([0, 0, 0, 1, 1, 1])
    ) == pytest.approx(1.0, EPS)

    assert obj.score(
        np.array([0, 0, 0, 1, 1, 1]), np.array([1, 1, 1, 1, 1, 1])
    ) == pytest.approx(0.5, EPS)

    assert obj.score(
        np.array([0, 0, 0, 0, 0, 0]), np.array([1, 1, 1, 1, 1, 1])
    ) == pytest.approx(0.0, EPS)

    assert obj.score(
        np.array([0, 0, 0, 0, 0, 0]), np.array([0, 0, 0, 0, 0, 0])
    ) == pytest.approx(0.0, EPS)


def test_precision_micro_multi():
    obj = PrecisionMicro()
    assert obj.score(
        np.array([0, 0, 0, 1, 1, 1, 2, 2, 2]), np.array([0, 0, 0, 0, 0, 0, 0, 0, 0])
    ) == pytest.approx(1 / 3.0, EPS)

    assert obj.score(
        np.array([0, 0, 0, 1, 1, 1, 2, 2, 2]), np.array([0, 0, 0, 1, 1, 1, 2, 2, 2])
    ) == pytest.approx(1.0, EPS)

    assert obj.score(
        np.array([0, 0, 0, 1, 1, 1, 2, 2, 2]), np.array([2, 2, 2, 0, 0, 0, 1, 1, 1])
    ) == pytest.approx(0.0, EPS)

    assert obj.score(np.array([0, 0]), np.array([1, 2])) == pytest.approx(0.0, EPS)


def test_precision_macro_multi():
    obj = PrecisionMacro()
    assert obj.score(
        np.array([0, 0, 0, 1, 1, 1, 2, 2, 2]), np.array([0, 0, 0, 0, 0, 0, 0, 0, 0])
    ) == pytest.approx(1 / 9.0, EPS)

    assert obj.score(
        np.array([0, 0, 0, 1, 1, 1, 2, 2, 2]), np.array([0, 0, 0, 1, 1, 1, 2, 2, 2])
    ) == pytest.approx(1.0, EPS)

    assert obj.score(
        np.array([0, 0, 0, 1, 1, 1, 2, 2, 2]), np.array([2, 2, 2, 0, 0, 0, 1, 1, 1])
    ) == pytest.approx(0.0, EPS)

    assert obj.score(np.array([0, 0]), np.array([1, 2])) == pytest.approx(0.0, EPS)


def test_precision_weighted_multi():
    obj = PrecisionWeighted()
    assert obj.score(
        np.array([0, 0, 0, 1, 1, 1, 2, 2, 2]), np.array([0, 0, 0, 0, 0, 0, 0, 0, 0])
    ) == pytest.approx(1 / 9.0, EPS)

    assert obj.score(
        np.array([0, 0, 0, 1, 1, 1, 2, 2, 2]), np.array([0, 0, 0, 1, 1, 1, 2, 2, 2])
    ) == pytest.approx(1.0, EPS)

    assert obj.score(
        np.array([0, 0, 0, 1, 1, 1, 2, 2, 2]), np.array([2, 2, 2, 0, 0, 0, 1, 1, 1])
    ) == pytest.approx(0.0, EPS)

    assert obj.score(np.array([0, 0]), np.array([1, 2])) == pytest.approx(0.0, EPS)


def test_recall_binary():
    obj = Recall()
    assert obj.score(
        np.array([0, 0, 0, 1, 1, 1]), np.array([1, 1, 1, 1, 1, 1])
    ) == pytest.approx(1.0, EPS)

    assert obj.score(
        np.array([0, 0, 0, 1, 1, 1]), np.array([0, 0, 0, 0, 0, 0])
    ) == pytest.approx(0.0, EPS)

    assert obj.score(
        np.array([1, 1, 1, 1, 1, 1]), np.array([0, 0, 0, 1, 1, 1])
    ) == pytest.approx(0.5, EPS)


def test_recall_micro_multi():
    obj = RecallMicro()
    assert obj.score(
        np.array([0, 0, 0, 1, 1, 1, 2, 2, 2]), np.array([0, 0, 0, 0, 0, 0, 0, 0, 0])
    ) == pytest.approx(1 / 3.0, EPS)

    assert obj.score(
        np.array([0, 0, 0, 1, 1, 1, 2, 2, 2]), np.array([0, 0, 0, 1, 1, 1, 2, 2, 2])
    ) == pytest.approx(1.0, EPS)

    assert obj.score(
        np.array([0, 0, 0, 1, 1, 1, 2, 2, 2]), np.array([2, 2, 2, 0, 0, 0, 1, 1, 1])
    ) == pytest.approx(0.0, EPS)

    assert obj.score(np.array([0, 0]), np.array([1, 2])) == pytest.approx(0.0, EPS)


def test_recall_macro_multi():
    obj = RecallMacro()
    assert obj.score(
        np.array([0, 0, 0, 1, 1, 1, 2, 2, 2]), np.array([0, 0, 0, 0, 0, 0, 0, 0, 0])
    ) == pytest.approx(1 / 3.0, EPS)

    assert obj.score(
        np.array([0, 0, 0, 1, 1, 1, 2, 2, 2]), np.array([0, 0, 0, 1, 1, 1, 2, 2, 2])
    ) == pytest.approx(1.0, EPS)

    assert obj.score(
        np.array([0, 0, 0, 1, 1, 1, 2, 2, 2]), np.array([2, 2, 2, 0, 0, 0, 1, 1, 1])
    ) == pytest.approx(0.0, EPS)

    assert obj.score(np.array([0, 0]), np.array([1, 2])) == pytest.approx(0.0, EPS)


def test_recall_weighted_multi():
    obj = RecallWeighted()
    assert obj.score(
        np.array([0, 0, 0, 1, 1, 1, 2, 2, 2]), np.array([0, 0, 0, 0, 0, 0, 0, 0, 0])
    ) == pytest.approx(1 / 3.0, EPS)

    assert obj.score(
        np.array([0, 0, 0, 1, 1, 1, 2, 2, 2]), np.array([0, 0, 0, 1, 1, 1, 2, 2, 2])
    ) == pytest.approx(1.0, EPS)

    assert obj.score(
        np.array([0, 0, 0, 1, 1, 1, 2, 2, 2]), np.array([2, 2, 2, 0, 0, 0, 1, 1, 1])
    ) == pytest.approx(0.0, EPS)

    assert obj.score(np.array([0, 0]), np.array([1, 2])) == pytest.approx(0.0, EPS)


def test_log_linear_model():
    obj = MeanSquaredLogError()
    root_obj = RootMeanSquaredLogError()

    s1_predicted = np.array([0, 0, 0, 1, 1, 1, 2, 2, 2])
    s1_actual = np.array([0, 0, 0, 0, 0, 0, 0, 0, 0])

    s2_predicted = np.array([0, 0, 0, 1, 1, 1, 2, 2, 2])
    s2_actual = np.array([0, 0, 0, 1, 1, 1, 2, 2, 2])

    s3_predicted = np.array([0, 0, 0, 1, 1, 1, 2, 2, 2])
    s3_actual = np.array([2, 2, 2, 0, 0, 0, 1, 1, 1])

    assert obj.score(s1_predicted, s1_actual) == pytest.approx(0.562467324910)
    assert obj.score(s2_predicted, s2_actual) == pytest.approx(0)
    assert obj.score(s3_predicted, s3_actual) == pytest.approx(0.617267976207983)

    assert root_obj.score(s1_predicted, s1_actual) == pytest.approx(
        np.sqrt(0.562467324910)
    )
    assert root_obj.score(s2_predicted, s2_actual) == pytest.approx(0)
    assert root_obj.score(s3_predicted, s3_actual) == pytest.approx(
        np.sqrt(0.617267976207983)
    )


def test_mse_linear_model():
    obj = MSE()
    root_obj = RootMeanSquaredError()

    s1_predicted = np.array([0, 0, 0, 1, 1, 1, 2, 2, 2])
    s1_actual = np.array([0, 0, 0, 0, 0, 0, 0, 0, 0])

    s2_predicted = np.array([0, 0, 0, 1, 1, 1, 2, 2, 2])
    s2_actual = np.array([0, 0, 0, 1, 1, 1, 2, 2, 2])

    s3_predicted = np.array([0, 0, 0, 1, 1, 1, 2, 2, 2])
    s3_actual = np.array([2, 2, 2, 0, 0, 0, 1, 1, 1])

    assert obj.score(s1_predicted, s1_actual) == pytest.approx(5.0 / 3.0)
    assert obj.score(s2_predicted, s2_actual) == pytest.approx(0)
    assert obj.score(s3_predicted, s3_actual) == pytest.approx(2.0)

    assert root_obj.score(s1_predicted, s1_actual) == pytest.approx(np.sqrt(5.0 / 3.0))
    assert root_obj.score(s2_predicted, s2_actual) == pytest.approx(0)
    assert root_obj.score(s3_predicted, s3_actual) == pytest.approx(np.sqrt(2.0))


def test_mcc_catches_warnings():
    y_true = [1, 0, 1, 1]
    y_predicted = [0, 0, 0, 0]
    with pytest.warns(RuntimeWarning) as record:
        sk_matthews_corrcoef(y_true, y_predicted)
        assert "invalid value" in str(record[-1].message)
    with pytest.warns(None) as record:
        MCCBinary().objective_function(y_true, y_predicted)
        MCCMulticlass().objective_function(y_true, y_predicted)
        assert len(record) == 0


def test_mape_time_series_model():
    obj = MAPE()

    s1_actual = np.array([0, 0, 1, 1, 1, 1, 2, 0, 2])
    s1_predicted = np.array([0, 1, 0, 1, 1, 2, 1, 2, 0])

    s2_actual = np.array([-1, -2, 1, 3])
    s2_predicted = np.array([1, 2, -1, -3])

    s3_actual = np.array([1, 2, 4, 2, 1, 2])
    s3_predicted = np.array([0, 2, 2, 1, 3, 2])

    with pytest.raises(
        ValueError,
        match="Mean Absolute Percentage Error cannot be used when targets contain the value 0.",
    ):
        obj.score(s1_actual, s1_predicted)
    assert obj.score(s2_actual, s2_predicted) == pytest.approx(8 / 4 * 100)
    assert obj.score(s3_actual, s3_predicted) == pytest.approx(4 / 6 * 100)
    assert obj.score(
        pd.Series(s3_actual, index=range(-12, -6)), s3_predicted
    ) == pytest.approx(4 / 6 * 100)
    assert (
        obj.score(
            pd.Series(s2_actual, index=range(10, 14)),
            pd.Series(s2_predicted, index=range(20, 24)),
        )
        == pytest.approx(8 / 4 * 100)
    )


@pytest.mark.parametrize("objective_class", _all_objectives_dict().values())
def test_calculate_percent_difference(objective_class):
    score = 5
    reference_score = 10
    denominator = 1 if objective_class.is_bounded_like_percentage else reference_score

    change = (
        (-1) ** (not objective_class.greater_is_better) * (score - reference_score)
    ) / denominator
    answer = 100 * change

    assert (
        objective_class.calculate_percent_difference(score, reference_score) == answer
    )
    assert objective_class.perfect_score is not None


@pytest.mark.parametrize(
    "objective_class,nan_value",
    product(_all_objectives_dict().values(), [None, np.nan]),
)
def test_calculate_percent_difference_with_nan(objective_class, nan_value):

    assert pd.isna(objective_class.calculate_percent_difference(nan_value, 2))
    assert pd.isna(objective_class.calculate_percent_difference(-1, nan_value))
    assert pd.isna(objective_class.calculate_percent_difference(nan_value, nan_value))


@pytest.mark.parametrize("baseline_score", [0, 1e-11])
@pytest.mark.parametrize("objective_class", _all_objectives_dict().values())
def test_calculate_percent_difference_when_baseline_0_or_close_to_0(
    objective_class, baseline_score
):
    percent_difference = objective_class.calculate_percent_difference(2, baseline_score)
    if objective_class.is_bounded_like_percentage:
        assert (
            percent_difference
            == ((-1) ** (not objective_class.greater_is_better))
            * (2 - baseline_score)
            * 100
        )
    else:
        assert np.isinf(percent_difference)


def test_calculate_percent_difference_negative_and_equal_numbers():

    assert (
        CostBenefitMatrix.calculate_percent_difference(score=5, baseline_score=5) == 0
    )
    assert (
        CostBenefitMatrix.calculate_percent_difference(
            score=5.003, baseline_score=5.003 - 1e-11
        )
        == 0
    )
    assert (
        CostBenefitMatrix.calculate_percent_difference(score=-5, baseline_score=-10)
        == 50
    )
    assert (
        CostBenefitMatrix.calculate_percent_difference(score=-10, baseline_score=-5)
        == -100
    )
    assert (
        CostBenefitMatrix.calculate_percent_difference(score=-5, baseline_score=10)
        == -150
    )
    assert (
        CostBenefitMatrix.calculate_percent_difference(score=10, baseline_score=-5)
        == 300
    )

    # These values are not possible for LogLossBinary but we need them for 100% coverage
    # We might add an objective where lower is better that can take negative values in the future
    assert (
        LogLossBinary.calculate_percent_difference(score=-5, baseline_score=-10) == -50
    )
    assert (
        LogLossBinary.calculate_percent_difference(
            score=5.003, baseline_score=5.003 + 1e-11
        )
        == 0
    )
    assert (
        LogLossBinary.calculate_percent_difference(score=-10, baseline_score=-5) == 100
    )
    assert (
        LogLossBinary.calculate_percent_difference(score=-5, baseline_score=10) == 150
    )
    assert (
        LogLossBinary.calculate_percent_difference(score=10, baseline_score=-5) == -300
    )

    # Verify percent_difference is 0 when numbers are close to equal for objective that is bounded in [0, 1]
    assert AccuracyBinary.calculate_percent_difference(score=5, baseline_score=5) == 0
    assert (
        AccuracyBinary.calculate_percent_difference(
            score=5.003, baseline_score=5.003 + 1e-11
        )
        == 0
    )


def test_calculate_percent_difference_small():
    expected_value = 100 * -1 * np.abs(1e-9 / (1e-9))
    assert np.isclose(
        ExpVariance.calculate_percent_difference(score=0, baseline_score=1e-9),
        expected_value,
        atol=1e-8,
    )
    assert ExpVariance.calculate_percent_difference(score=0, baseline_score=1e-10) == 0
    assert (
        ExpVariance.calculate_percent_difference(score=2e-10, baseline_score=1e-10) == 0
    )
    assert np.isinf(
        ExpVariance.calculate_percent_difference(score=1e-9, baseline_score=0)
    )
    assert np.isinf(
        ExpVariance.calculate_percent_difference(score=0.1, baseline_score=1e-11)
    )

    expected_value = 100 * np.abs(1e-9)
    assert np.isclose(
        AccuracyBinary.calculate_percent_difference(score=0, baseline_score=1e-9),
        expected_value,
        atol=1e-6,
    )
    assert (
        AccuracyBinary.calculate_percent_difference(score=0, baseline_score=1e-10) == 0
    )
    assert (
        AccuracyBinary.calculate_percent_difference(score=2e-10, baseline_score=1e-10)
        == 0
    )
    assert np.isclose(
        AccuracyBinary.calculate_percent_difference(score=1e-9, baseline_score=0),
        expected_value,
        atol=1e-6,
    )
    assert np.isclose(
        AccuracyBinary.calculate_percent_difference(score=0.1, baseline_score=1e-11),
        100 * np.abs(0.1 - 1e-11),
        atol=1e-6,
    )<|MERGE_RESOLUTION|>--- conflicted
+++ resolved
@@ -33,15 +33,11 @@
     RecallWeighted,
     RootMeanSquaredError,
     RootMeanSquaredLogError,
-<<<<<<< HEAD
-=======
 )
 from evalml.objectives.utils import (
     _all_objectives_dict,
     get_non_core_objectives,
->>>>>>> 9b8b4a6c
 )
-from evalml.objectives.utils import _all_objectives_dict, get_non_core_objectives
 
 EPS = 1e-5
 all_automl_objectives = _all_objectives_dict()
