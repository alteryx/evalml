import pytest

from evalml.exceptions import ObjectiveNotFoundError
from evalml.objectives import Precision, get_objective, get_objectives
from evalml.objectives.objective_base import ObjectiveBase
from evalml.problem_types import ProblemTypes


def test_create_custom_objective():
    class MockEmptyObjective(ObjectiveBase):
        def objective_function(self, y_true, y_predicted, X=None):
            pass

    with pytest.raises(TypeError):
        MockEmptyObjective()

    class MockNoObjectiveFunctionObjective(ObjectiveBase):
        name = "Mock objective without objective function"
        problem_type = ProblemTypes.BINARY

    with pytest.raises(TypeError):
        MockNoObjectiveFunctionObjective()


def test_get_objective():
    assert isinstance(get_objective('precision'), Precision)
    assert isinstance(get_objective(Precision()), Precision)

    with pytest.raises(TypeError):
        get_objective(None)
    with pytest.raises(ObjectiveNotFoundError):
        get_objective('this is not a valid objective')
    with pytest.raises(ObjectiveNotFoundError):
        get_objective(1)


def test_get_objectives_types():
<<<<<<< HEAD
    assert len(get_objectives(ProblemTypes.MULTICLASS)) == 16
    assert len(get_objectives(ProblemTypes.BINARY)) == 8
    assert len(get_objectives(ProblemTypes.REGRESSION)) == 7
=======
    assert len(get_objectives(ProblemTypes.MULTICLASS)) == 13
    assert len(get_objectives(ProblemTypes.BINARY)) == 7
    assert len(get_objectives(ProblemTypes.REGRESSION)) == 6
>>>>>>> 729dcee1
<|MERGE_RESOLUTION|>--- conflicted
+++ resolved
@@ -35,12 +35,7 @@
 
 
 def test_get_objectives_types():
-<<<<<<< HEAD
-    assert len(get_objectives(ProblemTypes.MULTICLASS)) == 16
-    assert len(get_objectives(ProblemTypes.BINARY)) == 8
-    assert len(get_objectives(ProblemTypes.REGRESSION)) == 7
-=======
+
     assert len(get_objectives(ProblemTypes.MULTICLASS)) == 13
     assert len(get_objectives(ProblemTypes.BINARY)) == 7
-    assert len(get_objectives(ProblemTypes.REGRESSION)) == 6
->>>>>>> 729dcee1
+    assert len(get_objectives(ProblemTypes.REGRESSION)) == 7