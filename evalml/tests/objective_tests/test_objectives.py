import pytest

from evalml.exceptions import ObjectiveNotFoundError
from evalml.objectives import (
    Precision,
    PrecisionMacro,
    PrecisionMicro,
    get_objective,
    get_objectives
)
from evalml.pipelines import LogisticRegressionBinaryPipeline
from evalml.problem_types import ProblemTypes


def test_get_objective():
    assert isinstance(get_objective('precision'), Precision)
    assert isinstance(get_objective(Precision()), Precision)

    with pytest.raises(ObjectiveNotFoundError):
        get_objective('this is not a valid objective')
    with pytest.raises(ObjectiveNotFoundError):
        get_objective(1)


def test_get_objectives_types():
    assert len(get_objectives(ProblemTypes.MULTICLASS)) == 14
    assert len(get_objectives(ProblemTypes.BINARY)) == 6
    assert len(get_objectives(ProblemTypes.REGRESSION)) == 6


def test_binary_average(X_y):
    X, y = X_y

    objective = Precision()
    pipeline = LogisticRegressionBinaryPipeline(penalty='l2', C=1.0, impute_strategy='mean', number_features=0)
    pipeline.fit(X, y, objective)
<<<<<<< HEAD
    y_pred = pipeline.predict(X, objective=objective)  # TODO
=======
    y_pred = pipeline.predict(X, objective=objective)
>>>>>>> 1ca67690

    assert Precision().score(y, y_pred) == PrecisionMicro().score(y, y_pred)
    assert Precision().score(y, y_pred) == PrecisionMacro().score(y, y_pred)<|MERGE_RESOLUTION|>--- conflicted
+++ resolved
@@ -34,11 +34,7 @@
     objective = Precision()
     pipeline = LogisticRegressionBinaryPipeline(penalty='l2', C=1.0, impute_strategy='mean', number_features=0)
     pipeline.fit(X, y, objective)
-<<<<<<< HEAD
-    y_pred = pipeline.predict(X, objective=objective)  # TODO
-=======
     y_pred = pipeline.predict(X, objective=objective)
->>>>>>> 1ca67690
 
     assert Precision().score(y, y_pred) == PrecisionMicro().score(y, y_pred)
     assert Precision().score(y, y_pred) == PrecisionMacro().score(y, y_pred)