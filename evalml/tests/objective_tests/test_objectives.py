--- conflicted
+++ resolved
@@ -1,22 +1,13 @@
 import pytest
 
 from evalml.exceptions import ObjectiveNotFoundError
-<<<<<<< HEAD
 from evalml.problem_types import ProblemTypes
 
 from evalml.objectives import (  # PrecisionMacro,; PrecisionMicro,
-=======
-from evalml.objectives import (
->>>>>>> 88468601
     Precision,
     get_objective,
     get_objectives
 )
-<<<<<<< HEAD
-=======
-from evalml.pipelines import LogisticRegressionBinaryPipeline
-from evalml.problem_types import ProblemTypes
->>>>>>> 88468601
 
 
 def test_get_objective():
@@ -38,18 +29,9 @@
 # todo: use to test logic?
 # def test_binary_average(X_y):
 #     X, y = X_y
-
-<<<<<<< HEAD
 #     objective = Precision()
 #     pipeline = LogisticRegressionBinaryPipeline(penalty='l2', C=1.0, impute_strategy='mean', number_features=0)
 #     pipeline.fit(X, y, objective)
 #     y_pred = pipeline.predict(X, objective=objective)
-=======
-    objective = Precision()
-    pipeline = LogisticRegressionBinaryPipeline(penalty='l2', C=1.0, impute_strategy='mean', number_features=0)
-    pipeline.fit(X, y, objective)
-    y_pred = pipeline.predict(X, objective=objective)
->>>>>>> 88468601
-
 #     # assert Precision().score(y, y_pred) == PrecisionMicro().score(y, y_pred)
 #     assert Precision().score(y, y_pred) == PrecisionMacro().score(y, y_pred)