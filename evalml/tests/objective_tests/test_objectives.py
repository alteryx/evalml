import pytest

from evalml.exceptions import ObjectiveNotFoundError
from evalml.objectives import Precision, get_objective, get_objectives
from evalml.objectives.objective_base import ObjectiveBase
from evalml.problem_types import ProblemTypes


def test_create_custom_objective():
    class MockEmptyObjective(ObjectiveBase):
        def objective_function(self, y_predicted, y_true, X=None):
            pass

    with pytest.raises(TypeError):
        MockEmptyObjective()

    class MockNoObjectiveFunctionObjective(ObjectiveBase):
        name = "Mock objective without objective function"
        problem_type = ProblemTypes.BINARY

    with pytest.raises(TypeError):
        MockNoObjectiveFunctionObjective()


def test_get_objective():
    assert isinstance(get_objective('precision'), Precision)
    assert isinstance(get_objective(Precision()), Precision)

    with pytest.raises(ObjectiveNotFoundError):
        get_objective('this is not a valid objective')
    with pytest.raises(ObjectiveNotFoundError):
        get_objective(1)


def test_get_objectives_types():
    assert len(get_objectives(ProblemTypes.MULTICLASS)) == 14
    assert len(get_objectives(ProblemTypes.BINARY)) == 6
<<<<<<< HEAD
    assert len(get_objectives(ProblemTypes.REGRESSION)) == 6
=======
    assert len(get_objectives(ProblemTypes.REGRESSION)) == 6


def test_binary_average(X_y):
    X, y = X_y

    objective = Precision()
    parameters = {
        'Simple Imputer': {
            'impute_strategy': 'mean'
        },
        'Logistic Regression Classifier': {
            'penalty': 'l2',
            'C': 1.0,
        }
    }

    pipeline = LogisticRegressionBinaryPipeline(parameters=parameters, random_state=0)
    pipeline.fit(X, y, objective)
    y_pred = pipeline.predict(X)

    assert Precision().score(y, y_pred) == PrecisionMicro().score(y, y_pred)
    assert Precision().score(y, y_pred) == PrecisionMacro().score(y, y_pred)
>>>>>>> 0d7e8d17
<|MERGE_RESOLUTION|>--- conflicted
+++ resolved
@@ -35,30 +35,4 @@
 def test_get_objectives_types():
     assert len(get_objectives(ProblemTypes.MULTICLASS)) == 14
     assert len(get_objectives(ProblemTypes.BINARY)) == 6
-<<<<<<< HEAD
     assert len(get_objectives(ProblemTypes.REGRESSION)) == 6
-=======
-    assert len(get_objectives(ProblemTypes.REGRESSION)) == 6
-
-
-def test_binary_average(X_y):
-    X, y = X_y
-
-    objective = Precision()
-    parameters = {
-        'Simple Imputer': {
-            'impute_strategy': 'mean'
-        },
-        'Logistic Regression Classifier': {
-            'penalty': 'l2',
-            'C': 1.0,
-        }
-    }
-
-    pipeline = LogisticRegressionBinaryPipeline(parameters=parameters, random_state=0)
-    pipeline.fit(X, y, objective)
-    y_pred = pipeline.predict(X)
-
-    assert Precision().score(y, y_pred) == PrecisionMicro().score(y, y_pred)
-    assert Precision().score(y, y_pred) == PrecisionMacro().score(y, y_pred)
->>>>>>> 0d7e8d17
