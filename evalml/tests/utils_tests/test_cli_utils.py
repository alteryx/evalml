--- conflicted
+++ resolved
@@ -22,10 +22,6 @@
     return os.path.dirname(os.path.abspath(__file__))
 
 
-<<<<<<< HEAD
-def test_get_core_requirements():
-    assert len(get_core_requirements()) == 16
-=======
 def get_core_requirements(current_dir):
     reqs_path = os.path.join(current_dir, pathlib.Path('..', '..', '..', 'core-requirements.txt'))
     lines = open(reqs_path, 'r').readlines()
@@ -33,7 +29,6 @@
     reqs = requirements.parse(''.join(lines))
     reqs_names = [req.name for req in reqs]
     return reqs_names
->>>>>>> c4701968
 
 
 def test_print_cli_cmd():
