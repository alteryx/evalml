from itertools import product

import numpy as np
import pandas as pd
import pytest
import woodwork as ww
from woodwork.logical_types import (
    URL,
    Boolean,
    BooleanNullable,
    Categorical,
    Double,
    Integer,
    IntegerNullable,
    Unknown,
)

from evalml.utils import (
    _convert_numeric_dataset_pandas,
    _schema_is_equal,
<<<<<<< HEAD
=======
    downcast_int_nullable_to_double,
>>>>>>> 034068a7
    downcast_nullable_types,
    infer_feature_types,
)


def test_infer_feature_types_no_type_change():
    X_dt = pd.DataFrame([[1, 2], [3, 4]])
    X_dt.ww.init()
    pd.testing.assert_frame_equal(X_dt, infer_feature_types(X_dt))

    X_dc = ww.init_series(pd.Series([1, 2, 3, 4]))
    pd.testing.assert_series_equal(X_dc, infer_feature_types(X_dc))

    X_pd = pd.DataFrame(
        {0: pd.Series([1, 2], dtype="int64"), 1: pd.Series([3, 4], dtype="int64")},
    )
    pd.testing.assert_frame_equal(X_pd, infer_feature_types(X_pd))

    X_list = [1, 2, 3, 4]
    X_expected = ww.init_series(pd.Series(X_list))
    pd.testing.assert_series_equal(X_expected, infer_feature_types(X_list))
    assert X_list == [1, 2, 3, 4]

    X_np = np.array([1, 2, 3, 4])
    X_expected = ww.init_series(pd.Series(X_np))
    pd.testing.assert_series_equal(X_expected, infer_feature_types(X_np))
    assert np.array_equal(X_np, np.array([1, 2, 3, 4]))

    X_np = np.array([[1, 2], [3, 4]])
    X_expected = pd.DataFrame(X_np)
    X_expected.ww.init()
    pd.testing.assert_frame_equal(X_expected, infer_feature_types(X_np))
    assert np.array_equal(X_np, np.array([[1, 2], [3, 4]]))


def test_infer_feature_types_series_name():
    name = "column with name"
    X_pd = pd.Series([1, 2, 3, 4], dtype="int64", name=name)
    X_dc = infer_feature_types(X_pd)
    assert X_dc.name == name
    pd.testing.assert_series_equal(X_pd, X_dc)


def test_infer_feature_types_dataframe():
    X_pd = pd.DataFrame({0: pd.Series([1, 2]), 1: pd.Series([3, 4])})
    pd.testing.assert_frame_equal(X_pd, infer_feature_types(X_pd), check_dtype=False)

    X_pd = pd.DataFrame(
        {0: pd.Series([1, 2], dtype="int64"), 1: pd.Series([3, 4], dtype="int64")},
    )
    pd.testing.assert_frame_equal(X_pd, infer_feature_types(X_pd))

    X_expected = X_pd.copy()
    X_expected[0] = X_expected[0].astype("category")
    pd.testing.assert_frame_equal(
        X_expected,
        infer_feature_types(X_pd, {0: "categorical"}),
    )
    pd.testing.assert_frame_equal(
        X_expected,
        infer_feature_types(X_pd, {0: ww.logical_types.Categorical}),
    )


def test_infer_feature_types_series():
    X_pd = pd.Series([1, 2, 3, 4])
    X_expected = X_pd.astype("int64")
    pd.testing.assert_series_equal(X_expected, infer_feature_types(X_pd))

    X_pd = pd.Series([1, 2, 3, 4], dtype="int64")
    pd.testing.assert_series_equal(X_pd, infer_feature_types(X_pd))

    X_pd = pd.Series([1, 2, 3, 4], dtype="int64")
    X_expected = X_pd.astype("category")
    pd.testing.assert_series_equal(X_expected, infer_feature_types(X_pd, "categorical"))

    X_pd = pd.Series([1, 2, 3, 4], dtype="int64")
    X_expected = X_pd.astype("category")
    pd.testing.assert_series_equal(
        X_expected,
        infer_feature_types(X_pd, ww.logical_types.Categorical),
    )


@pytest.mark.parametrize(
    "value,error",
    [
        (1, False),
        (-1, False),
        (2.3, False),
        (None, True),
        (np.nan, True),
        ("hello", True),
    ],
)
@pytest.mark.parametrize("datatype", ["np", "pd", "ww"])
def test_convert_numeric_dataset_pandas(datatype, value, error, make_data_type):
    if datatype == "np" and value == "hello":
        pytest.skip("Unsupported configuration")

    X = pd.DataFrame([[1, 2, 3, 4], [2, value, 4, value]])
    y = pd.Series([0, 1])
    X = make_data_type(datatype, X)
    y = make_data_type(datatype, y)

    if error:
        with pytest.raises(
            ValueError,
            match="Values not all numeric or there are null",
        ):
            _convert_numeric_dataset_pandas(X, y)
    else:
        X_transformed, y_transformed = _convert_numeric_dataset_pandas(X, y)
        X_ww = infer_feature_types(X)
        y_ww = infer_feature_types(y)

        pd.testing.assert_frame_equal(X_ww, X_transformed)
        pd.testing.assert_series_equal(y_ww, y_transformed)


def test_infer_feature_types_preserves_semantic_tags():
    df = pd.DataFrame(
        {
            "a": pd.Series([1, 2, 3]),
            "b": pd.Series([4, 5, 6]),
            "c": pd.Series([True, False, True]),
            "my_index": [1, 2, 3],
            "time_index": ["2020-01-01", "2020-01-02", "2020-01-03"],
        },
    )
    df.ww.init(
        logical_types={"a": "Integer", "c": "Categorical", "b": "Double"},
        semantic_tags={"a": "My Integer", "c": "My Categorical", "b": "My Double"},
        index="my_index",
        time_index="time_index",
    )
    new_df = infer_feature_types(df)
    assert new_df.ww.schema == df.ww.schema

    series = pd.Series([1, 2, 3], name="target")
    series.ww.init(
        logical_type="Integer",
        semantic_tags=["Cool Series"],
        description="Great data",
    )
    assert series.ww.schema == infer_feature_types(series).ww.schema


def test_infer_feature_types_raises_invalid_schema_error():

    df = pd.DataFrame(pd.Series([1, 2, None]))

    # Raise error when user requests incompatible type
    with pytest.raises(ww.exceptions.TypeConversionError):
        infer_feature_types(df, feature_types={0: "Integer"})

    # Raise error when user breaks the schema and then passes it to evalml
    with pytest.raises(
        ValueError,
        match=(
            "Dataframe types are not consistent with logical types. This usually happens "
            "when a data transformation does not go through the ww accessor."
        ),
    ):
        df.iloc[2, 0] = 3
        df.ww.init(logical_types={0: "Integer"})
        df.iloc[2, 0] = None
        infer_feature_types(df, feature_types={0: "Integer"})

    with pytest.raises(
        ValueError,
        match="Please initialize ww with df.ww.init()",
    ):
        df = pd.DataFrame({"a": [1, 2, 3], "b": [4, 5, 6]})
        df.ww.init()
        df.drop(columns=["b"], inplace=True)
        infer_feature_types(df)


@pytest.mark.parametrize(
    "null_col,already_inited",
    product(
        [
            [None, None, None],
            [np.nan, np.nan, np.nan],
            [pd.NA, pd.NA, pd.NA],
            ["ax23n9ck23l", "1,28&*_%*&&xejc", "xnmvz@@Dcmeods-0"],
        ],
        [True, False],
    ),
)
def test_infer_feature_types_NA_to_nan(null_col, already_inited):
    """A short test to make sure that columns with all null values
    get converted from woodwork Unknown logical type with string
    physical type back to the original Double logical type with
    float physical type.  Other Unknown columns should remain unchanged."""

    df = pd.DataFrame(
        {
            "unknown": null_col,
        },
    )

    # Check that all null columns are inferred as Unknown type.
    df.ww.init()
    assert isinstance(df.ww.logical_types["unknown"], Unknown)
    if all(df["unknown"].isnull()):
        assert all([isinstance(x, type(pd.NA)) for x in df["unknown"]])
    else:
        assert all([isinstance(x, str) for x in df["unknown"]])

    # Use infer_feature_types() to init the WW accessor and verify that all
    # null columns are now Double logical types backed by np.nan and that other
    # columns inferred as Unknown remain untouched.
    del df.ww
    if already_inited:
        df.ww.init()
    inferred_df = infer_feature_types(df)
    if all(df["unknown"].isnull()):
        assert all([isinstance(x, type(pd.NA)) for x in inferred_df["unknown"]])
    else:
        assert all([isinstance(x, str) for x in df["unknown"]])


@pytest.mark.parametrize(
    "logical_types,l_equal",
    [
        ({"first": Categorical(), "second": Integer(), "third": Double()}, True),
        ({"first": Categorical(), "second": Double(), "third": Double()}, True),
        ({"first": Categorical(), "second": Double(), "third": Categorical()}, False),
        ({"first": Categorical(), "second": Double(), "third": Unknown()}, False),
        ({"first": URL(), "second": Double(), "third": Categorical()}, False),
    ],
)
@pytest.mark.parametrize(
    "semantic_tags,s_equal",
    [
        ({"first": [], "second": ["numeric"], "third": ["numeric"]}, True),
        ({"first": [], "second": ["numeric"], "third": []}, False),
        ({"first": [], "second": ["numeric"], "third": ["random tag here"]}, False),
    ],
)
def test_schema_is_equal(semantic_tags, s_equal, logical_types, l_equal):
    schema = ww.table_schema.TableSchema(
        column_names=["first", "second", "third"],
        logical_types={"first": Categorical(), "second": Integer(), "third": Double()},
        semantic_tags={"first": [], "second": ["numeric"], "third": ["numeric"]},
    )
    schema_other = ww.table_schema.TableSchema(
        column_names=["first", "second", "third"],
        logical_types=logical_types,
        semantic_tags=semantic_tags,
    )
    res = _schema_is_equal(schema, schema_other)
    assert res == (l_equal and s_equal)


def test_schema_is_equal_column_names():
    schema = ww.table_schema.TableSchema(
        column_names=["first", "second"],
        logical_types={"first": Categorical(), "second": Integer()},
        semantic_tags={"first": [], "second": ["numeric"]},
    )
    schema2 = ww.table_schema.TableSchema(
        column_names=["second", "first"],
        logical_types={"first": Categorical(), "second": Integer()},
        semantic_tags={"first": [], "second": ["numeric"]},
    )
    assert not _schema_is_equal(schema, schema2)


def test_schema_is_equal_fraud(fraud_100):
    X, y = fraud_100
    X2 = X.copy()
    X2.ww.init()
    assert _schema_is_equal(X.ww.schema, X2.ww.schema)


<<<<<<< HEAD
def test_downcast_nullable_types():
    X = pd.DataFrame(
        {"int": [1, 0, 1, 1, 0.0], "bool": [True, False, True, True, False]},
    )
    X.ww.init(logical_types={"int": "IntegerNullable", "bool": "BooleanNullable"})

    X_t = downcast_nullable_types(X.ww.copy())
    assert X_t.ww.logical_types["int"].type_string == "double"
    assert X_t.ww.logical_types["bool"].type_string == "boolean"

    y_int = X.ww["int"]
    y_int_t = downcast_nullable_types(y_int)
    assert y_int_t.ww.logical_type.type_string == "double"

    y_bool = X.ww["bool"]
    y_bool_t = downcast_nullable_types(y_bool)
    assert y_bool_t.ww.logical_type.type_string == "boolean"
=======
def test_test_downcast_nullable_types_can_handle_no_schema():
    df = pd.DataFrame()
    df["ints"] = [1, 2, 3, 4, 5, 6, 7, 8, 9, 10] * 5

    df_dc = downcast_nullable_types(df)

    assert df_dc.ww.schema is not None


@pytest.mark.parametrize("ignore_null_cols", [True, False])
def test_downcast_nullable_types(ignore_null_cols):
    df = pd.DataFrame()
    df["ints"] = [1, 2, 3, 4, 5, 6, 7, 8, 9, 10] * 5
    df["ints_nullable"] = [1, 2, 3, 4, 5, 6, 7, 8, 9, 10] * 5
    df["ints_nullable_with_nulls"] = [1, 2, 3, 4, 5, 6, 7, 8, 9, pd.NA] * 5
    df["bools"] = [True, False, True, False, True] * 10
    df["bools_nullable"] = [True, False, True, False, True] * 10

    expected_ltypes = {
        "ints": Integer,
        "ints_nullable": Double,
        "ints_nullable_with_nulls": IntegerNullable if ignore_null_cols else Double,
        "bools": Boolean,
        "bools_nullable": Boolean,
    }

    forced_ltypes = {
        "ints_nullable": IntegerNullable,
        "bools_nullable": BooleanNullable,
    }

    df.ww.init(logical_types=forced_ltypes)

    df_dc = downcast_nullable_types(df, ignore_null_cols=ignore_null_cols)

    for col, ltype in df_dc.ww.logical_types.items():
        assert str(ltype) == str(expected_ltypes[col])


def test_downcast_int_nullable_to_double():
    df = pd.DataFrame()
    df["ints"] = [1, 2, 3, 4, 5, 6, 7, 8, 9, 10] * 5
    df["ints_nullable"] = [1, 2, 3, 4, 5, 6, 7, 8, 9, 10] * 5
    df["ints_nullable_with_nulls"] = [1, 2, 3, 4, 5, 6, 7, 8, 9, pd.NA] * 5

    expected_ltypes = {
        "ints": Integer,
        "ints_nullable": Double,
        "ints_nullable_with_nulls": Double,
    }

    forced_ltypes = {
        "ints_nullable": IntegerNullable,
    }
    df.ww.init(logical_types=forced_ltypes)
    df_dc = downcast_int_nullable_to_double(df)

    for col, ltype in df_dc.ww.logical_types.items():
        assert str(ltype) == str(expected_ltypes[col])
>>>>>>> 034068a7
<|MERGE_RESOLUTION|>--- conflicted
+++ resolved
@@ -18,10 +18,7 @@
 from evalml.utils import (
     _convert_numeric_dataset_pandas,
     _schema_is_equal,
-<<<<<<< HEAD
-=======
     downcast_int_nullable_to_double,
->>>>>>> 034068a7
     downcast_nullable_types,
     infer_feature_types,
 )
@@ -300,16 +297,11 @@
     assert _schema_is_equal(X.ww.schema, X2.ww.schema)
 
 
-<<<<<<< HEAD
-def test_downcast_nullable_types():
+def test_downcast_nullable_types_series():
     X = pd.DataFrame(
         {"int": [1, 0, 1, 1, 0.0], "bool": [True, False, True, True, False]},
     )
     X.ww.init(logical_types={"int": "IntegerNullable", "bool": "BooleanNullable"})
-
-    X_t = downcast_nullable_types(X.ww.copy())
-    assert X_t.ww.logical_types["int"].type_string == "double"
-    assert X_t.ww.logical_types["bool"].type_string == "boolean"
 
     y_int = X.ww["int"]
     y_int_t = downcast_nullable_types(y_int)
@@ -318,8 +310,9 @@
     y_bool = X.ww["bool"]
     y_bool_t = downcast_nullable_types(y_bool)
     assert y_bool_t.ww.logical_type.type_string == "boolean"
-=======
-def test_test_downcast_nullable_types_can_handle_no_schema():
+
+
+def test_downcast_nullable_types_can_handle_no_schema():
     df = pd.DataFrame()
     df["ints"] = [1, 2, 3, 4, 5, 6, 7, 8, 9, 10] * 5
 
@@ -377,5 +370,4 @@
     df_dc = downcast_int_nullable_to_double(df)
 
     for col, ltype in df_dc.ww.logical_types.items():
-        assert str(ltype) == str(expected_ltypes[col])
->>>>>>> 034068a7
+        assert str(ltype) == str(expected_ltypes[col])