--- conflicted
+++ resolved
@@ -216,9 +216,6 @@
     clf.fit(X, y)
 
     results = clf.describe_pipeline(0, return_dict=True)
-<<<<<<< HEAD
-    assert 'Fraud Cost' in list(results['all_objective_scores'][0].keys())
-=======
     assert 'Fraud Cost' in list(results['all_objective_scores'][0].keys())
 
 
@@ -237,6 +234,4 @@
 
     assert err == ''
     assert expected_objective_order in out_stripped
-
-# def test_serialization(trained_model)
->>>>>>> 93c8adbb
+    