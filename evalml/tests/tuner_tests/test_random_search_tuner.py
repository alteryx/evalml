--- conflicted
+++ resolved
@@ -104,27 +104,6 @@
 
 
 def test_random_search_tuner_invalid_space():
-<<<<<<< HEAD
-    with pytest.raises(TypeError):
-        RandomSearchTuner(False)
-    with pytest.raises(ValueError):
-        RandomSearchTuner([(0)])
-    with pytest.raises(ValueError):
-        RandomSearchTuner(((0, 1)))
-    with pytest.raises(ValueError):
-        RandomSearchTuner([(0, 0)])
-
-
-@patch('evalml.tuners.RandomSearchTuner.is_search_space_exhausted')
-def test_random_search_tuner_exhausted_space(mock_is_search_space_exhausted, X_y):
-    mock_is_search_space_exhausted.side_effects = lambda: False
-    X, y = X_y
-    clf = AutoRegressionSearch(objective="R2", max_pipelines=5, tuner=RandomSearchTuner)
-    clf.search(X, y)
-
-    pipeline_dicts = list(clf.results['pipeline_results'].values())
-    assert len([pipeline for pipeline in pipeline_dicts if pipeline['pipeline_name'] == 'Mode Baseline Multiclass Classification Pipeline']) == 0
-=======
     value_error_text = 'Dimension has to be a list or tuple'
     bound_error_text = "has to be less than the upper bound"
     with pytest.raises(ValueError, match=value_error_text):
@@ -134,5 +113,4 @@
     with pytest.raises(ValueError, match=bound_error_text):
         RandomSearchTuner({'Mock Classifier': {'param a': (1, 0)}}, random_state=random_state)
     with pytest.raises(ValueError, match=bound_error_text):
-        RandomSearchTuner({'Mock Classifier': {'param a': (0, 0)}}, random_state=random_state)
->>>>>>> 5a5270d3
+        RandomSearchTuner({'Mock Classifier': {'param a': (0, 0)}}, random_state=random_state)