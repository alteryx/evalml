--- conflicted
+++ resolved
@@ -567,21 +567,13 @@
                     <= 210
                 )
             else:
-<<<<<<< HEAD
-                assert row["parameters"]["Imputer"]["numeric_impute_strategy"] in [
-                    "mean",
-                    "median",
-                    "most_frequent",
-                    "knn",
-                ]
-=======
                 if component_graphs:
                     assert row["parameters"]["Imputer"]["numeric_impute_strategy"] in [
                         "mean",
                         "median",
                         "most_frequent",
+                        "knn"
                     ]
->>>>>>> c0f0cd5a
                 assert (
                     1
                     <= row["parameters"]["Random Forest Classifier"]["max_depth"]
