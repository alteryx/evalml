--- conflicted
+++ resolved
@@ -566,21 +566,6 @@
                     <= 210
                 )
             else:
-<<<<<<< HEAD
-                if component_graphs:
-                    assert row["parameters"]["Imputer"]["numeric_impute_strategy"] in [
-                        "mean",
-                        "median",
-                        "most_frequent",
-                        "knn",
-                    ]
-=======
-                assert row["parameters"]["Imputer"]["numeric_impute_strategy"] in [
-                    "mean",
-                    "median",
-                    "most_frequent",
-                ]
->>>>>>> 9e2d3d0e
                 assert (
                     1
                     <= row["parameters"]["Random Forest Classifier"]["max_depth"]
