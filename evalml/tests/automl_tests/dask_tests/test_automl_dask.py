--- conflicted
+++ resolved
@@ -31,9 +31,6 @@
     dask_cluster.close()
 
 
-<<<<<<< HEAD
-def test_automl_parallel_vs_sequential(X_y_binary_cls, cluster, sequential_engine):
-=======
 @pytest.fixture(scope="module")
 def thread_pool():
     pool = ThreadPoolExecutor()
@@ -85,7 +82,6 @@
     process_pool,
     sequential_engine,
 ):
->>>>>>> 26db19ba
     """Comparing the results of parallel and sequential AutoML to each other."""
 
     resources, client_class, engine_class = _get_engine_support(
