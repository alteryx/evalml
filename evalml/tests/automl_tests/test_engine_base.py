--- conflicted
+++ resolved
@@ -83,38 +83,6 @@
     mock_split_data.assert_called_once()
 
 
-<<<<<<< HEAD
-@patch('evalml.pipelines.BinaryClassificationPipeline.score')
-@patch('evalml.pipelines.BinaryClassificationPipeline.fit')
-def test_evaluate_pipeline_handles_ensembling_indices(mock_fit, mock_score, dummy_binary_pipeline_class,
-                                                      stackable_classifiers):
-    X = pd.DataFrame({"a": [i for i in range(100)]})
-    y = pd.Series([i % 2 for i in range(100)])
-    X.ww.init()
-    y.ww.init()
-
-    automl = AutoMLSearch(X_train=X, y_train=y, problem_type='binary', max_batches=19, ensembling=True, _ensembling_split_size=0.25)
-
-    training_indices, ensembling_indices, _, _ = split_data(pd.DataFrame(np.arange(X.shape[0])),
-                                                            y, problem_type='binary', test_size=0.25, random_seed=0)
-    training_indices, ensembling_indices = training_indices[0].tolist(), ensembling_indices[0].tolist()
-
-    pipeline1 = dummy_binary_pipeline_class({'Mock Classifier': {'a': 1}})
-
-    _ = evaluate_pipeline(pipeline1, automl.automl_config, X, y, logger=MagicMock())
-    # check the fit length is correct, taking into account the data splits
-    assert len(mock_fit.call_args[0][0]) == int(2 / 3 * len(training_indices))
-
-    input_pipelines = [BinaryClassificationPipeline([classifier]) for classifier in stackable_classifiers]
-    ensemble = BinaryClassificationPipeline([StackedEnsembleClassifier],
-                                            parameters={"Stacked Ensemble Classifier": {"input_pipelines": input_pipelines, "n_jobs": 1}})
-
-    _ = evaluate_pipeline(ensemble, automl.automl_config, X, y, logger=MagicMock())
-    assert len(mock_fit.call_args[0][0]) == int(2 / 3 * len(ensembling_indices))
-
-
-=======
->>>>>>> 72b7fd14
 def test_job_logger_warning_and_error_messages(caplog):
     job_log = JobLogger()
     job_log.warning("This is a warning!")
