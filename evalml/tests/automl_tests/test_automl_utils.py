--- conflicted
+++ resolved
@@ -97,14 +97,7 @@
     assert isinstance(data_splitter, expected_data_splitter)
     assert data_splitter.n_splits == 5
     assert data_splitter.shuffle
-<<<<<<< HEAD
-    if str(problem_type) == 'regression':
-        assert data_splitter.random_state == random_seed
-    else:
-        assert data_splitter.random_state == random_seed
-=======
     assert data_splitter.random_state == random_seed
->>>>>>> d171296c
 
 
 def test_make_data_splitter_parameters_time_series():
@@ -188,7 +181,6 @@
         # the imbalanced data we get has a class ratio of 0.2 minority:majority
         assert name_output is None
     else:
-<<<<<<< HEAD
         if size == 'large':
             assert name_output == 'Undersampler'
         else:
@@ -197,7 +189,4 @@
             elif categorical_columns == 'some':
                 assert name_output == 'SMOTENC Oversampler'
             else:
-                assert name_output == 'SMOTEN Oversampler'
-=======
-        assert name_output == 'Undersampler'
->>>>>>> d171296c
+                assert name_output == 'SMOTEN Oversampler'