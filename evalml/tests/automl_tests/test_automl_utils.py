from unittest.mock import patch

import pandas as pd
import pytest
from sklearn.model_selection import KFold, StratifiedKFold

from evalml.automl.utils import (
    _LARGE_DATA_PERCENT_VALIDATION,
    _LARGE_DATA_ROW_THRESHOLD,
    get_best_sampler_for_data,
    get_default_primary_search_objective,
    make_data_splitter,
    tune_binary_threshold
)
from evalml.objectives import F1, R2, LogLossBinary, LogLossMulticlass
from evalml.preprocessing.data_splitters import (
    TimeSeriesSplit,
    TrainingValidationSplit
)
from evalml.problem_types import ProblemTypes
from evalml.utils.woodwork_utils import infer_feature_types


def test_get_default_primary_search_objective():
    assert isinstance(get_default_primary_search_objective("binary"), LogLossBinary)
    assert isinstance(get_default_primary_search_objective(ProblemTypes.BINARY), LogLossBinary)
    assert isinstance(get_default_primary_search_objective("multiclass"), LogLossMulticlass)
    assert isinstance(get_default_primary_search_objective(ProblemTypes.MULTICLASS), LogLossMulticlass)
    assert isinstance(get_default_primary_search_objective("regression"), R2)
    assert isinstance(get_default_primary_search_objective(ProblemTypes.REGRESSION), R2)
    assert isinstance(get_default_primary_search_objective("time series binary"), LogLossBinary)
    assert isinstance(get_default_primary_search_objective(ProblemTypes.TIME_SERIES_BINARY), LogLossBinary)
    assert isinstance(get_default_primary_search_objective("time series multiclass"), LogLossMulticlass)
    assert isinstance(get_default_primary_search_objective(ProblemTypes.TIME_SERIES_MULTICLASS), LogLossMulticlass)
    with pytest.raises(KeyError, match="Problem type 'auto' does not exist"):
        get_default_primary_search_objective("auto")


@pytest.mark.parametrize("problem_type", ProblemTypes.all_problem_types)
@pytest.mark.parametrize("large_data", [False, True])
def test_make_data_splitter_default(problem_type, large_data):
    n = 10
    if large_data:
        n = _LARGE_DATA_ROW_THRESHOLD + 1
    X = pd.DataFrame({'col_0': list(range(n)),
                      'target': list(range(n))})
    y = X.pop('target')

    problem_configuration = None
    if problem_type in [ProblemTypes.TIME_SERIES_REGRESSION,
                        ProblemTypes.TIME_SERIES_BINARY,
                        ProblemTypes.TIME_SERIES_MULTICLASS]:
        problem_configuration = {'gap': 1, 'max_delay': 7, 'date_index': None}

    data_splitter = make_data_splitter(X, y, problem_type, problem_configuration=problem_configuration)
    if large_data and problem_type in [ProblemTypes.REGRESSION, ProblemTypes.BINARY, ProblemTypes.MULTICLASS]:
        assert isinstance(data_splitter, TrainingValidationSplit)
        assert data_splitter.stratify is None
        assert data_splitter.random_seed == 0
        assert data_splitter.shuffle
        assert data_splitter.test_size == _LARGE_DATA_PERCENT_VALIDATION
        return

    if problem_type == ProblemTypes.REGRESSION:
        assert isinstance(data_splitter, KFold)
        assert data_splitter.n_splits == 3
        assert data_splitter.shuffle
        assert data_splitter.random_state == 0

    if problem_type in [ProblemTypes.BINARY, ProblemTypes.MULTICLASS]:
        assert isinstance(data_splitter, StratifiedKFold)
        assert data_splitter.n_splits == 3
        assert data_splitter.shuffle
        assert data_splitter.random_state == 0

    if problem_type in [ProblemTypes.TIME_SERIES_REGRESSION,
                        ProblemTypes.TIME_SERIES_BINARY,
                        ProblemTypes.TIME_SERIES_MULTICLASS]:
        assert isinstance(data_splitter, TimeSeriesSplit)
        assert data_splitter.n_splits == 3
        assert data_splitter.gap == 1
        assert data_splitter.max_delay == 7
        assert data_splitter.date_index is None


@pytest.mark.parametrize("problem_type, expected_data_splitter", [(ProblemTypes.REGRESSION, KFold),
                                                                  (ProblemTypes.BINARY, StratifiedKFold),
                                                                  (ProblemTypes.MULTICLASS, StratifiedKFold)])
def test_make_data_splitter_parameters(problem_type, expected_data_splitter):
    n = 10
    X = pd.DataFrame({'col_0': list(range(n)),
                      'target': list(range(n))})
    y = X.pop('target')
    random_seed = 42

    data_splitter = make_data_splitter(X, y, problem_type, n_splits=5, random_seed=random_seed)
    assert isinstance(data_splitter, expected_data_splitter)
    assert data_splitter.n_splits == 5
    assert data_splitter.shuffle
<<<<<<< HEAD
    assert data_splitter.random_state == random_seed
=======
    if str(problem_type) == 'regression':
        assert data_splitter.random_state == random_seed
    else:
        assert data_splitter.random_state == random_seed
>>>>>>> fcacca24


def test_make_data_splitter_parameters_time_series():
    n = 10
    X = pd.DataFrame({'col_0': list(range(n)),
                      'target': list(range(n))})
    y = X.pop('target')

    for problem_type in [ProblemTypes.TIME_SERIES_REGRESSION, ProblemTypes.TIME_SERIES_BINARY, ProblemTypes.TIME_SERIES_MULTICLASS]:
        data_splitter = make_data_splitter(X, y, problem_type, problem_configuration={'gap': 1, 'max_delay': 7, 'date_index': None}, n_splits=5, shuffle=False)
        assert isinstance(data_splitter, TimeSeriesSplit)
        assert data_splitter.n_splits == 5
        assert data_splitter.gap == 1
        assert data_splitter.max_delay == 7
        assert data_splitter.date_index is None


def test_make_data_splitter_error():
    n = 10
    X = pd.DataFrame({'col_0': list(range(n)),
                      'target': list(range(n))})
    y = X.pop('target')

    with pytest.raises(ValueError, match="problem_configuration is required for time series problem types"):
        make_data_splitter(X, y, ProblemTypes.TIME_SERIES_REGRESSION)
    with pytest.raises(KeyError, match="Problem type 'XYZ' does not exist"):
        make_data_splitter(X, y, 'XYZ')


@pytest.mark.parametrize("problem_type", [ProblemTypes.REGRESSION, ProblemTypes.BINARY, ProblemTypes.MULTICLASS])
@pytest.mark.parametrize("large_data", [True, False])
def test_make_data_splitter_error_shuffle_random_state(problem_type, large_data):
    n = 10
    if large_data:
        n = _LARGE_DATA_ROW_THRESHOLD + 1
    X = pd.DataFrame({'col_0': list(range(n)),
                      'target': list(range(n))})
    y = X.pop('target')

    if large_data:
        make_data_splitter(X, y, problem_type, n_splits=5, shuffle=False, random_seed=42)
    else:
        with pytest.raises(ValueError, match="Setting a random_state has no effect since shuffle is False."):
            make_data_splitter(X, y, problem_type, n_splits=5, shuffle=False, random_seed=42)


@patch('evalml.objectives.BinaryClassificationObjective.optimize_threshold')
@patch('evalml.pipelines.BinaryClassificationPipeline._encode_targets', side_effect=lambda y: y)
@patch('evalml.pipelines.BinaryClassificationPipeline.predict_proba')
@patch('evalml.pipelines.BinaryClassificationPipeline.score')
@patch('evalml.pipelines.BinaryClassificationPipeline.fit')
def test_tune_binary_threshold(mock_fit, mock_score, mock_predict_proba, mock_encode_targets, mock_optimize_threshold,
                               dummy_binary_pipeline_class, X_y_binary):
    mock_optimize_threshold.return_value = 0.42
    mock_score.return_value = {'F1': 1.0}
    X, y = X_y_binary
    X = infer_feature_types(X)
    y = infer_feature_types(y)

    pipeline = dummy_binary_pipeline_class({})
    tune_binary_threshold(pipeline, F1(), 'binary', X, y)
    assert pipeline.threshold == 0.42

    pipeline = dummy_binary_pipeline_class({})
    tune_binary_threshold(pipeline, F1(), 'binary', None, None)
    assert pipeline.threshold == 0.5

    pipeline = dummy_binary_pipeline_class({})
    tune_binary_threshold(pipeline, F1(), 'multiclass', X, y)
    assert pipeline.threshold is None


@pytest.mark.parametrize("size", ['large', 'small'])
@pytest.mark.parametrize("categorical_columns", ['none', 'all', 'some'])
@pytest.mark.parametrize("problem_type", ['binary', 'multiclass'])
@pytest.mark.parametrize("sampler_balanced_ratio", [1, 0.5, 0.25, 0.2, 0.1, 0.05])
def test_get_best_sampler_for_data_auto(sampler_balanced_ratio, problem_type, categorical_columns, size, mock_imbalanced_data_X_y):
    X, y = mock_imbalanced_data_X_y(problem_type, categorical_columns, size)
    name_output = get_best_sampler_for_data(X, y, "auto", sampler_balanced_ratio)
    if sampler_balanced_ratio <= 0.2:
        # the imbalanced data we get has a class ratio of 0.2 minority:majority
        assert name_output is None
    else:
        assert name_output == 'Undersampler'<|MERGE_RESOLUTION|>--- conflicted
+++ resolved
@@ -97,14 +97,7 @@
     assert isinstance(data_splitter, expected_data_splitter)
     assert data_splitter.n_splits == 5
     assert data_splitter.shuffle
-<<<<<<< HEAD
     assert data_splitter.random_state == random_seed
-=======
-    if str(problem_type) == 'regression':
-        assert data_splitter.random_state == random_seed
-    else:
-        assert data_splitter.random_state == random_seed
->>>>>>> fcacca24
 
 
 def test_make_data_splitter_parameters_time_series():
