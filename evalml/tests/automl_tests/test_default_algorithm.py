from unittest.mock import patch

import featuretools as ft
import numpy as np
import pandas as pd
import pytest
from skopt.space import Categorical, Integer

from evalml.automl.automl_algorithm import DefaultAlgorithm
from evalml.model_family import ModelFamily
from evalml.pipelines.components import (
    ARIMARegressor,
    ElasticNetClassifier,
    ElasticNetRegressor,
    LogisticRegressionClassifier,
    ProphetRegressor,
    RandomForestClassifier,
    StackedEnsembleClassifier,
    StackedEnsembleRegressor,
)
from evalml.problem_types import ProblemTypes


def test_default_algorithm_init(X_y_binary):
    X, y = X_y_binary
    problem_type = ProblemTypes.BINARY
    sampler_name = "Undersampler"

    algo = DefaultAlgorithm(X, y, problem_type, sampler_name, verbose=True)

    assert algo.problem_type == problem_type
    assert algo.sampler_name == sampler_name
    assert algo.pipeline_number == 0
    assert algo.batch_number == 0
    assert algo.allowed_pipelines == []
    assert algo.verbose is True
    assert algo.ensembling is True
    assert algo.default_max_batches == 4

    algo = DefaultAlgorithm(
        X, y, ProblemTypes.TIME_SERIES_BINARY, sampler_name, verbose=True
    )
    assert algo.default_max_batches == 3


def test_default_algorithm_custom_hyperparameters_error(X_y_binary):
    X, y = X_y_binary
    problem_type = ProblemTypes.BINARY
    sampler_name = "Undersampler"

    custom_hyperparameters = [
        {"Imputer": {"numeric_impute_strategy": ["median"]}},
        {"One Hot Encoder": {"value1": ["value2"]}},
    ]

    with pytest.raises(
        ValueError, match="If custom_hyperparameters provided, must be of type dict"
    ):
        DefaultAlgorithm(
            X,
            y,
            problem_type,
            sampler_name,
            custom_hyperparameters=custom_hyperparameters,
        )

    with pytest.raises(
        ValueError, match="Custom hyperparameters should only contain skopt"
    ):
        DefaultAlgorithm(
            X,
            y,
            problem_type,
            sampler_name,
            random_seed=0,
            custom_hyperparameters={"Imputer": {"impute_strategy": (1, 2)}},
        )

    with pytest.raises(
        ValueError, match="Pipeline parameters should not contain skopt.Space variables"
    ):
        DefaultAlgorithm(
            X,
            y,
            problem_type,
            sampler_name,
            random_seed=0,
            pipeline_params={"Imputer": {"impute_strategy": Categorical([1, 3, 4])}},
        )


def add_result(algo, batch):
    scores = np.arange(0, len(batch))
    for score, pipeline in zip(scores, batch):
        algo.add_result(score, pipeline, {"id": algo.pipeline_number})


@patch("evalml.pipelines.components.FeatureSelector.get_names")
@pytest.mark.parametrize(
    "automl_type",
    [ProblemTypes.BINARY, ProblemTypes.MULTICLASS, ProblemTypes.REGRESSION],
)
@pytest.mark.parametrize("split", ["split", "numeric-only", "categorical-only"])
def test_default_algorithm(
    mock_get_names,
    automl_type,
    split,
    X_y_categorical_classification,
    X_y_multi,
    X_y_regression,
):
    if split == "split":
        pipeline_names = [
            "Numeric Pipeline - Select Columns Transformer",
            "Categorical Pipeline - Select Columns Transformer",
        ]

    if automl_type == ProblemTypes.BINARY:
        X, y = X_y_categorical_classification
        fs = "RF Classifier Select From Model"
    elif automl_type == ProblemTypes.MULTICLASS:
        X, y = X_y_multi
        fs = "RF Classifier Select From Model"
    elif automl_type == ProblemTypes.REGRESSION:
        X, y = X_y_regression
        fs = "RF Regressor Select From Model"

    X = pd.DataFrame(X)
    X["1"] = 0
    X["2"] = 0
    X["3"] = 0
    X["A"] = "a"
    X["B"] = "b"
    X["C"] = "c"

    non_categorical_columns = ["0", "1", "2"]
    categorical_columns = ["A", "B", "C"]

    if split == "split" or split == "numeric-only":
        mock_get_names.return_value = non_categorical_columns
    else:
        mock_get_names.return_value = None

    problem_type = automl_type
    sampler_name = None
    algo = DefaultAlgorithm(X, y, problem_type, sampler_name)
    naive_model_families = set([ModelFamily.LINEAR_MODEL, ModelFamily.RANDOM_FOREST])

    first_batch = algo.next_batch()
    assert len(first_batch) == 2
    assert {p.model_family for p in first_batch} == naive_model_families
    add_result(algo, first_batch)

    second_batch = algo.next_batch()
    assert len(second_batch) == 2
    assert {p.model_family for p in second_batch} == naive_model_families
    for pipeline in second_batch:
        assert pipeline.get_component(fs)
    add_result(algo, second_batch)

    if split == "split" or split == "numeric-only":
        assert algo._selected_cols == non_categorical_columns
    if split == "split" or split == "categorical-only":
        algo._selected_cat_cols = categorical_columns
        assert algo._selected_cat_cols == categorical_columns

    final_batch = algo.next_batch()
    for pipeline in final_batch:
        if not isinstance(
            pipeline.estimator, (ElasticNetClassifier, ElasticNetRegressor)
        ):
            assert pipeline.model_family not in naive_model_families
        if split == "split":
            assert (
                pipeline.parameters[pipeline_names[0]]["columns"]
                == non_categorical_columns
            )
            assert (
                pipeline.parameters[pipeline_names[1]]["columns"] == categorical_columns
            )
        elif split == "numeric-only":
            assert (
                pipeline.parameters["Select Columns Transformer"]["columns"]
                == non_categorical_columns
            )
        elif split == "categorical-only":
            assert (
                pipeline.parameters["Select Columns Transformer"]["columns"]
                == categorical_columns
            )
        assert algo._tuners[pipeline.name]
    add_result(algo, final_batch)

    final_ensemble = algo.next_batch()
    assert isinstance(
        final_ensemble[0].estimator,
        (StackedEnsembleClassifier, StackedEnsembleRegressor),
    )
    add_result(algo, final_ensemble)

    long_explore = algo.next_batch()

    long_estimators = set([pipeline.estimator.name for pipeline in long_explore])
    assert len(long_explore) == 150
    assert len(long_estimators) == 3

    long_first_ensemble = algo.next_batch()
    assert isinstance(
        long_first_ensemble[0].estimator,
        (StackedEnsembleClassifier, StackedEnsembleRegressor),
    )

    long = algo.next_batch()
    long_estimators = set([pipeline.estimator.name for pipeline in long])
    assert len(long) == 30
    assert len(long_estimators) == 3

    long_second_ensemble = algo.next_batch()
    assert isinstance(
        long_second_ensemble[0].estimator,
        (StackedEnsembleClassifier, StackedEnsembleRegressor),
    )

    long_2 = algo.next_batch()
    long_estimators = set([pipeline.estimator.name for pipeline in long_2])
    assert len(long_2) == 30
    assert len(long_estimators) == 3


@patch("evalml.pipelines.components.FeatureSelector.get_names")
def test_evalml_algo_pipeline_params(mock_get_names, X_y_binary):
    X, y = X_y_binary
    mock_get_names.return_value = ["0", "1", "2"]

    problem_type = ProblemTypes.BINARY
    sampler_name = None
    pipeline_params = {
        "pipeline": {"gap": 2, "max_delay": 10},
        "Logistic Regression Classifier": {"C": 5},
    }
    algo = DefaultAlgorithm(
        X,
        y,
        problem_type,
        sampler_name,
        pipeline_params=pipeline_params,
        num_long_explore_pipelines=1,
        num_long_pipelines_per_batch=1,
    )

    for _ in range(6):
        batch = algo.next_batch()
        add_result(algo, batch)
        for pipeline in batch:
            if not isinstance(pipeline.estimator, StackedEnsembleClassifier):
                assert pipeline.parameters["pipeline"] == {"gap": 2, "max_delay": 10}
            if isinstance(pipeline.estimator, LogisticRegressionClassifier):
                assert pipeline.parameters["Logistic Regression Classifier"]["C"] == 5


@patch("evalml.pipelines.components.FeatureSelector.get_names")
@patch("evalml.pipelines.components.OneHotEncoder._get_feature_provenance")
def test_evalml_algo_custom_hyperparameters(
    mock_get_feature_provenance, mock_get_names, X_y_categorical_classification
):
    X, y = X_y_categorical_classification
    X.ww.init()
    cat_cols = list(X.ww.select("categorical").columns)
    mock_get_names.return_value = ["0", "1", "2", "Sex_male", "Embarked_S"]
    mock_get_feature_provenance.return_value = {
        "Sex": ["Sex_male"],
        "Embarked": ["Embarked_S"],
    }

    problem_type = ProblemTypes.BINARY
    sampler_name = None
    impute_strategy = Categorical(["mean", "median"])
    custom_hyperparameters = {
        "Random Forest Classifier": {
            "n_estimators": Integer(5, 7),
            "max_depth": Categorical([5, 6, 7]),
        },
        "Imputer": {"numeric_impute_strategy": impute_strategy},
    }

    algo = DefaultAlgorithm(
        X,
        y,
        problem_type,
        sampler_name,
        custom_hyperparameters=custom_hyperparameters,
        num_long_explore_pipelines=3,
        num_long_pipelines_per_batch=3,
    )

    for _ in range(2):
        batch = algo.next_batch()
        add_result(algo, batch)
        for pipeline in batch:
            if isinstance(pipeline.estimator, RandomForestClassifier):
                assert pipeline.parameters["Random Forest Classifier"][
                    "n_estimators"
                ] in Integer(5, 7)
                assert pipeline.parameters["Random Forest Classifier"][
                    "max_depth"
                ] in Categorical([5, 6, 7])

    assert algo._selected_cols == ["0", "1", "2"]
    assert algo._selected_cat_cols == cat_cols

    batch = algo.next_batch()
    add_result(algo, batch)
    for pipeline in batch:
        assert (
            pipeline.parameters["Numeric Pipeline - Imputer"]["numeric_impute_strategy"]
            in impute_strategy
        )
        assert (
            pipeline.parameters["Categorical Pipeline - Imputer"][
                "numeric_impute_strategy"
            ]
            in impute_strategy
        )


@patch("evalml.pipelines.components.FeatureSelector.get_names")
@pytest.mark.parametrize("columns", [["unknown_col"], ["unknown1, unknown2"]])
def test_default_algo_drop_columns(mock_get_names, columns, X_y_binary):
    X, y = X_y_binary
    mock_get_names.return_value = ["0", "1", "2"]

    X = pd.DataFrame(X)
    for col in columns:
        X[col] = pd.Series(range(len(X)))
    X.ww.init()
    X.ww.set_types({col: "Unknown" for col in columns})

    algo = DefaultAlgorithm(X, y, ProblemTypes.BINARY, sampler_name=None)

    assert algo._pipeline_params["Drop Columns Transformer"]["columns"] == columns

    for _ in range(2):
        batch = algo.next_batch()
        add_result(algo, batch)
        for pipeline in batch:
            if not isinstance(pipeline.estimator, StackedEnsembleClassifier):
                assert (
                    pipeline.parameters["Drop Columns Transformer"]["columns"]
                    == columns
                )

    batch = algo.next_batch()
    add_result(algo, batch)
    for pipeline in batch:
        for component_name in pipeline.component_graph.compute_order:
            split = component_name.split(" - ")
            if "Drop Columns Transformer" in split:
                assert algo._pipeline_params[component_name]["columns"] == columns
                assert pipeline.parameters[component_name]["columns"] == columns


def test_make_split_pipeline(X_y_binary):
    X, y = X_y_binary

    X = pd.DataFrame(X)
    X["1"] = 0
    X["2"] = 0
    X["3"] = 0
    X["A"] = "a"
    X["B"] = "b"
    X["C"] = "c"

    algo = DefaultAlgorithm(X, y, ProblemTypes.BINARY, sampler_name=None)
    algo._selected_cols = ["1", "2", "3"]
    algo._selected_cat_cols = ["A", "B", "C"]
    pipeline = algo._make_split_pipeline(RandomForestClassifier, "test_pipeline")
    compute_order = [
        "Label Encoder",
        "Categorical Pipeline - Select Columns Transformer",
        "Categorical Pipeline - Label Encoder",
        "Categorical Pipeline - Imputer",
        "Categorical Pipeline - One Hot Encoder",
        "Numeric Pipeline - Select Columns By Type Transformer",
        "Numeric Pipeline - Label Encoder",
        "Numeric Pipeline - Imputer",
        "Numeric Pipeline - Select Columns Transformer",
        "Random Forest Classifier",
    ]
    assert pipeline.component_graph.compute_order == compute_order
    assert pipeline.name == "test_pipeline"
    assert pipeline.parameters["Numeric Pipeline - Select Columns By Type Transformer"][
        "column_types"
    ] == ["Categorical", "EmailAddress", "URL"]
    assert pipeline.parameters["Numeric Pipeline - Select Columns By Type Transformer"][
        "exclude"
    ]
    assert pipeline.parameters["Numeric Pipeline - Select Columns Transformer"][
        "columns"
    ] == ["1", "2", "3"]
    assert pipeline.parameters["Categorical Pipeline - Select Columns Transformer"][
        "columns"
    ] == ["A", "B", "C"]
    assert isinstance(pipeline.estimator, RandomForestClassifier)


def test_make_split_pipeline_categorical_only(X_y_binary):
    X, y = X_y_binary

    X = pd.DataFrame(X)
    X["A"] = "a"
    X["B"] = "b"
    X["C"] = "c"

    algo = DefaultAlgorithm(X, y, ProblemTypes.BINARY, sampler_name=None)
    algo._selected_cat_cols = ["A", "B", "C"]
    pipeline = algo._make_split_pipeline(RandomForestClassifier)
    compute_order = [
        "Select Columns Transformer",
        "Label Encoder",
        "Imputer",
        "One Hot Encoder",
        "Random Forest Classifier",
    ]
    assert pipeline.component_graph.compute_order == compute_order
    assert pipeline.parameters["Select Columns Transformer"]["columns"] == [
        "A",
        "B",
        "C",
    ]
    assert isinstance(pipeline.estimator, RandomForestClassifier)


@patch("evalml.pipelines.components.FeatureSelector.get_names")
@patch("evalml.pipelines.components.OneHotEncoder._get_feature_provenance")
def test_select_cat_cols(
    mock_get_feature_provenance, mock_get_names, X_y_categorical_classification
):
    X, y = X_y_categorical_classification
    X.ww.init()
    cat_cols = list(X.ww.select("categorical").columns)
    mock_get_names.return_value = ["0", "1", "2", "Sex_male", "Embarked_S"]
    mock_get_feature_provenance.return_value = {
        "Sex": ["Sex_male"],
        "Embarked": ["Embarked_S"],
    }

    algo = DefaultAlgorithm(X, y, ProblemTypes.BINARY, None)

    batch = algo.next_batch()
    add_result(algo, batch)

    batch = algo.next_batch()
    add_result(algo, batch)

    assert algo._selected_cols == ["0", "1", "2"]
    assert algo._selected_cat_cols == cat_cols

    batch = algo.next_batch()
    add_result(algo, batch)
    for component, value in batch[0].parameters.items():
        if "Numeric Pipeline - Select Columns Transformer" in component:
            assert value["columns"] == algo._selected_cols
        elif "Numeric Pipeline - Select Columns By Type Transformer" in component:
            assert value["column_types"] == ["Categorical", "EmailAddress", "URL"]
            assert value["exclude"]
        elif "Categorical Pipeline - Select Columns Transformer" in component:
            assert value["columns"] == algo._selected_cat_cols

    batch = algo.next_batch()
    add_result(algo, batch)
    for component, value in batch[0].parameters.items():
        if "Numeric Pipeline - Select Columns Transformer" in component:
            assert value["columns"] == algo._selected_cols
        elif "Numeric Pipeline - Select Columns By Type Transformer" in component:
            assert value["column_types"] == ["Categorical", "EmailAddress", "URL"]
            assert value["exclude"]
        elif "Categorical Pipeline - Select Columns Transformer" in component:
            assert value["columns"] == algo._selected_cat_cols


@pytest.mark.parametrize(
    "problem_type,n_unique",
    [
        ("binary", 2),
        ("multiclass", 10),
        ("multiclass", 200),
        ("regression", 80),
        ("regression", 200),
    ],
)
@pytest.mark.parametrize("allow_long_running_models", [True, False])
def test_default_algorithm_allow_long_running_models_next_batch(
    allow_long_running_models,
    problem_type,
    n_unique,
    has_minimal_dependencies,
):
    if allow_long_running_models and problem_type != "multiclass":
        pytest.skip("Skipping to shorten tests")

    models_to_check = [
        "Elastic Net",
        "XGBoost",
        "CatBoost",
    ]
    if has_minimal_dependencies:
        models_to_check = ["Elastic Net"]

    X = pd.DataFrame()
    y = pd.Series([i for i in range(n_unique)] * 5)

    algo = DefaultAlgorithm(
        X=X,
        y=y,
        sampler_name=None,
        problem_type=problem_type,
        random_seed=0,
        allow_long_running_models=allow_long_running_models,
    )
    algo._selected_cols = []
    next_batch = algo.next_batch()
    found_models = False
    for pipeline in next_batch:
        found_models |= any([m in pipeline.name for m in models_to_check])

    # the "best" score will be the 1st dummy pipeline
    add_result(algo, next_batch)

    for i in range(1, 6):
        next_batch = algo.next_batch()
        for pipeline in next_batch:
            found_models |= any([m in pipeline.name for m in models_to_check])
        # if found_models becomes true, we already have our needed results
        if found_models:
            break
        scores = -np.arange(0, len(next_batch))
        for score, pipeline in zip(scores, next_batch):
            algo.add_result(score, pipeline, {"id": algo.pipeline_number})

    if (
        problem_type == "multiclass"
        and not allow_long_running_models
        and n_unique == 200
    ):
        assert not found_models
    else:
        assert found_models


@pytest.mark.parametrize(
    "automl_type",
    [
        ProblemTypes.TIME_SERIES_BINARY,
        ProblemTypes.TIME_SERIES_MULTICLASS,
        ProblemTypes.TIME_SERIES_REGRESSION,
    ],
)
@patch("evalml.pipelines.components.FeatureSelector.get_names")
def test_default_algorithm_time_series(
    mock_get_names, automl_type, ts_data, ts_data_binary, ts_data_multi
):
    if automl_type == ProblemTypes.TIME_SERIES_BINARY:
        X, y = ts_data_binary
    elif automl_type == ProblemTypes.TIME_SERIES_MULTICLASS:
        X, y = ts_data_multi
    elif automl_type == ProblemTypes.TIME_SERIES_REGRESSION:
        X, y = ts_data

    mock_get_names.return_value = ["0", "1", "2"]
    problem_type = ProblemTypes.TIME_SERIES_REGRESSION
    sampler_name = None
    pipeline_params = {
        "pipeline": {
            "time_index": "date",
            "gap": 1,
            "max_delay": 3,
            "delay_features": False,
            "forecast_horizon": 10,
        }
    }

    algo = DefaultAlgorithm(
        X, y, problem_type, sampler_name, pipeline_params=pipeline_params
    )
    naive_model_families = set([ModelFamily.LINEAR_MODEL, ModelFamily.RANDOM_FOREST])

    first_batch = algo.next_batch()
    assert len(first_batch) == 2
    assert {p.model_family for p in first_batch} == naive_model_families
    for pipeline in first_batch:
        assert pipeline.parameters["pipeline"] == pipeline_params["pipeline"]
        assert pipeline.parameters["DateTime Featurizer"]["time_index"]
    add_result(algo, first_batch)

    second_batch = algo.next_batch()
    assert len(second_batch) == 2
    assert {p.model_family for p in second_batch} == naive_model_families
    for pipeline in second_batch:
        assert pipeline.parameters["pipeline"] == pipeline_params["pipeline"]
        assert pipeline.parameters["DateTime Featurizer"]["time_index"]
    add_result(algo, second_batch)

    final_batch = algo.next_batch()
    for pipeline in final_batch:
        if not isinstance(
            pipeline.estimator, (ElasticNetClassifier, ElasticNetRegressor)
        ):
            assert pipeline.model_family not in naive_model_families
        assert algo._tuners[pipeline.name]
        assert pipeline.parameters["pipeline"] == pipeline_params["pipeline"]
        if not isinstance(pipeline.estimator, (ARIMARegressor, ProphetRegressor)):
            assert pipeline.parameters["DateTime Featurizer"]["time_index"]
    add_result(algo, final_batch)

    long_explore = algo.next_batch()
    long_estimators = set([pipeline.estimator.name for pipeline in long_explore])
    assert len(long_explore) == 150
    assert len(long_estimators) == 3

    long = algo.next_batch()
    long_estimators = set([pipeline.estimator.name for pipeline in long])
    assert len(long) == 30
    assert len(long_estimators) == 3

    long_2 = algo.next_batch()
    long_estimators = set([pipeline.estimator.name for pipeline in long_2])
    assert len(long_2) == 30
    assert len(long_estimators) == 3


@pytest.mark.parametrize(
    "automl_type",
    [
        ProblemTypes.TIME_SERIES_BINARY,
        ProblemTypes.TIME_SERIES_MULTICLASS,
        ProblemTypes.TIME_SERIES_REGRESSION,
    ],
)
@patch("evalml.pipelines.components.FeatureSelector.get_names")
def test_default_algorithm_time_series_known_in_advance(
    mock_get_names, automl_type, ts_data, ts_data_binary, ts_data_multi
):
    if automl_type == ProblemTypes.TIME_SERIES_BINARY:
        X, y = ts_data_binary
    elif automl_type == ProblemTypes.TIME_SERIES_MULTICLASS:
        X, y = ts_data_multi
    elif automl_type == ProblemTypes.TIME_SERIES_REGRESSION:
        X, y = ts_data

    X.ww.init()
    X.ww["email"] = pd.Series(["foo@foo.com"] * X.shape[0], index=X.index)
    X.ww["category"] = pd.Series(["a"] * X.shape[0], index=X.index)
    X.ww.set_types({"email": "EmailAddress", "category": "Categorical"})
    known_in_advance = ["email", "category"]

    mock_get_names.return_value = ["0", "1", "2"]
    problem_type = ProblemTypes.TIME_SERIES_REGRESSION
    sampler_name = None
    pipeline_params = {
        "pipeline": {
            "time_index": "date",
            "gap": 1,
            "max_delay": 3,
            "delay_features": False,
            "forecast_horizon": 10,
            "known_in_advance": known_in_advance,
        }
    }

    algo = DefaultAlgorithm(
        X, y, problem_type, sampler_name, pipeline_params=pipeline_params
    )
    naive_model_families = set([ModelFamily.LINEAR_MODEL, ModelFamily.RANDOM_FOREST])

    first_batch = algo.next_batch()
    assert len(first_batch) == 2
    assert {p.model_family for p in first_batch} == naive_model_families
    for pipeline in first_batch:
        assert (
            pipeline.parameters[
                "Known In Advance Pipeline - Select Columns Transformer"
            ]["columns"]
            == known_in_advance
        )
        assert pipeline.parameters[
            "Not Known In Advance Pipeline - Select Columns Transformer"
        ]["columns"] == ["features", "date"]
    add_result(algo, first_batch)

    second_batch = algo.next_batch()
    assert len(second_batch) == 2
    assert {p.model_family for p in second_batch} == naive_model_families
    for pipeline in second_batch:
        assert (
            pipeline.parameters[
                "Known In Advance Pipeline - Select Columns Transformer"
            ]["columns"]
            == known_in_advance
        )
        assert pipeline.parameters[
            "Not Known In Advance Pipeline - Select Columns Transformer"
        ]["columns"] == ["features", "date"]
    add_result(algo, second_batch)

    final_batch = algo.next_batch()
    for pipeline in final_batch:
        if not isinstance(
            pipeline.estimator, (ElasticNetClassifier, ElasticNetRegressor)
        ):
            assert pipeline.model_family not in naive_model_families
        assert algo._tuners[pipeline.name]
        assert pipeline.parameters["pipeline"] == pipeline_params["pipeline"]
        assert (
            pipeline.parameters[
                "Known In Advance Pipeline - Select Columns Transformer"
            ]["columns"]
            == known_in_advance
        )
        assert pipeline.parameters[
            "Not Known In Advance Pipeline - Select Columns Transformer"
        ]["columns"] == ["features", "date"]
    add_result(algo, final_batch)

    long_explore = algo.next_batch()
    long_estimators = set([pipeline.estimator.name for pipeline in long_explore])
    assert len(long_explore) == 150
    assert len(long_estimators) == 3

    long = algo.next_batch()
    long_estimators = set([pipeline.estimator.name for pipeline in long])
    assert len(long) == 30
    assert len(long_estimators) == 3

    long_2 = algo.next_batch()
    long_estimators = set([pipeline.estimator.name for pipeline in long_2])
    assert len(long_2) == 30
    assert len(long_estimators) == 3


@pytest.mark.parametrize("split", ["split", "numeric-only", "categorical-only"])
@patch("evalml.pipelines.components.FeatureSelector.get_names")
def test_default_algorithm_accept_features(mock_get_names, X_y_binary, split):
    X, y = X_y_binary
    X = pd.DataFrame(X)
    X["A"] = "a"
    X["B"] = "b"
    X["C"] = "c"

    non_categorical_columns = ["0", "1", "2"]
    categorical_columns = ["A", "B", "C"]

    if split == "split" or split == "numeric-only":
        mock_get_names.return_value = non_categorical_columns
    else:
        mock_get_names.return_value = None

    X_pd = pd.DataFrame(X)
    X_pd.columns = X_pd.columns.astype(str)
    X_transform = X_pd.iloc[len(X) // 3 :]

    es = ft.EntitySet()
    es = es.add_dataframe(
        dataframe_name="X", dataframe=X_transform, index="index", make_index=True
    )
    _, features = ft.dfs(
        entityset=es, target_dataframe_name="X", trans_primitives=["absolute"]
    )

    problem_type = ProblemTypes.BINARY
    sampler_name = None

    algo = DefaultAlgorithm(
        X,
        y,
        problem_type,
        sampler_name,
        num_long_explore_pipelines=1,
        num_long_pipelines_per_batch=1,
        features=features,
    )

    for _ in range(2):
        batch = algo.next_batch()
        add_result(algo, batch)
        for pipeline in batch:
            if not isinstance(pipeline.estimator, StackedEnsembleClassifier):
                assert "DFS Transformer" in pipeline.component_graph.compute_order
                assert pipeline.parameters["DFS Transformer"]["features"] == features

    if split == "split" or split == "numeric-only":
        assert algo._selected_cols == non_categorical_columns
    if split == "split" or split == "categorical-only":
        algo._selected_cat_cols = categorical_columns
        assert algo._selected_cat_cols == categorical_columns

    for _ in range(2):
        batch = algo.next_batch()
        add_result(algo, batch)
        for pipeline in batch:
            if not isinstance(pipeline.estimator, StackedEnsembleClassifier):
                assert "DFS Transformer" in pipeline.component_graph.compute_order
                assert pipeline.parameters["DFS Transformer"]["features"] == features


def test_default_algorithm_add_result_cache(X_y_binary):
    X, y = X_y_binary
    algo = DefaultAlgorithm(
        X=X,
        y=y,
        problem_type="binary",
        sampler_name=None,
    )

    cache = {"some_cache_key": "some_cache_value"}
    # initial batch contains one of each pipeline, with default parameters
    next_batch = algo.next_batch()
    scores = np.arange(0, len(next_batch))
    for pipeline_num, (score, pipeline) in enumerate(zip(scores, next_batch)):
        algo.add_result(
            score,
            pipeline,
            {"id": algo.pipeline_number + pipeline_num},
            cached_data=cache,
        )

    for values in algo._best_pipeline_info.values():
        assert values["cached_data"] == cache


<<<<<<< HEAD
def test_default_algorithm_ensembling_off(X_y_binary):
    X, y = X_y_binary
    algo = DefaultAlgorithm(
        X=X, y=y, problem_type="binary", sampler_name=None, ensembling=False
    )

    for i in range(10):
        next_batch = algo.next_batch()
        for pipeline in next_batch:
            assert (
                "Stacked Ensemble Classifier"
                not in pipeline.component_graph.compute_order
            )
=======
@patch("evalml.pipelines.components.URLFeaturizer._get_feature_provenance")
@patch("evalml.pipelines.components.EmailFeaturizer._get_feature_provenance")
@patch("evalml.pipelines.components.OneHotEncoder._get_feature_provenance")
@patch("evalml.pipelines.components.FeatureSelector.get_names")
def test_default_algorithm_accepts_URL_email_features(
    mock_get_names,
    mock_ohe_get_feature_provenance,
    mock_email_get_feature_provenance,
    mock_url_get_feature_provenance,
    df_with_url_and_email,
):
    X = df_with_url_and_email
    y = pd.Series(range(len(X)))

    mock_ohe_get_feature_provenance.return_value = {
        "URL_TO_DOMAIN(url)": ["URL_TO_DOMAIN(url)_alteryx.com"],
        "EMAIL_ADDRESS_TO_DOMAIN(email)": ["EMAIL_ADDRESS_TO_DOMAIN(email)_gmail.com"],
    }
    mock_url_get_feature_provenance.return_value = {"url": ["URL_TO_DOMAIN(url)"]}
    mock_email_get_feature_provenance.return_value = {
        "email": ["EMAIL_ADDRESS_TO_DOMAIN(email)"]
    }

    mock_get_names.return_value = [
        "numeric",
        "EMAIL_ADDRESS_TO_DOMAIN(email)_gmail.com",
        "URL_TO_DOMAIN(url)_alteryx.com",
    ]
    algo = DefaultAlgorithm(X, y, ProblemTypes.REGRESSION, sampler_name=None)
    for _ in range(2):
        batch = algo.next_batch()
        add_result(algo, batch)

    assert algo._selected_cat_cols == ["url", "email"]

    batch = algo.next_batch()
    for pipeline in batch:
        pipeline.fit(X, y)
        assert pipeline.parameters["Categorical Pipeline - Select Columns Transformer"][
            "columns"
        ] == ["url", "email"]
>>>>>>> 69509215
<|MERGE_RESOLUTION|>--- conflicted
+++ resolved
@@ -827,7 +827,6 @@
         assert values["cached_data"] == cache
 
 
-<<<<<<< HEAD
 def test_default_algorithm_ensembling_off(X_y_binary):
     X, y = X_y_binary
     algo = DefaultAlgorithm(
@@ -841,7 +840,8 @@
                 "Stacked Ensemble Classifier"
                 not in pipeline.component_graph.compute_order
             )
-=======
+
+
 @patch("evalml.pipelines.components.URLFeaturizer._get_feature_provenance")
 @patch("evalml.pipelines.components.EmailFeaturizer._get_feature_provenance")
 @patch("evalml.pipelines.components.OneHotEncoder._get_feature_provenance")
@@ -882,5 +882,4 @@
         pipeline.fit(X, y)
         assert pipeline.parameters["Categorical Pipeline - Select Columns Transformer"][
             "columns"
-        ] == ["url", "email"]
->>>>>>> 69509215
+        ] == ["url", "email"]