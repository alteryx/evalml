--- conflicted
+++ resolved
@@ -890,7 +890,6 @@
     assert len(automl._results['pipeline_results']) == number_results
 
 
-<<<<<<< HEAD
 @patch('evalml.automl.AutoMLSearch._evaluate')
 def test_all_pipelines_in_batch_return_nan(mock_evaluate, X_y_binary):
     X, y = X_y_binary
@@ -898,7 +897,8 @@
     automl = AutoMLSearch(problem_type='binary', max_pipelines=2)
     with pytest.raises(RuntimeError, match="All pipelines produced a score of np.nan on the primary objective"):
         automl.search(X, y)
-=======
+
+
 @patch('evalml.automl.automl_search.train_test_split')
 @patch('evalml.pipelines.BinaryClassificationPipeline.score')
 @patch('evalml.pipelines.BinaryClassificationPipeline.fit')
@@ -909,5 +909,4 @@
     automl = AutoMLSearch(problem_type='binary', objective='accuracy_binary', max_pipelines=2, optimize_thresholds=True)
     automl.search(X, y)
     for pipeline in automl.results['pipeline_results'].values():
-        assert np.isnan(pipeline['score'])
->>>>>>> d6cc78f0
+        assert np.isnan(pipeline['score'])