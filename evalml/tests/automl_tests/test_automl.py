import os
from unittest.mock import MagicMock, patch

import numpy as np
import pandas as pd
import pytest
from sklearn.model_selection import StratifiedKFold

from evalml import AutoMLSearch
from evalml.automl import TrainingValidationSplit
from evalml.data_checks import (
    DataCheck,
    DataCheckError,
    DataChecks,
    DataCheckWarning
)
from evalml.exceptions import PipelineNotFoundError
from evalml.model_family import ModelFamily
from evalml.objectives import FraudCost
from evalml.pipelines import (
    BinaryClassificationPipeline,
    MulticlassClassificationPipeline,
    RegressionPipeline
)
from evalml.pipelines.utils import get_estimators, get_pipelines, make_pipeline
from evalml.problem_types import ProblemTypes
from evalml.tuners import NoParamsException, RandomSearchTuner


@pytest.mark.parametrize("automl_type", [ProblemTypes.REGRESSION, ProblemTypes.BINARY, ProblemTypes.MULTICLASS])
def test_search_results(X_y_reg, X_y, X_y_multi, automl_type):
    expected_cv_data_keys = {'all_objective_scores', 'score', 'binary_classification_threshold'}
    automl = AutoMLSearch(problem_type=automl_type, max_pipelines=2)
    if automl_type == ProblemTypes.REGRESSION:
        expected_pipeline_class = RegressionPipeline
        X, y = X_y_reg
    elif automl_type == ProblemTypes.BINARY:
        expected_pipeline_class = BinaryClassificationPipeline
        X, y = X_y
    elif automl_type == ProblemTypes.MULTICLASS:
        expected_pipeline_class = MulticlassClassificationPipeline
        X, y = X_y_multi

    automl.search(X, y)
    assert automl.results.keys() == {'pipeline_results', 'search_order'}
    assert automl.results['search_order'] == [0, 1]
    assert len(automl.results['pipeline_results']) == 2
    for pipeline_id, results in automl.results['pipeline_results'].items():
        assert results.keys() == {'id', 'pipeline_name', 'pipeline_class', 'pipeline_summary', 'parameters', 'score', 'high_variance_cv', 'training_time', 'cv_data'}
        assert results['id'] == pipeline_id
        assert isinstance(results['pipeline_name'], str)
        assert issubclass(results['pipeline_class'], expected_pipeline_class)
        assert isinstance(results['pipeline_summary'], str)
        assert isinstance(results['parameters'], dict)
        assert isinstance(results['score'], float)
        assert isinstance(results['high_variance_cv'], np.bool_)
        assert isinstance(results['cv_data'], list)
        for cv_result in results['cv_data']:
            assert cv_result.keys() == expected_cv_data_keys
            if automl_type == ProblemTypes.BINARY:
                assert isinstance(cv_result['binary_classification_threshold'], float)
            else:
                assert cv_result['binary_classification_threshold'] is None
        assert automl.get_pipeline(pipeline_id).parameters == results['parameters']
    assert isinstance(automl.rankings, pd.DataFrame)
    assert isinstance(automl.full_rankings, pd.DataFrame)
    assert np.all(automl.rankings.dtypes == pd.Series(
        [np.dtype('int64'), np.dtype('O'), np.dtype('float64'), np.dtype('bool'), np.dtype('O')],
        index=['id', 'pipeline_name', 'score', 'high_variance_cv', 'parameters']))
    assert np.all(automl.full_rankings.dtypes == pd.Series(
        [np.dtype('int64'), np.dtype('O'), np.dtype('float64'), np.dtype('bool'), np.dtype('O')],
        index=['id', 'pipeline_name', 'score', 'high_variance_cv', 'parameters']))


@patch('evalml.pipelines.BinaryClassificationPipeline.score')
@patch('evalml.pipelines.BinaryClassificationPipeline.fit')
def test_pipeline_limits(mock_fit, mock_score, caplog, X_y):
    X, y = X_y
    mock_score.return_value = {'Log Loss Binary': 1.0}

    automl = AutoMLSearch(problem_type='binary', max_pipelines=1)
    automl.search(X, y)
    out = caplog.text
    assert "Searching up to 1 pipelines. " in out
    assert len(automl.results['pipeline_results']) == 1

    caplog.clear()
    automl = AutoMLSearch(problem_type='binary', max_time=1)
    automl.search(X, y)
    out = caplog.text
    assert "Will stop searching for new pipelines after 1 seconds" in out
    assert len(automl.results['pipeline_results']) >= 1

    caplog.clear()
    automl = AutoMLSearch(problem_type='multiclass', max_time=1e-16)
    automl.search(X, y)
    out = caplog.text
    assert "Will stop searching for new pipelines after 0 seconds" in out
    # search will always run at least one pipeline
    assert len(automl.results['pipeline_results']) >= 1

    caplog.clear()
    automl = AutoMLSearch(problem_type='binary', max_time=1, max_pipelines=5)
    automl.search(X, y)
    out = caplog.text
    assert "Searching up to 5 pipelines. " in out
    assert "Will stop searching for new pipelines after 1 seconds" in out
    assert len(automl.results['pipeline_results']) <= 5

    caplog.clear()
    automl = AutoMLSearch(problem_type='binary')
    automl.search(X, y)
    out = caplog.text
    assert "Using default limit of max_pipelines=5." in out
    assert len(automl.results['pipeline_results']) <= 5


def test_search_order(X_y):
    X, y = X_y
    automl = AutoMLSearch(problem_type='binary', max_pipelines=3)
    automl.search(X, y)
    correct_order = [0, 1, 2]
    assert automl.results['search_order'] == correct_order


@patch('evalml.pipelines.BinaryClassificationPipeline.fit')
def test_pipeline_fit_raises(mock_fit, X_y, caplog):
    msg = 'all your model are belong to us'
    mock_fit.side_effect = Exception(msg)
    X, y = X_y
    automl = AutoMLSearch(problem_type='binary', max_pipelines=1)
    with pytest.raises(Exception, match=msg):
        automl.search(X, y, raise_errors=True)
    out = caplog.text
    assert 'Exception during automl search' in out

    caplog.clear()
    automl = AutoMLSearch(problem_type='binary', max_pipelines=1)
    automl.search(X, y, raise_errors=False)
    out = caplog.text
    assert 'Exception during automl search' in out
    pipeline_results = automl.results.get('pipeline_results', {})
    assert len(pipeline_results) == 1

    cv_scores_all = pipeline_results[0].get('cv_data', {})
    for cv_scores in cv_scores_all:
        for name, score in cv_scores['all_objective_scores'].items():
            if name in ['# Training', '# Testing']:
                assert score > 0
            else:
                assert np.isnan(score)


@patch('evalml.pipelines.BinaryClassificationPipeline.score')
def test_pipeline_score_raises(mock_score, X_y, caplog):
    msg = 'all your model are belong to us'
    mock_score.side_effect = Exception(msg)
    X, y = X_y
    automl = AutoMLSearch(problem_type='binary', max_pipelines=1)
    with pytest.raises(Exception, match=msg):
        automl.search(X, y, raise_errors=True)
    out = caplog.text
    assert 'Exception during automl search' in out
    pipeline_results = automl.results.get('pipeline_results', {})
    assert len(pipeline_results) == 0

    caplog.clear()
    automl = AutoMLSearch(problem_type='binary', max_pipelines=1)
    automl.search(X, y, raise_errors=False)
    out = caplog.text
    assert 'Exception during automl search' in out
    pipeline_results = automl.results.get('pipeline_results', {})
    assert len(pipeline_results) == 1
    cv_scores_all = pipeline_results[0].get('cv_data', {})
    assert np.isnan(list(cv_scores_all[0]['all_objective_scores'].values())).any()


@patch('evalml.objectives.AUC.score')
def test_objective_score_raises(mock_score, X_y, caplog):
    msg = 'all your model are belong to us'
    mock_score.side_effect = Exception(msg)
    X, y = X_y
    automl = AutoMLSearch(problem_type='binary', max_pipelines=1)
    automl.search(X, y, raise_errors=True)
    out = caplog.text
    assert 'Error in PipelineBase.score while scoring objective AUC: all your model are belong to us' in out
    pipeline_results = automl.results.get('pipeline_results', {})
    assert len(pipeline_results) == 1
    cv_scores_all = pipeline_results[0].get('cv_data', {})
    scores = cv_scores_all[0]['all_objective_scores']
    auc_score = scores.pop('AUC')
    assert np.isnan(auc_score)
    assert not np.isnan(list(cv_scores_all[0]['all_objective_scores'].values())).any()

    caplog.clear()
    automl = AutoMLSearch(problem_type='binary', max_pipelines=1)
    automl.search(X, y, raise_errors=False)
    out = caplog.text
    assert 'Error in PipelineBase.score while scoring objective AUC: all your model are belong to us' in out
    pipeline_results = automl.results.get('pipeline_results', {})
    assert len(pipeline_results) == 1
    cv_scores_all = pipeline_results[0].get('cv_data', {})
    scores = cv_scores_all[0]['all_objective_scores']
    auc_score = scores.pop('AUC')
    assert np.isnan(auc_score)
    assert not np.isnan(list(cv_scores_all[0]['all_objective_scores'].values())).any()


def test_rankings(X_y, X_y_reg):
    X, y = X_y
    model_families = ['random_forest']
    automl = AutoMLSearch(problem_type='binary', allowed_model_families=model_families, max_pipelines=3)
    automl.search(X, y)
    assert len(automl.full_rankings) == 3
    assert len(automl.rankings) == 2

    X, y = X_y_reg
    automl = AutoMLSearch(problem_type='regression', allowed_model_families=model_families, max_pipelines=3)
    automl.search(X, y)
    assert len(automl.full_rankings) == 3
    assert len(automl.rankings) == 2


@patch('evalml.objectives.BinaryClassificationObjective.optimize_threshold')
@patch('evalml.pipelines.BinaryClassificationPipeline.predict_proba')
@patch('evalml.pipelines.BinaryClassificationPipeline.score')
@patch('evalml.pipelines.BinaryClassificationPipeline.fit')
def test_automl_str_search(mock_fit, mock_score, mock_predict_proba, mock_optimize_threshold, X_y):
    def _dummy_callback(param1, param2):
        return None

    X, y = X_y
    search_params = {
        'problem_type': 'binary',
        'objective': 'F1',
        'max_time': 100,
        'max_pipelines': 5,
        'patience': 2,
        'tolerance': 0.5,
        'allowed_model_families': ['random_forest', 'linear_model'],
        'data_split': StratifiedKFold(5),
        'tuner_class': RandomSearchTuner,
        'start_iteration_callback': _dummy_callback,
        'add_result_callback': None,
        'additional_objectives': ['Precision', 'AUC'],
        'n_jobs': 2,
        'optimize_thresholds': True
    }

    param_str_reps = {
        'Objective': search_params['objective'],
        'Max Time': search_params['max_time'],
        'Max Pipelines': search_params['max_pipelines'],
        'Allowed Pipelines': [],
        'Patience': search_params['patience'],
        'Tolerance': search_params['tolerance'],
        'Data Splitting': 'StratifiedKFold(n_splits=5, random_state=None, shuffle=False)',
        'Tuner': 'RandomSearchTuner',
        'Start Iteration Callback': '_dummy_callback',
        'Add Result Callback': None,
        'Additional Objectives': search_params['additional_objectives'],
        'Random State': 'RandomState(MT19937)',
        'n_jobs': search_params['n_jobs'],
        'Optimize Thresholds': search_params['optimize_thresholds']
    }

    automl = AutoMLSearch(**search_params)
    str_rep = str(automl)
    for param, value in param_str_reps.items():
        if isinstance(value, list):
            assert f"{param}" in str_rep
            for item in value:
                assert f"\t{str(item)}" in str_rep
        else:
            assert f"{param}: {str(value)}" in str_rep
    assert "Search Results" not in str_rep

    mock_score.return_value = {automl.objective.name: 1.0}
    automl.search(X, y)
    mock_fit.assert_called()
    mock_score.assert_called()
    mock_predict_proba.assert_called()
    mock_optimize_threshold.assert_called()

    str_rep = str(automl)
    assert "Search Results:" in str_rep
    assert automl.rankings.drop(['parameters'], axis='columns').to_string() in str_rep


def test_automl_data_check_results_is_none_before_search():
    automl = AutoMLSearch(problem_type='binary', max_pipelines=1)
    assert automl.data_check_results is None


@patch('evalml.pipelines.BinaryClassificationPipeline.score')
@patch('evalml.pipelines.BinaryClassificationPipeline.fit')
def test_automl_empty_data_checks(mock_fit, mock_score):
    X = pd.DataFrame({"feature1": [1, 2, 3],
                      "feature2": [None, None, None]})
    y = pd.Series([1, 1, 1])

    mock_score.return_value = {'Log Loss Binary': 1.0}

    automl = AutoMLSearch(problem_type="binary", max_pipelines=1)

    automl.search(X, y, data_checks=[])
    assert automl.data_check_results is None
    mock_fit.assert_called()
    mock_score.assert_called()

    automl.search(X, y, data_checks="disabled")
    assert automl.data_check_results is None

    automl.search(X, y, data_checks=None)
    assert automl.data_check_results is None


@patch('evalml.data_checks.DefaultDataChecks.validate')
@patch('evalml.pipelines.BinaryClassificationPipeline.score')
@patch('evalml.pipelines.BinaryClassificationPipeline.fit')
def test_automl_default_data_checks(mock_fit, mock_score, mock_validate, X_y, caplog):
    X, y = X_y
    mock_score.return_value = {'Log Loss Binary': 1.0}
    mock_validate.return_value = [DataCheckWarning("default data check warning", "DefaultDataChecks")]
    automl = AutoMLSearch(problem_type='binary', max_pipelines=1)
    automl.search(X, y)
    out = caplog.text
    assert "default data check warning" in out
    assert automl.data_check_results == mock_validate.return_value
    mock_fit.assert_called()
    mock_score.assert_called()
    mock_validate.assert_called()


class MockDataCheckErrorAndWarning(DataCheck):
    def validate(self, X, y):
        return [DataCheckError("error one", self.name), DataCheckWarning("warning one", self.name)]


@pytest.mark.parametrize("data_checks",
                         [[MockDataCheckErrorAndWarning()],
                          DataChecks([MockDataCheckErrorAndWarning()])])
@patch('evalml.pipelines.BinaryClassificationPipeline.score')
@patch('evalml.pipelines.BinaryClassificationPipeline.fit')
def test_automl_data_checks_raises_error(mock_fit, mock_score, data_checks, caplog):
    X = pd.DataFrame()
    y = pd.Series()

    automl = AutoMLSearch(problem_type="binary", max_pipelines=1)

    with pytest.raises(ValueError, match="Data checks raised"):
        automl.search(X, y, data_checks=data_checks)

    out = caplog.text
    assert "error one" in out
    assert "warning one" in out
    assert automl.data_check_results == MockDataCheckErrorAndWarning().validate(X, y)


def test_automl_bad_data_check_parameter_type():
    X = pd.DataFrame()
    y = pd.Series()

    automl = AutoMLSearch(problem_type="binary", max_pipelines=1)

    with pytest.raises(ValueError, match="Parameter data_checks must be a list. Received int."):
        automl.search(X, y, data_checks=1)
    with pytest.raises(ValueError, match="All elements of parameter data_checks must be an instance of DataCheck."):
        automl.search(X, y, data_checks=[1])
    with pytest.raises(ValueError, match="If data_checks is a string, it must be either 'auto' or 'disabled'. "
                                         "Received 'default'."):
        automl.search(X, y, data_checks="default")
    with pytest.raises(ValueError, match="All elements of parameter data_checks must be an instance of DataCheck."):
        automl.search(X, y, data_checks=[DataChecks([]), 1])


def test_automl_str_no_param_search():
    automl = AutoMLSearch(problem_type='binary')

    param_str_reps = {
        'Objective': 'Log Loss Binary',
        'Max Time': 'None',
        'Max Pipelines': 'None',
        'Allowed Pipelines': [],
        'Patience': 'None',
        'Tolerance': '0.0',
        'Data Splitting': 'StratifiedKFold(n_splits=3, random_state=0, shuffle=True)',
        'Tuner': 'SKOptTuner',
        'Additional Objectives': [
            'Accuracy Binary',
            'Balanced Accuracy Binary',
            'F1',
            'Precision',
            'AUC',
            'MCC Binary'],
        'Start Iteration Callback': 'None',
        'Add Result Callback': 'None',
        'Random State': 'RandomState(MT19937)',
        'n_jobs': '-1',
        'Verbose': 'True',
        'Optimize Thresholds': 'False'
    }

    str_rep = str(automl)

    for param, value in param_str_reps.items():
        assert f"{param}" in str_rep
        if isinstance(value, list):
            value = "\n".join(["\t{}".format(item) for item in value])
            assert value in str_rep
    assert "Search Results" not in str_rep


@patch('evalml.pipelines.BinaryClassificationPipeline.score')
@patch('evalml.pipelines.BinaryClassificationPipeline.fit')
def test_automl_feature_selection(mock_fit, mock_score, X_y):
    X, y = X_y
    mock_score.return_value = {'Log Loss Binary': 1.0}

    class MockFeatureSelectionPipeline(BinaryClassificationPipeline):
        component_graph = ['RF Classifier Select From Model', 'Logistic Regression Classifier']

        def fit(self, X, y):
            """Mock fit, noop"""

    allowed_pipelines = [MockFeatureSelectionPipeline]
    start_iteration_callback = MagicMock()
    automl = AutoMLSearch(problem_type='binary', max_pipelines=2, start_iteration_callback=start_iteration_callback, allowed_pipelines=allowed_pipelines)
    automl.search(X, y)

    assert start_iteration_callback.call_count == 2
    proposed_parameters = start_iteration_callback.call_args_list[1][0][1]
    assert proposed_parameters.keys() == {'RF Classifier Select From Model', 'Logistic Regression Classifier'}
    assert proposed_parameters['RF Classifier Select From Model']['number_features'] == X.shape[1]


@patch('evalml.tuners.random_search_tuner.RandomSearchTuner.is_search_space_exhausted')
@patch('evalml.pipelines.BinaryClassificationPipeline.score')
@patch('evalml.pipelines.BinaryClassificationPipeline.fit')
def test_automl_tuner_exception(mock_fit, mock_score, mock_is_search_space_exhausted, X_y):
    mock_score.return_value = {'Log Loss Binary': 1.0}
    X, y = X_y
    error_text = "Cannot create a unique set of unexplored parameters. Try expanding the search space."
    mock_is_search_space_exhausted.side_effect = NoParamsException(error_text)
    clf = AutoMLSearch(problem_type='regression', objective="R2", tuner_class=RandomSearchTuner, max_pipelines=10)
    with pytest.raises(NoParamsException, match=error_text):
        clf.search(X, y)


@patch('evalml.automl.automl_algorithm.IterativeAlgorithm.next_batch')
@patch('evalml.pipelines.BinaryClassificationPipeline.score')
@patch('evalml.pipelines.BinaryClassificationPipeline.fit')
def test_automl_algorithm(mock_fit, mock_score, mock_algo_next_batch, X_y):
    X, y = X_y
    mock_score.return_value = {'Log Loss Binary': 1.0}
    mock_algo_next_batch.side_effect = StopIteration("that's all, folks")
    automl = AutoMLSearch(problem_type='binary', max_pipelines=5)
    automl.search(X, y)
    assert automl.data_check_results is None
    mock_fit.assert_called()
    mock_score.assert_called()
    assert mock_algo_next_batch.call_count == 1
    pipeline_results = automl.results.get('pipeline_results', {})
    assert len(pipeline_results) == 1
    assert pipeline_results[0].get('score') == 1.0


@patch('evalml.automl.automl_algorithm.IterativeAlgorithm.__init__')
def test_automl_allowed_pipelines_algorithm(mock_algo_init, dummy_binary_pipeline_class, X_y):
    mock_algo_init.side_effect = Exception('mock algo init')
    X, y = X_y

    allowed_pipelines = [dummy_binary_pipeline_class]
    automl = AutoMLSearch(problem_type='binary', allowed_pipelines=allowed_pipelines, max_pipelines=10)
    with pytest.raises(Exception, match='mock algo init'):
        automl.search(X, y)
    assert mock_algo_init.call_count == 1
    _, kwargs = mock_algo_init.call_args
    assert kwargs['max_pipelines'] == 10
    assert kwargs['allowed_pipelines'] == allowed_pipelines

    allowed_model_families = [ModelFamily.RANDOM_FOREST]
    automl = AutoMLSearch(problem_type='binary', allowed_model_families=allowed_model_families, max_pipelines=1)
    with pytest.raises(Exception, match='mock algo init'):
        automl.search(X, y)
    assert mock_algo_init.call_count == 2
    _, kwargs = mock_algo_init.call_args
    assert kwargs['max_pipelines'] == 1
    for actual, expected in zip(kwargs['allowed_pipelines'], [make_pipeline(X, y, estimator, ProblemTypes.BINARY) for estimator in get_estimators(ProblemTypes.BINARY, model_families=allowed_model_families)]):
        assert actual.parameters == expected.parameters


def test_automl_serialization(X_y, tmpdir):
    X, y = X_y
    path = os.path.join(str(tmpdir), 'automl.pkl')
    num_max_pipelines = 5
    automl = AutoMLSearch(problem_type='binary', max_pipelines=num_max_pipelines)
    automl.search(X, y)
    automl.save(path)
    loaded_automl = automl.load(path)
    for i in range(num_max_pipelines):
        assert automl.get_pipeline(i).__class__ == loaded_automl.get_pipeline(i).__class__
        assert automl.get_pipeline(i).parameters == loaded_automl.get_pipeline(i).parameters
        assert automl.results == loaded_automl.results
        pd.testing.assert_frame_equal(automl.rankings, loaded_automl.rankings)


def test_invalid_data_splitter():
    data_splitter = pd.DataFrame()
    with pytest.raises(ValueError, match='Not a valid data splitter'):
        AutoMLSearch(problem_type='binary', data_split=data_splitter)


@patch('evalml.pipelines.BinaryClassificationPipeline.score')
def test_large_dataset_binary(mock_score):
    X = pd.DataFrame({'col_0': [i for i in range(101000)]})
    y = pd.Series([i % 2 for i in range(101000)])

    fraud_objective = FraudCost(amount_col='col_0')

    automl = AutoMLSearch(problem_type='binary',
                          objective=fraud_objective,
                          additional_objectives=['auc', 'f1', 'precision'],
                          max_time=1,
                          max_pipelines=1,
                          optimize_thresholds=True)
    mock_score.return_value = {automl.objective.name: 1.234}
    assert automl.data_split is None
    automl.search(X, y)
    assert isinstance(automl.data_split, TrainingValidationSplit)
    assert automl.data_split.get_n_splits() == 1

    for pipeline_id in automl.results['search_order']:
        assert len(automl.results['pipeline_results'][pipeline_id]['cv_data']) == 1
        assert automl.results['pipeline_results'][pipeline_id]['cv_data'][0]['score'] == 1.234


@patch('evalml.pipelines.MulticlassClassificationPipeline.score')
def test_large_dataset_multiclass(mock_score):
    X = pd.DataFrame({'col_0': [i for i in range(101000)]})
    y = pd.Series([i % 4 for i in range(101000)])

    automl = AutoMLSearch(problem_type='multiclass', max_time=1, max_pipelines=1)
    mock_score.return_value = {automl.objective.name: 1.234}
    assert automl.data_split is None
    automl.search(X, y)
    assert isinstance(automl.data_split, TrainingValidationSplit)
    assert automl.data_split.get_n_splits() == 1

    for pipeline_id in automl.results['search_order']:
        assert len(automl.results['pipeline_results'][pipeline_id]['cv_data']) == 1
        assert automl.results['pipeline_results'][pipeline_id]['cv_data'][0]['score'] == 1.234


@patch('evalml.pipelines.RegressionPipeline.score')
def test_large_dataset_regression(mock_score):
    X = pd.DataFrame({'col_0': [i for i in range(101000)]})
    y = pd.Series([i for i in range(101000)])

    automl = AutoMLSearch(problem_type='regression', max_time=1, max_pipelines=1)
    mock_score.return_value = {automl.objective.name: 1.234}
    assert automl.data_split is None
    automl.search(X, y)
    assert isinstance(automl.data_split, TrainingValidationSplit)
    assert automl.data_split.get_n_splits() == 1

    for pipeline_id in automl.results['search_order']:
        assert len(automl.results['pipeline_results'][pipeline_id]['cv_data']) == 1
        assert automl.results['pipeline_results'][pipeline_id]['cv_data'][0]['score'] == 1.234


def test_verifies_allowed_pipelines(X_y_reg):
    X, y = X_y_reg
    allowed_pipelines = get_pipelines(problem_type=ProblemTypes.BINARY)
    auto = AutoMLSearch(problem_type='regression', allowed_pipelines=allowed_pipelines)
    with pytest.raises(ValueError, match="is not compatible with problem_type"):
        auto.search(X, y)


def test_obj_matches_problem_type(X_y):
    X, y = X_y
    with pytest.raises(ValueError, match="is not compatible with a"):
        AutoMLSearch(problem_type='binary', objective='R2')


def test_init_problem_type_error():
    with pytest.raises(ValueError, match=r"choose one of \(binary, multiclass, regression\) as problem_type"):
        AutoMLSearch()

    with pytest.raises(KeyError, match=r"does not exist"):
        AutoMLSearch(problem_type='multi')


def test_init_objective():
    defaults = {'multiclass': 'Log Loss Multiclass', 'binary': 'Log Loss Binary', 'regression': 'R2'}
    for problem_type in defaults:
        error_automl = AutoMLSearch(problem_type=problem_type)
        assert error_automl.objective.name == defaults[problem_type]


@patch('evalml.automl.automl_search.AutoMLSearch.search')
def test_checks_at_search_time(mock_search, dummy_regression_pipeline_class, X_y_multi):
    X, y = X_y_multi

    error_text = "in search, problem_type mismatches label type."
    mock_search.side_effect = ValueError(error_text)

    error_automl = AutoMLSearch(problem_type='regression', objective="R2")
    with pytest.raises(ValueError, match=error_text):
        error_automl.search(X, y)

    error_text = "in search, problem_type mismatches allowed_pipelines."
    mock_search.side_effect = ValueError(error_text)

    allowed_pipelines = [dummy_regression_pipeline_class]
    error_automl = AutoMLSearch(problem_type='binary', allowed_pipelines=allowed_pipelines)
    with pytest.raises(ValueError, match=error_text):
        error_automl.search(X, y)


def test_objective_at_search_time(X_y_multi):
    X, y = X_y_multi
    error_automl = AutoMLSearch(problem_type='multiclass', additional_objectives=['Precision', 'AUC'],)
    with pytest.raises(ValueError, match="is not compatible with a "):
        error_automl.search(X, y)


def test_default_objective():
    correct_matches = {ProblemTypes.MULTICLASS: 'Log Loss Multiclass',
                       ProblemTypes.BINARY: 'Log Loss Binary',
                       ProblemTypes.REGRESSION: 'R2'}
    for problem_type in correct_matches:
        automl = AutoMLSearch(problem_type=problem_type)
        assert automl.objective.name == correct_matches[problem_type]

        automl = AutoMLSearch(problem_type=problem_type.name)
        assert automl.objective.name == correct_matches[problem_type]


@patch('evalml.pipelines.BinaryClassificationPipeline.score')
@patch('evalml.pipelines.BinaryClassificationPipeline.fit')
def test_add_to_rankings(mock_fit, mock_score, dummy_binary_pipeline_class, X_y):
    X, y = X_y
    mock_score.return_value = {'Log Loss Binary': 1.0}

    automl = AutoMLSearch(problem_type='binary', max_pipelines=1, allowed_pipelines=[dummy_binary_pipeline_class])
    automl.search(X, y)

    mock_score.return_value = {'Log Loss Binary': 0.1234}

    test_pipeline = dummy_binary_pipeline_class(parameters={})
    automl.add_to_rankings(test_pipeline, X, y)

    assert len(automl.rankings) == 2
    assert 0.1234 in automl.rankings['score'].values


@patch('evalml.pipelines.BinaryClassificationPipeline.score')
@patch('evalml.pipelines.BinaryClassificationPipeline.fit')
def test_add_to_rankings_no_search(mock_fit, mock_score, dummy_binary_pipeline_class, X_y):
    X, y = X_y
    automl = AutoMLSearch(problem_type='binary', max_pipelines=1, allowed_pipelines=[dummy_binary_pipeline_class])

    mock_score.return_value = {'Log Loss Binary': 0.1234}
    test_pipeline = dummy_binary_pipeline_class(parameters={})
    automl.add_to_rankings(test_pipeline, X, y)

    assert len(automl.rankings) == 1
    assert 0.1234 in automl.rankings['score'].values


@patch('evalml.pipelines.BinaryClassificationPipeline.score')
@patch('evalml.pipelines.BinaryClassificationPipeline.fit')
def test_add_to_rankings_duplicate(mock_fit, mock_score, dummy_binary_pipeline_class, X_y):
    X, y = X_y
    mock_score.return_value = {'Log Loss Binary': 0.1234}

    automl = AutoMLSearch(problem_type='binary', max_pipelines=1, allowed_pipelines=[dummy_binary_pipeline_class])
    automl.search(X, y)

    test_pipeline = dummy_binary_pipeline_class(parameters={})
    automl.add_to_rankings(test_pipeline, X, y)

    test_pipeline_duplicate = dummy_binary_pipeline_class(parameters={})
    assert automl.add_to_rankings(test_pipeline_duplicate, X, y) is None


@patch('evalml.pipelines.BinaryClassificationPipeline.score')
@patch('evalml.pipelines.BinaryClassificationPipeline.fit')
def test_add_to_rankings_trained(mock_fit, mock_score, dummy_binary_pipeline_class, X_y):
    X, y = X_y
    mock_score.return_value = {'Log Loss Binary': 1.0}

    automl = AutoMLSearch(problem_type='binary', max_pipelines=1, allowed_pipelines=[dummy_binary_pipeline_class])
    automl.search(X, y)

    mock_score.return_value = {'Log Loss Binary': 0.1234}
    test_pipeline = dummy_binary_pipeline_class(parameters={})
    automl.add_to_rankings(test_pipeline, X, y)

    class CoolBinaryClassificationPipeline(dummy_binary_pipeline_class):
        name = "Cool Binary Classification Pipeline"

    mock_fit.return_value = CoolBinaryClassificationPipeline(parameters={})
    test_pipeline_trained = CoolBinaryClassificationPipeline(parameters={}).fit(X, y)
    automl.add_to_rankings(test_pipeline_trained, X, y)

    assert list(automl.rankings['score'].values).count(0.1234) == 2


@patch('evalml.pipelines.BinaryClassificationPipeline.score')
@patch('evalml.pipelines.BinaryClassificationPipeline.fit')
<<<<<<< HEAD
def test_has_searched(mock_fit, mock_score, dummy_binary_pipeline_class, X_y):
    X, y = X_y

    automl = AutoMLSearch(problem_type='binary', max_pipelines=1)
    assert automl.has_searched is False

    automl.search(X, y)
    assert automl.has_searched is True


def test_no_search():
    automl = AutoMLSearch(problem_type='binary')
    assert isinstance(automl.rankings, pd.DataFrame)
    assert isinstance(automl.full_rankings, pd.DataFrame)

    df_columns = ["id", "pipeline_name", "score", "high_variance_cv", "parameters"]
    assert (automl.rankings.columns == df_columns).all()
    assert (automl.full_rankings.columns == df_columns).all()

    assert automl._data_check_results is None

    with pytest.raises(RuntimeError):
        automl.best_pipeline

    with pytest.raises(RuntimeError):
        automl.get_pipeline(0)

    with pytest.raises(RuntimeError):
        automl.describe_pipeline(0)
=======
def test_get_pipeline_invalid(mock_fit, mock_score, X_y):
    X, y = X_y
    mock_score.return_value = {'Log Loss Binary': 1.0}

    automl = AutoMLSearch(problem_type='binary')
    with pytest.raises(PipelineNotFoundError, match="Pipeline not found in automl results"):
        automl.get_pipeline(1000)

    automl = AutoMLSearch(problem_type='binary', max_pipelines=1)
    automl.search(X, y)
    assert automl.get_pipeline(0).name == 'Mode Baseline Binary Classification Pipeline'
    automl.results['pipeline_results'][0].pop('pipeline_class')
    with pytest.raises(PipelineNotFoundError, match="Pipeline class or parameters not found in automl results"):
        automl.get_pipeline(0)

    automl = AutoMLSearch(problem_type='binary', max_pipelines=1)
    automl.search(X, y)
    assert automl.get_pipeline(0).name == 'Mode Baseline Binary Classification Pipeline'
    automl.results['pipeline_results'][0].pop('parameters')
    with pytest.raises(PipelineNotFoundError, match="Pipeline class or parameters not found in automl results"):
        automl.get_pipeline(0)


@patch('evalml.pipelines.BinaryClassificationPipeline.score')
@patch('evalml.pipelines.BinaryClassificationPipeline.fit')
def test_describe_pipeline(mock_fit, mock_score, caplog, X_y):
    X, y = X_y
    mock_score.return_value = {'Log Loss Binary': 1.0}

    automl = AutoMLSearch(problem_type='binary', max_pipelines=1)
    automl.search(X, y)
    out = caplog.text
    assert "Searching up to 1 pipelines. " in out

    assert len(automl.results['pipeline_results']) == 1
    caplog.clear()
    automl.describe_pipeline(0)
    out = caplog.text
    assert "Mode Baseline Binary Classification Pipeline" in out
    assert "Problem Type: Binary Classification" in out
    assert "Model Family: Baseline" in out
    assert "* strategy : random_weighted" in out
    assert "Total training time (including CV): " in out
    assert """Log Loss Binary # Training # Testing
0                      1.000     66.000    34.000
1                      1.000     67.000    33.000
2                      1.000     67.000    33.000
mean                   1.000          -         -
std                    0.000          -         -
coef of var            0.000          -         -""" in out
>>>>>>> 704fe030
<|MERGE_RESOLUTION|>--- conflicted
+++ resolved
@@ -710,7 +710,6 @@
 
 @patch('evalml.pipelines.BinaryClassificationPipeline.score')
 @patch('evalml.pipelines.BinaryClassificationPipeline.fit')
-<<<<<<< HEAD
 def test_has_searched(mock_fit, mock_score, dummy_binary_pipeline_class, X_y):
     X, y = X_y
 
@@ -740,7 +739,8 @@
 
     with pytest.raises(RuntimeError):
         automl.describe_pipeline(0)
-=======
+
+        
 def test_get_pipeline_invalid(mock_fit, mock_score, X_y):
     X, y = X_y
     mock_score.return_value = {'Log Loss Binary': 1.0}
@@ -790,5 +790,4 @@
 2                      1.000     67.000    33.000
 mean                   1.000          -         -
 std                    0.000          -         -
-coef of var            0.000          -         -""" in out
->>>>>>> 704fe030
+coef of var            0.000          -         -""" in out