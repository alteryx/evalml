--- conflicted
+++ resolved
@@ -2638,7 +2638,6 @@
     train_batch_and_check()
 
 
-<<<<<<< HEAD
 @patch('evalml.automl.engine.sequential_engine.train_pipeline')
 def test_train_pipelines_performs_undersampling(mock_train, X_y_binary, dummy_binary_pipeline_class):
     X, y = X_y_binary
@@ -2661,8 +2660,6 @@
     pd.testing.assert_series_equal(y_train, kwargs['y'])
 
 
-=======
->>>>>>> 122808cf
 no_exception_scores = {"F1": 0.9, "AUC": 0.7, "Log Loss Binary": 0.25}
 
 
