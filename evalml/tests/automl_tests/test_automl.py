import os
from unittest.mock import MagicMock, patch

import numpy as np
import pandas as pd
import pytest
from sklearn.model_selection import StratifiedKFold

from evalml import AutoMLSearch
from evalml.automl import TrainingValidationSplit
from evalml.data_checks import (
    DataCheck,
    DataCheckError,
    DataChecks,
    DataCheckWarning
)
from evalml.exceptions import PipelineNotFoundError
from evalml.model_family import ModelFamily
from evalml.objectives import FraudCost
from evalml.pipelines import (
    BinaryClassificationPipeline,
    MulticlassClassificationPipeline,
    RegressionPipeline
)
from evalml.pipelines.utils import get_estimators, make_pipeline
from evalml.problem_types import ProblemTypes
from evalml.tuners import NoParamsException, RandomSearchTuner


@pytest.mark.parametrize("automl_type", [ProblemTypes.REGRESSION, ProblemTypes.BINARY, ProblemTypes.MULTICLASS])
def test_search_results(X_y_regression, X_y_binary, X_y_multi, automl_type):
    expected_cv_data_keys = {'all_objective_scores', 'score', 'binary_classification_threshold'}
    automl = AutoMLSearch(problem_type=automl_type, max_pipelines=2)
    if automl_type == ProblemTypes.REGRESSION:
        expected_pipeline_class = RegressionPipeline
        X, y = X_y_regression
    elif automl_type == ProblemTypes.BINARY:
        expected_pipeline_class = BinaryClassificationPipeline
        X, y = X_y_binary
    elif automl_type == ProblemTypes.MULTICLASS:
        expected_pipeline_class = MulticlassClassificationPipeline
        X, y = X_y_multi

    automl.search(X, y)
    assert automl.results.keys() == {'pipeline_results', 'search_order'}
    assert automl.results['search_order'] == [0, 1]
    assert len(automl.results['pipeline_results']) == 2
    for pipeline_id, results in automl.results['pipeline_results'].items():
        assert results.keys() == {'id', 'pipeline_name', 'pipeline_class', 'pipeline_summary', 'parameters', 'score', 'high_variance_cv', 'training_time', 'cv_data'}
        assert results['id'] == pipeline_id
        assert isinstance(results['pipeline_name'], str)
        assert issubclass(results['pipeline_class'], expected_pipeline_class)
        assert isinstance(results['pipeline_summary'], str)
        assert isinstance(results['parameters'], dict)
        assert isinstance(results['score'], float)
        assert isinstance(results['high_variance_cv'], np.bool_)
        assert isinstance(results['cv_data'], list)
        for cv_result in results['cv_data']:
            assert cv_result.keys() == expected_cv_data_keys
            if automl_type == ProblemTypes.BINARY:
                assert isinstance(cv_result['binary_classification_threshold'], float)
            else:
                assert cv_result['binary_classification_threshold'] is None
        assert automl.get_pipeline(pipeline_id).parameters == results['parameters']
    assert isinstance(automl.rankings, pd.DataFrame)
    assert isinstance(automl.full_rankings, pd.DataFrame)
    assert np.all(automl.rankings.dtypes == pd.Series(
        [np.dtype('int64'), np.dtype('O'), np.dtype('float64'), np.dtype('bool'), np.dtype('O')],
        index=['id', 'pipeline_name', 'score', 'high_variance_cv', 'parameters']))
    assert np.all(automl.full_rankings.dtypes == pd.Series(
        [np.dtype('int64'), np.dtype('O'), np.dtype('float64'), np.dtype('bool'), np.dtype('O')],
        index=['id', 'pipeline_name', 'score', 'high_variance_cv', 'parameters']))


@patch('evalml.pipelines.BinaryClassificationPipeline.score')
@patch('evalml.pipelines.BinaryClassificationPipeline.fit')
def test_pipeline_limits(mock_fit, mock_score, caplog, X_y_binary):
    X, y = X_y_binary
    mock_score.return_value = {'Log Loss Binary': 1.0}

    automl = AutoMLSearch(problem_type='binary', max_pipelines=1)
    automl.search(X, y)
    out = caplog.text
    assert "Searching up to 1 pipelines. " in out
    assert len(automl.results['pipeline_results']) == 1

    caplog.clear()
    automl = AutoMLSearch(problem_type='binary', max_time=1)
    automl.search(X, y)
    out = caplog.text
    assert "Will stop searching for new pipelines after 1 seconds" in out
    assert len(automl.results['pipeline_results']) >= 1

    caplog.clear()
    automl = AutoMLSearch(problem_type='multiclass', max_time=1e-16)
    automl.search(X, y)
    out = caplog.text
    assert "Will stop searching for new pipelines after 0 seconds" in out
    # search will always run at least one pipeline
    assert len(automl.results['pipeline_results']) >= 1

    caplog.clear()
    automl = AutoMLSearch(problem_type='binary', max_time=1, max_pipelines=5)
    automl.search(X, y)
    out = caplog.text
    assert "Searching up to 5 pipelines. " in out
    assert "Will stop searching for new pipelines after 1 seconds" in out
    assert len(automl.results['pipeline_results']) <= 5

    caplog.clear()
    automl = AutoMLSearch(problem_type='binary')
    automl.search(X, y)
    out = caplog.text
    assert "Using default limit of max_pipelines=5." in out
    assert len(automl.results['pipeline_results']) <= 5


def test_search_order(X_y_binary):
    X, y = X_y_binary
    automl = AutoMLSearch(problem_type='binary', max_pipelines=3)
    automl.search(X, y)
    correct_order = [0, 1, 2]
    assert automl.results['search_order'] == correct_order


@patch('evalml.pipelines.BinaryClassificationPipeline.fit')
def test_pipeline_fit_raises(mock_fit, X_y_binary, caplog):
    msg = 'all your model are belong to us'
    mock_fit.side_effect = Exception(msg)
    X, y = X_y_binary
    automl = AutoMLSearch(problem_type='binary', max_pipelines=1)
    with pytest.raises(Exception, match=msg):
        automl.search(X, y, raise_errors=True)
    out = caplog.text
    assert 'Exception during automl search' in out

    caplog.clear()
    automl = AutoMLSearch(problem_type='binary', max_pipelines=1)
    automl.search(X, y, raise_errors=False)
    out = caplog.text
    assert 'Exception during automl search' in out
    pipeline_results = automl.results.get('pipeline_results', {})
    assert len(pipeline_results) == 1

    cv_scores_all = pipeline_results[0].get('cv_data', {})
    for cv_scores in cv_scores_all:
        for name, score in cv_scores['all_objective_scores'].items():
            if name in ['# Training', '# Testing']:
                assert score > 0
            else:
                assert np.isnan(score)


@patch('evalml.pipelines.BinaryClassificationPipeline.score')
def test_pipeline_score_raises(mock_score, X_y_binary, caplog):
    msg = 'all your model are belong to us'
    mock_score.side_effect = Exception(msg)
    X, y = X_y_binary
    automl = AutoMLSearch(problem_type='binary', max_pipelines=1)
    with pytest.raises(Exception, match=msg):
        automl.search(X, y, raise_errors=True)
    out = caplog.text
    assert 'Exception during automl search' in out
    pipeline_results = automl.results.get('pipeline_results', {})
    assert len(pipeline_results) == 0

    caplog.clear()
    automl = AutoMLSearch(problem_type='binary', max_pipelines=1)
    automl.search(X, y, raise_errors=False)
    out = caplog.text
    assert 'Exception during automl search' in out
    pipeline_results = automl.results.get('pipeline_results', {})
    assert len(pipeline_results) == 1
    cv_scores_all = pipeline_results[0].get('cv_data', {})
    assert np.isnan(list(cv_scores_all[0]['all_objective_scores'].values())).any()


@patch('evalml.objectives.AUC.score')
def test_objective_score_raises(mock_score, X_y_binary, caplog):
    msg = 'all your model are belong to us'
    mock_score.side_effect = Exception(msg)
    X, y = X_y_binary
    automl = AutoMLSearch(problem_type='binary', max_pipelines=1)
    automl.search(X, y, raise_errors=True)
    out = caplog.text
    assert 'Error in PipelineBase.score while scoring objective AUC: all your model are belong to us' in out
    pipeline_results = automl.results.get('pipeline_results', {})
    assert len(pipeline_results) == 1
    cv_scores_all = pipeline_results[0].get('cv_data', {})
    scores = cv_scores_all[0]['all_objective_scores']
    auc_score = scores.pop('AUC')
    assert np.isnan(auc_score)
    assert not np.isnan(list(cv_scores_all[0]['all_objective_scores'].values())).any()

    caplog.clear()
    automl = AutoMLSearch(problem_type='binary', max_pipelines=1)
    automl.search(X, y, raise_errors=False)
    out = caplog.text
    assert 'Error in PipelineBase.score while scoring objective AUC: all your model are belong to us' in out
    pipeline_results = automl.results.get('pipeline_results', {})
    assert len(pipeline_results) == 1
    cv_scores_all = pipeline_results[0].get('cv_data', {})
    scores = cv_scores_all[0]['all_objective_scores']
    auc_score = scores.pop('AUC')
    assert np.isnan(auc_score)
    assert not np.isnan(list(cv_scores_all[0]['all_objective_scores'].values())).any()


def test_rankings(X_y_binary, X_y_regression):
    X, y = X_y_binary
    model_families = ['random_forest']
    automl = AutoMLSearch(problem_type='binary', allowed_model_families=model_families, max_pipelines=3)
    automl.search(X, y)
    assert len(automl.full_rankings) == 3
    assert len(automl.rankings) == 2

    X, y = X_y_regression
    automl = AutoMLSearch(problem_type='regression', allowed_model_families=model_families, max_pipelines=3)
    automl.search(X, y)
    assert len(automl.full_rankings) == 3
    assert len(automl.rankings) == 2


@patch('evalml.objectives.BinaryClassificationObjective.optimize_threshold')
@patch('evalml.pipelines.BinaryClassificationPipeline.predict_proba')
@patch('evalml.pipelines.BinaryClassificationPipeline.score')
@patch('evalml.pipelines.BinaryClassificationPipeline.fit')
def test_automl_str_search(mock_fit, mock_score, mock_predict_proba, mock_optimize_threshold, X_y_binary):
    def _dummy_callback(param1, param2):
        return None

    X, y = X_y_binary
    search_params = {
        'problem_type': 'binary',
        'objective': 'F1',
        'max_time': 100,
        'max_pipelines': 5,
        'patience': 2,
        'tolerance': 0.5,
        'allowed_model_families': ['random_forest', 'linear_model'],
        'data_split': StratifiedKFold(5),
        'tuner_class': RandomSearchTuner,
        'start_iteration_callback': _dummy_callback,
        'add_result_callback': None,
        'additional_objectives': ['Precision', 'AUC'],
        'n_jobs': 2,
        'optimize_thresholds': True
    }

    param_str_reps = {
        'Objective': search_params['objective'],
        'Max Time': search_params['max_time'],
        'Max Pipelines': search_params['max_pipelines'],
        'Allowed Pipelines': [],
        'Patience': search_params['patience'],
        'Tolerance': search_params['tolerance'],
        'Data Splitting': 'StratifiedKFold(n_splits=5, random_state=None, shuffle=False)',
        'Tuner': 'RandomSearchTuner',
        'Start Iteration Callback': '_dummy_callback',
        'Add Result Callback': None,
        'Additional Objectives': search_params['additional_objectives'],
        'Random State': 'RandomState(MT19937)',
        'n_jobs': search_params['n_jobs'],
        'Optimize Thresholds': search_params['optimize_thresholds']
    }

    automl = AutoMLSearch(**search_params)
    str_rep = str(automl)
    for param, value in param_str_reps.items():
        if isinstance(value, list):
            assert f"{param}" in str_rep
            for item in value:
                assert f"\t{str(item)}" in str_rep
        else:
            assert f"{param}: {str(value)}" in str_rep
    assert "Search Results" not in str_rep

    mock_score.return_value = {automl.objective.name: 1.0}
    automl.search(X, y)
    mock_fit.assert_called()
    mock_score.assert_called()
    mock_predict_proba.assert_called()
    mock_optimize_threshold.assert_called()

    str_rep = str(automl)
    assert "Search Results:" in str_rep
    assert automl.rankings.drop(['parameters'], axis='columns').to_string() in str_rep


def test_automl_data_check_results_is_none_before_search():
    automl = AutoMLSearch(problem_type='binary', max_pipelines=1)
    assert automl.data_check_results is None


@patch('evalml.pipelines.BinaryClassificationPipeline.score')
@patch('evalml.pipelines.BinaryClassificationPipeline.fit')
def test_automl_empty_data_checks(mock_fit, mock_score):
    X = pd.DataFrame({"feature1": [1, 2, 3],
                      "feature2": [None, None, None]})
    y = pd.Series([1, 1, 1])

    mock_score.return_value = {'Log Loss Binary': 1.0}

    automl = AutoMLSearch(problem_type="binary", max_pipelines=1)

    automl.search(X, y, data_checks=[])
    assert automl.data_check_results is None
    mock_fit.assert_called()
    mock_score.assert_called()

    automl.search(X, y, data_checks="disabled")
    assert automl.data_check_results is None

    automl.search(X, y, data_checks=None)
    assert automl.data_check_results is None


@patch('evalml.data_checks.DefaultDataChecks.validate')
@patch('evalml.pipelines.BinaryClassificationPipeline.score')
@patch('evalml.pipelines.BinaryClassificationPipeline.fit')
def test_automl_default_data_checks(mock_fit, mock_score, mock_validate, X_y_binary, caplog):
    X, y = X_y_binary
    mock_score.return_value = {'Log Loss Binary': 1.0}
    mock_validate.return_value = [DataCheckWarning("default data check warning", "DefaultDataChecks")]
    automl = AutoMLSearch(problem_type='binary', max_pipelines=1)
    automl.search(X, y)
    out = caplog.text
    assert "default data check warning" in out
    assert automl.data_check_results == mock_validate.return_value
    mock_fit.assert_called()
    mock_score.assert_called()
    mock_validate.assert_called()


class MockDataCheckErrorAndWarning(DataCheck):
    def validate(self, X, y):
        return [DataCheckError("error one", self.name), DataCheckWarning("warning one", self.name)]


@pytest.mark.parametrize("data_checks",
                         [[MockDataCheckErrorAndWarning()],
                          DataChecks([MockDataCheckErrorAndWarning()])])
@patch('evalml.pipelines.BinaryClassificationPipeline.score')
@patch('evalml.pipelines.BinaryClassificationPipeline.fit')
def test_automl_data_checks_raises_error(mock_fit, mock_score, data_checks, caplog):
    X = pd.DataFrame()
    y = pd.Series()

    automl = AutoMLSearch(problem_type="binary", max_pipelines=1)

    with pytest.raises(ValueError, match="Data checks raised"):
        automl.search(X, y, data_checks=data_checks)

    out = caplog.text
    assert "error one" in out
    assert "warning one" in out
    assert automl.data_check_results == MockDataCheckErrorAndWarning().validate(X, y)


def test_automl_bad_data_check_parameter_type():
    X = pd.DataFrame()
    y = pd.Series()

    automl = AutoMLSearch(problem_type="binary", max_pipelines=1)

    with pytest.raises(ValueError, match="Parameter data_checks must be a list. Received int."):
        automl.search(X, y, data_checks=1)
    with pytest.raises(ValueError, match="All elements of parameter data_checks must be an instance of DataCheck."):
        automl.search(X, y, data_checks=[1])
    with pytest.raises(ValueError, match="If data_checks is a string, it must be either 'auto' or 'disabled'. "
                                         "Received 'default'."):
        automl.search(X, y, data_checks="default")
    with pytest.raises(ValueError, match="All elements of parameter data_checks must be an instance of DataCheck."):
        automl.search(X, y, data_checks=[DataChecks([]), 1])


def test_automl_str_no_param_search():
    automl = AutoMLSearch(problem_type='binary')

    param_str_reps = {
        'Objective': 'Log Loss Binary',
        'Max Time': 'None',
        'Max Pipelines': 'None',
        'Allowed Pipelines': [],
        'Patience': 'None',
        'Tolerance': '0.0',
        'Data Splitting': 'StratifiedKFold(n_splits=3, random_state=0, shuffle=True)',
        'Tuner': 'SKOptTuner',
        'Additional Objectives': [
            'Accuracy Binary',
            'Balanced Accuracy Binary',
            'F1',
            'Precision',
            'AUC',
            'MCC Binary'],
        'Start Iteration Callback': 'None',
        'Add Result Callback': 'None',
        'Random State': 'RandomState(MT19937)',
        'n_jobs': '-1',
        'Verbose': 'True',
        'Optimize Thresholds': 'False'
    }

    str_rep = str(automl)

    for param, value in param_str_reps.items():
        assert f"{param}" in str_rep
        if isinstance(value, list):
            value = "\n".join(["\t{}".format(item) for item in value])
            assert value in str_rep
    assert "Search Results" not in str_rep


@patch('evalml.pipelines.BinaryClassificationPipeline.score')
@patch('evalml.pipelines.BinaryClassificationPipeline.fit')
def test_automl_feature_selection(mock_fit, mock_score, X_y_binary):
    X, y = X_y_binary
    mock_score.return_value = {'Log Loss Binary': 1.0}

    class MockFeatureSelectionPipeline(BinaryClassificationPipeline):
        component_graph = ['RF Classifier Select From Model', 'Logistic Regression Classifier']

        def fit(self, X, y):
            """Mock fit, noop"""

    allowed_pipelines = [MockFeatureSelectionPipeline]
    start_iteration_callback = MagicMock()
    automl = AutoMLSearch(problem_type='binary', max_pipelines=2, start_iteration_callback=start_iteration_callback, allowed_pipelines=allowed_pipelines)
    automl.search(X, y)

    assert start_iteration_callback.call_count == 2
    proposed_parameters = start_iteration_callback.call_args_list[1][0][1]
    assert proposed_parameters.keys() == {'RF Classifier Select From Model', 'Logistic Regression Classifier'}
    assert proposed_parameters['RF Classifier Select From Model']['number_features'] == X.shape[1]


@patch('evalml.tuners.random_search_tuner.RandomSearchTuner.is_search_space_exhausted')
@patch('evalml.pipelines.BinaryClassificationPipeline.score')
@patch('evalml.pipelines.BinaryClassificationPipeline.fit')
def test_automl_tuner_exception(mock_fit, mock_score, mock_is_search_space_exhausted, X_y_binary):
    mock_score.return_value = {'Log Loss Binary': 1.0}
    X, y = X_y_binary
    error_text = "Cannot create a unique set of unexplored parameters. Try expanding the search space."
    mock_is_search_space_exhausted.side_effect = NoParamsException(error_text)
    clf = AutoMLSearch(problem_type='regression', objective="R2", tuner_class=RandomSearchTuner, max_pipelines=10)
    with pytest.raises(NoParamsException, match=error_text):
        clf.search(X, y)


@patch('evalml.automl.automl_algorithm.IterativeAlgorithm.next_batch')
@patch('evalml.pipelines.BinaryClassificationPipeline.score')
@patch('evalml.pipelines.BinaryClassificationPipeline.fit')
def test_automl_algorithm(mock_fit, mock_score, mock_algo_next_batch, X_y_binary):
    X, y = X_y_binary
    mock_score.return_value = {'Log Loss Binary': 1.0}
    mock_algo_next_batch.side_effect = StopIteration("that's all, folks")
    automl = AutoMLSearch(problem_type='binary', max_pipelines=5)
    automl.search(X, y)
    assert automl.data_check_results is None
    mock_fit.assert_called()
    mock_score.assert_called()
    assert mock_algo_next_batch.call_count == 1
    pipeline_results = automl.results.get('pipeline_results', {})
    assert len(pipeline_results) == 1
    assert pipeline_results[0].get('score') == 1.0


@patch('evalml.automl.automl_algorithm.IterativeAlgorithm.__init__')
def test_automl_allowed_pipelines_algorithm(mock_algo_init, dummy_binary_pipeline_class, X_y_binary):
    mock_algo_init.side_effect = Exception('mock algo init')
    X, y = X_y_binary

    allowed_pipelines = [dummy_binary_pipeline_class]
    automl = AutoMLSearch(problem_type='binary', allowed_pipelines=allowed_pipelines, max_pipelines=10)
    with pytest.raises(Exception, match='mock algo init'):
        automl.search(X, y)
    assert mock_algo_init.call_count == 1
    _, kwargs = mock_algo_init.call_args
    assert kwargs['max_pipelines'] == 10
    assert kwargs['allowed_pipelines'] == allowed_pipelines

    allowed_model_families = [ModelFamily.RANDOM_FOREST]
    automl = AutoMLSearch(problem_type='binary', allowed_model_families=allowed_model_families, max_pipelines=1)
    with pytest.raises(Exception, match='mock algo init'):
        automl.search(X, y)
    assert mock_algo_init.call_count == 2
    _, kwargs = mock_algo_init.call_args
    assert kwargs['max_pipelines'] == 1
    for actual, expected in zip(kwargs['allowed_pipelines'], [make_pipeline(X, y, estimator, ProblemTypes.BINARY) for estimator in get_estimators(ProblemTypes.BINARY, model_families=allowed_model_families)]):
        assert actual.parameters == expected.parameters


def test_automl_serialization(X_y_binary, tmpdir):
    X, y = X_y_binary
    path = os.path.join(str(tmpdir), 'automl.pkl')
    num_max_pipelines = 5
    automl = AutoMLSearch(problem_type='binary', max_pipelines=num_max_pipelines)
    automl.search(X, y)
    automl.save(path)
    loaded_automl = automl.load(path)
    for i in range(num_max_pipelines):
        assert automl.get_pipeline(i).__class__ == loaded_automl.get_pipeline(i).__class__
        assert automl.get_pipeline(i).parameters == loaded_automl.get_pipeline(i).parameters
        assert automl.results == loaded_automl.results
        pd.testing.assert_frame_equal(automl.rankings, loaded_automl.rankings)


def test_invalid_data_splitter():
    data_splitter = pd.DataFrame()
    with pytest.raises(ValueError, match='Not a valid data splitter'):
        AutoMLSearch(problem_type='binary', data_split=data_splitter)


@patch('evalml.pipelines.BinaryClassificationPipeline.score')
def test_large_dataset_binary(mock_score):
    X = pd.DataFrame({'col_0': [i for i in range(101000)]})
    y = pd.Series([i % 2 for i in range(101000)])

    fraud_objective = FraudCost(amount_col='col_0')

    automl = AutoMLSearch(problem_type='binary',
                          objective=fraud_objective,
                          additional_objectives=['auc', 'f1', 'precision'],
                          max_time=1,
                          max_pipelines=1,
                          optimize_thresholds=True)
    mock_score.return_value = {automl.objective.name: 1.234}
    assert automl.data_split is None
    automl.search(X, y)
    assert isinstance(automl.data_split, TrainingValidationSplit)
    assert automl.data_split.get_n_splits() == 1

    for pipeline_id in automl.results['search_order']:
        assert len(automl.results['pipeline_results'][pipeline_id]['cv_data']) == 1
        assert automl.results['pipeline_results'][pipeline_id]['cv_data'][0]['score'] == 1.234


@patch('evalml.pipelines.MulticlassClassificationPipeline.score')
def test_large_dataset_multiclass(mock_score):
    X = pd.DataFrame({'col_0': [i for i in range(101000)]})
    y = pd.Series([i % 4 for i in range(101000)])

    automl = AutoMLSearch(problem_type='multiclass', max_time=1, max_pipelines=1)
    mock_score.return_value = {automl.objective.name: 1.234}
    assert automl.data_split is None
    automl.search(X, y)
    assert isinstance(automl.data_split, TrainingValidationSplit)
    assert automl.data_split.get_n_splits() == 1

    for pipeline_id in automl.results['search_order']:
        assert len(automl.results['pipeline_results'][pipeline_id]['cv_data']) == 1
        assert automl.results['pipeline_results'][pipeline_id]['cv_data'][0]['score'] == 1.234


@patch('evalml.pipelines.RegressionPipeline.score')
def test_large_dataset_regression(mock_score):
    X = pd.DataFrame({'col_0': [i for i in range(101000)]})
    y = pd.Series([i for i in range(101000)])

    automl = AutoMLSearch(problem_type='regression', max_time=1, max_pipelines=1)
    mock_score.return_value = {automl.objective.name: 1.234}
    assert automl.data_split is None
    automl.search(X, y)
    assert isinstance(automl.data_split, TrainingValidationSplit)
    assert automl.data_split.get_n_splits() == 1

    for pipeline_id in automl.results['search_order']:
        assert len(automl.results['pipeline_results'][pipeline_id]['cv_data']) == 1
        assert automl.results['pipeline_results'][pipeline_id]['cv_data'][0]['score'] == 1.234


<<<<<<< HEAD
def test_verifies_allowed_pipelines(X_y_reg, dummy_binary_pipeline_class):
    X, y = X_y_reg
    auto = AutoMLSearch(problem_type='regression', allowed_pipelines=[dummy_binary_pipeline_class])
=======
def test_verifies_allowed_pipelines(X_y_regression):
    X, y = X_y_regression
    allowed_pipelines = get_pipelines(problem_type=ProblemTypes.BINARY)
    auto = AutoMLSearch(problem_type='regression', allowed_pipelines=allowed_pipelines)
>>>>>>> 133c9bca
    with pytest.raises(ValueError, match="is not compatible with problem_type"):
        auto.search(X, y)


def test_obj_matches_problem_type():
    with pytest.raises(ValueError, match="is not compatible with a"):
        AutoMLSearch(problem_type='binary', objective='R2')


def test_init_problem_type_error():
    with pytest.raises(ValueError, match=r"choose one of \(binary, multiclass, regression\) as problem_type"):
        AutoMLSearch()

    with pytest.raises(KeyError, match=r"does not exist"):
        AutoMLSearch(problem_type='multi')


def test_init_objective():
    defaults = {'multiclass': 'Log Loss Multiclass', 'binary': 'Log Loss Binary', 'regression': 'R2'}
    for problem_type in defaults:
        error_automl = AutoMLSearch(problem_type=problem_type)
        assert error_automl.objective.name == defaults[problem_type]


@patch('evalml.automl.automl_search.AutoMLSearch.search')
def test_checks_at_search_time(mock_search, dummy_regression_pipeline_class, X_y_multi):
    X, y = X_y_multi

    error_text = "in search, problem_type mismatches label type."
    mock_search.side_effect = ValueError(error_text)

    error_automl = AutoMLSearch(problem_type='regression', objective="R2")
    with pytest.raises(ValueError, match=error_text):
        error_automl.search(X, y)

    error_text = "in search, problem_type mismatches allowed_pipelines."
    mock_search.side_effect = ValueError(error_text)

    allowed_pipelines = [dummy_regression_pipeline_class]
    error_automl = AutoMLSearch(problem_type='binary', allowed_pipelines=allowed_pipelines)
    with pytest.raises(ValueError, match=error_text):
        error_automl.search(X, y)


def test_objective_at_search_time(X_y_multi):
    X, y = X_y_multi
    error_automl = AutoMLSearch(problem_type='multiclass', additional_objectives=['Precision', 'AUC'],)
    with pytest.raises(ValueError, match="is not compatible with a "):
        error_automl.search(X, y)


def test_default_objective():
    correct_matches = {ProblemTypes.MULTICLASS: 'Log Loss Multiclass',
                       ProblemTypes.BINARY: 'Log Loss Binary',
                       ProblemTypes.REGRESSION: 'R2'}
    for problem_type in correct_matches:
        automl = AutoMLSearch(problem_type=problem_type)
        assert automl.objective.name == correct_matches[problem_type]

        automl = AutoMLSearch(problem_type=problem_type.name)
        assert automl.objective.name == correct_matches[problem_type]


@patch('evalml.pipelines.BinaryClassificationPipeline.score')
@patch('evalml.pipelines.BinaryClassificationPipeline.fit')
def test_add_to_rankings(mock_fit, mock_score, dummy_binary_pipeline_class, X_y_binary):
    X, y = X_y_binary
    mock_score.return_value = {'Log Loss Binary': 1.0}

    automl = AutoMLSearch(problem_type='binary', max_pipelines=1, allowed_pipelines=[dummy_binary_pipeline_class])
    automl.search(X, y)

    mock_score.return_value = {'Log Loss Binary': 0.1234}

    test_pipeline = dummy_binary_pipeline_class(parameters={})
    automl.add_to_rankings(test_pipeline, X, y)

    assert len(automl.rankings) == 2
    assert 0.1234 in automl.rankings['score'].values


@patch('evalml.pipelines.BinaryClassificationPipeline.score')
@patch('evalml.pipelines.BinaryClassificationPipeline.fit')
def test_add_to_rankings_no_search(mock_fit, mock_score, dummy_binary_pipeline_class, X_y_binary):
    X, y = X_y_binary
    automl = AutoMLSearch(problem_type='binary', max_pipelines=1, allowed_pipelines=[dummy_binary_pipeline_class])

    mock_score.return_value = {'Log Loss Binary': 0.1234}
    test_pipeline = dummy_binary_pipeline_class(parameters={})
    with pytest.raises(RuntimeError, match="Please run automl"):
        automl.add_to_rankings(test_pipeline, X, y)


@patch('evalml.pipelines.BinaryClassificationPipeline.score')
@patch('evalml.pipelines.BinaryClassificationPipeline.fit')
def test_add_to_rankings_duplicate(mock_fit, mock_score, dummy_binary_pipeline_class, X_y_binary):
    X, y = X_y_binary
    mock_score.return_value = {'Log Loss Binary': 0.1234}

    automl = AutoMLSearch(problem_type='binary', max_pipelines=1, allowed_pipelines=[dummy_binary_pipeline_class])
    automl.search(X, y)

    test_pipeline = dummy_binary_pipeline_class(parameters={})
    automl.add_to_rankings(test_pipeline, X, y)

    test_pipeline_duplicate = dummy_binary_pipeline_class(parameters={})
    assert automl.add_to_rankings(test_pipeline_duplicate, X, y) is None


@patch('evalml.pipelines.BinaryClassificationPipeline.score')
@patch('evalml.pipelines.BinaryClassificationPipeline.fit')
def test_add_to_rankings_trained(mock_fit, mock_score, dummy_binary_pipeline_class, X_y_binary):
    X, y = X_y_binary
    mock_score.return_value = {'Log Loss Binary': 1.0}

    automl = AutoMLSearch(problem_type='binary', max_pipelines=1, allowed_pipelines=[dummy_binary_pipeline_class])
    automl.search(X, y)

    mock_score.return_value = {'Log Loss Binary': 0.1234}
    test_pipeline = dummy_binary_pipeline_class(parameters={})
    automl.add_to_rankings(test_pipeline, X, y)

    class CoolBinaryClassificationPipeline(dummy_binary_pipeline_class):
        name = "Cool Binary Classification Pipeline"

    mock_fit.return_value = CoolBinaryClassificationPipeline(parameters={})
    test_pipeline_trained = CoolBinaryClassificationPipeline(parameters={}).fit(X, y)
    automl.add_to_rankings(test_pipeline_trained, X, y)

    assert list(automl.rankings['score'].values).count(0.1234) == 2


@patch('evalml.pipelines.BinaryClassificationPipeline.score')
@patch('evalml.pipelines.BinaryClassificationPipeline.fit')
def test_has_searched(mock_fit, mock_score, dummy_binary_pipeline_class, X_y_binary):
    X, y = X_y_binary

    automl = AutoMLSearch(problem_type='binary', max_pipelines=1)
    assert not automl.has_searched

    automl.search(X, y)
    assert automl.has_searched


def test_no_search():
    automl = AutoMLSearch(problem_type='binary')
    assert isinstance(automl.rankings, pd.DataFrame)
    assert isinstance(automl.full_rankings, pd.DataFrame)

    df_columns = ["id", "pipeline_name", "score", "high_variance_cv", "parameters"]
    assert (automl.rankings.columns == df_columns).all()
    assert (automl.full_rankings.columns == df_columns).all()

    assert automl._data_check_results is None

    with pytest.raises(PipelineNotFoundError):
        automl.best_pipeline

    with pytest.raises(PipelineNotFoundError):
        automl.get_pipeline(0)

    with pytest.raises(PipelineNotFoundError):
        automl.describe_pipeline(0)


@patch('evalml.pipelines.BinaryClassificationPipeline.score')
@patch('evalml.pipelines.BinaryClassificationPipeline.fit')
def test_get_pipeline_invalid(mock_fit, mock_score, X_y_binary):
    X, y = X_y_binary
    mock_score.return_value = {'Log Loss Binary': 1.0}

    automl = AutoMLSearch(problem_type='binary')
    with pytest.raises(PipelineNotFoundError, match="Pipeline not found in automl results"):
        automl.get_pipeline(1000)

    automl = AutoMLSearch(problem_type='binary', max_pipelines=1)
    automl.search(X, y)
    assert automl.get_pipeline(0).name == 'Mode Baseline Binary Classification Pipeline'
    automl.results['pipeline_results'][0].pop('pipeline_class')
    with pytest.raises(PipelineNotFoundError, match="Pipeline class or parameters not found in automl results"):
        automl.get_pipeline(0)

    automl = AutoMLSearch(problem_type='binary', max_pipelines=1)
    automl.search(X, y)
    assert automl.get_pipeline(0).name == 'Mode Baseline Binary Classification Pipeline'
    automl.results['pipeline_results'][0].pop('parameters')
    with pytest.raises(PipelineNotFoundError, match="Pipeline class or parameters not found in automl results"):
        automl.get_pipeline(0)


@patch('evalml.pipelines.BinaryClassificationPipeline.score')
@patch('evalml.pipelines.BinaryClassificationPipeline.fit')
def test_describe_pipeline(mock_fit, mock_score, caplog, X_y_binary):
    X, y = X_y_binary
    mock_score.return_value = {'Log Loss Binary': 1.0}

    automl = AutoMLSearch(problem_type='binary', max_pipelines=1)
    automl.search(X, y)
    out = caplog.text

    assert "Searching up to 1 pipelines. " in out

    assert len(automl.results['pipeline_results']) == 1
    caplog.clear()
    automl.describe_pipeline(0)
    out = caplog.text
    assert "Mode Baseline Binary Classification Pipeline" in out
    assert "Problem Type: Binary Classification" in out
    assert "Model Family: Baseline" in out
    assert "* strategy : random_weighted" in out
    assert "Total training time (including CV): " in out
    assert "Log Loss Binary # Training # Testing" in out
    assert "0                      1.000     66.000    34.000" in out
    assert "1                      1.000     67.000    33.000" in out
    assert "2                      1.000     67.000    33.000" in out
    assert "mean                   1.000          -         -" in out
    assert "std                    0.000          -         -" in out
    assert "coef of var            0.000          -         -" in out<|MERGE_RESOLUTION|>--- conflicted
+++ resolved
@@ -569,16 +569,9 @@
         assert automl.results['pipeline_results'][pipeline_id]['cv_data'][0]['score'] == 1.234
 
 
-<<<<<<< HEAD
-def test_verifies_allowed_pipelines(X_y_reg, dummy_binary_pipeline_class):
-    X, y = X_y_reg
+def test_verifies_allowed_pipelines(X_y_regression, dummy_binary_pipeline_class):
+    X, y = X_y_regression
     auto = AutoMLSearch(problem_type='regression', allowed_pipelines=[dummy_binary_pipeline_class])
-=======
-def test_verifies_allowed_pipelines(X_y_regression):
-    X, y = X_y_regression
-    allowed_pipelines = get_pipelines(problem_type=ProblemTypes.BINARY)
-    auto = AutoMLSearch(problem_type='regression', allowed_pipelines=allowed_pipelines)
->>>>>>> 133c9bca
     with pytest.raises(ValueError, match="is not compatible with problem_type"):
         auto.search(X, y)
 
