--- conflicted
+++ resolved
@@ -297,19 +297,13 @@
     with env.test_context(score_return_value=score_value):
         automl.search()
     out = caplog.text
-<<<<<<< HEAD
     if verbose:
         assert "Using default limit of max_batches=1." in out
         assert "Searching up to 1 batches for a total of" in out
     else:
         assert "Using default limit of max_batches=1." not in out
         assert "Searching up to 1 batches for a total of" not in out
-    assert len(automl.results["pipeline_results"]) > 5
-=======
-    assert "Using default limit of max_batches=1." in out
-    assert "Searching up to 1 batches for a total of" in out
     assert len(automl.results["pipeline_results"]) > 4
->>>>>>> eb6af1bd
 
     caplog.clear()
     automl = AutoMLSearch(
