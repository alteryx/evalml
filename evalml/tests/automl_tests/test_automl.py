--- conflicted
+++ resolved
@@ -1462,7 +1462,6 @@
 
 @patch('evalml.pipelines.BinaryClassificationPipeline.score', return_value={"Log Loss Binary": 0.8})
 @patch('evalml.pipelines.BinaryClassificationPipeline.fit')
-<<<<<<< HEAD
 def test_search_with_text(mock_fit, mock_score):
     X = pd.DataFrame(
         {'col_1': ['I\'m singing in the rain! Just singing in the rain, what a glorious feeling, I\'m happy again!',
@@ -1482,7 +1481,10 @@
     automl = AutoMLSearch(problem_type='binary')
     automl.search(X, y, data_checks='disabled')  # DataChecks disabled since the data is small
     assert automl.rankings['pipeline_name'][1:].str.contains('Text').all()
-=======
+
+
+@patch('evalml.pipelines.BinaryClassificationPipeline.score', return_value={"Log Loss Binary": 0.8})
+@patch('evalml.pipelines.BinaryClassificationPipeline.fit')
 def test_pipelines_per_batch(mock_fit, mock_score, X_y_binary):
     def total_pipelines(automl, num_batches, batch_size):
         total = 1 + len(automl.allowed_pipelines)
@@ -1508,5 +1510,4 @@
     automl.search(X, y)
     assert automl._pipelines_per_batch == 10
     assert automl._automl_algorithm.pipelines_per_batch == 10
-    assert total_pipelines(automl, 2, 10) == len(automl.full_rankings)
->>>>>>> 397d7346
+    assert total_pipelines(automl, 2, 10) == len(automl.full_rankings)