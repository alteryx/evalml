import os
from unittest.mock import MagicMock, patch

import numpy as np
import pandas as pd
import pytest
from sklearn.model_selection import StratifiedKFold

from evalml import AutoMLSearch
from evalml.automl import TrainingValidationSplit
from evalml.data_checks import (
    DataCheck,
    DataCheckError,
    DataChecks,
    DataCheckWarning
)
from evalml.demos import load_breast_cancer, load_wine
from evalml.exceptions import PipelineNotFoundError
from evalml.model_family import ModelFamily
from evalml.objectives import FraudCost
from evalml.pipelines import (
    BinaryClassificationPipeline,
    MulticlassClassificationPipeline,
    RegressionPipeline
)
from evalml.pipelines.utils import get_estimators, make_pipeline
from evalml.problem_types import ProblemTypes
from evalml.tuners import NoParamsException, RandomSearchTuner


@pytest.mark.parametrize("automl_type", [ProblemTypes.REGRESSION, ProblemTypes.BINARY, ProblemTypes.MULTICLASS])
def test_search_results(X_y_regression, X_y_binary, X_y_multi, automl_type):
    expected_cv_data_keys = {'all_objective_scores', 'score', 'binary_classification_threshold'}
    automl = AutoMLSearch(problem_type=automl_type, max_pipelines=2)
    if automl_type == ProblemTypes.REGRESSION:
        expected_pipeline_class = RegressionPipeline
        X, y = X_y_regression
    elif automl_type == ProblemTypes.BINARY:
        expected_pipeline_class = BinaryClassificationPipeline
        X, y = X_y_binary
    elif automl_type == ProblemTypes.MULTICLASS:
        expected_pipeline_class = MulticlassClassificationPipeline
        X, y = X_y_multi

    automl.search(X, y)
    assert automl.results.keys() == {'pipeline_results', 'search_order'}
    assert automl.results['search_order'] == [0, 1]
    assert len(automl.results['pipeline_results']) == 2
    for pipeline_id, results in automl.results['pipeline_results'].items():
        assert results.keys() == {'id', 'pipeline_name', 'pipeline_class', 'pipeline_summary', 'parameters', 'score', 'high_variance_cv', 'training_time', 'cv_data'}
        assert results['id'] == pipeline_id
        assert isinstance(results['pipeline_name'], str)
        assert issubclass(results['pipeline_class'], expected_pipeline_class)
        assert isinstance(results['pipeline_summary'], str)
        assert isinstance(results['parameters'], dict)
        assert isinstance(results['score'], float)
        assert isinstance(results['high_variance_cv'], np.bool_)
        assert isinstance(results['cv_data'], list)
        for cv_result in results['cv_data']:
            assert cv_result.keys() == expected_cv_data_keys
            if automl_type == ProblemTypes.BINARY:
                assert isinstance(cv_result['binary_classification_threshold'], float)
            else:
                assert cv_result['binary_classification_threshold'] is None
            all_objective_scores = cv_result["all_objective_scores"]
            for score in all_objective_scores.values():
                assert score is not None
        assert automl.get_pipeline(pipeline_id).parameters == results['parameters']
    assert isinstance(automl.rankings, pd.DataFrame)
    assert isinstance(automl.full_rankings, pd.DataFrame)
    assert np.all(automl.rankings.dtypes == pd.Series(
        [np.dtype('int64'), np.dtype('O'), np.dtype('float64'), np.dtype('bool'), np.dtype('O')],
        index=['id', 'pipeline_name', 'score', 'high_variance_cv', 'parameters']))
    assert np.all(automl.full_rankings.dtypes == pd.Series(
        [np.dtype('int64'), np.dtype('O'), np.dtype('float64'), np.dtype('bool'), np.dtype('O')],
        index=['id', 'pipeline_name', 'score', 'high_variance_cv', 'parameters']))


@pytest.mark.parametrize("automl_type", [ProblemTypes.BINARY, ProblemTypes.MULTICLASS, ProblemTypes.REGRESSION])
@patch('evalml.pipelines.RegressionPipeline.score')
@patch('evalml.pipelines.RegressionPipeline.fit')
@patch('evalml.pipelines.MulticlassClassificationPipeline.score')
@patch('evalml.pipelines.MulticlassClassificationPipeline.fit')
@patch('evalml.pipelines.BinaryClassificationPipeline.score')
@patch('evalml.pipelines.BinaryClassificationPipeline.fit')
def test_pipeline_limits(mock_fit_binary, mock_score_binary,
                         mock_fit_multi, mock_score_multi,
                         mock_fit_regression, mock_score_regression,
                         automl_type, caplog,
                         X_y_binary, X_y_multi, X_y_regression):
    if automl_type == ProblemTypes.BINARY:
        X, y = X_y_binary
    elif automl_type == ProblemTypes.MULTICLASS:
        X, y = X_y_multi
    elif automl_type == ProblemTypes.REGRESSION:
        X, y = X_y_regression

    mock_score_binary.return_value = {'Log Loss Binary': 1.0}
    mock_score_multi.return_value = {'Log Loss Multiclass': 1.0}
    mock_score_regression.return_value = {'R2': 1.0}

    automl = AutoMLSearch(problem_type=automl_type, max_pipelines=1)
    automl.search(X, y)
    out = caplog.text
    assert "Searching up to 1 pipelines. " in out
    assert len(automl.results['pipeline_results']) == 1

    caplog.clear()
    automl = AutoMLSearch(problem_type=automl_type, max_time=1)
    automl.search(X, y)
    out = caplog.text
    assert "Will stop searching for new pipelines after 1 seconds" in out
    assert len(automl.results['pipeline_results']) >= 1

    caplog.clear()
    automl = AutoMLSearch(problem_type=automl_type, max_time=1, max_pipelines=5)
    automl.search(X, y)
    out = caplog.text
    assert "Searching up to 5 pipelines. " in out
    assert "Will stop searching for new pipelines after 1 seconds" in out
    assert len(automl.results['pipeline_results']) <= 5

    caplog.clear()
    automl = AutoMLSearch(problem_type=automl_type)
    automl.search(X, y)
    out = caplog.text
    assert "Using default limit of max_pipelines=5." in out
    assert len(automl.results['pipeline_results']) <= 5

    caplog.clear()
    automl = AutoMLSearch(problem_type=automl_type, max_time=1e-16)
    automl.search(X, y)
    out = caplog.text
    assert "Will stop searching for new pipelines after 0 seconds" in out
    # search will always run at least one pipeline
    assert len(automl.results['pipeline_results']) >= 1


@patch('evalml.pipelines.BinaryClassificationPipeline.fit')
def test_pipeline_fit_raises(mock_fit, X_y_binary, caplog):
    msg = 'all your model are belong to us'
    mock_fit.side_effect = Exception(msg)
    X, y = X_y_binary
    automl = AutoMLSearch(problem_type='binary', max_pipelines=1)
    with pytest.raises(Exception, match=msg):
        automl.search(X, y, raise_errors=True)
    out = caplog.text
    assert 'Exception during automl search' in out

    caplog.clear()
    automl = AutoMLSearch(problem_type='binary', max_pipelines=1)
    automl.search(X, y, raise_errors=False)
    out = caplog.text
    assert 'Exception during automl search' in out
    pipeline_results = automl.results.get('pipeline_results', {})
    assert len(pipeline_results) == 1

    cv_scores_all = pipeline_results[0].get('cv_data', {})
    for cv_scores in cv_scores_all:
        for name, score in cv_scores['all_objective_scores'].items():
            if name in ['# Training', '# Testing']:
                assert score > 0
            else:
                assert np.isnan(score)


@patch('evalml.pipelines.BinaryClassificationPipeline.score')
def test_pipeline_score_raises(mock_score, X_y_binary, caplog):
    msg = 'all your model are belong to us'
    mock_score.side_effect = Exception(msg)
    X, y = X_y_binary
    automl = AutoMLSearch(problem_type='binary', max_pipelines=1)
    with pytest.raises(Exception, match=msg):
        automl.search(X, y, raise_errors=True)
    out = caplog.text
    assert 'Exception during automl search' in out
    pipeline_results = automl.results.get('pipeline_results', {})
    assert len(pipeline_results) == 0

    caplog.clear()
    automl = AutoMLSearch(problem_type='binary', max_pipelines=1)
    automl.search(X, y, raise_errors=False)
    out = caplog.text
    assert 'Exception during automl search' in out
    pipeline_results = automl.results.get('pipeline_results', {})
    assert len(pipeline_results) == 1
    cv_scores_all = pipeline_results[0].get('cv_data', {})
    assert np.isnan(list(cv_scores_all[0]['all_objective_scores'].values())).any()


@patch('evalml.objectives.AUC.score')
def test_objective_score_raises(mock_score, X_y_binary, caplog):
    msg = 'all your model are belong to us'
    mock_score.side_effect = Exception(msg)
    X, y = X_y_binary
    automl = AutoMLSearch(problem_type='binary', max_pipelines=1)
    automl.search(X, y, raise_errors=True)
    out = caplog.text
    assert 'Error in PipelineBase.score while scoring objective AUC: all your model are belong to us' in out
    pipeline_results = automl.results.get('pipeline_results', {})
    assert len(pipeline_results) == 1
    cv_scores_all = pipeline_results[0].get('cv_data', {})
    scores = cv_scores_all[0]['all_objective_scores']
    auc_score = scores.pop('AUC')
    assert np.isnan(auc_score)
    assert not np.isnan(list(cv_scores_all[0]['all_objective_scores'].values())).any()

    caplog.clear()
    automl = AutoMLSearch(problem_type='binary', max_pipelines=1)
    automl.search(X, y, raise_errors=False)
    out = caplog.text
    assert 'Error in PipelineBase.score while scoring objective AUC: all your model are belong to us' in out
    pipeline_results = automl.results.get('pipeline_results', {})
    assert len(pipeline_results) == 1
    cv_scores_all = pipeline_results[0].get('cv_data', {})
    scores = cv_scores_all[0]['all_objective_scores']
    auc_score = scores.pop('AUC')
    assert np.isnan(auc_score)
    assert not np.isnan(list(cv_scores_all[0]['all_objective_scores'].values())).any()


def test_rankings(X_y_binary, X_y_regression):
    X, y = X_y_binary
    model_families = ['random_forest']
    automl = AutoMLSearch(problem_type='binary', allowed_model_families=model_families, max_pipelines=3)
    automl.search(X, y)
    assert len(automl.full_rankings) == 3
    assert len(automl.rankings) == 2

    X, y = X_y_regression
    automl = AutoMLSearch(problem_type='regression', allowed_model_families=model_families, max_pipelines=3)
    automl.search(X, y)
    assert len(automl.full_rankings) == 3
    assert len(automl.rankings) == 2


@patch('evalml.objectives.BinaryClassificationObjective.optimize_threshold')
@patch('evalml.pipelines.BinaryClassificationPipeline.predict_proba')
@patch('evalml.pipelines.BinaryClassificationPipeline.score')
@patch('evalml.pipelines.BinaryClassificationPipeline.fit')
def test_automl_str_search(mock_fit, mock_score, mock_predict_proba, mock_optimize_threshold, X_y_binary):
    def _dummy_callback(param1, param2):
        return None

    X, y = X_y_binary
    search_params = {
        'problem_type': 'binary',
        'objective': 'F1',
        'max_time': 100,
        'max_pipelines': 5,
        'patience': 2,
        'tolerance': 0.5,
        'allowed_model_families': ['random_forest', 'linear_model'],
        'data_split': StratifiedKFold(5),
        'tuner_class': RandomSearchTuner,
        'start_iteration_callback': _dummy_callback,
        'add_result_callback': None,
        'additional_objectives': ['Precision', 'AUC'],
        'n_jobs': 2,
        'optimize_thresholds': True
    }

    param_str_reps = {
        'Objective': search_params['objective'],
        'Max Time': search_params['max_time'],
        'Max Pipelines': search_params['max_pipelines'],
        'Allowed Pipelines': [],
        'Patience': search_params['patience'],
        'Tolerance': search_params['tolerance'],
        'Data Splitting': 'StratifiedKFold(n_splits=5, random_state=None, shuffle=False)',
        'Tuner': 'RandomSearchTuner',
        'Start Iteration Callback': '_dummy_callback',
        'Add Result Callback': None,
        'Additional Objectives': search_params['additional_objectives'],
        'Random State': 'RandomState(MT19937)',
        'n_jobs': search_params['n_jobs'],
        'Optimize Thresholds': search_params['optimize_thresholds']
    }

    automl = AutoMLSearch(**search_params)
    mock_score.return_value = {automl.objective.name: 1.0}
    mock_optimize_threshold.return_value = 0.62
    str_rep = str(automl)
    for param, value in param_str_reps.items():
        if isinstance(value, list):
            assert f"{param}" in str_rep
            for item in value:
                assert f"\t{str(item)}" in str_rep
        else:
            assert f"{param}: {str(value)}" in str_rep
    assert "Search Results" not in str_rep

    mock_score.return_value = {automl.objective.name: 1.0}
    automl.search(X, y)
    mock_fit.assert_called()
    mock_score.assert_called()
    mock_predict_proba.assert_called()
    mock_optimize_threshold.assert_called()

    str_rep = str(automl)
    assert "Search Results:" in str_rep
    assert automl.rankings.drop(['parameters'], axis='columns').to_string() in str_rep


def test_automl_data_check_results_is_none_before_search():
    automl = AutoMLSearch(problem_type='binary', max_pipelines=1)
    assert automl.data_check_results is None


@patch('evalml.pipelines.BinaryClassificationPipeline.score')
@patch('evalml.pipelines.BinaryClassificationPipeline.fit')
def test_automl_empty_data_checks(mock_fit, mock_score):
    X = pd.DataFrame({"feature1": [1, 2, 3],
                      "feature2": [None, None, None]})
    y = pd.Series([1, 1, 1])

    mock_score.return_value = {'Log Loss Binary': 1.0}

    automl = AutoMLSearch(problem_type="binary", max_pipelines=1)

    automl.search(X, y, data_checks=[])
    assert automl.data_check_results is None
    mock_fit.assert_called()
    mock_score.assert_called()

    automl.search(X, y, data_checks="disabled")
    assert automl.data_check_results is None

    automl.search(X, y, data_checks=None)
    assert automl.data_check_results is None


@patch('evalml.data_checks.DefaultDataChecks.validate')
@patch('evalml.pipelines.BinaryClassificationPipeline.score')
@patch('evalml.pipelines.BinaryClassificationPipeline.fit')
def test_automl_default_data_checks(mock_fit, mock_score, mock_validate, X_y_binary, caplog):
    X, y = X_y_binary
    mock_score.return_value = {'Log Loss Binary': 1.0}
    mock_validate.return_value = [DataCheckWarning("default data check warning", "DefaultDataChecks")]
    automl = AutoMLSearch(problem_type='binary', max_pipelines=1)
    automl.search(X, y)
    out = caplog.text
    assert "default data check warning" in out
    assert automl.data_check_results == mock_validate.return_value
    mock_fit.assert_called()
    mock_score.assert_called()
    mock_validate.assert_called()


class MockDataCheckErrorAndWarning(DataCheck):
    def validate(self, X, y):
        return [DataCheckError("error one", self.name), DataCheckWarning("warning one", self.name)]


@pytest.mark.parametrize("data_checks",
                         [[MockDataCheckErrorAndWarning()],
                          DataChecks([MockDataCheckErrorAndWarning()])])
@patch('evalml.pipelines.BinaryClassificationPipeline.score')
@patch('evalml.pipelines.BinaryClassificationPipeline.fit')
def test_automl_data_checks_raises_error(mock_fit, mock_score, data_checks, caplog):
    X = pd.DataFrame()
    y = pd.Series()

    automl = AutoMLSearch(problem_type="binary", max_pipelines=1)

    with pytest.raises(ValueError, match="Data checks raised"):
        automl.search(X, y, data_checks=data_checks)

    out = caplog.text
    assert "error one" in out
    assert "warning one" in out
    assert automl.data_check_results == MockDataCheckErrorAndWarning().validate(X, y)


def test_automl_bad_data_check_parameter_type():
    X = pd.DataFrame()
    y = pd.Series()

    automl = AutoMLSearch(problem_type="binary", max_pipelines=1)

    with pytest.raises(ValueError, match="Parameter data_checks must be a list. Received int."):
        automl.search(X, y, data_checks=1)
    with pytest.raises(ValueError, match="All elements of parameter data_checks must be an instance of DataCheck."):
        automl.search(X, y, data_checks=[1])
    with pytest.raises(ValueError, match="If data_checks is a string, it must be either 'auto' or 'disabled'. "
                                         "Received 'default'."):
        automl.search(X, y, data_checks="default")
    with pytest.raises(ValueError, match="All elements of parameter data_checks must be an instance of DataCheck."):
        automl.search(X, y, data_checks=[DataChecks([]), 1])


def test_automl_str_no_param_search():
    automl = AutoMLSearch(problem_type='binary')

    param_str_reps = {
        'Objective': 'Log Loss Binary',
        'Max Time': 'None',
        'Max Pipelines': 'None',
        'Allowed Pipelines': [],
        'Patience': 'None',
        'Tolerance': '0.0',
        'Data Splitting': 'StratifiedKFold(n_splits=3, random_state=0, shuffle=True)',
        'Tuner': 'SKOptTuner',
        'Additional Objectives': [
            'Accuracy Binary',
            'Balanced Accuracy Binary',
            'F1',
            'Precision',
            'AUC',
            'MCC Binary'],
        'Start Iteration Callback': 'None',
        'Add Result Callback': 'None',
        'Random State': 'RandomState(MT19937)',
        'n_jobs': '-1',
        'Verbose': 'True',
        'Optimize Thresholds': 'False'
    }

    str_rep = str(automl)

    for param, value in param_str_reps.items():
        assert f"{param}" in str_rep
        if isinstance(value, list):
            value = "\n".join(["\t{}".format(item) for item in value])
            assert value in str_rep
    assert "Search Results" not in str_rep


@patch('evalml.pipelines.BinaryClassificationPipeline.score')
@patch('evalml.pipelines.BinaryClassificationPipeline.fit')
def test_automl_feature_selection(mock_fit, mock_score, X_y_binary):
    X, y = X_y_binary
    mock_score.return_value = {'Log Loss Binary': 1.0}

    class MockFeatureSelectionPipeline(BinaryClassificationPipeline):
        component_graph = ['RF Classifier Select From Model', 'Logistic Regression Classifier']

        def fit(self, X, y):
            """Mock fit, noop"""

    allowed_pipelines = [MockFeatureSelectionPipeline]
    start_iteration_callback = MagicMock()
    automl = AutoMLSearch(problem_type='binary', max_pipelines=2, start_iteration_callback=start_iteration_callback, allowed_pipelines=allowed_pipelines)
    automl.search(X, y)

    assert start_iteration_callback.call_count == 2
    proposed_parameters = start_iteration_callback.call_args_list[1][0][1]
    assert proposed_parameters.keys() == {'RF Classifier Select From Model', 'Logistic Regression Classifier'}
    assert proposed_parameters['RF Classifier Select From Model']['number_features'] == X.shape[1]


@patch('evalml.tuners.random_search_tuner.RandomSearchTuner.is_search_space_exhausted')
@patch('evalml.pipelines.BinaryClassificationPipeline.score')
@patch('evalml.pipelines.BinaryClassificationPipeline.fit')
def test_automl_tuner_exception(mock_fit, mock_score, mock_is_search_space_exhausted, X_y_binary):
    mock_score.return_value = {'Log Loss Binary': 1.0}
    X, y = X_y_binary
    error_text = "Cannot create a unique set of unexplored parameters. Try expanding the search space."
    mock_is_search_space_exhausted.side_effect = NoParamsException(error_text)
    clf = AutoMLSearch(problem_type='regression', objective="R2", tuner_class=RandomSearchTuner, max_pipelines=10)
    with pytest.raises(NoParamsException, match=error_text):
        clf.search(X, y)


@patch('evalml.automl.automl_algorithm.IterativeAlgorithm.next_batch')
@patch('evalml.pipelines.BinaryClassificationPipeline.score')
@patch('evalml.pipelines.BinaryClassificationPipeline.fit')
def test_automl_algorithm(mock_fit, mock_score, mock_algo_next_batch, X_y_binary):
    X, y = X_y_binary
    mock_score.return_value = {'Log Loss Binary': 1.0}
    mock_algo_next_batch.side_effect = StopIteration("that's all, folks")
    automl = AutoMLSearch(problem_type='binary', max_pipelines=5)
    automl.search(X, y)
    assert automl.data_check_results is None
    mock_fit.assert_called()
    mock_score.assert_called()
    assert mock_algo_next_batch.call_count == 1
    pipeline_results = automl.results.get('pipeline_results', {})
    assert len(pipeline_results) == 1
    assert pipeline_results[0].get('score') == 1.0


@patch('evalml.automl.automl_algorithm.IterativeAlgorithm.__init__')
def test_automl_allowed_pipelines_algorithm(mock_algo_init, dummy_binary_pipeline_class, X_y_binary):
    mock_algo_init.side_effect = Exception('mock algo init')
    X, y = X_y_binary

    allowed_pipelines = [dummy_binary_pipeline_class]
    automl = AutoMLSearch(problem_type='binary', allowed_pipelines=allowed_pipelines, max_pipelines=10)
    with pytest.raises(Exception, match='mock algo init'):
        automl.search(X, y)
    assert mock_algo_init.call_count == 1
    _, kwargs = mock_algo_init.call_args
    assert kwargs['max_pipelines'] == 10
    assert kwargs['allowed_pipelines'] == allowed_pipelines

    allowed_model_families = [ModelFamily.RANDOM_FOREST]
    automl = AutoMLSearch(problem_type='binary', allowed_model_families=allowed_model_families, max_pipelines=1)
    with pytest.raises(Exception, match='mock algo init'):
        automl.search(X, y)
    assert mock_algo_init.call_count == 2
    _, kwargs = mock_algo_init.call_args
    assert kwargs['max_pipelines'] == 1
    for actual, expected in zip(kwargs['allowed_pipelines'], [make_pipeline(X, y, estimator, ProblemTypes.BINARY) for estimator in get_estimators(ProblemTypes.BINARY, model_families=allowed_model_families)]):
        assert actual.parameters == expected.parameters


def test_automl_serialization(X_y_binary, tmpdir):
    X, y = X_y_binary
    path = os.path.join(str(tmpdir), 'automl.pkl')
    num_max_pipelines = 5
    automl = AutoMLSearch(problem_type='binary', max_pipelines=num_max_pipelines)
    automl.search(X, y)
    automl.save(path)
    loaded_automl = automl.load(path)
    for i in range(num_max_pipelines):
        assert automl.get_pipeline(i).__class__ == loaded_automl.get_pipeline(i).__class__
        assert automl.get_pipeline(i).parameters == loaded_automl.get_pipeline(i).parameters
        assert automl.results == loaded_automl.results
        pd.testing.assert_frame_equal(automl.rankings, loaded_automl.rankings)


def test_invalid_data_splitter():
    data_splitter = pd.DataFrame()
    with pytest.raises(ValueError, match='Not a valid data splitter'):
        AutoMLSearch(problem_type='binary', data_split=data_splitter)


@patch('evalml.pipelines.BinaryClassificationPipeline.score')
def test_large_dataset_binary(mock_score):
    X = pd.DataFrame({'col_0': [i for i in range(101000)]})
    y = pd.Series([i % 2 for i in range(101000)])

    fraud_objective = FraudCost(amount_col='col_0')

    automl = AutoMLSearch(problem_type='binary',
                          objective=fraud_objective,
                          additional_objectives=['auc', 'f1', 'precision'],
                          max_time=1,
                          max_pipelines=1,
                          optimize_thresholds=True)
    mock_score.return_value = {automl.objective.name: 1.234}
    assert automl.data_split is None
    automl.search(X, y)
    assert isinstance(automl.data_split, TrainingValidationSplit)
    assert automl.data_split.get_n_splits() == 1

    for pipeline_id in automl.results['search_order']:
        assert len(automl.results['pipeline_results'][pipeline_id]['cv_data']) == 1
        assert automl.results['pipeline_results'][pipeline_id]['cv_data'][0]['score'] == 1.234


@patch('evalml.pipelines.MulticlassClassificationPipeline.score')
def test_large_dataset_multiclass(mock_score):
    X = pd.DataFrame({'col_0': [i for i in range(101000)]})
    y = pd.Series([i % 4 for i in range(101000)])

    automl = AutoMLSearch(problem_type='multiclass', max_time=1, max_pipelines=1)
    mock_score.return_value = {automl.objective.name: 1.234}
    assert automl.data_split is None
    automl.search(X, y)
    assert isinstance(automl.data_split, TrainingValidationSplit)
    assert automl.data_split.get_n_splits() == 1

    for pipeline_id in automl.results['search_order']:
        assert len(automl.results['pipeline_results'][pipeline_id]['cv_data']) == 1
        assert automl.results['pipeline_results'][pipeline_id]['cv_data'][0]['score'] == 1.234


@patch('evalml.pipelines.RegressionPipeline.score')
def test_large_dataset_regression(mock_score):
    X = pd.DataFrame({'col_0': [i for i in range(101000)]})
    y = pd.Series([i for i in range(101000)])

    automl = AutoMLSearch(problem_type='regression', max_time=1, max_pipelines=1)
    mock_score.return_value = {automl.objective.name: 1.234}
    assert automl.data_split is None
    automl.search(X, y)
    assert isinstance(automl.data_split, TrainingValidationSplit)
    assert automl.data_split.get_n_splits() == 1

    for pipeline_id in automl.results['search_order']:
        assert len(automl.results['pipeline_results'][pipeline_id]['cv_data']) == 1
        assert automl.results['pipeline_results'][pipeline_id]['cv_data'][0]['score'] == 1.234


def test_allowed_pipelines_with_incorrect_problem_type(dummy_binary_pipeline_class):
    # checks that not setting allowed_pipelines does not error out
    AutoMLSearch(problem_type='binary')

    with pytest.raises(ValueError, match="is not compatible with problem_type"):
        AutoMLSearch(problem_type='regression', allowed_pipelines=[dummy_binary_pipeline_class])


def test_main_objective_problem_type_mismatch():
    with pytest.raises(ValueError, match="is not compatible with a"):
        AutoMLSearch(problem_type='binary', objective='R2')


def test_init_problem_type_error():
    with pytest.raises(ValueError, match=r"choose one of \(binary, multiclass, regression\) as problem_type"):
        AutoMLSearch()

    with pytest.raises(KeyError, match=r"does not exist"):
        AutoMLSearch(problem_type='multi')


def test_init_objective():
    defaults = {'multiclass': 'Log Loss Multiclass', 'binary': 'Log Loss Binary', 'regression': 'R2'}
    for problem_type in defaults:
        error_automl = AutoMLSearch(problem_type=problem_type)
        assert error_automl.objective.name == defaults[problem_type]


@patch('evalml.automl.automl_search.AutoMLSearch.search')
def test_checks_at_search_time(mock_search, dummy_regression_pipeline_class, X_y_multi):
    X, y = X_y_multi

    error_text = "in search, problem_type mismatches label type."
    mock_search.side_effect = ValueError(error_text)

    error_automl = AutoMLSearch(problem_type='regression', objective="R2")
    with pytest.raises(ValueError, match=error_text):
        error_automl.search(X, y)


def test_incompatible_additional_objectives():
    with pytest.raises(ValueError, match="is not compatible with a "):
        AutoMLSearch(problem_type='multiclass', additional_objectives=['Precision', 'AUC'])


def test_default_objective():
    correct_matches = {ProblemTypes.MULTICLASS: 'Log Loss Multiclass',
                       ProblemTypes.BINARY: 'Log Loss Binary',
                       ProblemTypes.REGRESSION: 'R2'}
    for problem_type in correct_matches:
        automl = AutoMLSearch(problem_type=problem_type)
        assert automl.objective.name == correct_matches[problem_type]

        automl = AutoMLSearch(problem_type=problem_type.name)
        assert automl.objective.name == correct_matches[problem_type]


@patch('evalml.pipelines.BinaryClassificationPipeline.score')
@patch('evalml.pipelines.BinaryClassificationPipeline.fit')
def test_add_to_rankings(mock_fit, mock_score, dummy_binary_pipeline_class, X_y_binary):
    X, y = X_y_binary
    mock_score.return_value = {'Log Loss Binary': 1.0}

    automl = AutoMLSearch(problem_type='binary', max_pipelines=1, allowed_pipelines=[dummy_binary_pipeline_class])
    automl.search(X, y)

    mock_score.return_value = {'Log Loss Binary': 0.1234}

    test_pipeline = dummy_binary_pipeline_class(parameters={})
    automl.add_to_rankings(test_pipeline, X, y)

    assert len(automl.rankings) == 2
    assert 0.1234 in automl.rankings['score'].values


@patch('evalml.pipelines.BinaryClassificationPipeline.score')
@patch('evalml.pipelines.BinaryClassificationPipeline.fit')
def test_add_to_rankings_no_search(mock_fit, mock_score, dummy_binary_pipeline_class, X_y_binary):
    X, y = X_y_binary
    automl = AutoMLSearch(problem_type='binary', max_pipelines=1, allowed_pipelines=[dummy_binary_pipeline_class])

    mock_score.return_value = {'Log Loss Binary': 0.1234}
    test_pipeline = dummy_binary_pipeline_class(parameters={})
    with pytest.raises(RuntimeError, match="Please run automl"):
        automl.add_to_rankings(test_pipeline, X, y)


@patch('evalml.pipelines.BinaryClassificationPipeline.score')
@patch('evalml.pipelines.BinaryClassificationPipeline.fit')
def test_add_to_rankings_duplicate(mock_fit, mock_score, dummy_binary_pipeline_class, X_y_binary):
    X, y = X_y_binary
    mock_score.return_value = {'Log Loss Binary': 0.1234}

    automl = AutoMLSearch(problem_type='binary', max_pipelines=1, allowed_pipelines=[dummy_binary_pipeline_class])
    automl.search(X, y)

    test_pipeline = dummy_binary_pipeline_class(parameters={})
    automl.add_to_rankings(test_pipeline, X, y)

    test_pipeline_duplicate = dummy_binary_pipeline_class(parameters={})
    assert automl.add_to_rankings(test_pipeline_duplicate, X, y) is None


@patch('evalml.pipelines.BinaryClassificationPipeline.score')
@patch('evalml.pipelines.BinaryClassificationPipeline.fit')
def test_add_to_rankings_trained(mock_fit, mock_score, dummy_binary_pipeline_class, X_y_binary):
    X, y = X_y_binary
    mock_score.return_value = {'Log Loss Binary': 1.0}

    automl = AutoMLSearch(problem_type='binary', max_pipelines=1, allowed_pipelines=[dummy_binary_pipeline_class])
    automl.search(X, y)

    mock_score.return_value = {'Log Loss Binary': 0.1234}
    test_pipeline = dummy_binary_pipeline_class(parameters={})
    automl.add_to_rankings(test_pipeline, X, y)

    class CoolBinaryClassificationPipeline(dummy_binary_pipeline_class):
        name = "Cool Binary Classification Pipeline"

    mock_fit.return_value = CoolBinaryClassificationPipeline(parameters={})
    test_pipeline_trained = CoolBinaryClassificationPipeline(parameters={}).fit(X, y)
    automl.add_to_rankings(test_pipeline_trained, X, y)

    assert list(automl.rankings['score'].values).count(0.1234) == 2


@patch('evalml.pipelines.BinaryClassificationPipeline.score')
@patch('evalml.pipelines.BinaryClassificationPipeline.fit')
def test_has_searched(mock_fit, mock_score, dummy_binary_pipeline_class, X_y_binary):
    X, y = X_y_binary

    automl = AutoMLSearch(problem_type='binary', max_pipelines=1)
    mock_score.return_value = {automl.objective.name: 1.0}
    assert not automl.has_searched

    automl.search(X, y)
    assert automl.has_searched


def test_no_search():
    automl = AutoMLSearch(problem_type='binary')
    assert isinstance(automl.rankings, pd.DataFrame)
    assert isinstance(automl.full_rankings, pd.DataFrame)

    df_columns = ["id", "pipeline_name", "score", "high_variance_cv", "parameters"]
    assert (automl.rankings.columns == df_columns).all()
    assert (automl.full_rankings.columns == df_columns).all()

    assert automl._data_check_results is None

    with pytest.raises(PipelineNotFoundError):
        automl.best_pipeline

    with pytest.raises(PipelineNotFoundError):
        automl.get_pipeline(0)

    with pytest.raises(PipelineNotFoundError):
        automl.describe_pipeline(0)


@patch('evalml.pipelines.BinaryClassificationPipeline.score')
@patch('evalml.pipelines.BinaryClassificationPipeline.fit')
def test_get_pipeline_invalid(mock_fit, mock_score, X_y_binary):
    X, y = X_y_binary
    mock_score.return_value = {'Log Loss Binary': 1.0}

    automl = AutoMLSearch(problem_type='binary')
    with pytest.raises(PipelineNotFoundError, match="Pipeline not found in automl results"):
        automl.get_pipeline(1000)

    automl = AutoMLSearch(problem_type='binary', max_pipelines=1)
    automl.search(X, y)
    assert automl.get_pipeline(0).name == 'Mode Baseline Binary Classification Pipeline'
    automl._results['pipeline_results'][0].pop('pipeline_class')
    with pytest.raises(PipelineNotFoundError, match="Pipeline class or parameters not found in automl results"):
        automl.get_pipeline(0)

    automl = AutoMLSearch(problem_type='binary', max_pipelines=1)
    automl.search(X, y)
    assert automl.get_pipeline(0).name == 'Mode Baseline Binary Classification Pipeline'
    automl._results['pipeline_results'][0].pop('parameters')
    with pytest.raises(PipelineNotFoundError, match="Pipeline class or parameters not found in automl results"):
        automl.get_pipeline(0)


@patch('evalml.pipelines.BinaryClassificationPipeline.score')
@patch('evalml.pipelines.BinaryClassificationPipeline.fit')
def test_describe_pipeline(mock_fit, mock_score, caplog, X_y_binary):
    X, y = X_y_binary
    mock_score.return_value = {'Log Loss Binary': 1.0}

    automl = AutoMLSearch(problem_type='binary', max_pipelines=1)
    automl.search(X, y)
    out = caplog.text

    assert "Searching up to 1 pipelines. " in out

    assert len(automl.results['pipeline_results']) == 1
    caplog.clear()
    automl.describe_pipeline(0)
    out = caplog.text
    assert "Mode Baseline Binary Classification Pipeline" in out
    assert "Problem Type: Binary Classification" in out
    assert "Model Family: Baseline" in out
    assert "* strategy : random_weighted" in out
    assert "Total training time (including CV): " in out
    assert "Log Loss Binary # Training # Testing" in out
    assert "0                      1.000     66.000    34.000" in out
    assert "1                      1.000     67.000    33.000" in out
    assert "2                      1.000     67.000    33.000" in out
    assert "mean                   1.000          -         -" in out
    assert "std                    0.000          -         -" in out
    assert "coef of var            0.000          -         -" in out


@patch('evalml.pipelines.BinaryClassificationPipeline.score')
@patch('evalml.pipelines.BinaryClassificationPipeline.fit')
def test_results_getter(mock_fit, mock_score, caplog, X_y_binary):
    X, y = X_y_binary
    automl = AutoMLSearch(problem_type='binary', max_pipelines=1)

    assert automl.results == {'pipeline_results': {}, 'search_order': []}

    mock_score.return_value = {'Log Loss Binary': 1.0}
    automl.search(X, y)

    assert automl.results['pipeline_results'][0]['score'] == 1.0

    with pytest.raises(AttributeError, match='set attribute'):
        automl.results = 2.0

    automl.results['pipeline_results'][0]['score'] = 2.0
    assert automl.results['pipeline_results'][0]['score'] == 1.0


<<<<<<< HEAD
@pytest.mark.parametrize("automl_type", [ProblemTypes.BINARY, ProblemTypes.MULTICLASS])
@pytest.mark.parametrize("target_type", ["categorical", "string", "bool", "float", "int"])
def test_targets_data_types(automl_type, target_type):
    if automl_type == ProblemTypes.BINARY:
        X, y = load_breast_cancer()
        if target_type == "bool":
            y = y.map({"malignant": False, "benign": True})
    elif automl_type == ProblemTypes.MULTICLASS:
        X, y = load_wine()
    if target_type == "categorical":
        y = pd.Categorical(y)
    elif target_type == "int":
        unique_vals = y.unique()
        y = y.map({unique_vals[i]: int(i) for i in range(len(unique_vals))})
    elif target_type == "float":
        unique_vals = y.unique()
        y = y.map({unique_vals[i]: float(i) for i in range(len(unique_vals))})

    automl = AutoMLSearch(problem_type=automl_type, max_pipelines=3)
    automl.search(X, y)
    for pipeline_result in automl.results['pipeline_results'].values():
        cv_data = pipeline_result['cv_data']
        for fold in cv_data:
            all_objective_scores = fold["all_objective_scores"]
            for score in all_objective_scores.values():
                assert score is not None

    assert len(automl.full_rankings) == 3
=======
class KeyboardInterruptOnKthPipeline:
    """Helps us time when the test will send a KeyboardInterrupt Exception to search."""

    def __init__(self, k):
        self.n_calls = 1
        self.k = k

    def __call__(self, pipeline_class, parameters):
        """Raises KeyboardInterrupt on the kth call.

        Arguments are ignored but included to meet the call back API.
        """
        if self.n_calls == self.k:
            self.n_calls += 1
            raise KeyboardInterrupt
        else:
            self.n_calls += 1


# These are used to mock return values to the builtin "input" function.
interrupt = ["y"]
interrupt_after_bad_message = ["No.", "Yes!", "y"]
dont_interrupt = ["n"]
dont_interrupt_after_bad_message = ["Yes", "yes.", "n"]


@pytest.mark.parametrize("when_to_interrupt,user_input,number_results",
                         [(1, interrupt, 0),
                          (1, interrupt_after_bad_message, 0),
                          (1, dont_interrupt, 5),
                          (1, dont_interrupt_after_bad_message, 5),
                          (2, interrupt, 1),
                          (2, interrupt_after_bad_message, 1),
                          (2, dont_interrupt, 5),
                          (2, dont_interrupt_after_bad_message, 5),
                          (3, interrupt, 2),
                          (3, interrupt_after_bad_message, 2),
                          (3, dont_interrupt, 5),
                          (3, dont_interrupt_after_bad_message, 5),
                          (5, interrupt, 4),
                          (5, interrupt_after_bad_message, 4),
                          (5, dont_interrupt, 5),
                          (5, dont_interrupt_after_bad_message, 5)])
@patch("builtins.input")
@patch('evalml.pipelines.BinaryClassificationPipeline.score', return_value={"F1": 1.0})
@patch('evalml.pipelines.BinaryClassificationPipeline.fit')
def test_catch_keyboard_interrupt(mock_fit, mock_score, mock_input,
                                  when_to_interrupt, user_input, number_results,
                                  X_y_binary):

    mock_input.side_effect = user_input
    X, y = X_y_binary
    callback = KeyboardInterruptOnKthPipeline(k=when_to_interrupt)
    automl = AutoMLSearch(problem_type="binary", max_pipelines=5, start_iteration_callback=callback, objective="f1")
    automl.search(X, y)

    assert len(automl._results['pipeline_results']) == number_results
>>>>>>> f9db83fd
<|MERGE_RESOLUTION|>--- conflicted
+++ resolved
@@ -819,7 +819,6 @@
     assert automl.results['pipeline_results'][0]['score'] == 1.0
 
 
-<<<<<<< HEAD
 @pytest.mark.parametrize("automl_type", [ProblemTypes.BINARY, ProblemTypes.MULTICLASS])
 @pytest.mark.parametrize("target_type", ["categorical", "string", "bool", "float", "int"])
 def test_targets_data_types(automl_type, target_type):
@@ -848,7 +847,8 @@
                 assert score is not None
 
     assert len(automl.full_rankings) == 3
-=======
+
+
 class KeyboardInterruptOnKthPipeline:
     """Helps us time when the test will send a KeyboardInterrupt Exception to search."""
 
@@ -905,5 +905,4 @@
     automl = AutoMLSearch(problem_type="binary", max_pipelines=5, start_iteration_callback=callback, objective="f1")
     automl.search(X, y)
 
-    assert len(automl._results['pipeline_results']) == number_results
->>>>>>> f9db83fd
+    assert len(automl._results['pipeline_results']) == number_results