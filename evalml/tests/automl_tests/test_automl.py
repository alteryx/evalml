--- conflicted
+++ resolved
@@ -812,7 +812,6 @@
     assert "coef of var            0.000          -         -" in out
 
 
-<<<<<<< HEAD
 def test_string_targets():
     from sklearn.datasets import load_breast_cancer
     data = load_breast_cancer()
@@ -823,7 +822,8 @@
 
     auto = AutoMLSearch(problem_type='binary')
     auto.search(X, y)
-=======
+
+
 @patch('evalml.pipelines.BinaryClassificationPipeline.score')
 @patch('evalml.pipelines.BinaryClassificationPipeline.fit')
 def test_results_getter(mock_fit, mock_score, caplog, X_y_binary):
@@ -841,5 +841,4 @@
         automl.results = 2.0
 
     automl.results['pipeline_results'][0]['score'] = 2.0
-    assert automl.results['pipeline_results'][0]['score'] == 1.0
->>>>>>> 923eb255
+    assert automl.results['pipeline_results'][0]['score'] == 1.0