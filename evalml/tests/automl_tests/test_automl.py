--- conflicted
+++ resolved
@@ -937,11 +937,7 @@
         AutoMLSearch(X_train=X, y_train=y, problem_type="multi")
 
     with pytest.raises(
-<<<<<<< HEAD
-        ValueError, match="AutoMLSearch cannot be run for clustering problems"
-=======
         ValueError, match="AutoMLSearch cannot be run for clustering problems."
->>>>>>> ef0eebf2
     ):
         AutoMLSearch(X_train=X, y_train=y, problem_type="clustering")
 
