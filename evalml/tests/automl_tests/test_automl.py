import os
from unittest.mock import MagicMock, patch

import numpy as np
import pandas as pd
import pytest
from sklearn.model_selection import StratifiedKFold

from evalml import AutoMLSearch
from evalml.automl import TrainingValidationSplit
from evalml.data_checks import (
    DataCheck,
    DataCheckError,
    DataChecks,
    DataCheckWarning
)
from evalml.model_family import ModelFamily
from evalml.objectives import FraudCost
from evalml.pipelines import BinaryClassificationPipeline
from evalml.pipelines.utils import get_estimators, get_pipelines, make_pipeline
from evalml.problem_types import ProblemTypes
from evalml.tuners import NoParamsException, RandomSearchTuner


def test_pipeline_limits(caplog, X_y):
    X, y = X_y

    automl = AutoMLSearch(problem_type='binary', max_pipelines=1)
    automl.search(X, y)
    out = caplog.text
    assert "Searching up to 1 pipelines. " in out

    caplog.clear()
    automl = AutoMLSearch(problem_type='binary', max_time=1)
    automl.search(X, y)
    out = caplog.text
    assert "Will stop searching for new pipelines after 1 seconds" in out

    caplog.clear()
    automl = AutoMLSearch(problem_type='binary', max_time=1, max_pipelines=5)
    automl.search(X, y)
    out = caplog.text
    assert "Searching up to 5 pipelines. " in out
    assert "Will stop searching for new pipelines after 1 seconds" in out

    caplog.clear()
    automl = AutoMLSearch(problem_type='binary')
    automl.search(X, y)
    out = caplog.text
    assert "Using default limit of max_pipelines=5." in out


def test_search_order(X_y):
    X, y = X_y
    automl = AutoMLSearch(problem_type='binary', max_pipelines=3)
    automl.search(X, y)
    correct_order = [0, 1, 2]
    assert automl.results['search_order'] == correct_order


@patch('evalml.pipelines.BinaryClassificationPipeline.fit')
def test_pipeline_fit_raises(mock_fit, X_y, caplog):
    msg = 'all your model are belong to us'
    mock_fit.side_effect = Exception(msg)
    X, y = X_y
    automl = AutoMLSearch(problem_type='binary', max_pipelines=1)
    with pytest.raises(Exception, match=msg):
        automl.search(X, y, raise_errors=True)
    out = caplog.text
    assert 'Exception during automl search' in out

    caplog.clear()
    automl = AutoMLSearch(problem_type='binary', max_pipelines=1)
    automl.search(X, y, raise_errors=False)
    out = caplog.text
    assert 'Exception during automl search' in out
    pipeline_results = automl.results.get('pipeline_results', {})
    assert len(pipeline_results) == 1

    cv_scores_all = pipeline_results[0].get('cv_data', {})
    for cv_scores in cv_scores_all:
        for name, score in cv_scores['all_objective_scores'].items():
            if name in ['# Training', '# Testing']:
                assert score > 0
            else:
                assert np.isnan(score)


@patch('evalml.pipelines.BinaryClassificationPipeline.score')
def test_pipeline_score_raises(mock_score, X_y, caplog):
    msg = 'all your model are belong to us'
    mock_score.side_effect = Exception(msg)
    X, y = X_y
    automl = AutoMLSearch(problem_type='binary', max_pipelines=1)
    with pytest.raises(Exception, match=msg):
        automl.search(X, y, raise_errors=True)
    out = caplog.text
    assert 'Exception during automl search' in out
    pipeline_results = automl.results.get('pipeline_results', {})
    assert len(pipeline_results) == 0

    caplog.clear()
    automl = AutoMLSearch(problem_type='binary', max_pipelines=1)
    automl.search(X, y, raise_errors=False)
    out = caplog.text
    assert 'Exception during automl search' in out
    pipeline_results = automl.results.get('pipeline_results', {})
    assert len(pipeline_results) == 1
    cv_scores_all = pipeline_results[0].get('cv_data', {})
    assert np.isnan(list(cv_scores_all[0]['all_objective_scores'].values())).any()


@patch('evalml.objectives.AUC.score')
def test_objective_score_raises(mock_score, X_y, caplog):
    msg = 'all your model are belong to us'
    mock_score.side_effect = Exception(msg)
    X, y = X_y
    automl = AutoMLSearch(problem_type='binary', max_pipelines=1)
    automl.search(X, y, raise_errors=True)
    out = caplog.text
    assert 'Error in PipelineBase.score while scoring objective AUC: all your model are belong to us' in out
    pipeline_results = automl.results.get('pipeline_results', {})
    assert len(pipeline_results) == 1
    cv_scores_all = pipeline_results[0].get('cv_data', {})
    scores = cv_scores_all[0]['all_objective_scores']
    auc_score = scores.pop('AUC')
    assert np.isnan(auc_score)
    assert not np.isnan(list(cv_scores_all[0]['all_objective_scores'].values())).any()

    caplog.clear()
    automl = AutoMLSearch(problem_type='binary', max_pipelines=1)
    automl.search(X, y, raise_errors=False)
    out = caplog.text
    assert 'Error in PipelineBase.score while scoring objective AUC: all your model are belong to us' in out
    pipeline_results = automl.results.get('pipeline_results', {})
    assert len(pipeline_results) == 1
    cv_scores_all = pipeline_results[0].get('cv_data', {})
    scores = cv_scores_all[0]['all_objective_scores']
    auc_score = scores.pop('AUC')
    assert np.isnan(auc_score)
    assert not np.isnan(list(cv_scores_all[0]['all_objective_scores'].values())).any()


def test_rankings(X_y, X_y_reg):
    X, y = X_y
    model_families = ['random_forest']
    automl = AutoMLSearch(problem_type='binary', allowed_model_families=model_families, max_pipelines=3)
    automl.search(X, y)
    assert len(automl.full_rankings) == 3
    assert len(automl.rankings) == 2

    X, y = X_y_reg
    automl = AutoMLSearch(problem_type='regression', allowed_model_families=model_families, max_pipelines=3)
    automl.search(X, y)
    assert len(automl.full_rankings) == 3
    assert len(automl.rankings) == 2


@patch('evalml.objectives.BinaryClassificationObjective.optimize_threshold')
@patch('evalml.pipelines.BinaryClassificationPipeline.predict_proba')
@patch('evalml.pipelines.BinaryClassificationPipeline.score')
@patch('evalml.pipelines.BinaryClassificationPipeline.fit')
def test_automl_str_search(mock_fit, mock_score, mock_predict_proba, mock_optimize_threshold, X_y):
    def _dummy_callback(param1, param2):
        return None

    X, y = X_y
    search_params = {
        'problem_type': 'binary',
        'objective': 'F1',
        'max_time': 100,
        'max_pipelines': 5,
        'patience': 2,
        'tolerance': 0.5,
        'allowed_model_families': ['random_forest', 'linear_model'],
        'data_split': StratifiedKFold(5),
        'tuner_class': RandomSearchTuner,
        'start_iteration_callback': _dummy_callback,
        'add_result_callback': None,
        'additional_objectives': ['Precision', 'AUC'],
        'n_jobs': 2,
        'optimize_thresholds': True
    }

    param_str_reps = {
        'Objective': search_params['objective'],
        'Max Time': search_params['max_time'],
        'Max Pipelines': search_params['max_pipelines'],
        'Allowed Pipelines': [],
        'Patience': search_params['patience'],
        'Tolerance': search_params['tolerance'],
        'Data Splitting': 'StratifiedKFold(n_splits=5, random_state=None, shuffle=False)',
        'Tuner': 'RandomSearchTuner',
        'Start Iteration Callback': '_dummy_callback',
        'Add Result Callback': None,
        'Additional Objectives': search_params['additional_objectives'],
        'Random State': 'RandomState(MT19937)',
        'n_jobs': search_params['n_jobs'],
        'Optimize Thresholds': search_params['optimize_thresholds']
    }

    automl = AutoMLSearch(**search_params)
    str_rep = str(automl)
    for param, value in param_str_reps.items():
        if isinstance(value, list):
            assert f"{param}" in str_rep
            for item in value:
                assert f"\t{str(item)}" in str_rep
        else:
            assert f"{param}: {str(value)}" in str_rep
    assert "Search Results" not in str_rep

    mock_score.return_value = {automl.objective.name: 1.0}
    automl.search(X, y)
    mock_fit.assert_called()
    mock_score.assert_called()
    mock_predict_proba.assert_called()
    mock_optimize_threshold.assert_called()

    str_rep = str(automl)
    assert "Search Results:" in str_rep
    assert automl.rankings.drop(['parameters'], axis='columns').to_string() in str_rep


def test_automl_data_check_results_is_none_before_search():
    automl = AutoMLSearch(problem_type='binary', max_pipelines=1)
    assert automl.data_check_results is None


@patch('evalml.pipelines.BinaryClassificationPipeline.score')
@patch('evalml.pipelines.BinaryClassificationPipeline.fit')
def test_automl_empty_data_checks(mock_fit, mock_score):
    X = pd.DataFrame({"feature1": [1, 2, 3],
                      "feature2": [None, None, None]})
    y = pd.Series([1, 1, 1])

    mock_score.return_value = {'Log Loss Binary': 1.0}

    automl = AutoMLSearch(problem_type="binary", max_pipelines=1)

    automl.search(X, y, data_checks=[])
    assert automl.data_check_results is None
    mock_fit.assert_called()
    mock_score.assert_called()

    automl.search(X, y, data_checks="disabled")
    assert automl.data_check_results is None

    automl.search(X, y, data_checks=None)
    assert automl.data_check_results is None


@patch('evalml.data_checks.DefaultDataChecks.validate')
@patch('evalml.pipelines.BinaryClassificationPipeline.score')
@patch('evalml.pipelines.BinaryClassificationPipeline.fit')
def test_automl_default_data_checks(mock_fit, mock_score, mock_validate, X_y, caplog):
    X, y = X_y
    mock_score.return_value = {'Log Loss Binary': 1.0}
    mock_validate.return_value = [DataCheckWarning("default data check warning", "DefaultDataChecks")]
    automl = AutoMLSearch(problem_type='binary', max_pipelines=1)
    automl.search(X, y)
    out = caplog.text
    assert "default data check warning" in out
    assert automl.data_check_results == mock_validate.return_value
    mock_fit.assert_called()
    mock_score.assert_called()
    mock_validate.assert_called()


class MockDataCheckErrorAndWarning(DataCheck):
    def validate(self, X, y):
        return [DataCheckError("error one", self.name), DataCheckWarning("warning one", self.name)]


@pytest.mark.parametrize("data_checks",
                         [[MockDataCheckErrorAndWarning()],
                          DataChecks([MockDataCheckErrorAndWarning()])])
@patch('evalml.pipelines.BinaryClassificationPipeline.score')
@patch('evalml.pipelines.BinaryClassificationPipeline.fit')
def test_automl_data_checks_raises_error(mock_fit, mock_score, data_checks, caplog):
    X = pd.DataFrame()
    y = pd.Series()

    automl = AutoMLSearch(problem_type="binary", max_pipelines=1)

    with pytest.raises(ValueError, match="Data checks raised"):
        automl.search(X, y, data_checks=data_checks)

    out = caplog.text
    assert "error one" in out
    assert "warning one" in out
    assert automl.data_check_results == MockDataCheckErrorAndWarning().validate(X, y)


def test_automl_bad_data_check_parameter_type():
    X = pd.DataFrame()
    y = pd.Series()

    automl = AutoMLSearch(problem_type="binary", max_pipelines=1)

    with pytest.raises(ValueError, match="Parameter data_checks must be a list. Received int."):
        automl.search(X, y, data_checks=1)
    with pytest.raises(ValueError, match="All elements of parameter data_checks must be an instance of DataCheck."):
        automl.search(X, y, data_checks=[1])
    with pytest.raises(ValueError, match="If data_checks is a string, it must be either 'auto' or 'disabled'. "
                                         "Received 'default'."):
        automl.search(X, y, data_checks="default")
    with pytest.raises(ValueError, match="All elements of parameter data_checks must be an instance of DataCheck."):
        automl.search(X, y, data_checks=[DataChecks([]), 1])


def test_automl_str_no_param_search():
    automl = AutoMLSearch(problem_type='binary')

    param_str_reps = {
        'Objective': 'Log Loss Binary',
        'Max Time': 'None',
        'Max Pipelines': 'None',
        'Allowed Pipelines': [],
        'Patience': 'None',
        'Tolerance': '0.0',
        'Data Splitting': 'StratifiedKFold(n_splits=3, random_state=0, shuffle=True)',
        'Tuner': 'SKOptTuner',
        'Additional Objectives': [
            'Accuracy Binary',
            'Balanced Accuracy Binary',
            'F1',
            'Precision',
            'AUC',
            'MCC Binary'],
        'Start Iteration Callback': 'None',
        'Add Result Callback': 'None',
        'Random State': 'RandomState(MT19937)',
        'n_jobs': '-1',
        'Verbose': 'True',
        'Optimize Thresholds': 'False'
    }

    str_rep = str(automl)

    for param, value in param_str_reps.items():
        assert f"{param}" in str_rep
        if isinstance(value, list):
            value = "\n".join(["\t{}".format(item) for item in value])
            assert value in str_rep
    assert "Search Results" not in str_rep


@patch('evalml.pipelines.BinaryClassificationPipeline.score')
@patch('evalml.pipelines.BinaryClassificationPipeline.fit')
def test_automl_feature_selection(mock_fit, mock_score, X_y):
    X, y = X_y
    mock_score.return_value = {'Log Loss Binary': 1.0}

    class MockFeatureSelectionPipeline(BinaryClassificationPipeline):
        component_graph = ['RF Classifier Select From Model', 'Logistic Regression Classifier']

        def fit(self, X, y):
            """Mock fit, noop"""

    allowed_pipelines = [MockFeatureSelectionPipeline]
    start_iteration_callback = MagicMock()
    automl = AutoMLSearch(problem_type='binary', max_pipelines=2, start_iteration_callback=start_iteration_callback, allowed_pipelines=allowed_pipelines)
    automl.search(X, y)

    assert start_iteration_callback.call_count == 2
    proposed_parameters = start_iteration_callback.call_args_list[1][0][1]
    assert proposed_parameters.keys() == {'RF Classifier Select From Model', 'Logistic Regression Classifier'}
    assert proposed_parameters['RF Classifier Select From Model']['number_features'] == X.shape[1]


@patch('evalml.tuners.random_search_tuner.RandomSearchTuner.is_search_space_exhausted')
@patch('evalml.pipelines.BinaryClassificationPipeline.score')
@patch('evalml.pipelines.BinaryClassificationPipeline.fit')
def test_automl_tuner_exception(mock_fit, mock_score, mock_is_search_space_exhausted, X_y):
    mock_score.return_value = {'Log Loss Binary': 1.0}
    X, y = X_y
    error_text = "Cannot create a unique set of unexplored parameters. Try expanding the search space."
    mock_is_search_space_exhausted.side_effect = NoParamsException(error_text)
    clf = AutoMLSearch(problem_type='regression', objective="R2", tuner_class=RandomSearchTuner, max_pipelines=10)
    with pytest.raises(NoParamsException, match=error_text):
        clf.search(X, y)


@patch('evalml.automl.automl_algorithm.IterativeAlgorithm.next_batch')
@patch('evalml.pipelines.BinaryClassificationPipeline.score')
@patch('evalml.pipelines.BinaryClassificationPipeline.fit')
def test_automl_algorithm(mock_fit, mock_score, mock_algo_next_batch, X_y):
    X, y = X_y
    mock_score.return_value = {'Log Loss Binary': 1.0}
    mock_algo_next_batch.side_effect = StopIteration("that's all, folks")
    automl = AutoMLSearch(problem_type='binary', max_pipelines=5)
    automl.search(X, y)
    assert automl.data_check_results is None
    mock_fit.assert_called()
    mock_score.assert_called()
    assert mock_algo_next_batch.call_count == 1
    pipeline_results = automl.results.get('pipeline_results', {})
    assert len(pipeline_results) == 1
    assert pipeline_results[0].get('score') == 1.0


@patch('evalml.automl.automl_algorithm.IterativeAlgorithm.__init__')
def test_automl_allowed_pipelines_algorithm(mock_algo_init, dummy_binary_pipeline_class, X_y):
    mock_algo_init.side_effect = Exception('mock algo init')
    X, y = X_y

    allowed_pipelines = [dummy_binary_pipeline_class]
    automl = AutoMLSearch(problem_type='binary', allowed_pipelines=allowed_pipelines, max_pipelines=10)
    with pytest.raises(Exception, match='mock algo init'):
        automl.search(X, y)
    assert mock_algo_init.call_count == 1
    _, kwargs = mock_algo_init.call_args
    assert kwargs['max_pipelines'] == 10
    assert kwargs['allowed_pipelines'] == allowed_pipelines

    allowed_model_families = [ModelFamily.RANDOM_FOREST]
    automl = AutoMLSearch(problem_type='binary', allowed_model_families=allowed_model_families, max_pipelines=1)
    with pytest.raises(Exception, match='mock algo init'):
        automl.search(X, y)
    assert mock_algo_init.call_count == 2
    _, kwargs = mock_algo_init.call_args
    assert kwargs['max_pipelines'] == 1
    for actual, expected in zip(kwargs['allowed_pipelines'], [make_pipeline(X, y, estimator, ProblemTypes.BINARY) for estimator in get_estimators(ProblemTypes.BINARY, model_families=allowed_model_families)]):
        assert actual.parameters == expected.parameters


def test_automl_serialization(X_y, tmpdir):
    X, y = X_y
    path = os.path.join(str(tmpdir), 'automl.pkl')
    num_max_pipelines = 5
    automl = AutoMLSearch(problem_type='binary', max_pipelines=num_max_pipelines)
    automl.search(X, y)
    automl.save(path)
    loaded_automl = automl.load(path)
    for i in range(num_max_pipelines):
        assert automl.get_pipeline(i).score(X, y, ['precision']) == loaded_automl.get_pipeline(i).score(X, y, ['precision'])
        assert automl.results == loaded_automl.results
        pd.testing.assert_frame_equal(automl.rankings, loaded_automl.rankings)


def test_invalid_data_splitter():
    data_splitter = pd.DataFrame()
    with pytest.raises(ValueError, match='Not a valid data splitter'):
        AutoMLSearch(problem_type='binary', data_split=data_splitter)


@patch('evalml.pipelines.BinaryClassificationPipeline.score')
def test_large_dataset_binary(mock_score):
    X = pd.DataFrame({'col_0': [i for i in range(101000)]})
    y = pd.Series([i % 2 for i in range(101000)])

    fraud_objective = FraudCost(amount_col='col_0')

    automl = AutoMLSearch(problem_type='binary',
                          objective=fraud_objective,
                          additional_objectives=['auc', 'f1', 'precision'],
                          max_time=1,
                          max_pipelines=1,
                          optimize_thresholds=True)
    mock_score.return_value = {automl.objective.name: 1.234}
    assert automl.data_split is None
    automl.search(X, y)
    assert isinstance(automl.data_split, TrainingValidationSplit)
    assert automl.data_split.get_n_splits() == 1

    for pipeline_id in automl.results['search_order']:
        assert len(automl.results['pipeline_results'][pipeline_id]['cv_data']) == 1
        assert automl.results['pipeline_results'][pipeline_id]['cv_data'][0]['score'] == 1.234


@patch('evalml.pipelines.MulticlassClassificationPipeline.score')
def test_large_dataset_multiclass(mock_score):
    X = pd.DataFrame({'col_0': [i for i in range(101000)]})
    y = pd.Series([i % 4 for i in range(101000)])

    automl = AutoMLSearch(problem_type='multiclass', max_time=1, max_pipelines=1)
    mock_score.return_value = {automl.objective.name: 1.234}
    assert automl.data_split is None
    automl.search(X, y)
    assert isinstance(automl.data_split, TrainingValidationSplit)
    assert automl.data_split.get_n_splits() == 1

    for pipeline_id in automl.results['search_order']:
        assert len(automl.results['pipeline_results'][pipeline_id]['cv_data']) == 1
        assert automl.results['pipeline_results'][pipeline_id]['cv_data'][0]['score'] == 1.234


@patch('evalml.pipelines.RegressionPipeline.score')
def test_large_dataset_regression(mock_score):
    X = pd.DataFrame({'col_0': [i for i in range(101000)]})
    y = pd.Series([i for i in range(101000)])

    automl = AutoMLSearch(problem_type='regression', max_time=1, max_pipelines=1)
    mock_score.return_value = {automl.objective.name: 1.234}
    assert automl.data_split is None
    automl.search(X, y)
    assert isinstance(automl.data_split, TrainingValidationSplit)
    assert automl.data_split.get_n_splits() == 1

    for pipeline_id in automl.results['search_order']:
        assert len(automl.results['pipeline_results'][pipeline_id]['cv_data']) == 1
        assert automl.results['pipeline_results'][pipeline_id]['cv_data'][0]['score'] == 1.234


def test_verifies_allowed_pipelines(X_y_reg):
    X, y = X_y_reg
    allowed_pipelines = get_pipelines(problem_type=ProblemTypes.BINARY)
    auto = AutoMLSearch(problem_type='regression', allowed_pipelines=allowed_pipelines)
    with pytest.raises(ValueError, match="is not compatible with problem_type"):
        auto.search(X, y)


def test_obj_matches_problem_type(X_y):
    X, y = X_y
    with pytest.raises(ValueError, match="is not compatible with a"):
<<<<<<< HEAD
        AutoMLSearch(problem_type='binary', objective='R2')
=======
        auto = AutoMLSearch(problem_type='binary', objective='R2')
        auto.search(X, y, data_checks=[])
>>>>>>> 96aecd86


def test_init_problem_type_error():
    with pytest.raises(ValueError, match=r"choose one of \(binary, multiclass, regression\) as problem_type"):
        AutoMLSearch()

    with pytest.raises(KeyError, match=r"does not exist"):
        AutoMLSearch(problem_type='multi')


def test_init_objective():
    defaults = {'multiclass': 'Log Loss Multiclass', 'binary': 'Log Loss Binary', 'regression': 'R2'}
    for problem_type in defaults:
        error_automl = AutoMLSearch(problem_type=problem_type)
        assert error_automl.objective.name == defaults[problem_type]


@patch('evalml.automl.automl_search.AutoMLSearch.search')
def test_checks_at_search_time(mock_search, dummy_regression_pipeline_class, X_y_multi):
    X, y = X_y_multi

    error_text = "in search, problem_type mismatches label type."
    mock_search.side_effect = ValueError(error_text)

    error_automl = AutoMLSearch(problem_type='regression', objective="R2")
    with pytest.raises(ValueError, match=error_text):
        error_automl.search(X, y)

    error_text = "in search, problem_type mismatches allowed_pipelines."
    mock_search.side_effect = ValueError(error_text)

    allowed_pipelines = [dummy_regression_pipeline_class]
    error_automl = AutoMLSearch(problem_type='binary', allowed_pipelines=allowed_pipelines)
    with pytest.raises(ValueError, match=error_text):
        error_automl.search(X, y)


def test_objective_at_search_time(X_y_multi):
    X, y = X_y_multi
    error_automl = AutoMLSearch(problem_type='multiclass', additional_objectives=['Precision', 'AUC'],)
    with pytest.raises(ValueError, match="is not compatible with a "):
        error_automl.search(X, y)


def test_default_objective():
    correct_matches = {ProblemTypes.MULTICLASS: 'Log Loss Multiclass',
                       ProblemTypes.BINARY: 'Log Loss Binary',
                       ProblemTypes.REGRESSION: 'R2'}
    for problem_type in correct_matches:
        automl = AutoMLSearch(problem_type=problem_type)
        assert automl.objective.name == correct_matches[problem_type]

        automl = AutoMLSearch(problem_type=problem_type.name)
        assert automl.objective.name == correct_matches[problem_type]


@patch('evalml.pipelines.BinaryClassificationPipeline.score')
@patch('evalml.pipelines.BinaryClassificationPipeline.fit')
def test_add_to_rankings(mock_fit, mock_score, dummy_binary_pipeline_class, X_y):
    X, y = X_y
    mock_score.return_value = {'Log Loss Binary': 1.0}

    automl = AutoMLSearch(problem_type='binary', max_pipelines=1, allowed_pipelines=[dummy_binary_pipeline_class])
    automl.search(X, y)

    mock_score.return_value = {'Log Loss Binary': 0.1234}

    test_pipeline = dummy_binary_pipeline_class(parameters={})
    automl.add_to_rankings(test_pipeline, X, y)

    assert len(automl.rankings) == 2
    assert 0.1234 in automl.rankings['score'].values


@patch('evalml.pipelines.BinaryClassificationPipeline.score')
@patch('evalml.pipelines.BinaryClassificationPipeline.fit')
def test_add_to_rankings_duplicate(mock_fit, mock_score, dummy_binary_pipeline_class, X_y):
    X, y = X_y
    mock_score.return_value = {'Log Loss Binary': 0.1234}

    automl = AutoMLSearch(problem_type='binary', max_pipelines=1, allowed_pipelines=[dummy_binary_pipeline_class])
    automl.search(X, y)

    test_pipeline = dummy_binary_pipeline_class(parameters={})
    automl.add_to_rankings(test_pipeline, X, y)

    test_pipeline_duplicate = dummy_binary_pipeline_class(parameters={})
    assert automl.add_to_rankings(test_pipeline_duplicate, X, y) is None


@patch('evalml.pipelines.BinaryClassificationPipeline.score')
@patch('evalml.pipelines.BinaryClassificationPipeline.fit')
def test_add_to_rankings_trained(mock_fit, mock_score, dummy_binary_pipeline_class, X_y):
    X, y = X_y
    mock_score.return_value = {'Log Loss Binary': 1.0}

    automl = AutoMLSearch(problem_type='binary', max_pipelines=1, allowed_pipelines=[dummy_binary_pipeline_class])
    automl.search(X, y)

    mock_score.return_value = {'Log Loss Binary': 0.1234}
    test_pipeline = dummy_binary_pipeline_class(parameters={})
    automl.add_to_rankings(test_pipeline, X, y)

    class CoolBinaryClassificationPipeline(dummy_binary_pipeline_class):
        name = "Cool Binary Classification Pipeline"

    mock_fit.return_value = CoolBinaryClassificationPipeline(parameters={})
    test_pipeline_trained = CoolBinaryClassificationPipeline(parameters={}).fit(X, y)
    automl.add_to_rankings(test_pipeline_trained, X, y)

    assert list(automl.rankings['score'].values).count(0.1234) == 2<|MERGE_RESOLUTION|>--- conflicted
+++ resolved
@@ -514,12 +514,7 @@
 def test_obj_matches_problem_type(X_y):
     X, y = X_y
     with pytest.raises(ValueError, match="is not compatible with a"):
-<<<<<<< HEAD
         AutoMLSearch(problem_type='binary', objective='R2')
-=======
-        auto = AutoMLSearch(problem_type='binary', objective='R2')
-        auto.search(X, y, data_checks=[])
->>>>>>> 96aecd86
 
 
 def test_init_problem_type_error():
