import inspect
import os
import warnings
from collections import OrderedDict, defaultdict
from itertools import product
from unittest.mock import MagicMock, PropertyMock, patch

import cloudpickle
import featuretools as ft
import numpy as np
import pandas as pd
import pytest
import woodwork as ww
from joblib import hash as joblib_hash
from sklearn.model_selection import KFold, StratifiedKFold
from skopt.space import Categorical, Integer, Real

from .test_automl_iterative_algorithm import _get_first_stacked_classifier_no

from evalml import AutoMLSearch
from evalml.automl.automl_algorithm import IterativeAlgorithm
from evalml.automl.automl_search import build_engine_from_str
from evalml.automl.callbacks import (
    log_error_callback,
    raise_error_callback,
    silent_error_callback,
)
from evalml.automl.engine import CFEngine, DaskEngine, SequentialEngine
from evalml.automl.utils import (
    _LARGE_DATA_PERCENT_VALIDATION,
    _LARGE_DATA_ROW_THRESHOLD,
    get_default_primary_search_objective,
)
from evalml.exceptions import (
    AutoMLSearchException,
    ParameterNotUsedWarning,
    PipelineNotFoundError,
    PipelineNotYetFittedError,
    PipelineScoreError,
)
from evalml.model_family import ModelFamily
from evalml.objectives import (
    F1,
    BinaryClassificationObjective,
    CostBenefitMatrix,
    FraudCost,
    RegressionObjective,
)
from evalml.objectives.utils import (
    get_all_objective_names,
    get_core_objectives,
    get_non_core_objectives,
    get_objective,
)
from evalml.pipelines import (
    BinaryClassificationPipeline,
    ComponentGraph,
    MulticlassClassificationPipeline,
    PipelineBase,
    RegressionPipeline,
    StackedEnsembleClassifier,
)
from evalml.pipelines.components import DecisionTreeClassifier
from evalml.pipelines.utils import (
    _get_pipeline_base_class,
    _make_stacked_ensemble_pipeline,
)
from evalml.preprocessing import TimeSeriesSplit, TrainingValidationSplit
from evalml.problem_types import (
    ProblemTypes,
    handle_problem_types,
    is_classification,
    is_time_series,
)
from evalml.tests.automl_tests.parallel_tests.test_automl_dask import (
    engine_strs,
)
from evalml.tests.conftest import CustomClassificationObjectiveRanges
from evalml.tuners import NoParamsException, RandomSearchTuner, SKOptTuner


@pytest.mark.parametrize(
    "automl_type,objective",
    zip(
        [
            ProblemTypes.REGRESSION,
            ProblemTypes.MULTICLASS,
            ProblemTypes.BINARY,
            ProblemTypes.BINARY,
        ],
        ["R2", "log loss multiclass", "log loss binary", "F1"],
    ),
)
def test_search_results(X_y_regression, X_y_binary, X_y_multi, automl_type, objective):
    expected_cv_data_keys = {
        "all_objective_scores",
        "mean_cv_score",
        "binary_classification_threshold",
    }
    if automl_type == ProblemTypes.REGRESSION:
        expected_pipeline_class = RegressionPipeline
        X, y = X_y_regression
    elif automl_type == ProblemTypes.BINARY:
        expected_pipeline_class = BinaryClassificationPipeline
        X, y = X_y_binary
    elif automl_type == ProblemTypes.MULTICLASS:
        expected_pipeline_class = MulticlassClassificationPipeline
        X, y = X_y_multi

    automl = AutoMLSearch(
        X_train=X,
        y_train=y,
        problem_type=automl_type,
        optimize_thresholds=False,
        objective=objective,
        max_iterations=2,
        n_jobs=1,
    )
    automl.search()
    assert automl.results.keys() == {"pipeline_results", "search_order"}
    assert automl.results["search_order"] == [0, 1]
    assert len(automl.results["pipeline_results"]) == 2
    for pipeline_id, results in automl.results["pipeline_results"].items():
        assert results.keys() == {
            "id",
            "pipeline_name",
            "pipeline_class",
            "pipeline_summary",
            "parameters",
            "mean_cv_score",
            "standard_deviation_cv_score",
            "high_variance_cv",
            "training_time",
            "cv_data",
            "percent_better_than_baseline_all_objectives",
            "percent_better_than_baseline",
            "validation_score",
        }
        assert results["id"] == pipeline_id
        assert isinstance(results["pipeline_name"], str)
        assert issubclass(results["pipeline_class"], expected_pipeline_class)
        assert isinstance(results["pipeline_summary"], str)
        assert isinstance(results["parameters"], dict)
        assert isinstance(results["mean_cv_score"], float)
        assert isinstance(results["high_variance_cv"], bool)
        assert isinstance(results["cv_data"], list)
        for cv_result in results["cv_data"]:
            assert cv_result.keys() == expected_cv_data_keys
            if objective == "F1":
                assert cv_result["binary_classification_threshold"] == 0.5
            else:
                assert cv_result["binary_classification_threshold"] is None
            all_objective_scores = cv_result["all_objective_scores"]
            for score in all_objective_scores.values():
                assert score is not None
        assert automl.get_pipeline(pipeline_id).parameters == results["parameters"]
        assert (
            results["validation_score"]
            == pd.Series([fold["mean_cv_score"] for fold in results["cv_data"]]).mean()
        )
    assert isinstance(automl.rankings, pd.DataFrame)
    assert isinstance(automl.full_rankings, pd.DataFrame)
    assert np.all(
        automl.rankings.dtypes
        == pd.Series(
            [
                np.dtype("int64"),
                np.dtype("O"),
                np.dtype("int64"),
                np.dtype("float64"),
                np.dtype("float64"),
                np.dtype("float64"),
                np.dtype("float64"),
                np.dtype("bool"),
                np.dtype("O"),
            ],
            index=[
                "id",
                "pipeline_name",
                "search_order",
                "mean_cv_score",
                "standard_deviation_cv_score",
                "validation_score",
                "percent_better_than_baseline",
                "high_variance_cv",
                "parameters",
            ],
        )
    )
    assert np.all(
        automl.full_rankings.dtypes
        == pd.Series(
            [
                np.dtype("int64"),
                np.dtype("O"),
                np.dtype("int64"),
                np.dtype("float64"),
                np.dtype("float64"),
                np.dtype("float64"),
                np.dtype("float64"),
                np.dtype("bool"),
                np.dtype("O"),
            ],
            index=[
                "id",
                "pipeline_name",
                "search_order",
                "mean_cv_score",
                "standard_deviation_cv_score",
                "validation_score",
                "percent_better_than_baseline",
                "high_variance_cv",
                "parameters",
            ],
        )
    )


@pytest.mark.parametrize(
    "automl_type",
    [ProblemTypes.BINARY, ProblemTypes.MULTICLASS, ProblemTypes.REGRESSION],
)
@pytest.mark.parametrize("verbose", [True, False])
def test_pipeline_limits(
    automl_type,
    verbose,
    caplog,
    AutoMLTestEnv,
    X_y_binary,
    X_y_multi,
    X_y_regression,
):
    caplog.clear()
    if automl_type == ProblemTypes.BINARY:
        X, y = X_y_binary
        score_value = {"Log Loss Binary": 1.0}
    elif automl_type == ProblemTypes.MULTICLASS:
        X, y = X_y_multi
        score_value = {"Log Loss Multiclass": 1.0}
    elif automl_type == ProblemTypes.REGRESSION:
        X, y = X_y_regression
        score_value = {"R2": 1.0}

    automl = AutoMLSearch(
        X_train=X,
        y_train=y,
        problem_type=automl_type,
        optimize_thresholds=False,
        max_iterations=1,
        verbose=verbose,
    )
    env = AutoMLTestEnv(automl_type)
    with env.test_context(score_return_value=score_value):
        automl.search()
    out = caplog.text
    assert ("Searching up to 1 pipelines. " in out) == verbose
    assert len(automl.results["pipeline_results"]) == 1

    caplog.clear()
    automl = AutoMLSearch(
        X_train=X,
        y_train=y,
        problem_type=automl_type,
        optimize_thresholds=False,
        max_time=1,
        verbose=verbose,
    )
    with env.test_context(score_return_value=score_value):
        automl.search()
    out = caplog.text
    assert ("Will stop searching for new pipelines after 1 seconds" in out) == verbose
    assert len(automl.results["pipeline_results"]) >= 1

    caplog.clear()
    automl = AutoMLSearch(
        X_train=X,
        y_train=y,
        problem_type=automl_type,
        optimize_thresholds=False,
        max_time=1,
        max_iterations=5,
        verbose=verbose,
    )
    with env.test_context(score_return_value=score_value):
        automl.search()
    out = caplog.text
    if verbose:
        assert "Searching up to 5 pipelines. " in out
        assert "Will stop searching for new pipelines after 1 seconds" in out
    else:
        assert "Searching up to 5 pipelines. " not in out
        assert "Will stop searching for new pipelines after 1 seconds" not in out
    assert len(automl.results["pipeline_results"]) <= 5

    caplog.clear()
    automl = AutoMLSearch(
        X_train=X,
        y_train=y,
        problem_type=automl_type,
        optimize_thresholds=False,
        verbose=verbose,
    )
    with env.test_context(score_return_value=score_value):
        automl.search()
    out = caplog.text
    if verbose:
        assert "Using default limit of max_batches=3." in out
        assert "Searching up to 3 batches for a total of" in out
    else:
        assert "Using default limit of max_batches=3." not in out
        assert "Searching up to 3 batches for a total of" not in out
    assert len(automl.results["pipeline_results"]) > 0

    caplog.clear()
    automl = AutoMLSearch(
        X_train=X,
        y_train=y,
        problem_type=automl_type,
        optimize_thresholds=False,
        max_time=1e-16,
        verbose=verbose,
    )
    with env.test_context(score_return_value=score_value):
        automl.search()
    out = caplog.text
    assert ("Will stop searching for new pipelines after 0 seconds" in out) == verbose
    # search will always run at least one pipeline
    assert len(automl.results["pipeline_results"]) >= 1
    caplog.clear()


def test_pipeline_fit_raises(AutoMLTestEnv, X_y_binary, caplog):
    X, y = X_y_binary
    # Don't train the best pipeline, since this test mocks the pipeline.fit() method and causes it to raise an exception,
    # which we don't want to raise while fitting the best pipeline.
    caplog.clear()
    automl = AutoMLSearch(
        X_train=X,
        y_train=y,
        problem_type="binary",
        max_iterations=1,
        train_best_pipeline=False,
    )
    env = AutoMLTestEnv("binary")
    with env.test_context(
        mock_fit_side_effect=Exception("all your model are belong to us")
    ):
        automl.search()
    out = caplog.text
    assert "Exception during automl search" in out
    pipeline_results = automl.results.get("pipeline_results", {})
    assert len(pipeline_results) == 1

    cv_scores_all = pipeline_results[0].get("cv_data", {})
    for cv_scores in cv_scores_all:
        for name, score in cv_scores["all_objective_scores"].items():
            if name in ["# Training", "# Validation"]:
                assert score > 0
            else:
                assert np.isnan(score)


def test_pipeline_score_raises(AutoMLTestEnv, X_y_binary, caplog):
    caplog.clear()
    X, y = X_y_binary
    automl = AutoMLSearch(
        X_train=X,
        y_train=y,
        problem_type="binary",
        max_iterations=1,
        n_jobs=1,
    )
    env = AutoMLTestEnv("binary")
    with env.test_context(
        mock_score_side_effect=Exception("all your model are belong to us")
    ):
        automl.search()
    out = caplog.text
    assert "Exception during automl search" in out
    assert "All scores will be replaced with nan." in out
    pipeline_results = automl.results.get("pipeline_results", {})
    assert len(pipeline_results) == 1
    cv_scores_all = pipeline_results[0]["cv_data"][0]["all_objective_scores"]
    objective_scores = {
        o.name: cv_scores_all[o.name]
        for o in [automl.objective] + automl.additional_objectives
    }

    assert np.isnan(list(objective_scores.values())).all()


@patch("evalml.objectives.AUC.score")
def test_objective_score_raises(mock_score, X_y_binary, caplog):
    caplog.clear()
    msg = "all your model are belong to us"
    mock_score.side_effect = Exception(msg)
    X, y = X_y_binary
    automl = AutoMLSearch(
        X_train=X,
        y_train=y,
        problem_type="binary",
        optimize_thresholds=False,
        max_iterations=1,
        n_jobs=1,
    )
    automl.search()
    out = caplog.text

    assert msg in out
    pipeline_results = automl.results.get("pipeline_results")
    assert len(pipeline_results) == 1
    cv_scores_all = pipeline_results[0].get("cv_data")
    scores = cv_scores_all[0]["all_objective_scores"]
    auc_score = scores.pop("AUC")
    assert np.isnan(auc_score)
    assert not np.isnan(list(scores.values())).any()


def test_rankings(
    AutoMLTestEnv,
    X_y_binary,
    X_y_regression,
):
    X, y = X_y_binary
    automl = AutoMLSearch(
        X_train=X,
        y_train=y,
        problem_type="binary",
        optimize_thresholds=False,
        max_iterations=3,
        n_jobs=1,
    )
    env = AutoMLTestEnv("binary")
    with env.test_context(score_return_value={"Log Loss Binary": 0.03}):
        automl.search()
    assert len(automl.full_rankings) > 0
    assert len(automl.rankings) > 0
    assert len(automl.full_rankings) >= len(automl.rankings)

    X, y = X_y_regression
    automl = AutoMLSearch(
        X_train=X,
        y_train=y,
        problem_type="regression",
        max_iterations=3,
        optimize_thresholds=False,
        n_jobs=1,
    )
    env = AutoMLTestEnv("regression")
    with env.test_context(score_return_value={"R2": 0.03}):
        automl.search()
    assert len(automl.full_rankings) > 0
    assert len(automl.rankings) > 0
    assert len(automl.full_rankings) >= len(automl.rankings)


def test_automl_str_search(
    AutoMLTestEnv,
    X_y_binary,
):
    def _dummy_callback(pipeline, automl_obj):
        return None

    X, y = X_y_binary
    search_params = {
        "problem_type": "binary",
        "objective": "F1",
        "max_time": 100,
        "max_iterations": 5,
        "patience": 2,
        "tolerance": 0.5,
        "allowed_model_families": ["random_forest", "linear_model"],
        "data_splitter": StratifiedKFold(n_splits=5),
        "tuner_class": RandomSearchTuner,
        "start_iteration_callback": _dummy_callback,
        "add_result_callback": None,
        "additional_objectives": ["Precision", "AUC"],
        "n_jobs": 2,
        "optimize_thresholds": True,
    }

    param_str_reps = {
        "Objective": search_params["objective"],
        "Max Time": search_params["max_time"],
        "Max Iterations": search_params["max_iterations"],
        "Allowed Pipelines": [],
        "Patience": search_params["patience"],
        "Tolerance": search_params["tolerance"],
        "Data Splitting": "StratifiedKFold(n_splits=5, random_state=None, shuffle=False)",
        "Tuner": "RandomSearchTuner",
        "Start Iteration Callback": "_dummy_callback",
        "Add Result Callback": None,
        "Additional Objectives": search_params["additional_objectives"],
        "Random Seed": 0,
        "n_jobs": search_params["n_jobs"],
        "Optimize Thresholds": search_params["optimize_thresholds"],
    }

    automl = AutoMLSearch(X_train=X, y_train=y, **search_params)
    str_rep = str(automl)
    for param, value in param_str_reps.items():
        if isinstance(value, (tuple, list)):
            assert f"{param}" in str_rep
            for item in value:
                s = f"\t{str(item)}" if isinstance(value, list) else f"{item}"
                assert s in str_rep
        else:
            assert f"{param}: {str(value)}" in str_rep
    assert "Search Results" not in str_rep

    env = AutoMLTestEnv("binary")
    with env.test_context(score_return_value={automl.objective.name: 1.0}):
        automl.search()

    env.mock_fit.assert_called()
    env.mock_score.assert_called()
    env.mock_predict_proba.assert_called()
    env.mock_optimize_threshold.assert_called()

    str_rep = str(automl)
    assert "Search Results:" in str_rep
    assert automl.rankings.drop(["parameters"], axis="columns").to_string() in str_rep


def test_automl_str_no_param_search(X_y_binary):
    X, y = X_y_binary
    automl = AutoMLSearch(X_train=X, y_train=y, problem_type="binary")

    param_str_reps = {
        "Objective": "Log Loss Binary",
        "Max Time": "None",
        "Max Iterations": "None",
        "Allowed Pipelines": [],
        "Patience": "None",
        "Tolerance": "0.0",
        "Data Splitting": "StratifiedKFold(n_splits=5, random_state=None, shuffle=False)",
        "Tuner": "SKOptTuner",
        "Additional Objectives": [
            "AUC",
            "Accuracy Binary",
            "Balanced Accuracy Binary",
            "F1",
            "Gini",
            "MCC Binary",
            "Precision",
        ],
        "Start Iteration Callback": "None",
        "Add Result Callback": "None",
        "Random Seed": 0,
        "n_jobs": "-1",
        "Optimize Thresholds": "False",
    }

    str_rep = str(automl)
    for param, value in param_str_reps.items():
        assert f"{param}" in str_rep
        if isinstance(value, list):
            value = "\n".join(["\t{}".format(item) for item in value])
            assert value in str_rep
    assert "Search Results" not in str_rep


@patch("evalml.tuners.random_search_tuner.RandomSearchTuner.is_search_space_exhausted")
def test_automl_tuner_exception(
    mock_is_search_space_exhausted, AutoMLTestEnv, X_y_binary
):
    X, y = X_y_binary
    error_text = "Cannot create a unique set of unexplored parameters. Try expanding the search space."
    mock_is_search_space_exhausted.side_effect = NoParamsException(error_text)
    automl = AutoMLSearch(
        X_train=X,
        y_train=y,
        problem_type="binary",
        tuner_class=RandomSearchTuner,
        max_iterations=10,
        optimize_thresholds=False,
        automl_algorithm="iterative",
    )
    env = AutoMLTestEnv("binary")
    with pytest.raises(NoParamsException, match=error_text):
        with env.test_context(score_return_value={"Log Loss Binary": 0.2}):
            automl.search()


@patch("evalml.automl.automl_algorithm.DefaultAlgorithm.next_batch")
def test_automl_algorithm(
    mock_algo_next_batch,
    AutoMLTestEnv,
    X_y_binary,
):
    X, y = X_y_binary

    automl = AutoMLSearch(
        X_train=X,
        y_train=y,
        problem_type="binary",
        max_iterations=5,
        automl_algorithm="default",
    )
    mock_algo_next_batch.side_effect = StopIteration("that's all, folks")
    env = AutoMLTestEnv("binary")
    with env.test_context(score_return_value={"Log Loss Binary": 1.0, "F1": 0.5}):
        automl.search()

    env.mock_fit.assert_called()
    env.mock_score.assert_called()
    assert mock_algo_next_batch.call_count == 1
    pipeline_results = automl.results.get("pipeline_results", {})
    assert len(pipeline_results) == 1
    assert pipeline_results[0].get("mean_cv_score") == 1.0


@pytest.mark.parametrize("pickle_type", ["cloudpickle", "pickle", "invalid"])
def test_automl_serialization(pickle_type, X_y_binary, tmpdir):
    X, y = X_y_binary
    path = os.path.join(str(tmpdir), "automl.pkl")
    num_max_iterations = 5
    automl = AutoMLSearch(
        X_train=X,
        y_train=y,
        problem_type="binary",
        optimize_thresholds=False,
        max_iterations=num_max_iterations,
        n_jobs=1,
        verbose=True,
    )
    automl.search()

    if automl.search_iteration_plot:
        # Testing pickling of SearchIterationPlot object
        automl.search_iteration_plot = automl.plot.search_iteration_plot(
            interactive_plot=True
        )

    if pickle_type == "invalid":
        with pytest.raises(
            ValueError,
            match="`pickle_type` must be either 'pickle' or 'cloudpickle'. Received invalid",
        ):
            automl.save(path, pickle_type=pickle_type)
    else:
        automl.save(path, pickle_type=pickle_type)
        loaded_automl = automl.load(path)

        for i in range(num_max_iterations):
            assert (
                automl.get_pipeline(i).__class__
                == loaded_automl.get_pipeline(i).__class__
            )
            assert (
                automl.get_pipeline(i).parameters
                == loaded_automl.get_pipeline(i).parameters
            )

            for id_, pipeline_results in automl.results["pipeline_results"].items():
                loaded_ = loaded_automl.results["pipeline_results"][id_]
                for name in pipeline_results:
                    # Use np to check percent_better_than_baseline because of (possible) nans
                    if name == "percent_better_than_baseline_all_objectives":
                        for objective_name, value in pipeline_results[name].items():
                            np.testing.assert_almost_equal(
                                value, loaded_[name][objective_name]
                            )
                    elif name == "percent_better_than_baseline":
                        np.testing.assert_almost_equal(
                            pipeline_results[name], loaded_[name]
                        )
                    else:
                        assert pipeline_results[name] == loaded_[name]

        pd.testing.assert_frame_equal(automl.rankings, loaded_automl.rankings)


@patch("cloudpickle.dump")
def test_automl_serialization_protocol(mock_cloudpickle_dump, tmpdir, X_y_binary):
    X, y = X_y_binary
    path = os.path.join(str(tmpdir), "automl.pkl")
    automl = AutoMLSearch(
        X_train=X, y_train=y, problem_type="binary", max_iterations=5, n_jobs=1
    )

    automl.save(path)
    assert len(mock_cloudpickle_dump.call_args_list) == 1
    assert (
        mock_cloudpickle_dump.call_args_list[0][1]["protocol"]
        == cloudpickle.DEFAULT_PROTOCOL
    )

    mock_cloudpickle_dump.reset_mock()
    automl.save(path, pickle_protocol=42)
    assert len(mock_cloudpickle_dump.call_args_list) == 1
    assert mock_cloudpickle_dump.call_args_list[0][1]["protocol"] == 42


def test_invalid_data_splitter(X_y_binary):
    X, y = X_y_binary
    data_splitter = pd.DataFrame()
    with pytest.raises(ValueError, match="Not a valid data splitter"):
        AutoMLSearch(
            X_train=X, y_train=y, problem_type="binary", data_splitter=data_splitter
        )


def test_large_dataset_binary(AutoMLTestEnv):
    X = pd.DataFrame({"col_0": [i for i in range(101000)]})
    y = pd.Series([i % 2 for i in range(101000)])

    fraud_objective = FraudCost(amount_col="col_0")

    automl = AutoMLSearch(
        X_train=X,
        y_train=y,
        problem_type="binary",
        objective=fraud_objective,
        additional_objectives=["auc", "f1", "precision"],
        max_time=1,
        max_iterations=1,
        optimize_thresholds=True,
        n_jobs=1,
    )
    env = AutoMLTestEnv("binary")
    with env.test_context(score_return_value={automl.objective.name: 1.234}):
        automl.search()
    assert isinstance(automl.data_splitter, TrainingValidationSplit)
    assert automl.data_splitter.get_n_splits() == 1

    for pipeline_id in automl.results["search_order"]:
        assert len(automl.results["pipeline_results"][pipeline_id]["cv_data"]) == 1
        assert (
            automl.results["pipeline_results"][pipeline_id]["cv_data"][0][
                "mean_cv_score"
            ]
            == 1.234
        )
        assert (
            np.isnan(automl.results["pipeline_results"][pipeline_id]["mean_cv_score"])
            and automl.results["pipeline_results"][pipeline_id]["validation_score"]
            == 1.234
        )


def test_large_dataset_multiclass(AutoMLTestEnv):
    X = pd.DataFrame({"col_0": [i for i in range(101000)]})
    y = pd.Series([i % 4 for i in range(101000)])

    automl = AutoMLSearch(
        X_train=X,
        y_train=y,
        problem_type="multiclass",
        max_time=1,
        max_iterations=1,
        n_jobs=1,
    )
    env = AutoMLTestEnv("multiclass")
    with env.test_context(score_return_value={automl.objective.name: 1.234}):
        automl.search()
    assert isinstance(automl.data_splitter, TrainingValidationSplit)
    assert automl.data_splitter.get_n_splits() == 1

    for pipeline_id in automl.results["search_order"]:
        assert len(automl.results["pipeline_results"][pipeline_id]["cv_data"]) == 1
        assert (
            automl.results["pipeline_results"][pipeline_id]["cv_data"][0][
                "mean_cv_score"
            ]
            == 1.234
        )
        assert (
            np.isnan(automl.results["pipeline_results"][pipeline_id]["mean_cv_score"])
            and automl.results["pipeline_results"][pipeline_id]["validation_score"]
            == 1.234
        )


def test_large_dataset_regression(AutoMLTestEnv):
    X = pd.DataFrame({"col_0": [i for i in range(101000)]})
    y = pd.Series([i for i in range(101000)])

    automl = AutoMLSearch(
        X_train=X,
        y_train=y,
        problem_type="regression",
        max_time=1,
        max_iterations=1,
        n_jobs=1,
    )
    env = AutoMLTestEnv("regression")
    with env.test_context(score_return_value={automl.objective.name: 1.234}):
        automl.search()
    assert isinstance(automl.data_splitter, TrainingValidationSplit)
    assert automl.data_splitter.get_n_splits() == 1

    for pipeline_id in automl.results["search_order"]:
        assert len(automl.results["pipeline_results"][pipeline_id]["cv_data"]) == 1
        assert (
            automl.results["pipeline_results"][pipeline_id]["cv_data"][0][
                "mean_cv_score"
            ]
            == 1.234
        )
        assert (
            np.isnan(automl.results["pipeline_results"][pipeline_id]["mean_cv_score"])
            and automl.results["pipeline_results"][pipeline_id]["validation_score"]
            == 1.234
        )


def test_large_dataset_split_size(X_y_binary):
    X, y = X_y_binary

    def generate_fake_dataset(rows):
        X = pd.DataFrame({"col_0": [i for i in range(rows)]})
        y = pd.Series([i % 2 for i in range(rows)])
        return X, y

    fraud_objective = FraudCost(amount_col="col_0")

    automl = AutoMLSearch(
        X_train=X,
        y_train=y,
        problem_type="binary",
        objective=fraud_objective,
        additional_objectives=["auc", "f1", "precision"],
        max_time=1,
        max_iterations=1,
        optimize_thresholds=True,
    )
    assert isinstance(automl.data_splitter, StratifiedKFold)

    under_max_rows = _LARGE_DATA_ROW_THRESHOLD - 1
    X, y = generate_fake_dataset(under_max_rows)
    automl = AutoMLSearch(
        X_train=X,
        y_train=y,
        problem_type="binary",
        objective=fraud_objective,
        additional_objectives=["auc", "f1", "precision"],
        max_time=1,
        max_iterations=1,
        optimize_thresholds=True,
    )
    assert isinstance(automl.data_splitter, StratifiedKFold)

    automl.data_splitter = None
    over_max_rows = _LARGE_DATA_ROW_THRESHOLD + 1
    X, y = generate_fake_dataset(over_max_rows)

    automl = AutoMLSearch(
        X_train=X,
        y_train=y,
        problem_type="binary",
        objective=fraud_objective,
        additional_objectives=["auc", "f1", "precision"],
        max_time=1,
        max_iterations=1,
        optimize_thresholds=True,
    )
    assert isinstance(automl.data_splitter, TrainingValidationSplit)
    assert automl.data_splitter.test_size == (_LARGE_DATA_PERCENT_VALIDATION)


def test_data_splitter_shuffle():
    # this test checks that the default data split strategy should shuffle data. it creates a target which
    # increases monotonically from 0 to n-1.
    #
    # if shuffle is enabled, the baseline model, which predicts the mean of the training data, should accurately
    # predict the mean of the validation data, because the training split in each CV fold will contain a mix of
    # values from across the target range, thus yielding an R^2 of close to 0.
    #
    # if shuffle is disabled, the mean value learned on each CV fold's training data will be incredible inaccurate,
    # thus yielding an R^2 well below 0.

    n = 100000
    X = pd.DataFrame({"col_0": np.random.random(n)})
    y = pd.Series(np.arange(n), name="target")
    automl = AutoMLSearch(
        X_train=X,
        y_train=y,
        problem_type="regression",
        max_time=1,
        max_iterations=1,
        n_jobs=1,
    )
    automl.search()
    assert automl.results["search_order"] == [0]
    assert len(automl.results["pipeline_results"][0]["cv_data"]) == 3
    for fold in range(3):
        np.testing.assert_almost_equal(
            automl.results["pipeline_results"][0]["cv_data"][fold]["mean_cv_score"],
            0.0,
            decimal=4,
        )
    np.testing.assert_almost_equal(
        automl.results["pipeline_results"][0]["mean_cv_score"], 0.0, decimal=4
    )
    np.testing.assert_almost_equal(
        automl.results["pipeline_results"][0]["validation_score"], 0.0, decimal=4
    )


def test_main_objective_problem_type_mismatch(X_y_binary):
    X, y = X_y_binary
    with pytest.raises(ValueError, match="is not compatible with a"):
        AutoMLSearch(X_train=X, y_train=y, problem_type="binary", objective="R2")
    with pytest.raises(ValueError, match="is not compatible with a"):
        AutoMLSearch(
            X_train=X, y_train=y, problem_type="regression", objective="MCC Binary"
        )
    with pytest.raises(ValueError, match="is not compatible with a"):
        AutoMLSearch(
            X_train=X, y_train=y, problem_type="binary", objective="MCC Multiclass"
        )
    with pytest.raises(ValueError, match="is not compatible with a"):
        AutoMLSearch(X_train=X, y_train=y, problem_type="multiclass", objective="MSE")


def test_init_missing_data(X_y_binary):
    X, y = X_y_binary
    with pytest.raises(
        ValueError,
        match=r"Must specify training data as a 2d array using the X_train argument",
    ):
        AutoMLSearch(y_train=y, problem_type="binary")

    with pytest.raises(
        ValueError,
        match=r"Must specify training data target values as a 1d vector using the y_train argument",
    ):
        AutoMLSearch(X_train=X, problem_type="binary")


def test_init_problem_type_error(X_y_binary):
    X, y = X_y_binary
    with pytest.raises(
        ValueError,
        match=r"choose one of \(binary, multiclass, regression\) as problem_type",
    ):
        AutoMLSearch(X_train=X, y_train=y)

    with pytest.raises(KeyError, match=r"does not exist"):
        AutoMLSearch(X_train=X, y_train=y, problem_type="multi")


def test_init_objective(X_y_binary):
    X, y = X_y_binary
    defaults = {
        "multiclass": "Log Loss Multiclass",
        "binary": "Log Loss Binary",
        "regression": "R2",
    }
    for problem_type in defaults:
        error_automl = AutoMLSearch(X_train=X, y_train=y, problem_type=problem_type)
        assert error_automl.objective.name == defaults[problem_type]


@patch("evalml.automl.automl_search.AutoMLSearch.search")
def test_checks_at_search_time(mock_search, X_y_multi):
    X, y = X_y_multi

    error_text = "in search, problem_type mismatches label type."
    mock_search.side_effect = ValueError(error_text)

    error_automl = AutoMLSearch(
        X_train=X, y_train=y, problem_type="regression", objective="R2"
    )
    with pytest.raises(ValueError, match=error_text):
        error_automl.search()


def test_incompatible_additional_objectives(X_y_binary):
    X, y = X_y_binary
    with pytest.raises(ValueError, match="is not compatible with a "):
        AutoMLSearch(
            X_train=X,
            y_train=y,
            problem_type="multiclass",
            additional_objectives=["Precision", "AUC"],
        )


def test_default_objective(X_y_binary):
    X, y = X_y_binary
    correct_matches = {
        ProblemTypes.MULTICLASS: "Log Loss Multiclass",
        ProblemTypes.BINARY: "Log Loss Binary",
        ProblemTypes.REGRESSION: "R2",
    }
    for problem_type in correct_matches:
        automl = AutoMLSearch(X_train=X, y_train=y, problem_type=problem_type)
        assert automl.objective.name == correct_matches[problem_type]

        automl = AutoMLSearch(X_train=X, y_train=y, problem_type=problem_type.name)
        assert automl.objective.name == correct_matches[problem_type]


def test_add_to_rankings(
    AutoMLTestEnv,
    dummy_binary_pipeline,
    X_y_binary,
):
    X, y = X_y_binary

    automl = AutoMLSearch(
        X_train=X,
        y_train=y,
        problem_type="binary",
        max_iterations=1,
    )
    env = AutoMLTestEnv("binary")
    with env.test_context(score_return_value={"Log Loss Binary": 1.0, "F1": 0.5}):
        automl.search()
    assert len(automl.rankings) == 1
    assert len(automl.full_rankings) == 1
    original_best_pipeline = automl.best_pipeline
    assert original_best_pipeline is not None

    with env.test_context(score_return_value={"Log Loss Binary": 0.1234}):
        automl.add_to_rankings(dummy_binary_pipeline)
        assert automl.best_pipeline.name == dummy_binary_pipeline.name
        assert automl.best_pipeline.parameters == dummy_binary_pipeline.parameters
        assert (
            automl.best_pipeline.component_graph
            == dummy_binary_pipeline.component_graph
        )

        assert len(automl.rankings) == 2
        assert len(automl.full_rankings) == 2
        assert 0.1234 in automl.rankings["mean_cv_score"].values

    with env.test_context(score_return_value={"Log Loss Binary": 0.5678}):
        test_pipeline_2 = dummy_binary_pipeline.new(
            parameters={"Mock Classifier": {"a": 1.234}}
        )
        automl.add_to_rankings(test_pipeline_2)
        assert automl.best_pipeline.name == dummy_binary_pipeline.name
        assert automl.best_pipeline.parameters == dummy_binary_pipeline.parameters
        assert (
            automl.best_pipeline.component_graph
            == dummy_binary_pipeline.component_graph
        )
        assert len(automl.rankings) == 2
        assert len(automl.full_rankings) == 3
        assert 0.5678 not in automl.rankings["mean_cv_score"].values
        assert 0.5678 in automl.full_rankings["mean_cv_score"].values


def test_add_to_rankings_no_search(
    AutoMLTestEnv,
    dummy_binary_pipeline,
    X_y_binary,
):
    X, y = X_y_binary
    automl = AutoMLSearch(
        X_train=X,
        y_train=y,
        problem_type="binary",
        max_iterations=1,
    )
    env = AutoMLTestEnv("binary")
    with env.test_context(score_return_value={"Log Loss Binary": 0.5234}):
        automl.add_to_rankings(dummy_binary_pipeline)
        best_pipeline = automl.best_pipeline
        assert best_pipeline is not None
        assert isinstance(automl.data_splitter, StratifiedKFold)
        assert len(automl.rankings) == 1
        assert 0.5234 in automl.rankings["mean_cv_score"].values
        assert np.isnan(
            automl.results["pipeline_results"][0]["percent_better_than_baseline"]
        )
        assert all(
            np.isnan(res)
            for res in automl.results["pipeline_results"][0][
                "percent_better_than_baseline_all_objectives"
            ].values()
        )


def test_add_to_rankings_regression_large(
    AutoMLTestEnv,
    dummy_regression_pipeline,
    example_regression_graph,
):
    X = pd.DataFrame({"col_0": [i for i in range(101000)]})
    y = pd.Series([i for i in range(101000)])

    automl = AutoMLSearch(
        X_train=X,
        y_train=y,
        allowed_component_graphs={"CG": example_regression_graph},
        problem_type="regression",
        max_time=1,
        max_iterations=1,
        n_jobs=1,
    )
    assert isinstance(automl.data_splitter, TrainingValidationSplit)
    env = AutoMLTestEnv("regression")
    with env.test_context(score_return_value={automl.objective.name: 0.1234}):
        automl.add_to_rankings(dummy_regression_pipeline)
        assert isinstance(automl.data_splitter, TrainingValidationSplit)
        assert len(automl.rankings) == 1
        assert np.isnan(automl.rankings["mean_cv_score"].values[0])


def test_add_to_rankings_new_pipeline(dummy_regression_pipeline):
    X = pd.DataFrame({"col_0": [i for i in range(100)]})
    y = pd.Series([i for i in range(100)])

    automl = AutoMLSearch(
        X_train=X,
        y_train=y,
        problem_type="regression",
        max_time=1,
        max_iterations=1,
        n_jobs=1,
    )
    automl.add_to_rankings(dummy_regression_pipeline)


def test_add_to_rankings_regression(
    example_regression_graph,
    dummy_regression_pipeline,
    X_y_regression,
    AutoMLTestEnv,
):
    X, y = X_y_regression

    automl = AutoMLSearch(
        X_train=X,
        y_train=y,
        allowed_component_graphs={"CG": example_regression_graph},
        problem_type="regression",
        max_time=1,
        max_iterations=1,
        n_jobs=1,
    )
    env = AutoMLTestEnv("regression")
    with env.test_context(score_return_value={automl.objective.name: 0.1234}):
        automl.add_to_rankings(dummy_regression_pipeline)

    assert isinstance(automl.data_splitter, KFold)
    assert len(automl.rankings) == 1
    assert 0.1234 in automl.rankings["mean_cv_score"].values


def test_add_to_rankings_duplicate(
    AutoMLTestEnv,
    dummy_binary_pipeline,
    X_y_binary,
):
    X, y = X_y_binary

    automl = AutoMLSearch(
        X_train=X,
        y_train=y,
        problem_type="binary",
        optimize_thresholds=False,
        max_iterations=1,
    )
    env = AutoMLTestEnv("binary")
    with env.test_context(score_return_value={"Log Loss Binary": 0.1234}):
        automl.search()
    best_pipeline = automl.best_pipeline
    assert automl.best_pipeline == best_pipeline
    automl.add_to_rankings(dummy_binary_pipeline)

    test_pipeline_duplicate = dummy_binary_pipeline.new({})
    assert automl.add_to_rankings(test_pipeline_duplicate) is None


def test_add_to_rankings_trained(
    dummy_classifier_estimator_class,
    AutoMLTestEnv,
    dummy_binary_pipeline,
    X_y_binary,
):
    X, y = X_y_binary
    automl = AutoMLSearch(
        X_train=X,
        y_train=y,
        problem_type="binary",
        max_iterations=1,
        allowed_component_graphs={
            "Cool Binary Classification Pipeline": [dummy_classifier_estimator_class],
            "Mock Binary Classification Pipeline": [dummy_classifier_estimator_class],
        },
    )
    env = AutoMLTestEnv("binary")
    with env.test_context(score_return_value={"Log Loss Binary": 1.0, "F1": 0.5}):
        automl.search()
    assert len(automl.rankings) == 1
    assert len(automl.full_rankings) == 1

    with env.test_context(score_return_value={"Log Loss Binary": 0.1234}):
        automl.add_to_rankings(dummy_binary_pipeline)
        assert len(automl.rankings) == 2
        assert len(automl.full_rankings) == 2
        assert list(automl.rankings["mean_cv_score"].values).count(0.1234) == 1
        assert list(automl.full_rankings["mean_cv_score"].values).count(0.1234) == 1

    with env.test_context(
        score_return_value={"Log Loss Binary": 0.1234},
        mock_fit_return_value=BinaryClassificationPipeline(
            component_graph=dummy_binary_pipeline.component_graph, parameters={}
        ),
    ):
        test_pipeline_trained = BinaryClassificationPipeline(
            component_graph=dummy_binary_pipeline.component_graph, parameters={}
        ).fit(X, y)
        automl.add_to_rankings(test_pipeline_trained)
        assert len(automl.rankings) == 3
        assert len(automl.full_rankings) == 3
        assert list(automl.rankings["mean_cv_score"].values).count(0.1234) == 2
        assert list(automl.full_rankings["mean_cv_score"].values).count(0.1234) == 2


def test_no_search(X_y_binary):
    X, y = X_y_binary
    automl = AutoMLSearch(X_train=X, y_train=y, problem_type="binary")
    assert isinstance(automl.rankings, pd.DataFrame)
    assert isinstance(automl.full_rankings, pd.DataFrame)

    df_columns = [
        "id",
        "pipeline_name",
        "search_order",
        "mean_cv_score",
        "standard_deviation_cv_score",
        "validation_score",
        "percent_better_than_baseline",
        "high_variance_cv",
        "parameters",
    ]
    assert (automl.rankings.columns == df_columns).all()
    assert (automl.full_rankings.columns == df_columns).all()

    with pytest.raises(PipelineNotFoundError):
        automl.best_pipeline

    with pytest.raises(PipelineNotFoundError):
        automl.get_pipeline(0)

    with pytest.raises(PipelineNotFoundError):
        automl.describe_pipeline(0)


def test_get_pipeline_invalid(AutoMLTestEnv, X_y_binary):
    X, y = X_y_binary

    automl = AutoMLSearch(X_train=X, y_train=y, problem_type="binary")
    with pytest.raises(
        PipelineNotFoundError, match="Pipeline not found in automl results"
    ):
        automl.get_pipeline(1000)

    automl = AutoMLSearch(
        X_train=X,
        y_train=y,
        problem_type="binary",
        optimize_thresholds=False,
        max_iterations=1,
    )
    env = AutoMLTestEnv("binary")
    with env.test_context(score_return_value={"Log Loss Binary": 1.0}):
        automl.search()
    assert automl.get_pipeline(0).name == "Mode Baseline Binary Classification Pipeline"
    automl._results["pipeline_results"][0].pop("pipeline_class")
    automl._pipelines_searched.pop(0)

    with pytest.raises(
        PipelineNotFoundError,
        match="Pipeline class or parameters not found in automl results",
    ):
        automl.get_pipeline(0)

    automl = AutoMLSearch(
        X_train=X,
        y_train=y,
        problem_type="binary",
        optimize_thresholds=False,
        max_iterations=1,
    )
    with env.test_context(score_return_value={"Log Loss Binary": 1.0}):
        automl.search()
    assert automl.get_pipeline(0).name == "Mode Baseline Binary Classification Pipeline"
    automl._results["pipeline_results"][0].pop("parameters")
    with pytest.raises(
        PipelineNotFoundError,
        match="Pipeline class or parameters not found in automl results",
    ):
        automl.get_pipeline(0)


def test_get_pipeline(AutoMLTestEnv, X_y_binary):
    X, y = X_y_binary

    automl = AutoMLSearch(
        X_train=X,
        y_train=y,
        problem_type="binary",
        optimize_thresholds=False,
        max_iterations=1,
    )
    env = AutoMLTestEnv("binary")
    with env.test_context(score_return_value={"Log Loss Binary": 1.0}):
        automl.search()
    automl.search()
    for _, ranking in automl.rankings.iterrows():
        pl = automl.get_pipeline(ranking.id)
        assert pl.parameters == ranking.parameters
        assert pl.name == ranking.pipeline_name
        assert not pl._is_fitted


@pytest.mark.parametrize("return_dict", [True, False])
@pytest.mark.parametrize("verbose", [True, False])
def test_describe_pipeline(return_dict, verbose, caplog, X_y_binary, AutoMLTestEnv):
    caplog.clear()
    X, y = X_y_binary
    automl = AutoMLSearch(
        X_train=X,
        y_train=y,
        problem_type="binary",
        optimize_thresholds=False,
        max_iterations=1,
        verbose=verbose,
    )
    env = AutoMLTestEnv("binary")
    with env.test_context(score_return_value={"Log Loss Binary": 1.0}):
        automl.search()
    out = caplog.text

    assert ("Searching up to 1 pipelines. " in out) == verbose

    assert len(automl.results["pipeline_results"]) == 1
    caplog.clear()
    automl_dict = automl.describe_pipeline(0, return_dict=return_dict)
    out = caplog.text
    assert "Mode Baseline Binary Classification Pipeline" in out
    assert "Problem Type: binary" in out
    assert "Model Family: Baseline" in out
    assert "* strategy : mode" in out
    assert "Total training time (including CV): " in out
    assert "Log Loss Binary # Training # Validation" in out
    assert "0                      1.000         66           34" in out
    assert "1                      1.000         67           33" in out
    assert "2                      1.000         67           33" in out
    assert "mean                   1.000          -            -" in out
    assert "std                    0.000          -            -" in out
    assert "coef of var            0.000          -            -" in out

    if return_dict:
        assert automl_dict["id"] == 0
        assert (
            automl_dict["pipeline_name"]
            == "Mode Baseline Binary Classification Pipeline"
        )
        assert automl_dict["pipeline_summary"] == "Baseline Classifier w/ Label Encoder"
        assert automl_dict["parameters"] == {
            "Label Encoder": {"positive_label": None},
            "Baseline Classifier": {"strategy": "mode"},
        }
        assert automl_dict["mean_cv_score"] == 1.0
        assert not automl_dict["high_variance_cv"]
        assert isinstance(automl_dict["training_time"], float)
        assert automl_dict["cv_data"] == [
            {
                "all_objective_scores": OrderedDict(
                    [("Log Loss Binary", 1.0), ("# Training", 66), ("# Validation", 34)]
                ),
                "mean_cv_score": 1.0,
                "binary_classification_threshold": None,
            },
            {
                "all_objective_scores": OrderedDict(
                    [("Log Loss Binary", 1.0), ("# Training", 67), ("# Validation", 33)]
                ),
                "mean_cv_score": 1.0,
                "binary_classification_threshold": None,
            },
            {
                "all_objective_scores": OrderedDict(
                    [("Log Loss Binary", 1.0), ("# Training", 67), ("# Validation", 33)]
                ),
                "mean_cv_score": 1.0,
                "binary_classification_threshold": None,
            },
        ]
        assert automl_dict["percent_better_than_baseline_all_objectives"] == {
            "Log Loss Binary": 0
        }
        assert automl_dict["percent_better_than_baseline"] == 0
        assert automl_dict["validation_score"] == 1.0
    else:
        assert automl_dict is None


def test_results_getter(AutoMLTestEnv, X_y_binary):
    X, y = X_y_binary
    automl = AutoMLSearch(
        X_train=X,
        y_train=y,
        problem_type="binary",
        optimize_thresholds=False,
        max_iterations=1,
    )
    env = AutoMLTestEnv("binary")

    assert automl.results == {"pipeline_results": {}, "search_order": []}
    with env.test_context(score_return_value={"Log Loss Binary": 1.0}):
        automl.search()

    assert automl.results["pipeline_results"][0]["mean_cv_score"] == 1.0

    with pytest.raises(AttributeError, match="set attribute"):
        automl.results = 2.0

    automl.results["pipeline_results"][0]["mean_cv_score"] = 2.0
    assert automl.results["pipeline_results"][0]["mean_cv_score"] == 1.0


@pytest.mark.parametrize("data_type", ["li", "np", "pd", "ww"])
@pytest.mark.parametrize("automl_type", [ProblemTypes.BINARY, ProblemTypes.MULTICLASS])
@pytest.mark.parametrize(
    "target_type",
    [
        "int16",
        "int32",
        "int64",
        "float16",
        "float32",
        "float64",
        "bool",
        "category",
        "object",
    ],
)
def test_targets_pandas_data_types_classification(
    breast_cancer_local, wine_local, data_type, automl_type, target_type, make_data_type
):
    if data_type == "np" and target_type in ["Int64", "boolean"]:
        pytest.skip(
            "Skipping test where data type is numpy and target type is nullable dtype"
        )

    if automl_type == ProblemTypes.BINARY:
        X, y = breast_cancer_local
        if "bool" in target_type:
            y = y.map({"malignant": False, "benign": True})
    elif automl_type == ProblemTypes.MULTICLASS:
        if "bool" in target_type:
            pytest.skip(
                "Skipping test where problem type is multiclass but target type is boolean"
            )
        X, y = wine_local
    unique_vals = y.unique()
    # Update target types as necessary
    if target_type in ["category", "object"]:
        if target_type == "category":
            y = pd.Series(pd.Categorical(y))
    elif "int" in target_type.lower():
        y = y.map({unique_vals[i]: int(i) for i in range(len(unique_vals))})
    elif "float" in target_type.lower():
        y = y.map({unique_vals[i]: float(i) for i in range(len(unique_vals))})

    y = y.astype(target_type)
    if data_type != "pd":
        X = make_data_type(data_type, X)
        y = make_data_type(data_type, y)

    automl = AutoMLSearch(
        X_train=X,
        y_train=y,
        problem_type=automl_type,
        optimize_thresholds=False,
        max_iterations=3,
        n_jobs=1,
    )
    automl.search()
    for pipeline_id, pipeline_result in automl.results["pipeline_results"].items():
        cv_data = pipeline_result["cv_data"]
        for fold in cv_data:
            all_objective_scores = fold["all_objective_scores"]
            for score in all_objective_scores.values():
                assert score is not None

    assert len(automl.full_rankings) == 3
    assert not automl.full_rankings["mean_cv_score"].isnull().values.any()


class KeyboardInterruptOnKthPipeline:
    """Helps us time when the test will send a KeyboardInterrupt Exception to search."""

    def __init__(self, k, starting_index):
        self.n_calls = starting_index
        self.k = k

    def __call__(self):
        """Raises KeyboardInterrupt on the kth call.
        Arguments are ignored but included to meet the call back API.
        """
        if self.n_calls == self.k:
            self.n_calls += 1
            raise KeyboardInterrupt
        else:
            self.n_calls += 1
            return True


# These are used to mock return values to the builtin "input" function.
interrupt = ["y"]
interrupt_after_bad_message = ["No.", "Yes!", "y"]
dont_interrupt = ["n"]
dont_interrupt_after_bad_message = ["Yes", "yes.", "n"]


@pytest.mark.parametrize(
    "when_to_interrupt,user_input,number_results",
    [(1, interrupt, 0), (1, interrupt_after_bad_message, 0)],
)
@patch("builtins.input")
@patch("evalml.automl.engine.sequential_engine.SequentialComputation.get_result")
def test_catch_keyboard_interrupt_baseline(
    mock_future_get_result,
    mock_input,
    when_to_interrupt,
    user_input,
    number_results,
    X_y_binary,
    AutoMLTestEnv,
):
    X, y = X_y_binary

    mock_input.side_effect = user_input
    mock_future_get_result.side_effect = KeyboardInterruptOnKthPipeline(
        k=when_to_interrupt, starting_index=1
    )
    automl = AutoMLSearch(
        X_train=X, y_train=y, problem_type="binary", max_iterations=5, objective="f1"
    )
    env = AutoMLTestEnv("binary")
    with env.test_context(score_return_value={"F1": 1.0}):
        automl.search()
    assert len(automl._results["pipeline_results"]) == number_results
    if number_results == 0:
        with pytest.raises(PipelineNotFoundError):
            _ = automl.best_pipeline


@pytest.mark.parametrize(
    "when_to_interrupt,user_input,number_results",
    [
        (1, dont_interrupt, 5),
        (1, dont_interrupt_after_bad_message, 5),
        (2, interrupt, 1),
        (2, interrupt_after_bad_message, 1),
        (2, dont_interrupt, 5),
        (2, dont_interrupt_after_bad_message, 5),
        (3, interrupt, 2),
        (3, interrupt_after_bad_message, 2),
        (3, dont_interrupt, 5),
        (3, dont_interrupt_after_bad_message, 5),
        (5, interrupt, 4),
        (5, interrupt_after_bad_message, 4),
        (5, dont_interrupt, 5),
        (5, dont_interrupt_after_bad_message, 5),
    ],
)
@patch("builtins.input")
@patch("evalml.automl.engine.sequential_engine.SequentialComputation.done")
def test_catch_keyboard_interrupt(
    mock_future_get_result,
    mock_input,
    when_to_interrupt,
    user_input,
    number_results,
    X_y_binary,
    AutoMLTestEnv,
):
    X, y = X_y_binary

    mock_input.side_effect = user_input
    mock_future_get_result.side_effect = KeyboardInterruptOnKthPipeline(
        k=when_to_interrupt, starting_index=2
    )

    automl = AutoMLSearch(
        X_train=X,
        y_train=y,
        problem_type="binary",
        max_iterations=5,
        objective="f1",
        optimize_thresholds=False,
    )
    env = AutoMLTestEnv("binary")
    with env.test_context(score_return_value={automl.objective.name: 1}):
        automl.search()
    assert len(automl._results["pipeline_results"]) == number_results


@patch("builtins.input", return_value="Y")
@patch(
    "evalml.automl.engine.sequential_engine.SequentialComputation.done",
    side_effect=KeyboardInterruptOnKthPipeline(k=4, starting_index=2),
)
@patch("evalml.automl.engine.sequential_engine.SequentialComputation.cancel")
def test_jobs_cancelled_when_keyboard_interrupt(
    mock_cancel,
    mock_done,
    mock_input,
    X_y_binary,
    AutoMLTestEnv,
):
    X, y = X_y_binary
    automl = AutoMLSearch(
        X_train=X,
        y_train=y,
        problem_type="binary",
        max_iterations=6,
        objective="f1",
        optimize_thresholds=False,
        automl_algorithm="iterative",
    )
    env = AutoMLTestEnv("binary")
    with env.test_context(score_return_value={"F1": 1}):
        automl.search()
    assert len(automl._results["pipeline_results"]) == 3

    # Since we trigger KeyBoardInterrupt the 4th time we call done, we've successfully evaluated the baseline plus 2
    # pipelines in the first batch. Since there are len(automl.allowed_pipelines) pipelines in the first batch,
    # we should cancel len(automl.allowed_pipelines) - 2 computations
    assert mock_cancel.call_count == len(automl.allowed_pipelines) - 3 + 1


def make_mock_rankings(scores):
    df = pd.DataFrame(
        {
            "id": range(len(scores)),
            "validation_score": scores,
            "pipeline_name": [f"Mock name {i}" for i in range(len(scores))],
        }
    )
    return df


@patch("evalml.automl.automl_algorithm.IterativeAlgorithm.next_batch")
@patch("evalml.automl.AutoMLSearch.full_rankings", new_callable=PropertyMock)
@patch("evalml.automl.AutoMLSearch.rankings", new_callable=PropertyMock)
def test_pipelines_in_batch_return_nan(
    mock_rankings,
    mock_full_rankings,
    mock_next_batch,
    X_y_binary,
    dummy_classifier_estimator_class,
    dummy_binary_pipeline,
    AutoMLTestEnv,
):
    X, y = X_y_binary
    mock_rankings.side_effect = [
        make_mock_rankings([0, 0, 0]),  # first batch
        make_mock_rankings([0, 0, 0, 0, np.nan]),  # second batch
        make_mock_rankings([0, 0, 0, 0, np.nan, np.nan, np.nan]),
    ]  # third batch, should raise error
    mock_full_rankings.side_effect = [
        make_mock_rankings([0, 0, 0]),  # first batch
        make_mock_rankings([0, 0, 0, 0, np.nan]),  # second batch
        make_mock_rankings([0, 0, 0, 0, np.nan, np.nan, np.nan]),
    ]  # third batch, should raise error
    mock_next_batch.side_effect = [
        [
            dummy_binary_pipeline,
            dummy_binary_pipeline,
        ]
        for i in range(3)
    ]
    automl = AutoMLSearch(
        X_train=X,
        y_train=y,
        problem_type="binary",
        max_batches=3,
        allowed_component_graphs={"Name": [dummy_classifier_estimator_class]},
        n_jobs=1,
    )
    env = AutoMLTestEnv("binary")
    with pytest.raises(
        AutoMLSearchException,
        match="All pipelines in the current AutoML batch produced a score of np.nan on the primary objective",
    ):
        with env.test_context(score_return_value={"Log Loss Binary": None}):
            automl.search()


@patch("evalml.automl.automl_algorithm.IterativeAlgorithm.next_batch")
@patch("evalml.automl.AutoMLSearch.full_rankings", new_callable=PropertyMock)
@patch("evalml.automl.AutoMLSearch.rankings", new_callable=PropertyMock)
def test_pipelines_in_batch_return_none(
    mock_rankings,
    mock_full_rankings,
    mock_next_batch,
    X_y_binary,
    dummy_classifier_estimator_class,
    dummy_binary_pipeline,
    AutoMLTestEnv,
):
    X, y = X_y_binary
    mock_rankings.side_effect = [
        make_mock_rankings([0, 0, 0]),  # first batch
        make_mock_rankings([0, 0, 0, 0, None]),  # second batch
        make_mock_rankings([0, 0, 0, 0, None, None, None]),
    ]  # third batch, should raise error
    mock_full_rankings.side_effect = [
        make_mock_rankings([0, 0, 0]),  # first batch
        make_mock_rankings([0, 0, 0, 0, None]),  # second batch
        make_mock_rankings([0, 0, 0, 0, None, None, None]),
    ]  # third batch, should raise error
    mock_next_batch.side_effect = [
        [
            dummy_binary_pipeline,
            dummy_binary_pipeline,
        ]
        for i in range(3)
    ]
    automl = AutoMLSearch(
        X_train=X,
        y_train=y,
        problem_type="binary",
        max_batches=3,
        allowed_component_graphs={"Name": [dummy_classifier_estimator_class]},
        n_jobs=1,
    )
    env = AutoMLTestEnv("binary")
    with pytest.raises(
        AutoMLSearchException,
        match="All pipelines in the current AutoML batch produced a score of np.nan on the primary objective",
    ):
        with env.test_context(score_return_value={"Log Loss Binary": None}):
            automl.search()


@patch("evalml.automl.engine.engine_base.split_data")
def test_error_during_train_test_split(mock_split_data, X_y_binary, AutoMLTestEnv):
    X, y = X_y_binary
    # this method is called during pipeline eval for binary classification and will cause scores to be set to nan
    mock_split_data.side_effect = RuntimeError()
    automl = AutoMLSearch(
        X_train=X,
        y_train=y,
        problem_type="binary",
        objective="Accuracy Binary",
        max_iterations=2,
        optimize_thresholds=False,
        train_best_pipeline=False,
    )
    env = AutoMLTestEnv("binary")
    with pytest.raises(
        AutoMLSearchException,
        match="All pipelines in the current AutoML batch produced a score of np.nan on the primary objective",
    ):
        with env.test_context(score_return_value={"Log Loss Binary": 1.0}):
            automl.search()
    for pipeline in automl.results["pipeline_results"].values():
        assert np.isnan(pipeline["mean_cv_score"])


all_objectives = (
    get_core_objectives("binary")
    + get_core_objectives("multiclass")
    + get_core_objectives("regression")
)


class CustomClassificationObjective(BinaryClassificationObjective):
    """Accuracy score for binary and multiclass classification."""

    name = "Classification Accuracy"
    greater_is_better = True
    score_needs_proba = False
    perfect_score = 1.0
    is_bounded_like_percentage = False
    expected_range = [0, 1]
    problem_types = [ProblemTypes.BINARY, ProblemTypes.MULTICLASS]

    def objective_function(self, y_true, y_predicted, X=None):
        """Not implementing since mocked in our tests."""


class CustomRegressionObjective(RegressionObjective):
    """Accuracy score for binary and multiclass classification."""

    name = "Custom Regression Objective"
    greater_is_better = True
    score_needs_proba = False
    perfect_score = 1.0
    is_bounded_like_percentage = False
    expected_range = [0, 1]
    problem_types = [ProblemTypes.REGRESSION, ProblemTypes.TIME_SERIES_REGRESSION]

    def objective_function(self, y_true, y_predicted, X=None):
        """Not implementing since mocked in our tests."""


@pytest.mark.parametrize(
    "objective,pipeline_scores,baseline_score,problem_type_value",
    product(
        all_objectives + [CostBenefitMatrix, CustomClassificationObjective()],
        [(0.3, 0.4), (np.nan, 0.4), (0.3, np.nan), (np.nan, np.nan)],
        [0.1, np.nan],
        [
            ProblemTypes.BINARY,
            ProblemTypes.MULTICLASS,
            ProblemTypes.REGRESSION,
            ProblemTypes.TIME_SERIES_REGRESSION,
        ],
    ),
)
@patch("evalml.tuners.skopt_tuner.Optimizer.tell")
def test_percent_better_than_baseline_in_rankings(
    mock_tell,
    objective,
    pipeline_scores,
    baseline_score,
    problem_type_value,
    dummy_classifier_estimator_class,
    dummy_regressor_estimator_class,
    dummy_time_series_regressor_estimator_class,
    ts_data_binary,
    X_y_multi,
):
    if not objective.is_defined_for_problem_type(problem_type_value):
        pytest.skip("Skipping because objective is not defined for problem type")

    X, y = ts_data_binary
    if problem_type_value == ProblemTypes.MULTICLASS:
        X, y = X_y_multi

    estimator = {
        ProblemTypes.BINARY: dummy_classifier_estimator_class,
        ProblemTypes.MULTICLASS: dummy_classifier_estimator_class,
        ProblemTypes.REGRESSION: dummy_regressor_estimator_class,
        ProblemTypes.TIME_SERIES_REGRESSION: dummy_time_series_regressor_estimator_class,
    }[problem_type_value]
    baseline_pipeline_class = {
        ProblemTypes.BINARY: "evalml.pipelines.BinaryClassificationPipeline",
        ProblemTypes.MULTICLASS: "evalml.pipelines.MulticlassClassificationPipeline",
        ProblemTypes.REGRESSION: "evalml.pipelines.RegressionPipeline",
        ProblemTypes.TIME_SERIES_REGRESSION: "evalml.pipelines.TimeSeriesRegressionPipeline",
    }[problem_type_value]
    pipeline_class = _get_pipeline_base_class(problem_type_value)

    class DummyPipeline(pipeline_class):
        problem_type = problem_type_value

        def __init__(self, parameters, custom_name=None, random_seed=0):
            super().__init__(
                component_graph=[estimator],
                parameters=parameters,
                custom_name=custom_name,
            )

        def new(self, parameters, random_seed=0):
            return self.__class__(parameters, random_seed=random_seed)

        def clone(self):
            return self.__class__(self.parameters, random_seed=self.random_seed)

        def fit(self, *args, **kwargs):
            """Mocking fit"""

    class Pipeline1(DummyPipeline):
        custom_name = "Pipeline1"

    class Pipeline2(DummyPipeline):
        custom_name = "Pipeline2"

    mock_score_1 = MagicMock(return_value={objective.name: pipeline_scores[0]})
    mock_score_2 = MagicMock(return_value={objective.name: pipeline_scores[1]})
    Pipeline1.score = mock_score_1
    Pipeline2.score = mock_score_2

    pipeline_parameters = (
        {
            "pipeline": {
                "time_index": "date",
                "gap": 0,
                "max_delay": 0,
                "forecast_horizon": 2,
            }
        }
        if problem_type_value == ProblemTypes.TIME_SERIES_REGRESSION
        else {}
    )
    allowed_pipelines = [Pipeline1(pipeline_parameters), Pipeline2(pipeline_parameters)]

    if objective.name.lower() == "cost benefit matrix":
        automl = AutoMLSearch(
            X_train=X,
            y_train=y,
            problem_type=problem_type_value,
            max_iterations=3,
            objective=objective(0, 0, 0, 0),
            additional_objectives=[],
            optimize_thresholds=False,
            n_jobs=1,
        )
    elif problem_type_value == ProblemTypes.TIME_SERIES_REGRESSION:
        automl = AutoMLSearch(
            X_train=X,
            y_train=y,
            problem_type=problem_type_value,
            max_iterations=3,
            objective=objective,
            additional_objectives=[],
            problem_configuration={
                "time_index": "date",
                "gap": 0,
                "max_delay": 0,
                "forecast_horizon": 2,
            },
            train_best_pipeline=False,
            n_jobs=1,
        )
    else:
        automl = AutoMLSearch(
            X_train=X,
            y_train=y,
            problem_type=problem_type_value,
            max_iterations=3,
            objective=objective,
            additional_objectives=[],
            optimize_thresholds=False,
            n_jobs=1,
        )
    automl.automl_algorithm = IterativeAlgorithm(
        X=X,
        y=y,
        problem_type=problem_type_value,
        max_iterations=2,
        tuner_class=SKOptTuner,
        random_seed=0,
        n_jobs=1,
        number_features=X.shape[1],
        pipelines_per_batch=5,
        ensembling=False,
        text_in_ensembling=False,
        search_parameters=pipeline_parameters,
    )
    automl.automl_algorithm._set_allowed_pipelines(allowed_pipelines)
    with patch(
        baseline_pipeline_class + ".score",
        return_value={objective.name: baseline_score},
    ):
        if np.isnan(pipeline_scores).all():
            with pytest.raises(
                AutoMLSearchException,
                match="All pipelines in the current AutoML batch produced a score of np.nan on the primary objective",
            ):
                automl.search()
        else:
            automl.search()
        scores = dict(
            zip(
                automl.rankings.pipeline_name,
                automl.rankings.percent_better_than_baseline,
            )
        )
        baseline_name = next(
            name
            for name in automl.rankings.pipeline_name
            if name not in {"Pipeline1", "Pipeline2"}
        )
        answers = {
            "Pipeline1": round(
                objective.calculate_percent_difference(
                    pipeline_scores[0], baseline_score
                ),
                2,
            ),
            "Pipeline2": round(
                objective.calculate_percent_difference(
                    pipeline_scores[1], baseline_score
                ),
                2,
            ),
            baseline_name: round(
                objective.calculate_percent_difference(baseline_score, baseline_score),
                2,
            ),
        }
        for name in answers:
            np.testing.assert_almost_equal(scores[name], answers[name], decimal=3)


@pytest.mark.parametrize("custom_additional_objective", [True, False])
@pytest.mark.parametrize(
    "problem_type", ["binary", "multiclass", "regression", "time series regression"]
)
@patch("evalml.pipelines.BinaryClassificationPipeline.fit")
@patch("evalml.pipelines.MulticlassClassificationPipeline.fit")
@patch("evalml.pipelines.RegressionPipeline.fit")
@patch("evalml.pipelines.TimeSeriesRegressionPipeline.fit")
@patch("evalml.tuners.skopt_tuner.Optimizer.tell")
def test_percent_better_than_baseline_computed_for_all_objectives(
    mock_tell,
    mock_time_series_baseline_regression_fit,
    mock_regression_fit,
    mock_multiclass_fit,
    mock_binary_fit,
    problem_type,
    custom_additional_objective,
    dummy_classifier_estimator_class,
    dummy_regressor_estimator_class,
    dummy_time_series_regressor_estimator_class,
    ts_data_binary,
):
    X, y = ts_data_binary

    problem_type_enum = handle_problem_types(problem_type)

    estimator = {
        "binary": dummy_classifier_estimator_class,
        "multiclass": dummy_classifier_estimator_class,
        "regression": dummy_regressor_estimator_class,
        "time series regression": dummy_time_series_regressor_estimator_class,
    }[problem_type]
    baseline_pipeline_class = {
        ProblemTypes.BINARY: "evalml.pipelines.BinaryClassificationPipeline",
        ProblemTypes.MULTICLASS: "evalml.pipelines.MulticlassClassificationPipeline",
        ProblemTypes.REGRESSION: "evalml.pipelines.RegressionPipeline",
        ProblemTypes.TIME_SERIES_REGRESSION: "evalml.pipelines.TimeSeriesRegressionPipeline",
    }[problem_type_enum]
    pipeline_class = _get_pipeline_base_class(problem_type_enum)

    class DummyPipeline(pipeline_class):
        name = "Dummy 1"
        problem_type = problem_type_enum

        def __init__(self, parameters, random_seed=0):
            super().__init__(component_graph=[estimator], parameters=parameters)

        def new(self, parameters, random_seed=0):
            return self.__class__(parameters, random_seed=random_seed)

        def clone(self):
            return self.__class__(self.parameters, random_seed=self.random_seed)

        def fit(self, *args, **kwargs):
            """Mocking fit"""

    additional_objectives = None
    if custom_additional_objective:
        if CustomClassificationObjective.is_defined_for_problem_type(problem_type_enum):
            additional_objectives = [CustomClassificationObjective()]
        else:
            additional_objectives = [
                CustomRegressionObjective(),
                "Root Mean Squared Error",
            ]

    core_objectives = get_core_objectives(problem_type)
    if additional_objectives:
        core_objectives = [
            get_default_primary_search_objective(problem_type_enum)
        ] + additional_objectives
    mock_scores = {get_objective(obj).name: i for i, obj in enumerate(core_objectives)}
    mock_baseline_scores = {
        get_objective(obj).name: i + 1 for i, obj in enumerate(core_objectives)
    }
    answer = {}
    baseline_percent_difference = {}
    for obj in core_objectives:
        obj_class = get_objective(obj)
        answer[obj_class.name] = obj_class.calculate_percent_difference(
            mock_scores[obj_class.name], mock_baseline_scores[obj_class.name]
        )
        baseline_percent_difference[obj_class.name] = 0

    mock_score_1 = MagicMock(return_value=mock_scores)
    DummyPipeline.score = mock_score_1
    parameters = {}
    if problem_type_enum == ProblemTypes.TIME_SERIES_REGRESSION:
        parameters = {
            "pipeline": {
                "time_index": "date",
                "gap": 6,
                "max_delay": 3,
                "forecast_horizon": 3,
            }
        }
    # specifying problem_configuration for all problem types for conciseness
    automl = AutoMLSearch(
        X_train=X,
        y_train=y,
        problem_type=problem_type,
        max_iterations=2,
        objective="auto",
        problem_configuration={
            "time_index": "date",
            "gap": 1,
            "max_delay": 1,
            "forecast_horizon": 3,
        },
        optimize_thresholds=False,
        additional_objectives=additional_objectives,
    )
    automl.automl_algorithm = IterativeAlgorithm(
        X=X,
        y=y,
        problem_type=problem_type,
        tuner_class=SKOptTuner,
        random_seed=0,
        n_jobs=-1,
        number_features=X.shape[1],
        pipelines_per_batch=5,
        ensembling=False,
        text_in_ensembling=False,
        search_parameters={
            "pipeline": {
                "time_index": "date",
                "gap": 1,
                "max_delay": 1,
                "forecast_horizon": 2,
            }
        },
    )
    automl.automl_algorithm._set_allowed_pipelines([DummyPipeline(parameters)])
    with patch(baseline_pipeline_class + ".score", return_value=mock_baseline_scores):
        automl.search()
        assert (
            len(automl.results["pipeline_results"]) == 2
        ), "This tests assumes only one non-baseline pipeline was run!"
        pipeline_results = automl.results["pipeline_results"][1]
        baseline_results = automl.results["pipeline_results"][0]
        assert pipeline_results["percent_better_than_baseline_all_objectives"] == answer
        assert (
            pipeline_results["percent_better_than_baseline"]
            == pipeline_results["percent_better_than_baseline_all_objectives"][
                automl.objective.name
            ]
        )
        # Check that baseline is 0% better than baseline
        assert (
            baseline_results["percent_better_than_baseline_all_objectives"]
            == baseline_percent_difference
        )


def test_time_series_regression_with_parameters(ts_data):
    X, y = ts_data
    X.index.name = "date"
    problem_configuration = {
        "time_index": "date",
        "gap": 1,
        "max_delay": 0,
        "forecast_horizon": 2,
    }
    automl = AutoMLSearch(
        X_train=X,
        y_train=y,
        problem_type="time series regression",
        allowed_component_graphs={"Name_0": ["Imputer", "Linear Regressor"]},
        objective="auto",
        problem_configuration=problem_configuration,
        max_batches=3,
    )
    assert (
        automl.automl_algorithm.search_parameters["pipeline"] == problem_configuration
    )


@pytest.mark.parametrize("graph_type", ["dict", "cg"])
def test_automl_accepts_component_graphs(graph_type, X_y_binary):
    X, y = X_y_binary
    if graph_type == "dict":
        component_graph = {
            "imputer": ["Imputer", "X", "y"],
            "ohe": ["One Hot Encoder", "imputer.x", "y"],
            "estimator_1": ["Random Forest Classifier", "ohe.x", "y"],
            "estimator_2": ["Decision Tree Classifier", "ohe.x", "y"],
            "final": [
                "Logistic Regression Classifier",
                "estimator_1.x",
                "estimator_2.x",
                "y",
            ],
        }
        component_graph_obj = ComponentGraph(component_graph)
    else:
        component_dict = {
            "imputer": ["Imputer", "X", "y"],
            "ohe": ["One Hot Encoder", "imputer.x", "y"],
            "estimator_1": ["Random Forest Classifier", "ohe.x", "y"],
            "estimator_2": ["Decision Tree Classifier", "ohe.x", "y"],
            "final": [
                "Logistic Regression Classifier",
                "estimator_1.x",
                "estimator_2.x",
                "y",
            ],
        }
        component_graph = ComponentGraph(component_dict)
        component_graph_obj = component_graph
    automl = AutoMLSearch(
        X_train=X,
        y_train=y,
        problem_type="binary",
        allowed_component_graphs={"Dummy_Name": component_graph},
        objective="auto",
        max_batches=3,
    )
    for pipeline_ in automl.allowed_pipelines:
        assert isinstance(pipeline_, BinaryClassificationPipeline)
        assert pipeline_.component_graph == component_graph_obj


@pytest.mark.parametrize("fold_scores", [[2, 4, 6], [np.nan, 4, 6]])
def test_percent_better_than_baseline_scores_different_folds(
    fold_scores,
    dummy_classifier_estimator_class,
    X_y_binary,
    AutoMLTestEnv,
):
    # Test that percent-better-than-baseline is correctly computed when scores differ across folds
    X, y = X_y_binary

    class DummyPipeline(BinaryClassificationPipeline):
        name = "Dummy 1"
        problem_type = ProblemTypes.BINARY

        def __init__(self, parameters, random_seed=0):
            super().__init__([dummy_classifier_estimator_class], parameters)

        def new(self, parameters, random_seed=0):
            return self.__class__(parameters, random_seed=random_seed)

        def clone(self):
            return self.__class__(self.parameters, random_seed=self.random_seed)

    mock_score = MagicMock(
        side_effect=[{"Log Loss Binary": 1, "F1": val} for val in fold_scores]
    )
    DummyPipeline.score = mock_score
    f1 = get_objective("f1")()

    if np.isnan(fold_scores[0]):
        answer = np.nan
    else:
        answer = f1.calculate_percent_difference(4, 1)

    automl = AutoMLSearch(
        X_train=X,
        y_train=y,
        problem_type="binary",
        max_iterations=2,
        objective="log loss binary",
        optimize_thresholds=False,
        additional_objectives=["f1"],
    )
    automl.automl_algorithm = IterativeAlgorithm(
        X=X,
        y=y,
        problem_type="binary",
        max_iterations=2,
        tuner_class=SKOptTuner,
        random_seed=0,
        n_jobs=-1,
        number_features=X.shape[1],
        pipelines_per_batch=5,
        ensembling=False,
        text_in_ensembling=False,
        search_parameters={},
    )
    automl.automl_algorithm._set_allowed_pipelines([DummyPipeline({})])

    env = AutoMLTestEnv("binary")
    with env.test_context(score_return_value={"Log Loss Binary": 1, "F1": 1}):
        automl.search()
    assert (
        len(automl.results["pipeline_results"]) == 2
    ), "This tests assumes only one non-baseline pipeline was run!"
    pipeline_results = automl.results["pipeline_results"][1]
    np.testing.assert_equal(
        pipeline_results["percent_better_than_baseline_all_objectives"]["F1"], answer
    )


@pytest.mark.parametrize("max_batches", [1, 5, 10])
@pytest.mark.parametrize("problem_type", [ProblemTypes.BINARY, ProblemTypes.REGRESSION])
@pytest.mark.parametrize("automl_algorithm", ["iterative", "default"])
def test_max_batches_works(
    max_batches,
    problem_type,
    automl_algorithm,
    AutoMLTestEnv,
    X_y_binary,
    X_y_regression,
):
    if problem_type == ProblemTypes.BINARY:
        X, y = X_y_binary

    elif problem_type == ProblemTypes.REGRESSION:
        X, y = X_y_regression

    automl = AutoMLSearch(
        X_train=X,
        y_train=y,
        problem_type=problem_type,
        max_iterations=None,
        max_batches=max_batches,
        optimize_thresholds=False,
        automl_algorithm=automl_algorithm,
    )
    automl.max_iterations = None
    env = AutoMLTestEnv(problem_type)
    with env.test_context(score_return_value={automl.objective.name: 0.3}):
        automl.search()
    assert automl._get_batch_number() == max_batches + 1


def test_early_stopping_negative(X_y_binary):
    X, y = X_y_binary
    with pytest.raises(ValueError, match="patience value must be a positive integer."):
        AutoMLSearch(
            X_train=X,
            y_train=y,
            problem_type="binary",
            objective="AUC",
            max_iterations=5,
            allowed_model_families=["linear_model"],
            patience=-1,
            random_seed=0,
        )
    with pytest.raises(ValueError, match="tolerance value must be"):
        AutoMLSearch(
            X_train=X,
            y_train=y,
            problem_type="binary",
            objective="AUC",
            max_iterations=5,
            allowed_model_families=["linear_model"],
            patience=1,
            tolerance=1.5,
            random_seed=0,
        )


@pytest.mark.parametrize("verbose", [True, False])
def test_early_stopping(
    verbose, caplog, logistic_regression_binary_pipeline, X_y_binary
):
    X, y = X_y_binary
    automl = AutoMLSearch(
        X_train=X,
        y_train=y,
        problem_type="binary",
        objective="AUC",
        max_iterations=5,
        allowed_model_families=["linear_model"],
        patience=2,
        tolerance=0.05,
        random_seed=0,
        n_jobs=1,
        verbose=verbose,
    )
    mock_results = {"search_order": [0, 1, 2, 3], "pipeline_results": {}}

    scores = [
        0.84,
        0.95,
        0.84,
        0.96,
    ]  # 0.96 is only 1% greater so it doesn't trigger patience due to tolerance
    for id in mock_results["search_order"]:
        mock_results["pipeline_results"][id] = {}
        mock_results["pipeline_results"][id]["mean_cv_score"] = scores[id]
        mock_results["pipeline_results"][id][
            "pipeline_class"
        ] = logistic_regression_binary_pipeline.__class__
    automl._results = mock_results
    assert not automl._should_continue()
    out = caplog.text
    assert (
        "2 iterations without improvement. Stopping search early." in out
    ) == verbose


@pytest.mark.parametrize("max_batches", [1, 2, 5, 10])
@pytest.mark.parametrize("verbose", [True, False])
def test_max_batches_output(max_batches, verbose, AutoMLTestEnv, X_y_binary, caplog):
    X, y = X_y_binary
    automl = AutoMLSearch(
        X_train=X,
        y_train=y,
        problem_type="binary",
        max_iterations=None,
        optimize_thresholds=False,
        max_batches=max_batches,
        verbose=verbose,
    )
    env = AutoMLTestEnv("binary")
    with env.test_context(score_return_value={"Log Loss Binary": 0.3}):
        automl.search()

    output = caplog.text
    if verbose:
        assert output.count("Batch Number") == max_batches
    else:
        assert output.count("Batch Number") == 0


def test_max_batches_plays_nice_with_other_stopping_criteria(AutoMLTestEnv, X_y_binary):
    X, y = X_y_binary

    # Use the old default when all are None
    automl = AutoMLSearch(
        X_train=X,
        y_train=y,
        problem_type="binary",
        objective="Log Loss Binary",
        optimize_thresholds=False,
    )
    env = AutoMLTestEnv("binary")
    with env.test_context(score_return_value={"Log Loss Binary": 0.3}):
        automl.search()
    assert len(automl.results["pipeline_results"]) > 0

    # Use max_iterations when both max_iterations and max_batches
    automl = AutoMLSearch(
        X_train=X,
        y_train=y,
        problem_type="binary",
        objective="Log Loss Binary",
        max_batches=10,
        optimize_thresholds=False,
        max_iterations=6,
    )
    with env.test_context(score_return_value={"Log Loss Binary": 0.3}):
        automl.search()
    assert len(automl.results["pipeline_results"]) == 6

    # Don't change max_iterations when only max_iterations is set
    automl = AutoMLSearch(
        X_train=X,
        y_train=y,
        problem_type="binary",
        max_iterations=4,
        optimize_thresholds=False,
    )
    with env.test_context(score_return_value={"Log Loss Binary": 0.3}):
        automl.search()
    assert len(automl.results["pipeline_results"]) == 4

    # Respect max_batches when max_iterations is not set and algorithm is DefaultAlgorithm
    automl = AutoMLSearch(
        X_train=X,
        y_train=y,
        problem_type="binary",
        max_batches=1,
        optimize_thresholds=False,
        automl_algorithm="default",
    )
    assert automl.max_batches == 1
    assert automl.max_iterations is None

    with env.test_context(score_return_value={"Log Loss Binary": 0.3}):
        automl.search()

    assert len(automl.results["pipeline_results"]) == 3


@pytest.mark.parametrize("max_batches", [-1, -10, -np.inf])
def test_max_batches_must_be_non_negative(max_batches, X_y_binary):
    X, y = X_y_binary
    with pytest.raises(
        ValueError,
        match=f"Parameter max_batches must be None or non-negative. Received {max_batches}.",
    ):
        AutoMLSearch(
            X_train=X, y_train=y, problem_type="binary", max_batches=max_batches
        )


def test_stopping_criterion_bad(X_y_binary):
    X, y = X_y_binary
    with pytest.raises(
        TypeError,
        match=r"Parameter max_time must be a float, int, string or None. Received <class 'tuple'> with value \('test',\).",
    ):
        AutoMLSearch(X_train=X, y_train=y, problem_type="binary", max_time=("test",))
    with pytest.raises(
        ValueError,
        match=f"Parameter max_batches must be None or non-negative. Received -1.",
    ):
        AutoMLSearch(X_train=X, y_train=y, problem_type="binary", max_batches=-1)
    with pytest.raises(
        ValueError,
        match=f"Parameter max_time must be None or non-negative. Received -1.",
    ):
        AutoMLSearch(X_train=X, y_train=y, problem_type="binary", max_time=-1)
    with pytest.raises(
        ValueError,
        match=f"Parameter max_iterations must be None or non-negative. Received -1.",
    ):
        AutoMLSearch(X_train=X, y_train=y, problem_type="binary", max_iterations=-1)


def test_data_splitter_binary(AutoMLTestEnv, X_y_binary):
    X, y = X_y_binary
    y[:] = 0
    y[0] = 1
    automl = AutoMLSearch(X_train=X, y_train=y, problem_type="binary", n_jobs=1)
    env = AutoMLTestEnv("binary")
    with pytest.raises(Exception, match="Missing target values in the"):
        with pytest.warns(UserWarning):
            with env.test_context(score_return_value={"Log Loss Binary": 1.0}):
                automl.search()

    y[1] = 1
    automl = AutoMLSearch(X_train=X, y_train=y, problem_type="binary", n_jobs=1)
    with pytest.raises(Exception, match="Missing target values in the"):
        with pytest.warns(UserWarning):
            with env.test_context(score_return_value={"Log Loss Binary": 1.0}):
                automl.search()

    y[2] = 1
    automl = AutoMLSearch(
        X_train=X, y_train=y, problem_type="binary", optimize_thresholds=False, n_jobs=1
    )
    with env.test_context(score_return_value={"Log Loss Binary": 1.0}):
        automl.search()


def test_data_splitter_multi(AutoMLTestEnv, X_y_multi):
    X, y = X_y_multi
    y[:] = 1
    y[0] = 0

    automl = AutoMLSearch(X_train=X, y_train=y, problem_type="multiclass", n_jobs=1)
    env = AutoMLTestEnv("multiclass")
    with pytest.raises(Exception, match="Missing target values"):
        with pytest.warns(UserWarning):
            with env.test_context(score_return_value={"Log Loss Multiclass": 1.0}):
                automl.search()

    y[1] = 2
    # match based on regex, since data split doesn't have a random seed for reproducibility
    # regex matches the set {} and expects either 2 sets (missing in both train and test)
    #   or 1 set of multiple elements (both missing in train or both in test)
    automl = AutoMLSearch(X_train=X, y_train=y, problem_type="multiclass", n_jobs=1)
    with pytest.raises(Exception, match=r"(\{\d?\}.+\{\d?\})|(\{.+\,.+\})"):
        with pytest.warns(UserWarning):
            with env.test_context(score_return_value={"Log Loss Multiclass": 1.0}):
                automl.search()

    y[1] = 0
    y[2:4] = 2
    automl = AutoMLSearch(X_train=X, y_train=y, problem_type="multiclass", n_jobs=1)
    with pytest.raises(Exception, match="Missing target values"):
        with pytest.warns(UserWarning):
            with env.test_context(score_return_value={"Log Loss Multiclass": 1.0}):
                automl.search()

    y[4] = 2
    automl = AutoMLSearch(X_train=X, y_train=y, problem_type="multiclass", n_jobs=1)
    with pytest.raises(Exception, match="Missing target values"):
        with pytest.warns(UserWarning):
            with env.test_context(score_return_value={"Log Loss Multiclass": 1.0}):
                automl.search()

    y[5] = 0
    automl = AutoMLSearch(X_train=X, y_train=y, problem_type="multiclass", n_jobs=1)
    with env.test_context(score_return_value={"Log Loss Multiclass": 1.0}):
        automl.search()


def test_search_with_text(AutoMLTestEnv):
    X = pd.DataFrame(
        {
            "col_1": [
                "I'm singing in the rain! Just singing in the rain, what a glorious feeling, I'm happy again!",
                "In sleep he sang to me, in dreams he came... That voice which calls to me, and speaks my name.",
                "I'm gonna be the main event, like no king was before! I'm brushing up on looking down, I'm working on my ROAR!",
                "In sleep he sang to me, in dreams he came... That voice which calls to me, and speaks my name.",
                "In sleep he sang to me, in dreams he came... That voice which calls to me, and speaks my name.",
                "I'm singing in the rain! Just singing in the rain, what a glorious feeling, I'm happy again!",
            ],
            "col_2": [
                "do you hear the people sing? Singing the songs of angry men\n\tIt is the music of a people who will NOT be slaves again!",
                "I dreamed a dream in days gone by, when hope was high and life worth living",
                "Red, the blood of angry men - black, the dark of ages past",
                "do you hear the people sing? Singing the songs of angry men\n\tIt is the music of a people who will NOT be slaves again!",
                "Red, the blood of angry men - black, the dark of ages past",
                "It was red and yellow and green and brown and scarlet and black and ochre and peach and ruby and olive and violet and fawn...",
            ],
        }
    )
    X.ww.init(logical_types={"col_1": "NaturalLanguage", "col_2": "NaturalLanguage"})
    y = [0, 1, 1, 0, 1, 0]
    automl = AutoMLSearch(
        X_train=X, y_train=y, problem_type="binary", optimize_thresholds=False
    )
    env = AutoMLTestEnv("binary")
    with env.test_context(score_return_value={"Log Loss Binary": 0.30}):
        automl.search()
    assert automl.rankings["pipeline_name"][1:-1].str.contains("Natural Language").all()


@pytest.mark.parametrize(
    "callback", [log_error_callback, silent_error_callback, raise_error_callback]
)
@pytest.mark.parametrize("error_type", ["fit", "mean_cv_score", "fit-single"])
def test_automl_error_callback(error_type, callback, AutoMLTestEnv, X_y_binary, caplog):
    X, y = X_y_binary
    score_side_effect = None
    fit_side_effect = None
    score_return_value = {"Log Loss Binary": 0.8}
    if error_type == "mean_cv_score":
        msg = "Score Error!"
        score_side_effect = Exception(msg)
    elif error_type == "fit":
        msg = "all your model are belong to us"
        fit_side_effect = Exception(msg)
    else:
        # throw exceptions for only one pipeline
        msg = "all your model are belong to us"
        fit_side_effect = [Exception(msg)] * 3 + [None] * 100
    automl = AutoMLSearch(
        X_train=X,
        y_train=y,
        problem_type="binary",
        error_callback=callback,
        train_best_pipeline=False,
        optimize_thresholds=False,
        n_jobs=1,
    )
    if callback in [log_error_callback, silent_error_callback]:
        exception = AutoMLSearchException
        match = "All pipelines in the current AutoML batch produced a score of np.nan on the primary objective"
    else:
        exception = Exception
        match = msg

    env = AutoMLTestEnv("binary")

    if error_type == "fit-single" and callback in [
        silent_error_callback,
        log_error_callback,
    ]:
        with env.test_context(
            mock_fit_side_effect=fit_side_effect,
            score_return_value=score_return_value,
            mock_score_side_effect=score_side_effect,
        ):
            automl.search()
    else:
        with pytest.raises(exception, match=match):
            with env.test_context(
                mock_fit_side_effect=fit_side_effect,
                score_return_value=score_return_value,
                mock_score_side_effect=score_side_effect,
            ):
                automl.search()

    if callback == silent_error_callback:
        assert msg not in caplog.text
    if callback == log_error_callback:
        assert f"Exception during automl search: {msg}" in caplog.text
        assert msg in caplog.text
    if callback in [raise_error_callback]:
        assert f"AutoML search raised a fatal exception: {msg}" in caplog.text
        assert msg in caplog.text


@pytest.mark.parametrize(
    "problem_type",
    [ProblemTypes.BINARY, ProblemTypes.MULTICLASS, ProblemTypes.REGRESSION],
)
def test_automl_woodwork_user_types_preserved(
    problem_type,
    X_y_binary,
    X_y_multi,
    X_y_regression,
    AutoMLTestEnv,
):
    if problem_type == ProblemTypes.BINARY:
        X, y = X_y_binary
        score_return_value = {"Log Loss Binary": 1.0}

    elif problem_type == ProblemTypes.MULTICLASS:
        X, y = X_y_multi
        score_return_value = {"Log Loss Multiclass": 1.0}

    elif problem_type == ProblemTypes.REGRESSION:
        X, y = X_y_regression
        score_return_value = {"R2": 1.0}

    X = pd.DataFrame(X)
    new_col = np.zeros(len(X))
    new_col[: int(len(new_col) / 2)] = 1
    X["cat col"] = pd.Series(new_col)
    X["num col"] = pd.Series(new_col)
    X["text col"] = pd.Series([f"{num}" for num in range(len(new_col))])
    X.ww.init(
        semantic_tags={"cat col": "category", "num col": "numeric"},
        logical_types={
            "cat col": "Categorical",
            "num col": "Integer",
            "text col": "NaturalLanguage",
        },
    )
    automl = AutoMLSearch(
        X_train=X,
        y_train=y,
        problem_type=problem_type,
        max_batches=5,
        optimize_thresholds=False,
    )
    env = AutoMLTestEnv(problem_type)
    with env.test_context(score_return_value=score_return_value):
        automl.search()
    for arg in env.mock_fit.call_args[0]:
        assert isinstance(arg, (pd.DataFrame, pd.Series))
        if isinstance(arg, pd.DataFrame):
            assert arg.ww.semantic_tags["cat col"] == {"category"}
            assert isinstance(
                arg.ww.logical_types["cat col"], ww.logical_types.Categorical
            )
            assert arg.ww.semantic_tags["num col"] == {"numeric"}
            assert isinstance(arg.ww.logical_types["num col"], ww.logical_types.Integer)
            assert arg.ww.semantic_tags["text col"] == set()
            assert isinstance(
                arg.ww.logical_types["text col"], ww.logical_types.NaturalLanguage
            )
    for arg in env.mock_score.call_args[0]:
        assert isinstance(arg, (pd.DataFrame, pd.Series))
        if isinstance(arg, pd.DataFrame):
            assert arg.ww.semantic_tags["cat col"] == {"category"}
            assert isinstance(
                arg.ww.logical_types["cat col"], ww.logical_types.Categorical
            )
            assert arg.ww.semantic_tags["num col"] == {"numeric"}
            assert isinstance(arg.ww.logical_types["num col"], ww.logical_types.Integer)
            assert arg.ww.semantic_tags["text col"] == set()
            assert isinstance(
                arg.ww.logical_types["text col"], ww.logical_types.NaturalLanguage
            )


def test_automl_validates_problem_configuration(ts_data):
    _, y = ts_data
    X = pd.DataFrame(pd.date_range("2020-10-01", "2020-10-31"), columns=["Date"])
    assert (
        AutoMLSearch(X_train=X, y_train=y, problem_type="binary").problem_configuration
        == {}
    )
    assert (
        AutoMLSearch(
            X_train=X, y_train=y, problem_type="multiclass"
        ).problem_configuration
        == {}
    )
    assert (
        AutoMLSearch(
            X_train=X, y_train=y, problem_type="regression"
        ).problem_configuration
        == {}
    )
    msg = "problem_configuration must be a dict containing values for at least the time_index, gap, max_delay, and forecast_horizon parameters"
    with pytest.raises(ValueError, match=msg):
        AutoMLSearch(X_train=X, y_train=y, problem_type="time series regression")
    with pytest.raises(ValueError, match=msg):
        AutoMLSearch(
            X_train=X,
            y_train=y,
            problem_type="time series regression",
            problem_configuration={"gap": 3},
        )
    with pytest.raises(ValueError, match=msg):
        AutoMLSearch(
            X_train=X,
            y_train=y,
            problem_type="time series regression",
            problem_configuration={"max_delay": 2, "gap": 3},
        )

    with pytest.raises(ValueError, match="time_index cannot be None."):
        AutoMLSearch(
            X_train=X,
            y_train=y,
            problem_type="time series regression",
            problem_configuration={
                "time_index": None,
                "max_delay": 2,
                "gap": 3,
                "forecast_horizon": 2,
            },
        )

    problem_config = AutoMLSearch(
        X_train=X,
        y_train=y,
        problem_type="time series regression",
        problem_configuration={
            "time_index": "Date",
            "max_delay": 2,
            "gap": 3,
            "forecast_horizon": 2,
        },
    ).problem_configuration
    assert problem_config == {
        "time_index": "Date",
        "max_delay": 2,
        "gap": 3,
        "forecast_horizon": 2,
    }


@patch("evalml.objectives.BinaryClassificationObjective.optimize_threshold")
def test_automl_best_pipeline(mock_optimize, X_y_binary):
    X, y = X_y_binary
    mock_optimize.return_value = 0.62

    automl = AutoMLSearch(
        X_train=X,
        y_train=y,
        problem_type="binary",
        train_best_pipeline=False,
        n_jobs=1,
        max_iterations=3,
    )
    automl.search()
    with pytest.raises(PipelineNotYetFittedError, match="not fitted"):
        automl.best_pipeline.predict(X)

    automl = AutoMLSearch(
        X_train=X,
        y_train=y,
        problem_type="binary",
        optimize_thresholds=False,
        objective="Accuracy Binary",
        n_jobs=1,
    )
    automl.search()
    automl.best_pipeline.predict(X)
    assert automl.best_pipeline.threshold == 0.5

    automl = AutoMLSearch(
        X_train=X,
        y_train=y,
        problem_type="binary",
        optimize_thresholds=True,
        objective="Log Loss Binary",
        n_jobs=1,
        max_iterations=3,
    )
    automl.search()
    automl.best_pipeline.predict(X)
    assert automl.best_pipeline.threshold == 0.62

    automl = AutoMLSearch(
        X_train=X,
        y_train=y,
        problem_type="binary",
        optimize_thresholds=True,
        objective="Accuracy Binary",
        n_jobs=1,
        max_iterations=3,
    )
    automl.search()
    automl.best_pipeline.predict(X)
    assert automl.best_pipeline.threshold == 0.62


@pytest.mark.parametrize(
    "problem_type",
    [ProblemTypes.BINARY, ProblemTypes.MULTICLASS, ProblemTypes.REGRESSION],
)
def test_automl_data_splitter_consistent(
    problem_type,
    X_y_binary,
    X_y_multi,
    X_y_regression,
    AutoMLTestEnv,
):
    if problem_type == ProblemTypes.BINARY:
        X, y = X_y_binary

    elif problem_type == ProblemTypes.MULTICLASS:
        X, y = X_y_multi

    elif problem_type == ProblemTypes.REGRESSION:
        X, y = X_y_regression

    data_splitters = []
    random_seed = [0, 0, 1]
    for seed in random_seed:
        a = AutoMLSearch(
            X_train=X,
            y_train=y,
            problem_type=problem_type,
            random_seed=seed,
            optimize_thresholds=False,
            max_iterations=1,
        )
        env = AutoMLTestEnv(problem_type)
        with env.test_context():
            a.search()
        data_splitters.append(
            [[set(train), set(test)] for train, test in a.data_splitter.split(X, y)]
        )
    # append split from last random state again, should be referencing same datasplit object
    data_splitters.append(
        [[set(train), set(test)] for train, test in a.data_splitter.split(X, y)]
    )

    assert data_splitters[0] == data_splitters[1]
    assert data_splitters[1] != data_splitters[2]
    assert data_splitters[2] == data_splitters[3]


def test_automl_rerun(AutoMLTestEnv, X_y_binary, caplog):
    msg = "AutoMLSearch.search() has already been run and will not run again on the same instance"
    X, y = X_y_binary
    automl = AutoMLSearch(
        X_train=X,
        y_train=y,
        problem_type="binary",
        train_best_pipeline=False,
        optimize_thresholds=False,
        n_jobs=1,
    )
    env = AutoMLTestEnv("binary")
    with env.test_context(score_return_value={automl.objective.name: 2}):
        automl.search()
    assert msg not in caplog.text
    with env.test_context(score_return_value={automl.objective.name: 2}):
        automl.search()
    assert msg in caplog.text


def test_timeseries_baseline_init_with_correct_gap_max_delay(AutoMLTestEnv, ts_data):

    X, y = ts_data
    automl = AutoMLSearch(
        X_train=X,
        y_train=y,
        problem_type="time series regression",
        problem_configuration={
            "time_index": "date",
            "gap": 2,
            "max_delay": 3,
            "forecast_horizon": 1,
        },
        max_iterations=1,
    )
    env = AutoMLTestEnv("time series regression")
    with env.test_context():
        automl.search()

    # Best pipeline is baseline pipeline because we only run one iteration
    assert automl.best_pipeline.parameters == {
        "pipeline": {
            "time_index": "date",
            "gap": 2,
            "max_delay": 0,
            "forecast_horizon": 1,
        },
        "Time Series Featurizer": {
            "time_index": "date",
            "delay_features": False,
            "delay_target": True,
            "max_delay": 0,
            "gap": 2,
            "forecast_horizon": 1,
            "conf_level": 0.05,
            "rolling_window_size": 0.25,
        },
        "Time Series Baseline Estimator": {"forecast_horizon": 1, "gap": 2},
    }


@pytest.mark.parametrize(
    "problem_type",
    [
        ProblemTypes.BINARY,
        ProblemTypes.MULTICLASS,
        ProblemTypes.TIME_SERIES_REGRESSION,
        ProblemTypes.REGRESSION,
    ],
)
def test_automl_does_not_include_positive_only_objectives_by_default(
    problem_type, X_y_regression
):

    X, y = X_y_regression

    only_positive = []
    for name in get_all_objective_names():
        objective_class = get_objective(name)
        if objective_class.positive_only:
            only_positive.append(objective_class)

    search = AutoMLSearch(
        X_train=X,
        y_train=y,
        problem_type=problem_type,
        problem_configuration={
            "time_index": 0,
            "gap": 0,
            "max_delay": 0,
            "forecast_horizon": 2,
        },
    )
    assert search.objective not in only_positive
    assert all([obj not in only_positive for obj in search.additional_objectives])


@pytest.mark.parametrize("non_core_objective", get_non_core_objectives())
def test_automl_validate_objective(non_core_objective, X_y_regression):

    X, y = X_y_regression

    with pytest.raises(ValueError, match="is not allowed in AutoML!"):
        AutoMLSearch(
            X_train=X,
            y_train=y,
            problem_type=non_core_objective.problem_types[0],
            objective=non_core_objective.name,
        )

    with pytest.raises(ValueError, match="is not allowed in AutoML!"):
        AutoMLSearch(
            X_train=X,
            y_train=y,
            problem_type=non_core_objective.problem_types[0],
            additional_objectives=[non_core_objective.name],
        )


def test_automl_pipeline_params_simple(AutoMLTestEnv, X_y_binary):
    X, y = X_y_binary
    params = {
        "Imputer": {"numeric_impute_strategy": "most_frequent"},
        "Logistic Regression Classifier": {"C": 10, "penalty": "l2"},
        "Elastic Net Classifier": {"l1_ratio": 0.2},
    }
    automl = AutoMLSearch(
        X_train=X,
        y_train=y,
        problem_type="binary",
        search_parameters=params,
        optimize_thresholds=False,
        n_jobs=1,
    )
    env = AutoMLTestEnv("binary")
    with env.test_context(score_return_value={automl.objective.name: 1.23}):
        automl.search()
    for i, row in automl.rankings.iterrows():
        if "Imputer" in row["parameters"]:
            assert (
                row["parameters"]["Imputer"]["numeric_impute_strategy"]
                == "most_frequent"
            )
        if "Logistic Regression Classifier" in row["parameters"]:
            assert row["parameters"]["Logistic Regression Classifier"]["C"] == 10
            assert (
                row["parameters"]["Logistic Regression Classifier"]["penalty"] == "l2"
            )
        if "Elastic Net Classifier" in row["parameters"]:
            assert row["parameters"]["Elastic Net Classifier"]["l1_ratio"] == 0.2


def test_automl_pipeline_params_multiple(AutoMLTestEnv, X_y_regression):
    X, y = X_y_regression
    hyperparams = {
        "Imputer": {
            "numeric_impute_strategy": Categorical(["median", "most_frequent"])
        },
        "Decision Tree Regressor": {
            "max_depth": Categorical([17, 18, 19]),
            "max_features": Categorical(["auto"]),
        },
        "Elastic Net Regressor": {
            "alpha": Real(0, 0.5),
            "l1_ratio": Categorical((0.01, 0.02, 0.03)),
        },
    }
    automl = AutoMLSearch(
        X_train=X,
        y_train=y,
        problem_type="regression",
        search_parameters=hyperparams,
        optimize_thresholds=False,
        n_jobs=1,
    )
    env = AutoMLTestEnv("regression")
    with env.test_context(score_return_value={automl.objective.name: 0.28}):
        automl.search()
    for i, row in automl.rankings.iterrows():
        if "Imputer" in row["parameters"]:
            assert row["parameters"]["Imputer"][
                "numeric_impute_strategy"
            ] == Categorical(["median", "most_frequent"]).rvs(
                random_state=automl.random_seed
            )
        if "Decision Tree Regressor" in row["parameters"]:
            assert row["parameters"]["Decision Tree Regressor"][
                "max_depth"
            ] == Categorical([17, 18, 19]).rvs(random_state=automl.random_seed)
            assert (
                row["parameters"]["Decision Tree Regressor"]["max_features"] == "auto"
            )
        if "Elastic Net Regressor" in row["parameters"]:
            assert 0 < row["parameters"]["Elastic Net Regressor"]["alpha"] < 0.5
            assert row["parameters"]["Elastic Net Regressor"][
                "l1_ratio"
            ] == Categorical((0.01, 0.02, 0.03)).rvs(random_state=automl.random_seed)


def test_automl_pipeline_params_kwargs(AutoMLTestEnv, X_y_multi):
    X, y = X_y_multi
    hyperparams = {
        "Imputer": {"numeric_impute_strategy": Categorical(["most_frequent"])},
        "Decision Tree Classifier": {
            "max_depth": Integer(1, 2),
            "ccp_alpha": Real(0.1, 0.5),
        },
    }
    automl = AutoMLSearch(
        X_train=X,
        y_train=y,
        problem_type="multiclass",
        search_parameters=hyperparams,
        allowed_model_families=[ModelFamily.DECISION_TREE],
        n_jobs=1,
    )
    env = AutoMLTestEnv("multiclass")
    with env.test_context(score_return_value={automl.objective.name: 1.0}):
        automl.search()
    for i, row in automl.rankings.iterrows():
        if "Imputer" in row["parameters"]:
            assert (
                row["parameters"]["Imputer"]["numeric_impute_strategy"]
                == "most_frequent"
            )
        if "Decision Tree Classifier" in row["parameters"]:
            assert (
                0.1 < row["parameters"]["Decision Tree Classifier"]["ccp_alpha"] < 0.5
            )
            assert row["parameters"]["Decision Tree Classifier"]["max_depth"] == 1


@pytest.mark.parametrize("random_seed", [0, 1, 9])
def test_automl_pipeline_random_seed(AutoMLTestEnv, random_seed, X_y_multi):
    X, y = X_y_multi
    automl = AutoMLSearch(
        X_train=X,
        y_train=y,
        problem_type="multiclass",
        random_seed=random_seed,
        n_jobs=1,
    )
    env = AutoMLTestEnv("multiclass")
    with env.test_context(score_return_value={automl.objective.name: 1.0}):
        automl.search()

    for i, row in automl.rankings.iterrows():
        if "Base" not in list(row["parameters"].keys())[0]:
            assert automl.get_pipeline(row["id"]).random_seed == random_seed


@pytest.mark.parametrize(
    "ranges", [0, [float("-inf"), float("inf")], [float("-inf"), 0], [0, float("inf")]]
)
def test_automl_check_for_high_variance(ranges, X_y_binary, dummy_binary_pipeline):
    X, y = X_y_binary
    if ranges == 0:
        objectives = "Log Loss Binary"
    else:
        objectives = CustomClassificationObjectiveRanges(ranges)
    automl = AutoMLSearch(
        X_train=X, y_train=y, problem_type="binary", objective=objectives
    )
    cv_scores = pd.Series([1, 1, 1])
    pipeline = dummy_binary_pipeline
    assert not automl._check_for_high_variance(pipeline, cv_scores)

    cv_scores = pd.Series([0, 0, 0])
    assert not automl._check_for_high_variance(pipeline, cv_scores)

    for cv_scores in [
        pd.Series([0, 1, np.nan, np.nan]),
        pd.Series([0, 1, 2, 3]),
        pd.Series([0, -1, -1, -1]),
        pd.Series([10, 0, -1, -10]),
    ]:
        if objectives == "Log Loss Binary":
            assert automl._check_for_high_variance(pipeline, cv_scores)
        else:
            assert not automl._check_for_high_variance(pipeline, cv_scores)


def test_automl_check_high_variance_logs_warning(AutoMLTestEnv, X_y_binary, caplog):
    X, y = X_y_binary

    env = AutoMLTestEnv("binary")

    automl = AutoMLSearch(
        X_train=X,
        y_train=y,
        problem_type="binary",
        optimize_thresholds=False,
    )
    with env.test_context(score_return_value={"Log Loss Binary": 1}):
        automl.search()
    out = caplog.text
    assert "High coefficient of variation" not in out

    caplog.clear()

    desired_score_values = [{"Log Loss Binary": i} for i in [1, 2, 10] * 2]
    automl = AutoMLSearch(
        X_train=X,
        y_train=y,
        problem_type="binary",
        optimize_thresholds=False,
        max_iterations=2,
    )
    with env.test_context(mock_score_side_effect=desired_score_values):
        automl.search()
    out = caplog.text
    assert "High coefficient of variation" in out


def test_automl_raises_error_with_duplicate_pipeline_names(
    dummy_classifier_estimator_class, X_y_binary
):
    X, y = X_y_binary

    pipeline_0 = BinaryClassificationPipeline(
        custom_name="Custom Pipeline",
        component_graph=[dummy_classifier_estimator_class],
    )
    pipeline_1 = BinaryClassificationPipeline(
        custom_name="Custom Pipeline",
        component_graph=[dummy_classifier_estimator_class],
    )
    pipeline_2 = BinaryClassificationPipeline(
        custom_name="My Pipeline 3", component_graph=[dummy_classifier_estimator_class]
    )
    pipeline_3 = BinaryClassificationPipeline(
        custom_name="My Pipeline 3", component_graph=[dummy_classifier_estimator_class]
    )

    with pytest.raises(
        ValueError,
        match="All pipeline names must be unique. The name 'Custom Pipeline' was repeated.",
    ):
        AutoMLSearch(X, y, problem_type="binary",).train_pipelines(
            [
                pipeline_0,
                pipeline_1,
                pipeline_2,
            ],
        )

    with pytest.raises(
        ValueError,
        match="All pipeline names must be unique. The names 'Custom Pipeline', 'My Pipeline 3' were repeated.",
    ):
        AutoMLSearch(X, y, problem_type="binary",).train_pipelines(
            [
                pipeline_0,
                pipeline_1,
                pipeline_2,
                pipeline_3,
            ],
        )

    with pytest.raises(
        ValueError,
        match="All pipeline names must be unique. The names 'Custom Pipeline', 'My Pipeline 3' were repeated.",
    ):
        AutoMLSearch(X, y, problem_type="binary",).score_pipelines(
            [
                pipeline_0,
                pipeline_1,
                pipeline_2,
                pipeline_3,
            ],
            pd.DataFrame(),
            pd.Series(),
            None,
        )


def test_train_batch_score_batch(
    AutoMLTestEnv, dummy_classifier_estimator_class, X_y_binary
):
    custom_names = [f"Pipeline {i}" for i in range(3)]
    pipelines = [
        BinaryClassificationPipeline(
            component_graph=[dummy_classifier_estimator_class], custom_name=custom_name
        )
        for custom_name in custom_names
    ]

    X, y = X_y_binary

    automl = AutoMLSearch(
        X_train=X,
        y_train=y,
        problem_type="binary",
        optimize_thresholds=False,
        max_iterations=3,
    )
    env = AutoMLTestEnv("binary")
    with env.test_context(score_return_value={automl.objective.name: 0.9}):
        automl.search()

    with env.test_context(mock_fit_side_effect=[None, Exception("foo"), None]):
        fitted_pipelines = automl.train_pipelines(pipelines)
    assert fitted_pipelines.keys() == {"Pipeline 0", "Pipeline 2"}

    score_effects = [
        {"Log Loss Binary": 0.1},
        {"Log Loss Binary": 0.2},
        {"Log Loss Binary": 0.3},
    ]
    expected_scores = {
        f"Pipeline {i}": effect for i, effect in zip(range(3), score_effects)
    }
    with env.test_context(mock_score_side_effect=score_effects):
        scores = automl.score_pipelines(pipelines, X, y, ["Log Loss Binary"])
    assert scores == expected_scores


def test_train_batch_returns_trained_pipelines(X_y_binary):
    X, y = X_y_binary

    automl = AutoMLSearch(X_train=X, y_train=y, problem_type="binary")
    rf_pipeline = BinaryClassificationPipeline(
        ["Random Forest Classifier"],
        parameters={"Random Forest Classifier": {"n_jobs": 1}},
    )
    lrc_pipeline = BinaryClassificationPipeline(
        ["Logistic Regression Classifier"],
        parameters={"Logistic Regression Classifier": {"n_jobs": 1}},
    )

    pipelines = [rf_pipeline, lrc_pipeline]
    fitted_pipelines = automl.train_pipelines(pipelines)

    assert all([isinstance(pl, PipelineBase) for pl in fitted_pipelines.values()])

    # Check that the output pipelines are fitted but the input pipelines are not
    for original_pipeline in pipelines:
        fitted_pipeline = fitted_pipelines[original_pipeline.name]
        assert fitted_pipeline.name == original_pipeline.name
        assert fitted_pipeline._is_fitted
        assert fitted_pipeline != original_pipeline
        assert fitted_pipeline.parameters == original_pipeline.parameters


@pytest.mark.parametrize(
    "pipeline_fit_side_effect",
    [
        [None] * 6,
        [None, Exception("foo"), None],
        [None, Exception("bar"), Exception("baz")],
        [Exception("Everything"), Exception("is"), Exception("broken")],
    ],
)
def test_train_batch_works(
    pipeline_fit_side_effect,
    AutoMLTestEnv,
    X_y_binary,
    dummy_classifier_estimator_class,
    stackable_classifiers,
    caplog,
):

    exceptions_to_check = [
        str(e) for e in pipeline_fit_side_effect if isinstance(e, Exception)
    ]

    X, y = X_y_binary

    automl = AutoMLSearch(
        X_train=X,
        y_train=y,
        problem_type="binary",
        max_time=1,
        max_iterations=2,
        train_best_pipeline=False,
        optimize_thresholds=False,
        n_jobs=1,
    )

    pipelines = [
        BinaryClassificationPipeline(
            component_graph=[dummy_classifier_estimator_class],
            custom_name=f"Pipeline {index}",
            parameters={"Mock Classifier": {"a": index}},
        )
        for index in range(len(pipeline_fit_side_effect) - 1)
    ]
    input_pipelines = [
        BinaryClassificationPipeline([classifier])
        for classifier in stackable_classifiers[:2]
    ]
    ensemble = BinaryClassificationPipeline(
        [StackedEnsembleClassifier],
        parameters={
            "Stacked Ensemble Classifier": {
                "input_pipelines": input_pipelines,
                "n_jobs": 1,
            }
        },
    )
    pipelines.append(ensemble)
    env = AutoMLTestEnv("binary")

    def train_batch_and_check():
        caplog.clear()
        with env.test_context(mock_fit_side_effect=pipeline_fit_side_effect):
            trained_pipelines = automl.train_pipelines(pipelines)

            assert len(trained_pipelines) == len(pipeline_fit_side_effect) - len(
                exceptions_to_check
            )
        assert env.mock_fit.call_count == len(pipeline_fit_side_effect)
        for exception in exceptions_to_check:
            assert exception in caplog.text

    # Test training before search is run
    train_batch_and_check()

    # Test training after search.
    with env.test_context(score_return_value={automl.objective.name: 1.2}):
        automl.search()
    train_batch_and_check()


no_exception_scores = {"F1": 0.9, "AUC": 0.7, "Log Loss Binary": 0.25}


@pytest.mark.parametrize(
    "pipeline_score_side_effect",
    [
        [no_exception_scores] * 6,
        [
            no_exception_scores,
            PipelineScoreError(
                exceptions={
                    "AUC": (Exception(), []),
                    "Log Loss Binary": (Exception(), []),
                },
                scored_successfully={"F1": 0.2},
            ),
            no_exception_scores,
        ],
        [
            no_exception_scores,
            PipelineScoreError(
                exceptions={
                    "AUC": (Exception(), []),
                    "Log Loss Binary": (Exception(), []),
                },
                scored_successfully={"F1": 0.3},
            ),
            PipelineScoreError(
                exceptions={"AUC": (Exception(), []), "F1": (Exception(), [])},
                scored_successfully={"Log Loss Binary": 0.2},
            ),
        ],
        [
            PipelineScoreError(
                exceptions={
                    "Log Loss Binary": (Exception(), []),
                    "F1": (Exception(), []),
                },
                scored_successfully={"AUC": 0.6},
            ),
            PipelineScoreError(
                exceptions={
                    "AUC": (Exception(), []),
                    "Log Loss Binary": (Exception(), []),
                },
                scored_successfully={"F1": 0.2},
            ),
            PipelineScoreError(
                exceptions={"Log Loss Binary": (Exception(), [])},
                scored_successfully={"AUC": 0.2, "F1": 0.1},
            ),
        ],
    ],
)
def test_score_batch_works(
    pipeline_score_side_effect,
    X_y_binary,
    dummy_classifier_estimator_class,
    AutoMLTestEnv,
    stackable_classifiers,
    caplog,
):

    exceptions_to_check = []
    expected_scores = {}
    for i, e in enumerate(pipeline_score_side_effect):
        # Ensemble pipeline has different name
        pipeline_name = f"Pipeline {i}"
        scores = no_exception_scores
        if isinstance(e, PipelineScoreError):
            scores = {"F1": np.nan, "AUC": np.nan, "Log Loss Binary": np.nan}
            scores.update(e.scored_successfully)
            exceptions_to_check.append(f"Score error for {pipeline_name}")

        expected_scores[pipeline_name] = scores

    X, y = X_y_binary

    automl = AutoMLSearch(
        X_train=X,
        y_train=y,
        problem_type="binary",
        max_iterations=1,
        allowed_component_graphs={
            "Mock Binary Classification Pipeline": [dummy_classifier_estimator_class]
        },
        optimize_thresholds=False,
    )
    env = AutoMLTestEnv("binary")

    pipelines = [
        BinaryClassificationPipeline(
            component_graph=[dummy_classifier_estimator_class],
            custom_name=f"Pipeline {index}",
            parameters={"Mock Classifier": {"a": index}},
        )
        for index in range(len(pipeline_score_side_effect) - 1)
    ]
    input_pipelines = [
        BinaryClassificationPipeline([classifier])
        for classifier in stackable_classifiers[:2]
    ]
    ensemble = _make_stacked_ensemble_pipeline(input_pipelines, ProblemTypes.BINARY)
    ensemble._custom_name = f"Pipeline {len(pipeline_score_side_effect) - 1}"
    pipelines.append(ensemble)

    def score_batch_and_check():
        caplog.clear()
        with env.test_context(mock_score_side_effect=pipeline_score_side_effect):

            scores = automl.score_pipelines(
                pipelines, X, y, objectives=["Log Loss Binary", "F1", "AUC"]
            )
            assert scores == expected_scores
            for exception in exceptions_to_check:
                assert exception in caplog.text

    # Test scoring before search
    score_batch_and_check()

    with env.test_context(score_return_value={automl.objective.name: 3.12}):
        automl.search()

    # Test scoring after search
    score_batch_and_check()


def test_train_pipelines_score_pipelines_raise_exception_with_duplicate_names(
    X_y_binary, dummy_classifier_estimator_class
):
    X, y = X_y_binary
    pipeline_1 = BinaryClassificationPipeline(
        component_graph=[dummy_classifier_estimator_class], custom_name="Mock Pipeline"
    )
    pipeline_2 = BinaryClassificationPipeline(
        component_graph=[dummy_classifier_estimator_class], custom_name="Mock Pipeline"
    )

    automl = AutoMLSearch(
        X_train=X,
        y_train=y,
        problem_type="binary",
        max_iterations=1,
        allowed_component_graphs={
            "Mock Binary Classification Pipeline": [dummy_classifier_estimator_class]
        },
    )

    with pytest.raises(
        ValueError,
        match="All pipeline names must be unique. The name 'Mock Pipeline' was repeated.",
    ):
        automl.train_pipelines([pipeline_1, pipeline_2])

    with pytest.raises(
        ValueError,
        match="All pipeline names must be unique. The name 'Mock Pipeline' was repeated.",
    ):
        automl.score_pipelines([pipeline_1, pipeline_2], X, y, None)


def test_score_batch_before_fitting_yields_error_nan_scores(
    X_y_binary, dummy_classifier_estimator_class, dummy_binary_pipeline, caplog
):
    X, y = X_y_binary

    automl = AutoMLSearch(
        X_train=X,
        y_train=y,
        problem_type="binary",
        max_iterations=1,
        allowed_component_graphs={
            "Mock Binary Classification Pipeline": [dummy_classifier_estimator_class]
        },
    )

    scored_pipelines = automl.score_pipelines(
        [dummy_binary_pipeline], X, y, objectives=["Log Loss Binary", F1()]
    )
    assert scored_pipelines == {
        "Mock Binary Classification Pipeline": {"Log Loss Binary": np.nan, "F1": np.nan}
    }

    assert "Score error for Mock Binary Classification Pipeline" in caplog.text


def test_high_cv_check_no_warning_for_divide_by_zero(X_y_binary, dummy_binary_pipeline):
    X, y = X_y_binary
    automl = AutoMLSearch(X_train=X, y_train=y, problem_type="binary")
    with pytest.warns(None) as warnings:
        # mean is 0 but std is not
        automl._check_for_high_variance(
            dummy_binary_pipeline, cv_scores=[0.0, 1.0, -1.0]
        )
    assert len(warnings) == 0


@pytest.mark.parametrize(
    "automl_type",
    [ProblemTypes.BINARY, ProblemTypes.MULTICLASS],
)
@patch("evalml.automl.engine.sequential_engine.train_pipeline")
def test_automl_supports_float_targets_for_classification(
    mock_train,
    automl_type,
    X_y_binary,
    X_y_multi,
    dummy_binary_pipeline,
    dummy_multiclass_pipeline,
    AutoMLTestEnv,
):
    if automl_type == ProblemTypes.BINARY:
        X, y = X_y_binary
        y = pd.Series(y).map({0: -5.19, 1: 6.7})
        mock_train.return_value = dummy_binary_pipeline
    else:
        X, y = X_y_multi
        y = pd.Series(y).map({0: -5.19, 1: 6.7, 2: 2.03})
        mock_train.return_value = dummy_multiclass_pipeline

    automl = AutoMLSearch(
        X_train=X,
        y_train=y,
        problem_type=automl_type,
        optimize_thresholds=False,
        random_seed=0,
        n_jobs=1,
    )
    env = AutoMLTestEnv(automl.problem_type)
    with env.test_context(score_return_value={automl.objective.name: 0.1}):
        automl.search()

    # Assert that we train pipeline on the original target, not the encoded one used in EngineBase for data splitting
    _, kwargs = mock_train.call_args
    mock_y = kwargs["y"]
    pd.testing.assert_series_equal(mock_y, y, check_dtype=False)


@pytest.mark.parametrize(
    "problem_type",
    [
        ProblemTypes.TIME_SERIES_REGRESSION,
        ProblemTypes.TIME_SERIES_BINARY,
        ProblemTypes.TIME_SERIES_MULTICLASS,
    ],
)
def test_automl_issues_beta_warning_for_time_series(problem_type, X_y_binary):

    X, y = X_y_binary

    with warnings.catch_warnings(record=True) as warn:
        warnings.simplefilter("always")
        AutoMLSearch(
            X,
            y,
            problem_type=problem_type,
            problem_configuration={
                "time_index": 0,
                "gap": 0,
                "max_delay": 2,
                "forecast_horizon": 9,
            },
        )
        assert len(warn) == 1
        message = "Time series support in evalml is still in beta, which means we are still actively building its core features"
        assert str(warn[0].message).startswith(message)


def test_automl_drop_index_columns(AutoMLTestEnv, X_y_binary):
    X, y = X_y_binary
    X = pd.DataFrame(X)
    X["index_col"] = pd.Series(range(len(X)))
    X.ww.init(index="index_col")

    automl = AutoMLSearch(
        X_train=X,
        y_train=y,
        problem_type="binary",
        optimize_thresholds=False,
        max_batches=2,
    )
    env = AutoMLTestEnv("binary")
    with env.test_context(score_return_value={automl.objective.name: 1.0}):
        automl.search()
    for pipeline in automl.allowed_pipelines:
        assert pipeline.get_component("Drop Columns Transformer")
        assert "Drop Columns Transformer" in pipeline.parameters
        assert pipeline.parameters["Drop Columns Transformer"] == {
            "columns": ["index_col"]
        }

    all_drop_column_params = []
    for _, row in automl.full_rankings.iterrows():
        if "Baseline" not in row.pipeline_name:
            all_drop_column_params.append(
                row.parameters["Drop Columns Transformer"]["columns"]
            )
    assert all(param == ["index_col"] for param in all_drop_column_params)


def test_automl_validates_data_passed_in_to_allowed_component_graphs(
    X_y_binary, dummy_classifier_estimator_class
):
    X, y = X_y_binary

    with pytest.raises(
        ValueError,
        match="Parameter allowed_component_graphs must be either None or a dictionary!",
    ):
        AutoMLSearch(
            X,
            y,
            problem_type="binary",
            allowed_component_graphs=[
                {
                    "Mock Binary Classification Pipeline": [
                        dummy_classifier_estimator_class
                    ]
                }
            ],
        )

    with pytest.raises(
        ValueError,
        match="Every component graph passed must be of type list, dictionary, or ComponentGraph!",
    ):
        AutoMLSearch(
            X,
            y,
            problem_type="binary",
            allowed_component_graphs={
                "Mock Binary Classification Pipeline": dummy_classifier_estimator_class
            },
        )


@pytest.mark.parametrize(
    "problem_type",
    [
        problem_type
        for problem_type in ProblemTypes.all_problem_types
        if not is_time_series(problem_type)
    ],
)
def test_automl_baseline_pipeline_predictions_and_scores(problem_type):
    X = pd.DataFrame({"one": [1, 2, 3, 4], "two": [2, 3, 4, 5], "three": [1, 2, 3, 4]})
    y = pd.Series([10, 11, 10, 10])
    if problem_type == ProblemTypes.MULTICLASS:
        y = pd.Series([10, 11, 12, 11])
    automl = AutoMLSearch(X, y, problem_type=problem_type)
    baseline = automl._get_baseline_pipeline()
    baseline.fit(X, y)

    if problem_type == ProblemTypes.BINARY:
        expected_predictions = pd.Series(np.array([10] * len(X)), dtype="int64")
        expected_predictions_proba = pd.DataFrame(
            {10: [1.0, 1.0, 1.0, 1.0], 11: [0.0, 0.0, 0.0, 0.0]}
        )
    if problem_type == ProblemTypes.MULTICLASS:
        expected_predictions = pd.Series(np.array([11] * len(X)), dtype="int64")
        expected_predictions_proba = pd.DataFrame(
            {
                10: [0.0, 0.0, 0.0, 0.0],
                11: [1.0, 1.0, 1.0, 1.0],
                12: [0.0, 0.0, 0.0, 0.0],
            }
        )
    if problem_type == ProblemTypes.REGRESSION:
        mean = y.mean()
        expected_predictions = pd.Series([mean] * len(X))

    pd.testing.assert_series_equal(expected_predictions, baseline.predict(X))
    if is_classification(problem_type):
        pd.testing.assert_frame_equal(
            expected_predictions_proba, baseline.predict_proba(X)
        )
    np.testing.assert_allclose(
        baseline.feature_importance.iloc[:, 1], np.array([0.0] * X.shape[1])
    )


@pytest.mark.parametrize(
    "problem_type",
    [
        problem_type
        for problem_type in ProblemTypes.all_problem_types
        if is_time_series(problem_type)
    ],
)
def test_automl_baseline_pipeline_predictions_and_scores_time_series(problem_type):
    X = pd.DataFrame(
        {"a": [4, 5, 6, 7, 8], "b": pd.date_range("2021-01-01", periods=5)}
    )
    y = pd.Series([0, 1, 1, 0, 1])
    expected_predictions_proba = pd.DataFrame(
        {
            0: pd.Series([1.0], index=[4]),
            1: pd.Series([0.0], index=[4]),
        }
    )
    if problem_type == ProblemTypes.TIME_SERIES_MULTICLASS:
        y = pd.Series([0, 2, 0, 1, 1])
        expected_predictions_proba = pd.DataFrame(
            {
                0: pd.Series([0.0], index=[4]),
                1: pd.Series([1.0], index=[4]),
                2: pd.Series([0.0], index=[4]),
            }
        )

    automl = AutoMLSearch(
        X,
        y,
        problem_type=problem_type,
        problem_configuration={
            "time_index": "b",
            "gap": 0,
            "max_delay": 1,
            "forecast_horizon": 1,
        },
    )
    baseline = automl._get_baseline_pipeline()
    X_train, y_train = X[:4], y[:4]
    X_validation = X[4:]
    baseline.fit(X_train, y_train)

    expected_predictions = y.shift(1)[4:]
    if problem_type != ProblemTypes.TIME_SERIES_REGRESSION:
        expected_predictions = expected_predictions.astype("int64")
        expected_predictions = pd.Series(expected_predictions, name="target_delay_1")

    preds = baseline.predict(X_validation, None, X_train, y_train)
    pd.testing.assert_series_equal(expected_predictions, preds)
    if is_classification(problem_type):
        pd.testing.assert_frame_equal(
            expected_predictions_proba,
            baseline.predict_proba(X_validation, X_train, y_train),
        )
    transformed = baseline.transform_all_but_final(X_train, y_train)
    importance = np.array([0] * transformed.shape[1])
    importance[0] = 1
    np.testing.assert_allclose(baseline.feature_importance.iloc[:, 1], importance)


@pytest.mark.parametrize(
    "objective,errors",
    [
        ("Log Loss Binary", True),
        ("AUC", True),
        ("F1", False),
        ("Accuracy Binary", False),
    ],
)
@pytest.mark.parametrize("verbose", [True, False])
@patch(
    "evalml.objectives.binary_classification_objective.BinaryClassificationObjective.optimize_threshold",
    return_value=0.65,
)
def test_automl_alternate_thresholding_objective(
    mock_optimize,
    objective,
    errors,
    verbose,
    X_y_binary,
    caplog,
):
    X, y = X_y_binary
    if errors:
        with pytest.raises(
            ValueError,
            match="Alternate thresholding objective must be a tuneable objective",
        ):
            AutoMLSearch(
                X_train=X,
                y_train=y,
                problem_type="binary",
                alternate_thresholding_objective=objective,
            )
        return
    automl = AutoMLSearch(
        X_train=X,
        y_train=y,
        problem_type="binary",
        alternate_thresholding_objective=objective,
        max_iterations=1,
        verbose=verbose,
    )
    automl.search()
    mock_optimize.assert_called()
    assert ("Optimal threshold found" in caplog.text) == verbose
    assert automl.best_pipeline.threshold == 0.65


@pytest.mark.parametrize("threshold", [False, True])
@patch("evalml.objectives.standard_metrics.F1.optimize_threshold", return_value=0.42)
def test_automl_thresholding_train_pipelines(mock_objective, threshold, X_y_binary):
    X, y = X_y_binary
    automl = AutoMLSearch(
        X_train=X,
        y_train=y,
        problem_type="binary",
        optimize_thresholds=threshold,
        max_iterations=1,
    )
    automl.search()
    if threshold:
        mock_objective.assert_called()
        assert automl.best_pipeline.threshold == 0.42
    else:
        mock_objective.assert_not_called()
        assert automl.best_pipeline.threshold is None
    pipelines_to_train = [automl.get_pipeline(0)]
    pipes = automl.train_pipelines(pipelines_to_train)
    if threshold:
        mock_objective.assert_called()
        assert all([p.threshold == 0.42 for p in pipes.values()])
    else:
        mock_objective.assert_not_called()
        assert all([p.threshold is None for p in pipes.values()])


@pytest.mark.parametrize("columns", [[], ["unknown_col"], ["unknown1, unknown2"]])
def test_automl_drop_unknown_columns(columns, AutoMLTestEnv, X_y_binary, caplog):
    caplog.clear()
    X, y = X_y_binary
    X = pd.DataFrame(X)
    for col in columns:
        X[col] = pd.Series(range(len(X)))
    X.ww.init()
    X.ww.set_types({col: "Unknown" for col in columns})
    automl = AutoMLSearch(
        X_train=X,
        y_train=y,
        problem_type="binary",
        optimize_thresholds=False,
        max_batches=3,
        verbose=True,
    )
    env = AutoMLTestEnv("binary")
    with env.test_context(score_return_value={automl.objective.name: 1.0}):
        automl.search()
    if not len(columns):
        for pipeline in automl.allowed_pipelines:
            assert "Drop Columns Transformer" not in pipeline.name
        assert "because they are of 'Unknown'" not in caplog.text
        return

    assert "because they are of 'Unknown'" in caplog.text
    for pipeline in automl.allowed_pipelines:
        assert pipeline.get_component("Drop Columns Transformer")
        assert "Drop Columns Transformer" in pipeline.parameters
        assert pipeline.parameters["Drop Columns Transformer"] == {"columns": columns}

    all_drop_column_params = []
    for _, row in automl.full_rankings.iterrows():
        if "Baseline" not in row.pipeline_name:
            all_drop_column_params.append(
                row.parameters["Drop Columns Transformer"]["columns"]
            )
    assert all(param == columns for param in all_drop_column_params)


@pytest.mark.parametrize(
    "automl_type",
    [
        ProblemTypes.BINARY,
        ProblemTypes.MULTICLASS,
        ProblemTypes.REGRESSION,
        ProblemTypes.TIME_SERIES_REGRESSION,
        ProblemTypes.TIME_SERIES_BINARY,
        ProblemTypes.TIME_SERIES_MULTICLASS,
    ],
)
def test_data_splitter_gives_pipelines_same_data(
    automl_type, AutoMLTestEnv, X_y_binary, X_y_multi, X_y_regression
):
    problem_configuration = None
    if automl_type == ProblemTypes.BINARY:
        X, y = X_y_binary
    elif automl_type == ProblemTypes.MULTICLASS:
        X, y = X_y_multi
    elif automl_type == ProblemTypes.REGRESSION:
        X, y = X_y_regression
    elif automl_type == ProblemTypes.TIME_SERIES_REGRESSION:
        problem_configuration = {
            "gap": 1,
            "max_delay": 1,
            "time_index": 0,
            "forecast_horizon": 10,
        }
        X, y = X_y_regression
    else:
        problem_configuration = {
            "gap": 1,
            "max_delay": 1,
            "time_index": 0,
            "forecast_horizon": 10,
        }
        X, y = X_y_binary

    automl = AutoMLSearch(
        X_train=X,
        y_train=y,
        problem_type=automl_type,
        max_batches=1,
        n_jobs=1,
        problem_configuration=problem_configuration,
    )
    n_splits = automl.data_splitter.n_splits
    env = AutoMLTestEnv(automl_type)
    with env.test_context(score_return_value={automl.objective.name: 1.0}):
        automl.search()
    n_pipelines_evaluated = len(automl.results["pipeline_results"])
    assert n_pipelines_evaluated > 1

    # current automl algo trains each pipeline using 3-fold CV for "small" datasets (i.e. test data above)
    # therefore, each pipeline should recieve an identical set of three training-validation splits
    X_fit_hashes, y_fit_hashes = defaultdict(set), defaultdict(set)
    X_score_hashes, y_score_hashes = defaultdict(set), defaultdict(set)
    for evaluation_index in range(0, n_pipelines_evaluated * n_splits, n_splits):
        for fold_index in range(n_splits):
            fold_fit_X, fold_fit_y = env.mock_fit.call_args_list[
                evaluation_index + fold_index
            ][0]
            fold_score_X, fold_score_y = env.mock_score.call_args_list[
                evaluation_index + fold_index
            ][0]
            X_fit_hashes[fold_index].add(joblib_hash(fold_fit_X))
            y_fit_hashes[fold_index].add(joblib_hash(fold_fit_y))
            X_score_hashes[fold_index].add(joblib_hash(fold_score_X))
            y_score_hashes[fold_index].add(joblib_hash(fold_score_y))

    for data_hash_dictionary in [
        X_fit_hashes,
        y_fit_hashes,
        X_score_hashes,
        y_score_hashes,
    ]:
        assert (
            len(data_hash_dictionary) == n_splits
        ), f"We should have hashes for exactly {n_splits} splits"
        assert all(
            len(data_hash_dictionary[i]) == 1 for i in range(n_splits)
        ), "There should only be one hash per split."


@patch("evalml.pipelines.utils._get_preprocessing_components")
@pytest.mark.parametrize("verbose", [True, False])
def test_component_and_pipeline_warnings_surface_in_search(
    mock_get_preprocessing_components, verbose, AutoMLTestEnv, X_y_regression
):
    X, y = X_y_regression

    def dummy_mock_get_preprocessing_components(*args, **kwargs):
        warnings.warn(UserWarning("dummy test warning"))
        return ["Imputer"]

    mock_get_preprocessing_components.side_effect = (
        dummy_mock_get_preprocessing_components
    )
    with pytest.warns(None) as warnings_logged:
        automl = AutoMLSearch(
            X_train=X,
            y_train=y,
            problem_type="regression",
            search_parameters={"Decision Tree Classifier": {"max_depth": 1}},
            max_batches=1,
            verbose=verbose,
        )
        env = AutoMLTestEnv("binary")
        with env.test_context(score_return_value={automl.objective.name: 1.0}):
            automl.search()

    found_user = False
    found_parameter = False
    for warning in warnings_logged:
        if isinstance(warning.message, UserWarning):
            found_user = True
        if isinstance(warning.message, ParameterNotUsedWarning):
            found_parameter = True
        if found_user and found_parameter:
            continue

    assert len(warnings_logged)
    assert found_user and found_parameter


@pytest.mark.parametrize("nans", [None, pd.NA, np.nan])
@patch("evalml.pipelines.components.Estimator.fit")
@patch(
    "evalml.pipelines.BinaryClassificationPipeline.score",
    return_value={"Log Loss Binary": 0.5},
)
def test_search_with_text_nans(mock_score, mock_fit, nans):
    X = pd.DataFrame(
        {
            "a": [np.nan] + [i for i in range(99)],
            "b": [np.nan] + [f"string {i} is valid" for i in range(99)],
        }
    )
    X.ww.init(logical_types={"b": "NaturalLanguage"})
    y = pd.Series([0] * 25 + [1] * 75)
    automl = AutoMLSearch(
        X_train=X,
        y_train=y,
        problem_type="binary",
        optimize_thresholds=False,
        max_batches=1,
    )
    automl.search()
    for (x, _), _ in mock_fit.call_args_list:
        assert all(
            [str(types) == "Double" for types in x.ww.types["Logical Type"].values]
        )


@pytest.mark.parametrize(
    "engine_str",
    engine_strs + ["sequential", "cf_process", "invalid option"],
)
def test_build_engine(engine_str):
    """Test to ensure that AutoMLSearch's build_engine_from_str() chooses
    and returns an instance of the correct engine."""
    if "cf" in engine_str:
        expected_engine_type = CFEngine
        engine = build_engine_from_str(engine_str)
        assert isinstance(engine, expected_engine_type)
        engine.close()
    elif "dask" in engine_str:
        expected_engine_type = DaskEngine
        engine = build_engine_from_str(engine_str)
        assert isinstance(engine, expected_engine_type)
        engine.close()
    elif "sequential" in engine_str:
        expected_engine_type = SequentialEngine
        engine = build_engine_from_str(engine_str)
        assert isinstance(engine, expected_engine_type)
        engine.close()
    else:
        with pytest.raises(
            ValueError, match="is not a valid engine, please choose from"
        ):
            build_engine_from_str(engine_str)


@pytest.mark.parametrize(
    "engine_choice",
    ["str", "engine_instance", "invalid_type", "invalid_str"],
)
def test_automl_chooses_engine(engine_choice, X_y_binary):
    """Test that ensures that AutoMLSearch chooses an engine for valid input types and raises
    the proper exception for others."""
    X, y = X_y_binary
    if engine_choice == "str":
        engine_choice = "dask_process"
        automl = AutoMLSearch(
            X_train=X, y_train=y, problem_type="binary", engine=engine_choice
        )
        assert isinstance(automl._engine, DaskEngine)
        automl.close_engine()
    elif engine_choice == "engine_instance":
        engine_choice = DaskEngine()
        automl = AutoMLSearch(
            X_train=X, y_train=y, problem_type="binary", engine=engine_choice
        )
        automl.close_engine()
    elif engine_choice == "invalid_str":
        engine_choice = "DaskEngine"
        with pytest.raises(
            ValueError, match="is not a valid engine, please choose from"
        ):
            automl = AutoMLSearch(
                X_train=X, y_train=y, problem_type="binary", engine=engine_choice
            )
    elif engine_choice == "invalid_type":
        engine_choice = DaskEngine
        with pytest.raises(
            TypeError,
            match="Invalid type provided for 'engine'.  Requires string, DaskEngine instance, or CFEngine instance.",
        ):
            automl = AutoMLSearch(
                X_train=X, y_train=y, problem_type="binary", engine=engine_choice
            )


@patch("evalml.pipelines.components.RandomForestClassifier.predict_proba")
@patch("evalml.pipelines.components.RandomForestClassifier.predict")
@patch("evalml.pipelines.components.ElasticNetClassifier.predict_proba")
@patch("evalml.pipelines.components.ElasticNetClassifier.predict")
def test_automl_ensembler_allowed_component_graphs(
    mock_en_predict,
    mock_en_predict_proba,
    mock_rf_predict,
    mock_rf_predict_proba,
    X_y_regression,
    caplog,
):
    """
    Test that graphs defined in allowed_component_graphs are able to be put in an ensemble pipeline.
    """
    X, y = X_y_regression
    mock_en_predict_proba.return_value = np.ones(len(y))
    mock_rf_predict_proba.return_value = np.ones(len(y))
    mock_en_predict.return_value = np.ones(len(y))
    mock_rf_predict.return_value = np.ones(len(y))
    component_graphs = {
        "Pipeline1": {
            "Imputer": ["Imputer", "X", "y"],
            "Log Transformer": ["Log Transformer", "X", "y"],
            "RF": ["Random Forest Regressor", "Imputer.x", "Log Transformer.y"],
        },
        "Pipeline2": {
            "Imputer": ["Imputer", "X", "y"],
            "Log Transformer": ["Log Transformer", "X", "y"],
            "EN": ["Elastic Net Regressor", "Imputer.x", "Log Transformer.y"],
        },
    }
    automl = AutoMLSearch(
        X,
        y,
        "regression",
        allowed_component_graphs=component_graphs,
        ensembling=True,
        max_batches=4,
        verbose=True,
    )
    automl.search()
    assert "Stacked Ensemble Regression Pipeline" in caplog.text
    assert "Stacked Ensemble Regression Pipeline" in list(
        automl.rankings["pipeline_name"]
    )
    ensemble_result = automl.rankings[
        automl.rankings["pipeline_name"] == "Stacked Ensemble Regression Pipeline"
    ]
    assert not np.isnan(float(ensemble_result["mean_cv_score"]))


@pytest.mark.parametrize(
    "automl_type",
    [ProblemTypes.BINARY, ProblemTypes.MULTICLASS, ProblemTypes.REGRESSION],
)
def test_baseline_pipeline_properly_initalized(
    automl_type,
    AutoMLTestEnv,
    X_y_binary,
    X_y_multi,
    X_y_regression,
):
    if automl_type == ProblemTypes.BINARY:
        X, y = X_y_binary
        score_value = {"Log Loss Binary": 1.0}
        expected_pipeline = BinaryClassificationPipeline(
            component_graph={
                "Label Encoder": ["Label Encoder", "X", "y"],
                "Baseline Classifier": [
                    "Baseline Classifier",
                    "Label Encoder.x",
                    "Label Encoder.y",
                ],
            },
            custom_name="Mode Baseline Binary Classification Pipeline",
            parameters={"Baseline Classifier": {"strategy": "mode"}},
        )
    elif automl_type == ProblemTypes.MULTICLASS:
        X, y = X_y_multi
        score_value = {"Log Loss Multiclass": 1.0}
        expected_pipeline = MulticlassClassificationPipeline(
            component_graph={
                "Label Encoder": ["Label Encoder", "X", "y"],
                "Baseline Classifier": [
                    "Baseline Classifier",
                    "Label Encoder.x",
                    "Label Encoder.y",
                ],
            },
            custom_name="Mode Baseline Multiclass Classification Pipeline",
            parameters={"Baseline Classifier": {"strategy": "mode"}},
        )
    elif automl_type == ProblemTypes.REGRESSION:
        X, y = X_y_regression
        score_value = {"R2": 1.0}
        expected_pipeline = RegressionPipeline(
            component_graph=["Baseline Regressor"],
            custom_name="Mean Baseline Regression Pipeline",
            parameters={"Baseline Regressor": {"strategy": "mean"}},
        )

    automl = AutoMLSearch(
        X_train=X,
        y_train=y,
        problem_type=automl_type,
        optimize_thresholds=False,
        max_iterations=1,
    )
    env = AutoMLTestEnv(automl_type)
    with env.test_context(score_return_value=score_value):
        automl.search()

    baseline_pipeline = automl.get_pipeline(0)
    assert expected_pipeline == baseline_pipeline


@pytest.mark.parametrize(
    "problem_type",
    [
        ProblemTypes.TIME_SERIES_REGRESSION,
        ProblemTypes.TIME_SERIES_MULTICLASS,
        ProblemTypes.TIME_SERIES_BINARY,
    ],
)
def test_automl_passes_known_in_advance_pipeline_parameters_to_all_pipelines(
    problem_type, ts_data_binary, ts_data_multi, ts_data, AutoMLTestEnv
):
    if problem_type == ProblemTypes.TIME_SERIES_MULTICLASS:
        X, y = ts_data_multi
    elif problem_type == ProblemTypes.TIME_SERIES_BINARY:
        X, y = ts_data_binary
    else:
        X, y = ts_data

    X.ww.init()
    X.ww["email"] = pd.Series(["foo@foo.com"] * X.shape[0], index=X.index)
    X.ww["category"] = pd.Series(["a"] * X.shape[0], index=X.index)
    X.ww.set_types({"email": "EmailAddress", "category": "Categorical"})
    known_in_advance = ["email", "category"]

    automl = AutoMLSearch(
        X_train=X,
        y_train=y,
        problem_type=problem_type,
        max_batches=3,
        problem_configuration={
            "time_index": "date",
            "max_delay": 3,
            "forecast_horizon": 2,
            "gap": 1,
            "known_in_advance": known_in_advance,
        },
    )

    test_env = AutoMLTestEnv(problem_type)
    with test_env.test_context(score_return_value={automl.objective.name: 0.02}):
        automl.search()

    no_baseline = automl.full_rankings.loc[
        ~automl.full_rankings.pipeline_name.str.contains("Baseline")
    ]
    assert no_baseline.parameters.map(
        lambda d: d["Known In Advance Pipeline - Select Columns Transformer"]["columns"]
        == known_in_advance
    ).all()
    assert no_baseline.parameters.map(
        lambda d: d["Not Known In Advance Pipeline - Select Columns Transformer"][
            "columns"
        ]
        == ["features", "date"]
    ).all()


@pytest.mark.parametrize(
    "data_splitter,mean_cv_is_none",
    [(TrainingValidationSplit, True), (StratifiedKFold, False)],
)
def test_cv_validation_scores(
    data_splitter,
    mean_cv_is_none,
    X_y_binary,
    dummy_classifier_estimator_class,
    AutoMLTestEnv,
):
    X, y = X_y_binary
    data_splitter = data_splitter()
    automl = AutoMLSearch(
        X_train=X,
        y_train=y,
        problem_type="binary",
        max_batches=3,
        data_splitter=data_splitter,
        allowed_component_graphs={"Name": [dummy_classifier_estimator_class]},
        n_jobs=1,
    )
    env = AutoMLTestEnv("binary")
    with env.test_context(score_return_value={"Log Loss Binary": 0.5}):
        automl.search()
    cv_vals = list(set(automl.full_rankings["mean_cv_score"].values))
    validation_vals = list(set(automl.full_rankings["validation_score"].values))
    assert len(validation_vals) == 1
    assert validation_vals[0] == 0.5
    if mean_cv_is_none:
        assert np.isnan(cv_vals[0])
    else:
        assert cv_vals[0] == validation_vals[0]


def test_cv_validation_scores_time_series(
    ts_data_binary,
    AutoMLTestEnv,
):
    X, y = ts_data_binary
    problem_configuration = {
        "time_index": "date",
        "gap": 0,
        "max_delay": 0,
        "forecast_horizon": 1,
    }
    automl = AutoMLSearch(
        X_train=X,
        y_train=y,
        problem_type="time series binary",
        max_iterations=3,
        data_splitter=TimeSeriesSplit(n_splits=3),
        problem_configuration=problem_configuration,
        n_jobs=1,
    )
    env = AutoMLTestEnv("time series binary")
    with env.test_context(score_return_value={"Log Loss Binary": 0.5}):
        automl.search()
    cv_vals = list(set(automl.full_rankings["mean_cv_score"].values))
    validation_vals = list(set(automl.full_rankings["validation_score"].values))
    assert len(validation_vals) == 1
    assert validation_vals[0] == 0.5
    assert cv_vals[0] == validation_vals[0]


@pytest.mark.parametrize("algorithm,batches", [("iterative", 2), ("default", 3)])
@pytest.mark.parametrize(
    "parameter,expected",
    [
        ("mean", ["mean", "median", "most_frequent"]),
        (Categorical(["mean"]), Categorical(["mean"])),
    ],
)
@pytest.mark.parametrize("problem_type", ["binary", "time series binary"])
def test_search_parameters_held_automl(
    problem_type, parameter, expected, algorithm, batches, X_y_binary, ts_data_binary
):
    if problem_type == "binary":
        X, y = X_y_binary
        problem_configuration = None
        allowed_component_graphs = {
            "cg": {
                "Imputer": ["Imputer", "X", "y"],
                "Label Encoder": ["Label Encoder", "Imputer.x", "y"],
                "Decision Tree Classifier": [
                    "Decision Tree Classifier",
                    "Label Encoder.x",
                    "Label Encoder.y",
                ],
            }
        }
    else:
        X, y = ts_data_binary
        problem_configuration = {
            "time_index": "date",
            "gap": 0,
            "max_delay": 0,
            "forecast_horizon": 1,
        }
        allowed_component_graphs = {
            "cg": {
                "Imputer": ["Imputer", "X", "y"],
                "Label Encoder": ["Label Encoder", "Imputer.x", "y"],
                "DateTime Featurizer": [
                    "DateTime Featurizer",
                    "Label Encoder.x",
                    "Label Encoder.y",
                ],
                "Decision Tree Classifier": [
                    "Decision Tree Classifier",
                    "DateTime Featurizer.x",
                    "Label Encoder.y",
                ],
            }
        }
    search_parameters = {
        "Imputer": {"numeric_impute_strategy": parameter},
        "DateTime Featurizer": {"features_to_extract": ["month", "day_of_week"]},
        "Label Encoder": {"positive_label": 0},
    }
    aml = AutoMLSearch(
        X_train=X,
        y_train=y,
        problem_type=problem_type,
        problem_configuration=problem_configuration,
        allowed_component_graphs=allowed_component_graphs,
        search_parameters=search_parameters,
        automl_algorithm=algorithm,
        max_batches=batches,
    )
    aml.search()
<<<<<<< HEAD
=======
    estimator_args = inspect.getargspec(DecisionTreeClassifier)
    # estimator_args[0] gives the parameter names, while [3] gives the associated values
    # estimator_args[0][i + 1] to skip 'self' in the estimator
    # we do len - 1 in order to skip the random seed, which isn't present in the row['parameters']
    expected_params = {
        estimator_args[0][i + 1]: estimator_args[3][i]
        for i in range(len(estimator_args[3]) - 1)
    }
    sorted_full_rank = aml.full_rankings.sort_values(by="id")
    found_dtc = False
    for _, row in sorted_full_rank.iterrows():
        # we check the initial decision tree classifier parameters.
        if "Decision Tree Classifier" in row["parameters"]:
            assert expected_params == row["parameters"]["Decision Tree Classifier"]
            found_dtc = True
            break
    assert found_dtc
>>>>>>> 1f1069ba
    for tuners in aml.automl_algorithm._tuners.values():
        assert (
            tuners._pipeline_hyperparameter_ranges["Imputer"]["numeric_impute_strategy"]
            == expected
        )
        assert tuners._pipeline_hyperparameter_ranges["Imputer"][
            "categorical_impute_strategy"
        ] == ["most_frequent"]
        # make sure that there are no set hyperparameters when we don't have defaults
        assert tuners._pipeline_hyperparameter_ranges["Label Encoder"] == {}
        assert tuners.propose()["Label Encoder"] == {}
        if problem_type == "time series binary":
            assert tuners._pipeline_hyperparameter_ranges["DateTime Featurizer"] == {}


@pytest.mark.parametrize(
    "automl_algorithm",
    ["iterative", "default"],
)
@pytest.mark.parametrize(
    "features",
    ["with_features_provided", "without_features_provided"],
)
def test_automl_accepts_features(
    automl_algorithm,
    features,
    X_y_binary,
    AutoMLTestEnv,
):
    X, y = X_y_binary
    X_pd = pd.DataFrame(X)
    X_pd.columns = X_pd.columns.astype(str)
    X_transform = X_pd.iloc[len(X) // 3 :]

    if features == "with_features_provided":
        es = ft.EntitySet()
        es = es.add_dataframe(
            dataframe_name="X", dataframe=X_transform, index="index", make_index=True
        )
        _, features = ft.dfs(
            entityset=es, target_dataframe_name="X", trans_primitives=["absolute"]
        )
    else:
        features = None

    automl = AutoMLSearch(
        X_train=X,
        y_train=y,
        problem_type="binary",
        optimize_thresholds=False,
        max_batches=3,
        features=features,
        automl_algorithm=automl_algorithm,
    )

    assert automl.automl_algorithm.features == features
    env = AutoMLTestEnv("binary")
    with env.test_context(score_return_value={automl.objective.name: 1.0}):
        automl.search()

    if features:
        assert all(
            [
                p["DFS Transformer"]["features"] == features
                for p in automl.full_rankings["parameters"][1:]
            ]
        )
    else:
        assert all(
            ["DFS Transformer" not in p for p in automl.full_rankings["parameters"][1:]]
        )


@pytest.mark.skip_during_conda
@pytest.mark.noncore_dependency
def test_automl_with_iterative_algorithm_puts_ts_estimators_first(
    ts_data, AutoMLTestEnv, is_using_windows
):

    X, y = ts_data

    env = AutoMLTestEnv("time series regression")
    automl = AutoMLSearch(
        X,
        y,
        "time series regression",
        max_iterations=5,
        problem_configuration={
            "max_delay": 2,
            "gap": 0,
            "forecast_horizon": 2,
            "time_index": "Date",
        },
        verbose=True,
        automl_algorithm="iterative",
    )
    with env.test_context(score_return_value={automl.objective.name: 1.0}):
        automl.search()

    estimator_order = (
        automl.full_rankings.sort_values("search_order")
        .id.map(lambda id_: automl.get_pipeline(id_).estimator.name)
        .tolist()
    )
    if is_using_windows:
        expected_order = [
            "Time Series Baseline Estimator",
            "ARIMA Regressor",
            "Exponential Smoothing Regressor",
            "Elastic Net Regressor",
            "XGBoost Regressor",
        ]
    else:
        expected_order = [
            "Time Series Baseline Estimator",
            "ARIMA Regressor",
            "Prophet Regressor",
            "Exponential Smoothing Regressor",
            "Elastic Net Regressor",
        ]
    assert estimator_order == expected_order


@pytest.mark.skip_during_conda
@pytest.mark.noncore_dependency
@pytest.mark.parametrize("automl_algo", ["iterative", "default"])
@pytest.mark.parametrize(
    "hyperparams",
    [
        None,
        {"Imputer": {"numeric_impute_strategy": Categorical(["most_frequent"])}},
        {"ARIMA Regressor": {"seasonal": Categorical([True])}},
    ],
)
def test_automl_restricts_use_covariates_for_arima(
    hyperparams, automl_algo, AutoMLTestEnv, is_using_windows, X_y_binary
):

    X, y = X_y_binary
    X = pd.DataFrame(X)
    X["Date"] = pd.date_range("2010-01-01", periods=X.shape[0])

    env = AutoMLTestEnv("time series regression")
    automl = AutoMLSearch(
        X,
        y,
        "time series regression",
        problem_configuration={
            "max_delay": 2,
            "gap": 0,
            "forecast_horizon": 2,
            "time_index": "Date",
        },
        verbose=True,
        search_parameters=hyperparams,
        automl_algorithm=automl_algo,
        max_batches=6,
    )
    with env.test_context(score_return_value={automl.objective.name: 1.0}):
        automl.search()

    params = automl.full_rankings.parameters.map(
        lambda p: p.get("ARIMA Regressor", {}).get("use_covariates")
    ).tolist()
    arima_params = [p for p in params if p is not None]
    assert arima_params
    assert all(not p for p in arima_params)


@pytest.mark.skip_during_conda
@pytest.mark.noncore_dependency
@pytest.mark.parametrize("automl_algo", ["iterative", "default"])
@pytest.mark.parametrize(
    "hyperparams",
    [
        {"ARIMA Regressor": {"use_covariates": Categorical([True])}},
        {
            "ARIMA Regressor": {"use_covariates": Categorical([True])},
            "Imputer": {"numeric_impute_strategy": Categorical(["most_frequent"])},
        },
    ],
)
def test_automl_does_not_restrict_use_covariates_if_user_specified(
    hyperparams, automl_algo, AutoMLTestEnv, is_using_windows, X_y_binary
):

    X, y = X_y_binary
    X = pd.DataFrame(X)
    X["Date"] = pd.date_range("2010-01-01", periods=X.shape[0])
    env = AutoMLTestEnv("time series regression")
    automl = AutoMLSearch(
        X,
        y,
        "time series regression",
        problem_configuration={
            "max_delay": 2,
            "gap": 0,
            "forecast_horizon": 2,
            "time_index": "Date",
        },
        verbose=True,
        automl_algorithm=automl_algo,
        search_parameters=hyperparams,
        max_batches=6,
    )
    with env.test_context(score_return_value={automl.objective.name: 1.0}):
        automl.search()

    params = automl.full_rankings.parameters.map(
        lambda p: p.get("ARIMA Regressor", {}).get("use_covariates")
    ).tolist()
    arima_params = [p for p in params if p is not None]
    assert arima_params
    assert all(p for p in arima_params)


@pytest.mark.parametrize("automl_algo", ["iterative", "default"])
def test_automl_passes_down_ensembling(automl_algo, AutoMLTestEnv, X_y_binary):
    X, y = X_y_binary
    X = pd.DataFrame(X)
    env = AutoMLTestEnv("binary")
    max_batches = 4 if automl_algo == "default" else None
    max_iterations = (
        None if automl_algo == "default" else _get_first_stacked_classifier_no()
    )
    automl = AutoMLSearch(
        X,
        y,
        "binary",
        verbose=True,
        automl_algorithm=automl_algo,
        ensembling=True,
        max_batches=max_batches,
        max_iterations=max_iterations,
    )

    with env.test_context(score_return_value={automl.objective.name: 1.0}):
        automl.search()
    pipeline_names = automl.rankings["pipeline_name"]
    assert pipeline_names.str.contains("Ensemble").any()<|MERGE_RESOLUTION|>--- conflicted
+++ resolved
@@ -4530,8 +4530,6 @@
         max_batches=batches,
     )
     aml.search()
-<<<<<<< HEAD
-=======
     estimator_args = inspect.getargspec(DecisionTreeClassifier)
     # estimator_args[0] gives the parameter names, while [3] gives the associated values
     # estimator_args[0][i + 1] to skip 'self' in the estimator
@@ -4549,7 +4547,6 @@
             found_dtc = True
             break
     assert found_dtc
->>>>>>> 1f1069ba
     for tuners in aml.automl_algorithm._tuners.values():
         assert (
             tuners._pipeline_hyperparameter_ranges["Imputer"]["numeric_impute_strategy"]
