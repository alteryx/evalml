--- conflicted
+++ resolved
@@ -1559,7 +1559,6 @@
     automl = AutoMLSearch(X_train=X, y_train=y, problem_type="binary", max_iterations=max_iterations, allowed_model_families=[ModelFamily.RANDOM_FOREST], ensembling=True)
     automl.search(data_checks=None)
     assert "Ensembling is set to True, but the number of unique pipelines is one, so ensembling will not run." in caplog.text
-    assert "Changing ensembling to False" in caplog.text
 
     pipeline_names = automl.rankings['pipeline_name']
     assert not pipeline_names.str.contains('Ensemble').any()
@@ -1572,7 +1571,6 @@
     assert not pipeline_names.str.contains('Ensemble').any()
     assert "Ensembling is set to True, but the number of unique pipelines is one, so ensembling will not run." in caplog.text
     assert not automl.X_ensemble
-    assert "Changing ensembling to False" in caplog.text
     # Check that ensembling runs when len(allowed_model_families) == 1 but len(allowed_pipelines) > 1
     caplog.clear()
     automl = AutoMLSearch(X_train=X, y_train=y, problem_type="binary", max_iterations=max_iterations, allowed_model_families=[ModelFamily.LINEAR_MODEL], ensembling=True)
@@ -1581,7 +1579,6 @@
     assert pipeline_names.str.contains('Ensemble').any()
     assert "Ensembling is set to True, but the number of unique pipelines is one, so ensembling will not run." not in caplog.text
     assert automl.X_ensemble
-    assert "Changing ensembling to False" not in caplog.text
 
 
 @patch('evalml.pipelines.BinaryClassificationPipeline.score', return_value={"Log Loss Binary": 0.8})
@@ -1592,7 +1589,6 @@
     automl = AutoMLSearch(X_train=X, y_train=y, problem_type="binary", max_iterations=max_iterations - 1, allowed_model_families=[ModelFamily.LINEAR_MODEL], ensembling=True)
     automl.search(data_checks=None)
     assert f"Ensembling is set to True, but max_iterations is too small, so ensembling will not run. Set max_iterations >= {max_iterations} to run ensembling." in caplog.text
-    assert "Changing ensembling to False" in caplog.text
 
     pipeline_names = automl.rankings['pipeline_name']
     assert not pipeline_names.str.contains('Ensemble').any()
@@ -1607,7 +1603,6 @@
     automl.search(data_checks=None)
     first_ensemble_batch = 1 + len(automl.allowed_pipelines) + 1  # First batch + each pipeline batch
     assert f"Ensembling is set to True, but max_batches is too small, so ensembling will not run. Set max_batches >= {first_ensemble_batch} to run ensembling." in caplog.text
-    assert "Changing ensembling to False" in caplog.text
 
     pipeline_names = automl.rankings['pipeline_name']
     assert not pipeline_names.str.contains('Ensemble').any()
@@ -2259,8 +2254,7 @@
 
     for i, row in automl.rankings.iterrows():
         if 'Base' not in list(row['parameters'].keys())[0]:
-<<<<<<< HEAD
-            assert automl.get_pipeline(row['id']).random_state == random_state
+            assert automl.get_pipeline(row['id']).random_seed == random_seed
 
 
 @pytest.mark.parametrize("ensembling", [True, False])
@@ -2285,8 +2279,6 @@
         assert not automl.X_ensemble
         for i in [-1, -2]:
             assert len(X) == (len(mock_fit.call_args_list[i][0][0]) + len(mock_score.call_args_list[i][0][0]))
-=======
-            assert automl.get_pipeline(row['id']).random_seed == random_seed
 
 
 def test_automl_raises_deprecated_random_state_warning(X_y_multi):
@@ -2295,5 +2287,4 @@
         warnings.simplefilter("always")
         automl = AutoMLSearch(X_train=X, y_train=y, problem_type='multiclass', random_state=10)
         assert automl.random_seed == 10
-        assert str(warn[0].message).startswith("Argument 'random_state' has been deprecated in favor of 'random_seed'")
->>>>>>> f23f16b8
+        assert str(warn[0].message).startswith("Argument 'random_state' has been deprecated in favor of 'random_seed'")