import os
import warnings
from collections import OrderedDict
from itertools import product
from unittest.mock import MagicMock, PropertyMock, patch

import cloudpickle
import numpy as np
import pandas as pd
import pytest
import woodwork as ww
from sklearn import datasets
from sklearn.model_selection import KFold, StratifiedKFold
from skopt.space import Categorical, Integer, Real

from evalml import AutoMLSearch
from evalml.automl.callbacks import (
    log_and_save_error_callback,
    log_error_callback,
    raise_and_save_error_callback,
    raise_error_callback,
    silent_error_callback
)
from evalml.automl.utils import (
    _LARGE_DATA_PERCENT_VALIDATION,
    _LARGE_DATA_ROW_THRESHOLD,
    get_default_primary_search_objective,
    make_data_splitter
)
from evalml.data_checks import (
    DataCheck,
    DataCheckError,
    DataChecks,
    DataCheckWarning
)
from evalml.demos import load_breast_cancer, load_wine
from evalml.exceptions import (
    AutoMLSearchException,
    PipelineNotFoundError,
    PipelineNotYetFittedError
)
from evalml.model_family import ModelFamily
from evalml.objectives import (
    BinaryClassificationObjective,
    CostBenefitMatrix,
    FraudCost,
    RegressionObjective
)
from evalml.objectives.utils import (
    get_all_objective_names,
    get_core_objectives,
    get_non_core_objectives,
    get_objective
)
from evalml.pipelines import (
    BinaryClassificationPipeline,
    Estimator,
    MulticlassClassificationPipeline,
    RegressionPipeline
)
from evalml.pipelines.components.utils import (
    allowed_model_families,
    get_estimators
)
from evalml.pipelines.utils import make_pipeline
from evalml.preprocessing import TrainingValidationSplit, split_data
from evalml.problem_types import ProblemTypes, handle_problem_types
from evalml.tuners import NoParamsException, RandomSearchTuner


@pytest.mark.parametrize("automl_type,objective",
                         zip([ProblemTypes.REGRESSION, ProblemTypes.MULTICLASS, ProblemTypes.BINARY, ProblemTypes.BINARY],
                             ['R2', 'log loss multiclass', 'log loss binary', 'F1']))
def test_search_results(X_y_regression, X_y_binary, X_y_multi, automl_type, objective):
    expected_cv_data_keys = {'all_objective_scores', 'score', 'binary_classification_threshold'}
    if automl_type == ProblemTypes.REGRESSION:
        expected_pipeline_class = RegressionPipeline
        X, y = X_y_regression
    elif automl_type == ProblemTypes.BINARY:
        expected_pipeline_class = BinaryClassificationPipeline
        X, y = X_y_binary
    elif automl_type == ProblemTypes.MULTICLASS:
        expected_pipeline_class = MulticlassClassificationPipeline
        X, y = X_y_multi

    automl = AutoMLSearch(X_train=X, y_train=y, problem_type=automl_type, objective=objective, max_iterations=2, n_jobs=1)
    automl.search()
    assert automl.results.keys() == {'pipeline_results', 'search_order', 'errors'}
    assert automl.results['search_order'] == [0, 1]
    assert len(automl.results['pipeline_results']) == 2
    for pipeline_id, results in automl.results['pipeline_results'].items():
        assert results.keys() == {'id', 'pipeline_name', 'pipeline_class', 'pipeline_summary', 'parameters', 'score', 'high_variance_cv', 'training_time',
                                  'cv_data', 'percent_better_than_baseline_all_objectives',
                                  'percent_better_than_baseline', 'validation_score'}
        assert results['id'] == pipeline_id
        assert isinstance(results['pipeline_name'], str)
        assert issubclass(results['pipeline_class'], expected_pipeline_class)
        assert isinstance(results['pipeline_summary'], str)
        assert isinstance(results['parameters'], dict)
        assert isinstance(results['score'], float)
        assert isinstance(results['high_variance_cv'], bool)
        assert isinstance(results['cv_data'], list)
        for cv_result in results['cv_data']:
            assert cv_result.keys() == expected_cv_data_keys
            if objective == 'F1':
                assert cv_result['binary_classification_threshold'] == 0.5
            else:
                assert cv_result['binary_classification_threshold'] is None
            all_objective_scores = cv_result["all_objective_scores"]
            for score in all_objective_scores.values():
                assert score is not None
        assert automl.get_pipeline(pipeline_id).parameters == results['parameters']
        assert results['validation_score'] == pd.Series([fold['score'] for fold in results['cv_data']])[0]
    assert isinstance(automl.rankings, pd.DataFrame)
    assert isinstance(automl.full_rankings, pd.DataFrame)
    assert np.all(automl.rankings.dtypes == pd.Series(
        [np.dtype('int64'), np.dtype('O'), np.dtype('float64'), np.dtype('float64'), np.dtype('float64'), np.dtype('bool'), np.dtype('O')],
        index=['id', 'pipeline_name', 'score', "validation_score", 'percent_better_than_baseline', 'high_variance_cv', 'parameters']))
    assert np.all(automl.full_rankings.dtypes == pd.Series(
        [np.dtype('int64'), np.dtype('O'), np.dtype('float64'), np.dtype('float64'), np.dtype('float64'), np.dtype('bool'), np.dtype('O')],
        index=['id', 'pipeline_name', 'score', "validation_score", 'percent_better_than_baseline', 'high_variance_cv', 'parameters']))


@pytest.mark.parametrize("automl_type", [ProblemTypes.BINARY, ProblemTypes.MULTICLASS, ProblemTypes.REGRESSION])
@patch('evalml.pipelines.RegressionPipeline.score')
@patch('evalml.pipelines.RegressionPipeline.fit')
@patch('evalml.pipelines.MulticlassClassificationPipeline.score')
@patch('evalml.pipelines.MulticlassClassificationPipeline.fit')
@patch('evalml.pipelines.BinaryClassificationPipeline.score')
@patch('evalml.pipelines.BinaryClassificationPipeline.fit')
def test_pipeline_limits(mock_fit_binary, mock_score_binary,
                         mock_fit_multi, mock_score_multi,
                         mock_fit_regression, mock_score_regression,
                         automl_type, caplog,
                         X_y_binary, X_y_multi, X_y_regression):
    if automl_type == ProblemTypes.BINARY:
        X, y = X_y_binary
    elif automl_type == ProblemTypes.MULTICLASS:
        X, y = X_y_multi
    elif automl_type == ProblemTypes.REGRESSION:
        X, y = X_y_regression

    mock_score_binary.return_value = {'Log Loss Binary': 1.0}
    mock_score_multi.return_value = {'Log Loss Multiclass': 1.0}
    mock_score_regression.return_value = {'R2': 1.0}

    automl = AutoMLSearch(X_train=X, y_train=y, problem_type=automl_type, max_iterations=1)
    automl.search()
    out = caplog.text
    assert "Searching up to 1 pipelines. " in out
    assert len(automl.results['pipeline_results']) == 1

    caplog.clear()
    automl = AutoMLSearch(X_train=X, y_train=y, problem_type=automl_type, max_time=1)
    automl.search()
    out = caplog.text
    assert "Will stop searching for new pipelines after 1 seconds" in out
    assert len(automl.results['pipeline_results']) >= 1

    caplog.clear()
    automl = AutoMLSearch(X_train=X, y_train=y, problem_type=automl_type, max_time=1, max_iterations=5)
    automl.search()
    out = caplog.text
    assert "Searching up to 5 pipelines. " in out
    assert "Will stop searching for new pipelines after 1 seconds" in out
    assert len(automl.results['pipeline_results']) <= 5

    caplog.clear()
    automl = AutoMLSearch(X_train=X, y_train=y, problem_type=automl_type)
    automl.search()
    out = caplog.text
    assert "Using default limit of max_batches=1." in out
    assert "Searching up to 1 batches for a total of" in out
    assert len(automl.results['pipeline_results']) > 5

    caplog.clear()
    automl = AutoMLSearch(X_train=X, y_train=y, problem_type=automl_type, max_time=1e-16)
    automl.search()
    out = caplog.text
    assert "Will stop searching for new pipelines after 0 seconds" in out
    # search will always run at least one pipeline
    assert len(automl.results['pipeline_results']) >= 1


@patch('evalml.pipelines.BinaryClassificationPipeline.fit')
def test_pipeline_fit_raises(mock_fit, X_y_binary, caplog):
    msg = 'all your model are belong to us'
    mock_fit.side_effect = Exception(msg)
    X, y = X_y_binary
    # Don't train the best pipeline, since this test mocks the pipeline.fit() method and causes it to raise an exception,
    # which we don't want to raise while fitting the best pipeline.
    automl = AutoMLSearch(X_train=X, y_train=y, problem_type='binary', max_iterations=1, train_best_pipeline=False)
    automl.search()
    out = caplog.text
    assert 'Exception during automl search' in out
    pipeline_results = automl.results.get('pipeline_results', {})
    assert len(pipeline_results) == 1

    cv_scores_all = pipeline_results[0].get('cv_data', {})
    for cv_scores in cv_scores_all:
        for name, score in cv_scores['all_objective_scores'].items():
            if name in ['# Training', '# Validation']:
                assert score > 0
            else:
                assert np.isnan(score)


@patch('evalml.pipelines.BinaryClassificationPipeline.score')
def test_pipeline_score_raises(mock_score, X_y_binary, caplog):
    msg = 'all your model are belong to us'
    mock_score.side_effect = Exception(msg)
    X, y = X_y_binary
    automl = AutoMLSearch(X_train=X, y_train=y, problem_type='binary', max_iterations=1, n_jobs=1)
    automl.search()
    out = caplog.text
    assert 'Exception during automl search' in out
    assert 'All scores will be replaced with nan.' in out
    pipeline_results = automl.results.get('pipeline_results', {})
    assert len(pipeline_results) == 1
    cv_scores_all = pipeline_results[0]["cv_data"][0]["all_objective_scores"]
    objective_scores = {o.name: cv_scores_all[o.name] for o in [automl.objective] + automl.additional_objectives}

    assert np.isnan(list(objective_scores.values())).all()


@patch('evalml.objectives.AUC.score')
def test_objective_score_raises(mock_score, X_y_binary, caplog):
    msg = 'all your model are belong to us'
    mock_score.side_effect = Exception(msg)
    X, y = X_y_binary
    automl = AutoMLSearch(X_train=X, y_train=y, problem_type='binary', max_iterations=1, n_jobs=1)
    automl.search()
    out = caplog.text

    assert msg in out
    pipeline_results = automl.results.get('pipeline_results')
    assert len(pipeline_results) == 1
    cv_scores_all = pipeline_results[0].get('cv_data')
    scores = cv_scores_all[0]['all_objective_scores']
    auc_score = scores.pop('AUC')
    assert np.isnan(auc_score)
    assert not np.isnan(list(scores.values())).any()


def test_rankings(X_y_binary, X_y_regression):
    X, y = X_y_binary
    model_families = ['random_forest']
    automl = AutoMLSearch(X_train=X, y_train=y, problem_type='binary', allowed_model_families=model_families,
                          max_iterations=3, n_jobs=1)
    automl.search()
    assert len(automl.full_rankings) == 3
    assert len(automl.rankings) == 2

    X, y = X_y_regression
    automl = AutoMLSearch(X_train=X, y_train=y, problem_type='regression', allowed_model_families=model_families, max_iterations=3,
                          n_jobs=1)
    automl.search()
    assert len(automl.full_rankings) == 3
    assert len(automl.rankings) == 2


@patch('evalml.objectives.BinaryClassificationObjective.optimize_threshold')
@patch('evalml.pipelines.BinaryClassificationPipeline.predict_proba')
@patch('evalml.pipelines.BinaryClassificationPipeline.score')
@patch('evalml.pipelines.BinaryClassificationPipeline.fit')
def test_automl_str_search(mock_fit, mock_score, mock_predict_proba, mock_optimize_threshold, X_y_binary):
    def _dummy_callback(param1, param2, param3):
        return None

    X, y = X_y_binary
    search_params = {
        'problem_type': 'binary',
        'objective': 'F1',
        'max_time': 100,
        'max_iterations': 5,
        'patience': 2,
        'tolerance': 0.5,
        'allowed_model_families': ['random_forest', 'linear_model'],
        'data_splitter': StratifiedKFold(5),
        'tuner_class': RandomSearchTuner,
        'start_iteration_callback': _dummy_callback,
        'add_result_callback': None,
        'additional_objectives': ['Precision', 'AUC'],
        'n_jobs': 2,
        'optimize_thresholds': True
    }

    param_str_reps = {
        'Objective': search_params['objective'],
        'Max Time': search_params['max_time'],
        'Max Iterations': search_params['max_iterations'],
        'Allowed Pipelines': [],
        'Patience': search_params['patience'],
        'Tolerance': search_params['tolerance'],
        'Data Splitting': 'StratifiedKFold(n_splits=5, random_state=None, shuffle=False)',
        'Tuner': 'RandomSearchTuner',
        'Start Iteration Callback': '_dummy_callback',
        'Add Result Callback': None,
        'Additional Objectives': search_params['additional_objectives'],
        'Random Seed': 0,
        'n_jobs': search_params['n_jobs'],
        'Optimize Thresholds': search_params['optimize_thresholds']
    }

    automl = AutoMLSearch(X_train=X, y_train=y, **search_params)
    mock_score.return_value = {automl.objective.name: 1.0}
    mock_optimize_threshold.return_value = 0.62
    str_rep = str(automl)
    for param, value in param_str_reps.items():
        if isinstance(value, list):
            assert f"{param}" in str_rep
            for item in value:
                assert f"\t{str(item)}" in str_rep
        else:
            assert f"{param}: {str(value)}" in str_rep
    assert "Search Results" not in str_rep

    mock_score.return_value = {automl.objective.name: 1.0}
    mock_predict_proba.return_value = ww.DataTable(pd.DataFrame([[1.0, 0.0], [0.0, 1.0]]))
    automl.search()
    mock_fit.assert_called()
    mock_score.assert_called()
    mock_predict_proba.assert_called()
    mock_optimize_threshold.assert_called()

    str_rep = str(automl)
    assert "Search Results:" in str_rep
    assert automl.rankings.drop(['parameters'], axis='columns').to_string() in str_rep


def test_automl_data_check_results_is_none_before_search(X_y_binary):
    X, y = X_y_binary
    automl = AutoMLSearch(X_train=X, y_train=y, problem_type='binary', max_iterations=1, n_jobs=1)
    assert automl.data_check_results is None


@patch('evalml.pipelines.BinaryClassificationPipeline.score')
@patch('evalml.pipelines.BinaryClassificationPipeline.fit')
def test_automl_empty_data_checks(mock_fit, mock_score):
    X = pd.DataFrame({"feature1": [1, 2, 3],
                      "feature2": [None, None, None]})
    y = pd.Series([1, 1, 1])

    mock_score.return_value = {'Log Loss Binary': 1.0}

    automl = AutoMLSearch(X_train=X, y_train=y, problem_type="binary", max_iterations=1)
    automl.search(data_checks=[])
    assert automl.data_check_results == {"warnings": [], "errors": [], "actions": []}
    mock_fit.assert_called()
    mock_score.assert_called()

    automl.search(data_checks="disabled")
    assert automl.data_check_results == {"warnings": [], "errors": [], "actions": []}

    automl.search(data_checks=None)
    assert automl.data_check_results == {"warnings": [], "errors": [], "actions": []}


@patch('evalml.data_checks.DefaultDataChecks.validate')
@patch('evalml.pipelines.BinaryClassificationPipeline.score')
@patch('evalml.pipelines.BinaryClassificationPipeline.fit')
def test_automl_default_data_checks(mock_fit, mock_score, mock_validate, X_y_binary, caplog):
    X, y = X_y_binary
    mock_score.return_value = {'Log Loss Binary': 1.0}
    mock_validate.return_value = {
        "warnings": [DataCheckWarning("default data check warning", "DefaultDataChecks").to_dict()],
        "errors": []
    }

    automl = AutoMLSearch(X_train=X, y_train=y, problem_type='binary', max_iterations=1)
    automl.search()
    out = caplog.text
    assert "default data check warning" in out
    assert automl.data_check_results == mock_validate.return_value
    mock_fit.assert_called()
    mock_score.assert_called()
    mock_validate.assert_called()


class MockDataCheckErrorAndWarning(DataCheck):
    def validate(self, X, y):
        return {
            "warnings": [DataCheckWarning("warning one", self.name).to_dict()],
            "errors": [DataCheckError("error one", self.name).to_dict()],
            "actions": []
        }


@pytest.mark.parametrize("data_checks",
                         [[MockDataCheckErrorAndWarning()],
                          DataChecks([MockDataCheckErrorAndWarning])])
@patch('evalml.pipelines.BinaryClassificationPipeline.score')
@patch('evalml.pipelines.BinaryClassificationPipeline.fit')
def test_automl_data_checks_raises_error(mock_fit, mock_score, data_checks, caplog):
    X = pd.DataFrame()
    y = pd.Series()

    automl = AutoMLSearch(X_train=X, y_train=y, problem_type="binary", max_iterations=1)

    with pytest.raises(ValueError, match="Data checks raised"):
        automl.search(data_checks=data_checks)

    out = caplog.text
    assert "error one" in out
    assert "warning one" in out
    assert automl.data_check_results == MockDataCheckErrorAndWarning().validate(X, y)


def test_automl_bad_data_check_parameter_type():
    X = pd.DataFrame()
    y = pd.Series()

    automl = AutoMLSearch(X_train=X, y_train=y, problem_type="binary", max_iterations=1, n_jobs=1)

    with pytest.raises(ValueError, match="Parameter data_checks must be a list. Received int."):
        automl.search(data_checks=1)
    with pytest.raises(ValueError, match="All elements of parameter data_checks must be an instance of DataCheck."):
        automl.search(data_checks=[1])
    with pytest.raises(ValueError, match="If data_checks is a string, it must be either 'auto' or 'disabled'. "
                                         "Received 'default'."):
        automl.search(data_checks="default")
    with pytest.raises(ValueError, match="All elements of parameter data_checks must be an instance of DataCheck."):
        automl.search(data_checks=[DataChecks([]), 1])
    with pytest.raises(ValueError, match="All elements of parameter data_checks must be an instance of DataCheck."):
        automl.search(data_checks=[MockDataCheckErrorAndWarning])


class MockDataCheckObjective(DataCheck):
    def __init__(self, objective):
        self.objective_name = get_objective(objective).name

    def validate(self, X, y):
        return {"warnings": [], "errors": [], "actions": []}


@pytest.mark.parametrize("data_checks", [DataChecks([MockDataCheckObjective],
                                                    data_check_params={"MockDataCheckObjective": {"objective": 'R2'}})])
def test_automl_passes_correct_objective_name_to_data_check(data_checks, X_y_regression):
    X, y = X_y_regression
    automl = AutoMLSearch(X, y, problem_type=ProblemTypes.REGRESSION)
    automl.search(data_checks=data_checks)
    assert automl._validate_data_checks(data_checks).data_checks[0].objective_name == MockDataCheckObjective("R2").objective_name


def test_validate_data_check_n_splits():
    X, y = datasets.make_classification(n_samples=21, n_features=6, n_classes=3,
                                        n_informative=3, n_redundant=2, random_state=0)

    data_split = make_data_splitter(X, y, problem_type='multiclass', n_splits=4, random_seed=42)
    automl = AutoMLSearch(X, y, problem_type="multiclass", max_iterations=1, n_jobs=1, data_splitter=data_split)
    with pytest.raises(ValueError, match="Data checks raised some warnings and/or errors."):
        automl.search()
    assert automl.data_check_results["errors"][0]["message"] == "The number of instances of these targets is less than 2 * the number of cross folds = 8 instances: [2, 1, 0]"


def test_automl_str_no_param_search(X_y_binary):
    X, y = X_y_binary
    automl = AutoMLSearch(X_train=X, y_train=y, problem_type='binary')

    param_str_reps = {
        'Objective': 'Log Loss Binary',
        'Max Time': 'None',
        'Max Iterations': 'None',
        'Allowed Pipelines': [],
        'Patience': 'None',
        'Tolerance': '0.0',
        'Data Splitting': 'StratifiedKFold(n_splits=3, random_state=0, shuffle=True)',
        'Tuner': 'SKOptTuner',
        'Additional Objectives': [
            'AUC',
            'Accuracy Binary',
            'Balanced Accuracy Binary',
            'F1',
            'MCC Binary',
            'Precision'],
        'Start Iteration Callback': 'None',
        'Add Result Callback': 'None',
        'Random Seed': 0,
        'n_jobs': '-1',
        'Optimize Thresholds': 'False'
    }

    str_rep = str(automl)
    for param, value in param_str_reps.items():
        assert f"{param}" in str_rep
        if isinstance(value, list):
            value = "\n".join(["\t{}".format(item) for item in value])
            assert value in str_rep
    assert "Search Results" not in str_rep


@patch('evalml.pipelines.BinaryClassificationPipeline.score')
@patch('evalml.pipelines.BinaryClassificationPipeline.fit')
def test_automl_feature_selection(mock_fit, mock_score, X_y_binary):
    X, y = X_y_binary
    mock_score.return_value = {'Log Loss Binary': 1.0}

    class MockFeatureSelectionPipeline(BinaryClassificationPipeline):
        component_graph = ['RF Classifier Select From Model', 'Logistic Regression Classifier']

        def fit(self, X, y):
            """Mock fit, noop"""

    allowed_pipelines = [MockFeatureSelectionPipeline]
    start_iteration_callback = MagicMock()
    automl = AutoMLSearch(X_train=X, y_train=y, problem_type='binary', max_iterations=2, start_iteration_callback=start_iteration_callback, allowed_pipelines=allowed_pipelines)
    automl.search()

    assert start_iteration_callback.call_count == 2
    proposed_parameters = start_iteration_callback.call_args_list[1][0][1]
    assert proposed_parameters.keys() == {'RF Classifier Select From Model', 'Logistic Regression Classifier'}
    assert proposed_parameters['RF Classifier Select From Model']['number_features'] == X.shape[1]


@patch('evalml.tuners.random_search_tuner.RandomSearchTuner.is_search_space_exhausted')
@patch('evalml.pipelines.BinaryClassificationPipeline.score')
@patch('evalml.pipelines.BinaryClassificationPipeline.fit')
def test_automl_tuner_exception(mock_fit, mock_score, mock_is_search_space_exhausted, X_y_binary):
    mock_score.return_value = {'Log Loss Binary': 1.0}
    X, y = X_y_binary
    error_text = "Cannot create a unique set of unexplored parameters. Try expanding the search space."
    mock_is_search_space_exhausted.side_effect = NoParamsException(error_text)
    automl = AutoMLSearch(X_train=X, y_train=y, problem_type='regression', objective="R2", tuner_class=RandomSearchTuner, max_iterations=10)
    with pytest.raises(NoParamsException, match=error_text):
        automl.search()


@patch('evalml.automl.automl_algorithm.IterativeAlgorithm.next_batch')
@patch('evalml.pipelines.BinaryClassificationPipeline.score')
@patch('evalml.pipelines.BinaryClassificationPipeline.fit')
def test_automl_algorithm(mock_fit, mock_score, mock_algo_next_batch, X_y_binary):
    X, y = X_y_binary
    mock_score.return_value = {'Log Loss Binary': 1.0}
    mock_algo_next_batch.side_effect = StopIteration("that's all, folks")
    automl = AutoMLSearch(X_train=X, y_train=y, problem_type='binary', max_iterations=5)
    automl.search()
    assert automl.data_check_results == {"warnings": [], "errors": [], "actions": []}
    mock_fit.assert_called()
    mock_score.assert_called()
    assert mock_algo_next_batch.call_count == 1
    pipeline_results = automl.results.get('pipeline_results', {})
    assert len(pipeline_results) == 1
    assert pipeline_results[0].get('score') == 1.0


@patch('evalml.automl.automl_algorithm.IterativeAlgorithm.__init__')
def test_automl_allowed_pipelines_algorithm(mock_algo_init, dummy_binary_pipeline_class, X_y_binary):
    mock_algo_init.side_effect = Exception('mock algo init')
    X, y = X_y_binary

    allowed_pipelines = [dummy_binary_pipeline_class]
    with pytest.raises(Exception, match='mock algo init'):
        AutoMLSearch(X_train=X, y_train=y, problem_type='binary', allowed_pipelines=allowed_pipelines, max_iterations=10)
    assert mock_algo_init.call_count == 1
    _, kwargs = mock_algo_init.call_args
    assert kwargs['max_iterations'] == 10
    assert kwargs['allowed_pipelines'] == allowed_pipelines

    allowed_model_families = [ModelFamily.RANDOM_FOREST]
    with pytest.raises(Exception, match='mock algo init'):
        AutoMLSearch(X_train=X, y_train=y, problem_type='binary', allowed_model_families=allowed_model_families, max_iterations=1)
    assert mock_algo_init.call_count == 2
    _, kwargs = mock_algo_init.call_args
    assert kwargs['max_iterations'] == 1
    for actual, expected in zip(kwargs['allowed_pipelines'], [make_pipeline(X, y, estimator, ProblemTypes.BINARY) for estimator in get_estimators(ProblemTypes.BINARY, model_families=allowed_model_families)]):
        assert actual.parameters == expected.parameters


def test_automl_serialization(X_y_binary, tmpdir):
    X, y = X_y_binary
    path = os.path.join(str(tmpdir), 'automl.pkl')
    num_max_iterations = 5
    automl = AutoMLSearch(X_train=X, y_train=y, problem_type='binary', max_iterations=num_max_iterations, n_jobs=1)
    automl.search()
    automl.save(path)
    loaded_automl = automl.load(path)

    for i in range(num_max_iterations):
        assert automl.get_pipeline(i).__class__ == loaded_automl.get_pipeline(i).__class__
        assert automl.get_pipeline(i).parameters == loaded_automl.get_pipeline(i).parameters

        for id_, pipeline_results in automl.results['pipeline_results'].items():
            loaded_ = loaded_automl.results['pipeline_results'][id_]
            for name in pipeline_results:
                # Use np to check percent_better_than_baseline because of (possible) nans
                if name == 'percent_better_than_baseline_all_objectives':
                    for objective_name, value in pipeline_results[name].items():
                        np.testing.assert_almost_equal(value, loaded_[name][objective_name])
                elif name == 'percent_better_than_baseline':
                    np.testing.assert_almost_equal(pipeline_results[name], loaded_[name])
                else:
                    assert pipeline_results[name] == loaded_[name]

    pd.testing.assert_frame_equal(automl.rankings, loaded_automl.rankings)


@patch('cloudpickle.dump')
def test_automl_serialization_protocol(mock_cloudpickle_dump, tmpdir, X_y_binary):
    X, y = X_y_binary
    path = os.path.join(str(tmpdir), 'automl.pkl')
    automl = AutoMLSearch(X_train=X, y_train=y, problem_type='binary', max_iterations=5, n_jobs=1)

    automl.save(path)
    assert len(mock_cloudpickle_dump.call_args_list) == 1
    assert mock_cloudpickle_dump.call_args_list[0][1]['protocol'] == cloudpickle.DEFAULT_PROTOCOL

    mock_cloudpickle_dump.reset_mock()
    automl.save(path, pickle_protocol=42)
    assert len(mock_cloudpickle_dump.call_args_list) == 1
    assert mock_cloudpickle_dump.call_args_list[0][1]['protocol'] == 42


def test_invalid_data_splitter(X_y_binary):
    X, y = X_y_binary
    data_splitter = pd.DataFrame()
    with pytest.raises(ValueError, match='Not a valid data splitter'):
        AutoMLSearch(X_train=X, y_train=y, problem_type='binary', data_splitter=data_splitter)


@patch('evalml.pipelines.BinaryClassificationPipeline.score')
def test_large_dataset_binary(mock_score):
    X = pd.DataFrame({'col_0': [i for i in range(101000)]})
    y = pd.Series([i % 2 for i in range(101000)])

    fraud_objective = FraudCost(amount_col='col_0')

    automl = AutoMLSearch(X_train=X, y_train=y,
                          problem_type='binary',
                          objective=fraud_objective,
                          additional_objectives=['auc', 'f1', 'precision'],
                          max_time=1,
                          max_iterations=1,
                          optimize_thresholds=True,
                          n_jobs=1)
    mock_score.return_value = {automl.objective.name: 1.234}
    automl.search()
    assert isinstance(automl.data_splitter, TrainingValidationSplit)
    assert automl.data_splitter.get_n_splits() == 1

    for pipeline_id in automl.results['search_order']:
        assert len(automl.results['pipeline_results'][pipeline_id]['cv_data']) == 1
        assert automl.results['pipeline_results'][pipeline_id]['cv_data'][0]['score'] == 1.234
        assert automl.results['pipeline_results'][pipeline_id]['score'] == automl.results['pipeline_results'][pipeline_id]['validation_score']


@patch('evalml.pipelines.MulticlassClassificationPipeline.score')
def test_large_dataset_multiclass(mock_score):
    X = pd.DataFrame({'col_0': [i for i in range(101000)]})
    y = pd.Series([i % 4 for i in range(101000)])

    automl = AutoMLSearch(X_train=X, y_train=y, problem_type='multiclass', max_time=1, max_iterations=1, n_jobs=1)
    mock_score.return_value = {automl.objective.name: 1.234}
    automl.search()
    assert isinstance(automl.data_splitter, TrainingValidationSplit)
    assert automl.data_splitter.get_n_splits() == 1

    for pipeline_id in automl.results['search_order']:
        assert len(automl.results['pipeline_results'][pipeline_id]['cv_data']) == 1
        assert automl.results['pipeline_results'][pipeline_id]['cv_data'][0]['score'] == 1.234
        assert automl.results['pipeline_results'][pipeline_id]['score'] == automl.results['pipeline_results'][pipeline_id]['validation_score']


@patch('evalml.pipelines.RegressionPipeline.score')
def test_large_dataset_regression(mock_score):
    X = pd.DataFrame({'col_0': [i for i in range(101000)]})
    y = pd.Series([i for i in range(101000)])

    automl = AutoMLSearch(X_train=X, y_train=y, problem_type='regression', max_time=1, max_iterations=1, n_jobs=1)
    mock_score.return_value = {automl.objective.name: 1.234}
    automl.search()
    assert isinstance(automl.data_splitter, TrainingValidationSplit)
    assert automl.data_splitter.get_n_splits() == 1

    for pipeline_id in automl.results['search_order']:
        assert len(automl.results['pipeline_results'][pipeline_id]['cv_data']) == 1
        assert automl.results['pipeline_results'][pipeline_id]['cv_data'][0]['score'] == 1.234
        assert automl.results['pipeline_results'][pipeline_id]['score'] == automl.results['pipeline_results'][pipeline_id]['validation_score']


def test_large_dataset_split_size(X_y_binary):
    X, y = X_y_binary

    def generate_fake_dataset(rows):
        X = pd.DataFrame({'col_0': [i for i in range(rows)]})
        y = pd.Series([i % 2 for i in range(rows)])
        return X, y

    fraud_objective = FraudCost(amount_col='col_0')

    automl = AutoMLSearch(X_train=X, y_train=y,
                          problem_type='binary',
                          objective=fraud_objective,
                          additional_objectives=['auc', 'f1', 'precision'],
                          max_time=1,
                          max_iterations=1,
                          optimize_thresholds=True)
    assert isinstance(automl.data_splitter, StratifiedKFold)

    under_max_rows = _LARGE_DATA_ROW_THRESHOLD - 1
    X, y = generate_fake_dataset(under_max_rows)
    automl = AutoMLSearch(X_train=X, y_train=y,
                          problem_type='binary',
                          objective=fraud_objective,
                          additional_objectives=['auc', 'f1', 'precision'],
                          max_time=1,
                          max_iterations=1,
                          optimize_thresholds=True)
    assert isinstance(automl.data_splitter, StratifiedKFold)

    automl.data_splitter = None
    over_max_rows = _LARGE_DATA_ROW_THRESHOLD + 1
    X, y = generate_fake_dataset(over_max_rows)

    automl = AutoMLSearch(X_train=X, y_train=y,
                          problem_type='binary',
                          objective=fraud_objective,
                          additional_objectives=['auc', 'f1', 'precision'],
                          max_time=1,
                          max_iterations=1,
                          optimize_thresholds=True)
    assert isinstance(automl.data_splitter, TrainingValidationSplit)
    assert automl.data_splitter.test_size == (_LARGE_DATA_PERCENT_VALIDATION)


def test_data_splitter_shuffle():
    # this test checks that the default data split strategy should shuffle data. it creates a target which
    # increases monotonically from 0 to n-1.
    #
    # if shuffle is enabled, the baseline model, which predicts the mean of the training data, should accurately
    # predict the mean of the validation data, because the training split in each CV fold will contain a mix of
    # values from across the target range, thus yielding an R^2 of close to 0.
    #
    # if shuffle is disabled, the mean value learned on each CV fold's training data will be incredible inaccurate,
    # thus yielding an R^2 well below 0.

    n = 100000
    X = pd.DataFrame({'col_0': np.random.random(n)})
    y = pd.Series(np.arange(n), name='target')
    automl = AutoMLSearch(X_train=X, y_train=y,
                          problem_type='regression',
                          max_time=1,
                          max_iterations=1,
                          n_jobs=1)
    automl.search()
    assert automl.results['search_order'] == [0]
    assert len(automl.results['pipeline_results'][0]['cv_data']) == 3
    for fold in range(3):
        np.testing.assert_almost_equal(automl.results['pipeline_results'][0]['cv_data'][fold]['score'], 0.0, decimal=4)
    np.testing.assert_almost_equal(automl.results['pipeline_results'][0]['score'], 0.0, decimal=4)
    np.testing.assert_almost_equal(automl.results['pipeline_results'][0]['validation_score'], 0.0, decimal=4)


def test_allowed_pipelines_with_incorrect_problem_type(dummy_binary_pipeline_class, X_y_binary):
    X, y = X_y_binary
    # checks that not setting allowed_pipelines does not error out
    AutoMLSearch(X_train=X, y_train=y, problem_type='binary')

    with pytest.raises(ValueError, match="is not compatible with problem_type"):
        AutoMLSearch(X_train=X, y_train=y, problem_type='regression', allowed_pipelines=[dummy_binary_pipeline_class])


def test_main_objective_problem_type_mismatch(X_y_binary):
    X, y = X_y_binary
    with pytest.raises(ValueError, match="is not compatible with a"):
        AutoMLSearch(X_train=X, y_train=y, problem_type='binary', objective='R2')
    with pytest.raises(ValueError, match="is not compatible with a"):
        AutoMLSearch(X_train=X, y_train=y, problem_type='regression', objective='MCC Binary')
    with pytest.raises(ValueError, match="is not compatible with a"):
        AutoMLSearch(X_train=X, y_train=y, problem_type='binary', objective='MCC Multiclass')
    with pytest.raises(ValueError, match="is not compatible with a"):
        AutoMLSearch(X_train=X, y_train=y, problem_type='multiclass', objective='MSE')


def test_init_missing_data(X_y_binary):
    X, y = X_y_binary
    with pytest.raises(ValueError, match=r"Must specify training data as a 2d array using the X_train argument"):
        AutoMLSearch(y_train=y, problem_type='binary')

    with pytest.raises(ValueError, match=r"Must specify training data target values as a 1d vector using the y_train argument"):
        AutoMLSearch(X_train=X, problem_type='binary')


def test_init_problem_type_error(X_y_binary):
    X, y = X_y_binary
    with pytest.raises(ValueError, match=r"choose one of \(binary, multiclass, regression\) as problem_type"):
        AutoMLSearch(X_train=X, y_train=y)

    with pytest.raises(KeyError, match=r"does not exist"):
        AutoMLSearch(X_train=X, y_train=y, problem_type='multi')


def test_init_objective(X_y_binary):
    X, y = X_y_binary
    defaults = {'multiclass': 'Log Loss Multiclass', 'binary': 'Log Loss Binary', 'regression': 'R2'}
    for problem_type in defaults:
        error_automl = AutoMLSearch(X_train=X, y_train=y, problem_type=problem_type)
        assert error_automl.objective.name == defaults[problem_type]


@patch('evalml.automl.automl_search.AutoMLSearch.search')
def test_checks_at_search_time(mock_search, dummy_regression_pipeline_class, X_y_multi):
    X, y = X_y_multi

    error_text = "in search, problem_type mismatches label type."
    mock_search.side_effect = ValueError(error_text)

    error_automl = AutoMLSearch(X_train=X, y_train=y, problem_type='regression', objective="R2")
    with pytest.raises(ValueError, match=error_text):
        error_automl.search()


def test_incompatible_additional_objectives(X_y_binary):
    X, y = X_y_binary
    with pytest.raises(ValueError, match="is not compatible with a "):
        AutoMLSearch(X_train=X, y_train=y, problem_type='multiclass', additional_objectives=['Precision', 'AUC'])


def test_default_objective(X_y_binary):
    X, y = X_y_binary
    correct_matches = {ProblemTypes.MULTICLASS: 'Log Loss Multiclass',
                       ProblemTypes.BINARY: 'Log Loss Binary',
                       ProblemTypes.REGRESSION: 'R2'}
    for problem_type in correct_matches:
        automl = AutoMLSearch(X_train=X, y_train=y, problem_type=problem_type)
        assert automl.objective.name == correct_matches[problem_type]

        automl = AutoMLSearch(X_train=X, y_train=y, problem_type=problem_type.name)
        assert automl.objective.name == correct_matches[problem_type]


@patch('evalml.pipelines.BinaryClassificationPipeline.score')
@patch('evalml.pipelines.BinaryClassificationPipeline.fit')
def test_add_to_rankings(mock_fit, mock_score, dummy_binary_pipeline_class, X_y_binary):
    X, y = X_y_binary
    mock_score.return_value = {'Log Loss Binary': 1.0}

    automl = AutoMLSearch(X_train=X, y_train=y, problem_type='binary', max_iterations=1,
                          allowed_pipelines=[dummy_binary_pipeline_class])
    automl.search()
    assert len(automl.rankings) == 1
    assert len(automl.full_rankings) == 1
    original_best_pipeline = automl.best_pipeline
    assert original_best_pipeline is not None

    mock_score.return_value = {'Log Loss Binary': 0.1234}
    test_pipeline = dummy_binary_pipeline_class(parameters={})
    automl.add_to_rankings(test_pipeline)
    assert automl.best_pipeline.name == test_pipeline.name
    assert automl.best_pipeline.parameters == test_pipeline.parameters
    assert automl.best_pipeline.component_graph == test_pipeline.component_graph
    assert len(automl.rankings) == 2
    assert len(automl.full_rankings) == 2
    assert 0.1234 in automl.rankings['score'].values

    mock_score.return_value = {'Log Loss Binary': 0.5678}
    test_pipeline_2 = dummy_binary_pipeline_class(parameters={'Mock Classifier': {'a': 1.234}})
    automl.add_to_rankings(test_pipeline_2)
    assert automl.best_pipeline.name == test_pipeline.name
    assert automl.best_pipeline.parameters == test_pipeline.parameters
    assert automl.best_pipeline.component_graph == test_pipeline.component_graph
    assert len(automl.rankings) == 2
    assert len(automl.full_rankings) == 3
    assert 0.5678 not in automl.rankings['score'].values
    assert 0.5678 in automl.full_rankings['score'].values


@patch('evalml.pipelines.BinaryClassificationPipeline.score')
@patch('evalml.pipelines.BinaryClassificationPipeline.fit')
def test_add_to_rankings_no_search(mock_fit, mock_score, dummy_binary_pipeline_class, X_y_binary):
    X, y = X_y_binary
    automl = AutoMLSearch(X_train=X, y_train=y, problem_type='binary', max_iterations=1,
                          allowed_pipelines=[dummy_binary_pipeline_class])

    mock_score.return_value = {'Log Loss Binary': 0.5234}
    test_pipeline = dummy_binary_pipeline_class(parameters={})

    automl.add_to_rankings(test_pipeline)
    best_pipeline = automl.best_pipeline
    assert best_pipeline is not None
    assert isinstance(automl.data_splitter, StratifiedKFold)
    assert len(automl.rankings) == 1
    assert 0.5234 in automl.rankings['score'].values
    assert np.isnan(automl.results['pipeline_results'][0]['percent_better_than_baseline'])
    assert all(np.isnan(res) for res in automl.results['pipeline_results'][0]['percent_better_than_baseline_all_objectives'].values())


@patch('evalml.pipelines.RegressionPipeline.score')
def test_add_to_rankings_regression_large(mock_score, dummy_regression_pipeline_class):
    X = pd.DataFrame({'col_0': [i for i in range(101000)]})
    y = pd.Series([i for i in range(101000)])

    test_pipeline = dummy_regression_pipeline_class(parameters={})
    automl = AutoMLSearch(X_train=X, y_train=y, allowed_pipelines=[test_pipeline],
                          problem_type='regression', max_time=1, max_iterations=1, n_jobs=1)
    assert isinstance(automl.data_splitter, TrainingValidationSplit)
    mock_score.return_value = {automl.objective.name: 0.1234}

    automl.add_to_rankings(test_pipeline)
    assert isinstance(automl.data_splitter, TrainingValidationSplit)
    assert len(automl.rankings) == 1
    assert 0.1234 in automl.rankings['score'].values


def test_add_to_rankings_new_pipeline(dummy_regression_pipeline_class):
    X = pd.DataFrame({'col_0': [i for i in range(100)]})
    y = pd.Series([i for i in range(100)])

    automl = AutoMLSearch(X_train=X, y_train=y, problem_type='regression', max_time=1, max_iterations=1, n_jobs=1)
    test_pipeline = dummy_regression_pipeline_class(parameters={})
    automl.add_to_rankings(test_pipeline)


@patch('evalml.pipelines.RegressionPipeline.score')
def test_add_to_rankings_regression(mock_score, dummy_regression_pipeline_class, X_y_regression):
    X, y = X_y_regression

    test_pipeline = dummy_regression_pipeline_class(parameters={})
    automl = AutoMLSearch(X_train=X, y_train=y, allowed_pipelines=[test_pipeline],
                          problem_type='regression', max_time=1, max_iterations=1, n_jobs=1)
    mock_score.return_value = {automl.objective.name: 0.1234}

    automl.add_to_rankings(test_pipeline)
    assert isinstance(automl.data_splitter, KFold)
    assert len(automl.rankings) == 1
    assert 0.1234 in automl.rankings['score'].values


@patch('evalml.pipelines.BinaryClassificationPipeline.score')
@patch('evalml.pipelines.BinaryClassificationPipeline.fit')
def test_add_to_rankings_duplicate(mock_fit, mock_score, dummy_binary_pipeline_class, X_y_binary):
    X, y = X_y_binary
    mock_score.return_value = {'Log Loss Binary': 0.1234}

    automl = AutoMLSearch(X_train=X, y_train=y, problem_type='binary', max_iterations=1, allowed_pipelines=[dummy_binary_pipeline_class])
    automl.search()
    best_pipeline = automl.best_pipeline
    test_pipeline = dummy_binary_pipeline_class(parameters={})
    assert automl.best_pipeline == best_pipeline
    automl.add_to_rankings(test_pipeline)

    test_pipeline_duplicate = dummy_binary_pipeline_class(parameters={})
    assert automl.add_to_rankings(test_pipeline_duplicate) is None


@patch('evalml.pipelines.BinaryClassificationPipeline.score')
@patch('evalml.pipelines.BinaryClassificationPipeline.fit')
def test_add_to_rankings_trained(mock_fit, mock_score, dummy_binary_pipeline_class, X_y_binary):
    X, y = X_y_binary
    mock_score.return_value = {'Log Loss Binary': 1.0}

    class CoolBinaryClassificationPipeline(dummy_binary_pipeline_class):
        name = "Cool Binary Classification Pipeline"

    automl = AutoMLSearch(X_train=X, y_train=y, problem_type='binary', max_iterations=1,
                          allowed_pipelines=[dummy_binary_pipeline_class, CoolBinaryClassificationPipeline])
    automl.search()
    assert len(automl.rankings) == 1
    assert len(automl.full_rankings) == 1

    mock_score.return_value = {'Log Loss Binary': 0.1234}
    test_pipeline = dummy_binary_pipeline_class(parameters={})
    automl.add_to_rankings(test_pipeline)
    assert len(automl.rankings) == 2
    assert len(automl.full_rankings) == 2
    assert list(automl.rankings['score'].values).count(0.1234) == 1
    assert list(automl.full_rankings['score'].values).count(0.1234) == 1

    mock_fit.return_value = CoolBinaryClassificationPipeline(parameters={})
    test_pipeline_trained = CoolBinaryClassificationPipeline(parameters={}).fit(X, y)
    automl.add_to_rankings(test_pipeline_trained)
    assert len(automl.rankings) == 3
    assert len(automl.full_rankings) == 3
    assert list(automl.rankings['score'].values).count(0.1234) == 2
    assert list(automl.full_rankings['score'].values).count(0.1234) == 2


def test_no_search(X_y_binary):
    X, y = X_y_binary
    automl = AutoMLSearch(X_train=X, y_train=y, problem_type='binary')
    assert isinstance(automl.rankings, pd.DataFrame)
    assert isinstance(automl.full_rankings, pd.DataFrame)

    df_columns = ["id", "pipeline_name", "score", "validation_score", "percent_better_than_baseline",
                  "high_variance_cv", "parameters"]
    assert (automl.rankings.columns == df_columns).all()
    assert (automl.full_rankings.columns == df_columns).all()

    assert automl._data_check_results is None

    with pytest.raises(PipelineNotFoundError):
        automl.best_pipeline

    with pytest.raises(PipelineNotFoundError):
        automl.get_pipeline(0)

    with pytest.raises(PipelineNotFoundError):
        automl.describe_pipeline(0)


@patch('evalml.pipelines.BinaryClassificationPipeline.score')
@patch('evalml.pipelines.BinaryClassificationPipeline.fit')
def test_get_pipeline_invalid(mock_fit, mock_score, X_y_binary):
    X, y = X_y_binary
    mock_score.return_value = {'Log Loss Binary': 1.0}

    automl = AutoMLSearch(X_train=X, y_train=y, problem_type='binary')
    with pytest.raises(PipelineNotFoundError, match="Pipeline not found in automl results"):
        automl.get_pipeline(1000)

    automl = AutoMLSearch(X_train=X, y_train=y, problem_type='binary', max_iterations=1)
    automl.search()
    assert automl.get_pipeline(0).name == 'Mode Baseline Binary Classification Pipeline'
    automl._results['pipeline_results'][0].pop('pipeline_class')
    with pytest.raises(PipelineNotFoundError, match="Pipeline class or parameters not found in automl results"):
        automl.get_pipeline(0)

    automl = AutoMLSearch(X_train=X, y_train=y, problem_type='binary', max_iterations=1)
    automl.search()
    assert automl.get_pipeline(0).name == 'Mode Baseline Binary Classification Pipeline'
    automl._results['pipeline_results'][0].pop('parameters')
    with pytest.raises(PipelineNotFoundError, match="Pipeline class or parameters not found in automl results"):
        automl.get_pipeline(0)


@patch('evalml.pipelines.BinaryClassificationPipeline.score', return_value={'Log Loss Binary': 1.0})
@patch('evalml.pipelines.BinaryClassificationPipeline.fit')
@pytest.mark.parametrize("return_dict", [True, False])
def test_describe_pipeline(mock_fit, mock_score, return_dict, caplog, X_y_binary):
    X, y = X_y_binary
    automl = AutoMLSearch(X_train=X, y_train=y, problem_type='binary', max_iterations=1)
    automl.search()
    out = caplog.text

    assert "Searching up to 1 pipelines. " in out

    assert len(automl.results['pipeline_results']) == 1
    caplog.clear()
    automl_dict = automl.describe_pipeline(0, return_dict=return_dict)
    out = caplog.text
    assert "Mode Baseline Binary Classification Pipeline" in out
    assert "Problem Type: binary" in out
    assert "Model Family: Baseline" in out
    assert "* strategy : mode" in out
    assert "Total training time (including CV): " in out
    assert "Log Loss Binary # Training # Validation" in out
    assert "0                      1.000     66.000       34.000" in out
    assert "1                      1.000     67.000       33.000" in out
    assert "2                      1.000     67.000       33.000" in out
    assert "mean                   1.000          -            -" in out
    assert "std                    0.000          -            -" in out
    assert "coef of var            0.000          -            -" in out

    if return_dict:
        assert automl_dict['id'] == 0
        assert automl_dict['pipeline_name'] == 'Mode Baseline Binary Classification Pipeline'
        assert automl_dict['pipeline_summary'] == 'Baseline Classifier'
        assert automl_dict['parameters'] == {'Baseline Classifier': {'strategy': 'mode'}}
        assert automl_dict['score'] == 1.0
        assert not automl_dict['high_variance_cv']
        assert isinstance(automl_dict['training_time'], float)
        assert automl_dict['cv_data'] == [{'all_objective_scores': OrderedDict([('Log Loss Binary', 1.0), ('# Training', 66), ('# Validation', 34)]), 'score': 1.0, 'binary_classification_threshold': None},
                                          {'all_objective_scores': OrderedDict([('Log Loss Binary', 1.0), ('# Training', 67), ('# Validation', 33)]), 'score': 1.0, 'binary_classification_threshold': None},
                                          {'all_objective_scores': OrderedDict([('Log Loss Binary', 1.0), ('# Training', 67), ('# Validation', 33)]), 'score': 1.0, 'binary_classification_threshold': None}]
        assert automl_dict['percent_better_than_baseline_all_objectives'] == {'Log Loss Binary': 0}
        assert automl_dict['percent_better_than_baseline'] == 0
        assert automl_dict['validation_score'] == 1.0
    else:
        assert automl_dict is None


@patch('evalml.pipelines.BinaryClassificationPipeline.score')
@patch('evalml.pipelines.BinaryClassificationPipeline.fit')
@pytest.mark.parametrize("return_dict", [True, False])
def test_describe_pipeline_with_ensembling(mock_pipeline_fit, mock_score, return_dict, X_y_binary, caplog):
    X, y = X_y_binary

    two_stacking_batches = 1 + 2 * (len(get_estimators(ProblemTypes.BINARY)) + 1)
    automl = AutoMLSearch(X_train=X, y_train=y, problem_type="binary", max_batches=two_stacking_batches,
                          objective="Log Loss Binary", ensembling=True, error_callback=raise_error_callback)

    mock_score.side_effect = [{'Log Loss Binary': score} for score in np.arange(0, -1 * automl.max_iterations * automl.data_splitter.get_n_splits(), -0.1)]  # Dcreases with each call
    automl.search(data_checks=None)
    pipeline_names = automl.rankings['pipeline_name']
    assert pipeline_names.str.contains('Ensemble').any()

    ensemble_ids = [_get_first_stacked_classifier_no() - 1, len(automl.results['pipeline_results']) - 1]

    for i, ensemble_id in enumerate(ensemble_ids):
        caplog.clear()
        automl_dict = automl.describe_pipeline(ensemble_id, return_dict=return_dict)
        out = caplog.text
        assert "Stacked Ensemble Classification Pipeline" in out
        assert "Problem Type: binary" in out
        assert "Model Family: Ensemble" in out
        assert "* final_estimator : None" in out
        assert "Total training time (including CV): " in out
        assert "Log Loss Binary # Training # Validation" in out
        assert "Input for ensembler are pipelines with IDs:" in out

        if return_dict:
            assert automl_dict['id'] == ensemble_id
            assert automl_dict['pipeline_name'] == "Stacked Ensemble Classification Pipeline"
            assert automl_dict['pipeline_summary'] == 'Stacked Ensemble Classifier'
            assert isinstance(automl_dict['score'], float)
            assert not automl_dict['high_variance_cv']
            assert isinstance(automl_dict['training_time'], float)
            assert isinstance(automl_dict['percent_better_than_baseline_all_objectives'], dict)
            assert isinstance(automl_dict['percent_better_than_baseline'], float)
            assert isinstance(automl_dict['validation_score'], float)
            assert len(automl_dict['input_pipeline_ids']) == len(allowed_model_families("binary"))
            if i == 0:
                assert all(input_id < ensemble_id for input_id in automl_dict['input_pipeline_ids'])
            else:
                assert all(input_id < ensemble_id for input_id in automl_dict['input_pipeline_ids'])
                assert all(input_id > ensemble_ids[0] for input_id in automl_dict['input_pipeline_ids'])
        else:
            assert automl_dict is None


@patch('evalml.pipelines.BinaryClassificationPipeline.score')
@patch('evalml.pipelines.BinaryClassificationPipeline.fit')
def test_results_getter(mock_fit, mock_score, X_y_binary):
    X, y = X_y_binary
    automl = AutoMLSearch(X_train=X, y_train=y, problem_type='binary', max_iterations=1)

    assert automl.results == {'pipeline_results': {},
                              'search_order': [],
                              'errors': []}

    mock_score.return_value = {'Log Loss Binary': 1.0}
    automl.search()

    assert automl.results['pipeline_results'][0]['score'] == 1.0

    with pytest.raises(AttributeError, match='set attribute'):
        automl.results = 2.0

    automl.results['pipeline_results'][0]['score'] = 2.0
    assert automl.results['pipeline_results'][0]['score'] == 1.0


@pytest.mark.parametrize("data_type", ['li', 'np', 'pd', 'ww'])
@pytest.mark.parametrize("automl_type", [ProblemTypes.BINARY, ProblemTypes.MULTICLASS])
@pytest.mark.parametrize("target_type", ['int16', 'int32', 'int64', 'float16', 'float32', 'float64', 'bool', 'category', 'object', 'Int64', 'boolean'])
def test_targets_pandas_data_types_classification(data_type, automl_type, target_type, make_data_type):
    if data_type == 'np' and target_type in ['Int64', 'boolean']:
        pytest.skip("Skipping test where data type is numpy and target type is nullable dtype")

    if automl_type == ProblemTypes.BINARY:
        X, y = load_breast_cancer(return_pandas=True)
        if "bool" in target_type:
            y = y.map({"malignant": False, "benign": True})
    elif automl_type == ProblemTypes.MULTICLASS:
        if "bool" in target_type:
            pytest.skip("Skipping test where problem type is multiclass but target type is boolean")
        X, y = load_wine(return_pandas=True)
    unique_vals = y.unique()
    # Update target types as necessary
    if target_type in ['category', 'object']:
        if target_type == "category":
            y = pd.Categorical(y)
    elif "int" in target_type.lower():
        y = y.map({unique_vals[i]: int(i) for i in range(len(unique_vals))})
    elif "float" in target_type.lower():
        y = y.map({unique_vals[i]: float(i) for i in range(len(unique_vals))})

    y = y.astype(target_type)
    if data_type != 'pd':
        X = make_data_type(data_type, X)
        y = make_data_type(data_type, y)

    automl = AutoMLSearch(X_train=X, y_train=y, problem_type=automl_type, max_iterations=3, n_jobs=1)
    automl.search()
    for pipeline_id, pipeline_result in automl.results['pipeline_results'].items():
        cv_data = pipeline_result['cv_data']
        for fold in cv_data:
            all_objective_scores = fold["all_objective_scores"]
            for score in all_objective_scores.values():
                assert score is not None

    assert len(automl.full_rankings) == 3
    assert not automl.full_rankings['score'].isnull().values.any()


class KeyboardInterruptOnKthPipeline:
    """Helps us time when the test will send a KeyboardInterrupt Exception to search."""

    def __init__(self, k):
        self.n_calls = 1
        self.k = k

    def __call__(self, pipeline_class, parameters, automl_obj):
        """Raises KeyboardInterrupt on the kth call.

        Arguments are ignored but included to meet the call back API.
        """
        if self.n_calls == self.k:
            self.n_calls += 1
            raise KeyboardInterrupt
        else:
            self.n_calls += 1


# These are used to mock return values to the builtin "input" function.
interrupt = ["y"]
interrupt_after_bad_message = ["No.", "Yes!", "y"]
dont_interrupt = ["n"]
dont_interrupt_after_bad_message = ["Yes", "yes.", "n"]


@pytest.mark.parametrize("when_to_interrupt,user_input,number_results",
                         [(1, interrupt, 0),
                          (1, interrupt_after_bad_message, 0),
                          (1, dont_interrupt, 5),
                          (1, dont_interrupt_after_bad_message, 5),
                          (2, interrupt, 1),
                          (2, interrupt_after_bad_message, 1),
                          (2, dont_interrupt, 5),
                          (2, dont_interrupt_after_bad_message, 5),
                          (3, interrupt, 2),
                          (3, interrupt_after_bad_message, 2),
                          (3, dont_interrupt, 5),
                          (3, dont_interrupt_after_bad_message, 5),
                          (5, interrupt, 4),
                          (5, interrupt_after_bad_message, 4),
                          (5, dont_interrupt, 5),
                          (5, dont_interrupt_after_bad_message, 5)])
@patch("builtins.input")
@patch('evalml.pipelines.BinaryClassificationPipeline.score', return_value={"F1": 1.0})
@patch('evalml.pipelines.BinaryClassificationPipeline.fit')
def test_catch_keyboard_interrupt(mock_fit, mock_score, mock_input,
                                  when_to_interrupt, user_input, number_results,
                                  X_y_binary):
    mock_input.side_effect = user_input
    X, y = X_y_binary
    callback = KeyboardInterruptOnKthPipeline(k=when_to_interrupt)
    automl = AutoMLSearch(X_train=X, y_train=y, problem_type="binary", max_iterations=5, start_iteration_callback=callback, objective="f1")
    automl.search()
    assert len(automl._results['pipeline_results']) == number_results
    if number_results == 0:
        with pytest.raises(PipelineNotFoundError):
            automl.best_pipeline


def make_mock_rankings(scores):
    df = pd.DataFrame({'id': range(len(scores)), 'score': scores,
                       'pipeline_name': [f'Mock name {i}' for i in range(len(scores))]})
    return df


@patch('evalml.automl.automl_algorithm.IterativeAlgorithm.next_batch')
@patch('evalml.automl.AutoMLSearch.full_rankings', new_callable=PropertyMock)
@patch('evalml.automl.AutoMLSearch.rankings', new_callable=PropertyMock)
def test_pipelines_in_batch_return_nan(mock_rankings, mock_full_rankings, mock_next_batch, X_y_binary, dummy_binary_pipeline_class):
    X, y = X_y_binary
    mock_rankings.side_effect = [make_mock_rankings([0, 0, 0]),  # first batch
                                 make_mock_rankings([0, 0, 0, 0, np.nan]),  # second batch
                                 make_mock_rankings([0, 0, 0, 0, np.nan, np.nan, np.nan])]  # third batch, should raise error
    mock_full_rankings.side_effect = [make_mock_rankings([0, 0, 0]),  # first batch
                                      make_mock_rankings([0, 0, 0, 0, np.nan]),  # second batch
                                      make_mock_rankings([0, 0, 0, 0, np.nan, np.nan, np.nan])]  # third batch, should raise error
    mock_next_batch.side_effect = [[dummy_binary_pipeline_class(parameters={}), dummy_binary_pipeline_class(parameters={})] for i in range(3)]
    automl = AutoMLSearch(X_train=X, y_train=y, problem_type='binary', max_batches=3, allowed_pipelines=[dummy_binary_pipeline_class], n_jobs=1)
    with pytest.raises(AutoMLSearchException, match="All pipelines in the current AutoML batch produced a score of np.nan on the primary objective"):
        automl.search()


@patch('evalml.automl.automl_algorithm.IterativeAlgorithm.next_batch')
@patch('evalml.automl.AutoMLSearch.full_rankings', new_callable=PropertyMock)
@patch('evalml.automl.AutoMLSearch.rankings', new_callable=PropertyMock)
def test_pipelines_in_batch_return_none(mock_rankings, mock_full_rankings, mock_next_batch, X_y_binary, dummy_binary_pipeline_class):
    X, y = X_y_binary
    mock_rankings.side_effect = [make_mock_rankings([0, 0, 0]),  # first batch
                                 make_mock_rankings([0, 0, 0, 0, None]),  # second batch
                                 make_mock_rankings([0, 0, 0, 0, None, None, None])]  # third batch, should raise error
    mock_full_rankings.side_effect = [make_mock_rankings([0, 0, 0]),  # first batch
                                      make_mock_rankings([0, 0, 0, 0, None]),  # second batch
                                      make_mock_rankings([0, 0, 0, 0, None, None, None])]  # third batch, should raise error
    mock_next_batch.side_effect = [[dummy_binary_pipeline_class(parameters={}), dummy_binary_pipeline_class(parameters={})] for i in range(3)]
    automl = AutoMLSearch(X_train=X, y_train=y, problem_type='binary', max_batches=3, allowed_pipelines=[dummy_binary_pipeline_class], n_jobs=1)
    with pytest.raises(AutoMLSearchException, match="All pipelines in the current AutoML batch produced a score of np.nan on the primary objective"):
        automl.search()


@patch('evalml.automl.engine.engine_base.split_data')
@patch('evalml.pipelines.BinaryClassificationPipeline.score')
@patch('evalml.pipelines.BinaryClassificationPipeline.fit')
def test_error_during_train_test_split(mock_fit, mock_score, mock_split_data, X_y_binary):
    X, y = X_y_binary
    mock_score.return_value = {'Log Loss Binary': 1.0}
    # this method is called during pipeline eval for binary classification and will cause scores to be set to nan
    mock_split_data.side_effect = RuntimeError()
    automl = AutoMLSearch(X_train=X, y_train=y, problem_type='binary', objective='Accuracy Binary', max_iterations=2, optimize_thresholds=True, train_best_pipeline=False)
    with pytest.raises(AutoMLSearchException, match="All pipelines in the current AutoML batch produced a score of np.nan on the primary objective"):
        automl.search()
    for pipeline in automl.results['pipeline_results'].values():
        assert np.isnan(pipeline['score'])


all_objectives = get_core_objectives("binary") + get_core_objectives("multiclass") + get_core_objectives("regression")


class CustomClassificationObjective(BinaryClassificationObjective):
    """Accuracy score for binary and multiclass classification."""
    name = "Classification Accuracy"
    greater_is_better = True
    score_needs_proba = False
    perfect_score = 1.0
    is_bounded_like_percentage = False
    problem_types = [ProblemTypes.BINARY, ProblemTypes.MULTICLASS]

    def objective_function(self, y_true, y_predicted, X=None):
        """Not implementing since mocked in our tests."""


class CustomRegressionObjective(RegressionObjective):
    """Accuracy score for binary and multiclass classification."""
    name = "Custom Regression Objective"
    greater_is_better = True
    score_needs_proba = False
    perfect_score = 1.0
    is_bounded_like_percentage = False
    problem_types = [ProblemTypes.REGRESSION, ProblemTypes.TIME_SERIES_REGRESSION]

    def objective_function(self, y_true, y_predicted, X=None):
        """Not implementing since mocked in our tests."""


@pytest.mark.parametrize("objective,pipeline_scores,baseline_score,problem_type_value",
                         product(all_objectives + [CostBenefitMatrix, CustomClassificationObjective()],
                                 [(0.3, 0.4), (np.nan, 0.4), (0.3, np.nan), (np.nan, np.nan)],
                                 [0.1, np.nan],
                                 [ProblemTypes.BINARY, ProblemTypes.MULTICLASS, ProblemTypes.REGRESSION, ProblemTypes.TIME_SERIES_REGRESSION]))
def test_percent_better_than_baseline_in_rankings(objective, pipeline_scores, baseline_score, problem_type_value,
                                                  dummy_binary_pipeline_class, dummy_multiclass_pipeline_class,
                                                  dummy_regression_pipeline_class,
                                                  dummy_time_series_regression_pipeline_class,
                                                  X_y_binary):
    if not objective.is_defined_for_problem_type(problem_type_value):
        pytest.skip("Skipping because objective is not defined for problem type")

    # Ok to only use binary labels since score and fit methods are mocked
    X, y = X_y_binary

    pipeline_class = {ProblemTypes.BINARY: dummy_binary_pipeline_class,
                      ProblemTypes.MULTICLASS: dummy_multiclass_pipeline_class,
                      ProblemTypes.REGRESSION: dummy_regression_pipeline_class,
                      ProblemTypes.TIME_SERIES_REGRESSION: dummy_time_series_regression_pipeline_class}[problem_type_value]
    baseline_pipeline_class = {ProblemTypes.BINARY: "evalml.pipelines.ModeBaselineBinaryPipeline",
                               ProblemTypes.MULTICLASS: "evalml.pipelines.ModeBaselineMulticlassPipeline",
                               ProblemTypes.REGRESSION: "evalml.pipelines.MeanBaselineRegressionPipeline",
                               ProblemTypes.TIME_SERIES_REGRESSION: "evalml.pipelines.TimeSeriesBaselineRegressionPipeline"
                               }[problem_type_value]

    class DummyPipeline(pipeline_class):
        problem_type = problem_type_value

        def fit(self, *args, **kwargs):
            """Mocking fit"""

    class Pipeline1(DummyPipeline):
        name = "Pipeline1"

    class Pipeline2(DummyPipeline):
        name = "Pipeline2"

    mock_score_1 = MagicMock(return_value={objective.name: pipeline_scores[0]})
    mock_score_2 = MagicMock(return_value={objective.name: pipeline_scores[1]})
    Pipeline1.score = mock_score_1
    Pipeline2.score = mock_score_2

    if objective.name.lower() == "cost benefit matrix":
        automl = AutoMLSearch(X_train=X, y_train=y, problem_type=problem_type_value, max_iterations=3,
                              allowed_pipelines=[Pipeline1, Pipeline2], objective=objective(0, 0, 0, 0),
                              additional_objectives=[], n_jobs=1)
    elif problem_type_value == ProblemTypes.TIME_SERIES_REGRESSION:
        automl = AutoMLSearch(X_train=X, y_train=y, problem_type=problem_type_value, max_iterations=3,
                              allowed_pipelines=[Pipeline1, Pipeline2], objective=objective,
                              additional_objectives=[], problem_configuration={'gap': 0, 'max_delay': 0}, train_best_pipeline=False, n_jobs=1)
    else:
        automl = AutoMLSearch(X_train=X, y_train=y, problem_type=problem_type_value, max_iterations=3,
                              allowed_pipelines=[Pipeline1, Pipeline2], objective=objective,
                              additional_objectives=[], n_jobs=1)

    with patch(baseline_pipeline_class + ".score", return_value={objective.name: baseline_score}):
        if np.isnan(pipeline_scores).all():
            with pytest.raises(AutoMLSearchException, match="All pipelines in the current AutoML batch produced a score of np.nan on the primary objective"):
                automl.search(data_checks=None)
        else:
            automl.search(data_checks=None)
        scores = dict(zip(automl.rankings.pipeline_name, automl.rankings.percent_better_than_baseline))
        baseline_name = next(name for name in automl.rankings.pipeline_name if name not in {"Pipeline1", "Pipeline2"})
        answers = {"Pipeline1": round(objective.calculate_percent_difference(pipeline_scores[0], baseline_score), 2),
                   "Pipeline2": round(objective.calculate_percent_difference(pipeline_scores[1], baseline_score), 2),
                   baseline_name: round(objective.calculate_percent_difference(baseline_score, baseline_score), 2)}
        for name in answers:
            np.testing.assert_almost_equal(scores[name], answers[name], decimal=3)


@pytest.mark.parametrize("custom_additional_objective", [True, False])
@pytest.mark.parametrize("problem_type", ["binary", "multiclass", "regression", "time series regression"])
@patch("evalml.pipelines.ModeBaselineBinaryPipeline.fit")
@patch("evalml.pipelines.ModeBaselineMulticlassPipeline.fit")
@patch("evalml.pipelines.MeanBaselineRegressionPipeline.fit")
@patch("evalml.pipelines.TimeSeriesBaselineRegressionPipeline.fit")
def test_percent_better_than_baseline_computed_for_all_objectives(mock_time_series_baseline_regression_fit,
                                                                  mock_baseline_regression_fit,
                                                                  mock_baseline_multiclass_fit,
                                                                  mock_baseline_binary_fit,
                                                                  problem_type,
                                                                  custom_additional_objective,
                                                                  dummy_binary_pipeline_class,
                                                                  dummy_multiclass_pipeline_class,
                                                                  dummy_regression_pipeline_class,
                                                                  dummy_time_series_regression_pipeline_class,
                                                                  X_y_binary):
    X, y = X_y_binary

    problem_type_enum = handle_problem_types(problem_type)

    pipeline_class = {"binary": dummy_binary_pipeline_class,
                      "multiclass": dummy_multiclass_pipeline_class,
                      "regression": dummy_regression_pipeline_class,
                      "time series regression": dummy_time_series_regression_pipeline_class}[problem_type]
    baseline_pipeline_class = {"binary": "evalml.pipelines.ModeBaselineBinaryPipeline",
                               "multiclass": "evalml.pipelines.ModeBaselineMulticlassPipeline",
                               "regression": "evalml.pipelines.MeanBaselineRegressionPipeline",
                               "time series regression": "evalml.pipelines.TimeSeriesBaselineRegressionPipeline"
                               }[problem_type]

    class DummyPipeline(pipeline_class):
        name = "Dummy 1"
        problem_type = problem_type_enum

        def fit(self, *args, **kwargs):
            """Mocking fit"""

    additional_objectives = None
    if custom_additional_objective:
        if CustomClassificationObjective.is_defined_for_problem_type(problem_type_enum):
            additional_objectives = [CustomClassificationObjective()]
        else:
            additional_objectives = [CustomRegressionObjective(), "Root Mean Squared Error"]

    core_objectives = get_core_objectives(problem_type)
    if additional_objectives:
        core_objectives = [get_default_primary_search_objective(problem_type_enum)] + additional_objectives
    mock_scores = {get_objective(obj).name: i for i, obj in enumerate(core_objectives)}
    mock_baseline_scores = {get_objective(obj).name: i + 1 for i, obj in enumerate(core_objectives)}
    answer = {}
    baseline_percent_difference = {}
    for obj in core_objectives:
        obj_class = get_objective(obj)
        answer[obj_class.name] = obj_class.calculate_percent_difference(mock_scores[obj_class.name],
                                                                        mock_baseline_scores[obj_class.name])
        baseline_percent_difference[obj_class.name] = 0

    mock_score_1 = MagicMock(return_value=mock_scores)
    DummyPipeline.score = mock_score_1

    # specifying problem_configuration for all problem types for conciseness
    automl = AutoMLSearch(X_train=X, y_train=y, problem_type=problem_type, max_iterations=2,
                          allowed_pipelines=[DummyPipeline],
                          objective="auto", problem_configuration={'gap': 1, 'max_delay': 1},
                          additional_objectives=additional_objectives)

    with patch(baseline_pipeline_class + ".score", return_value=mock_baseline_scores):
        automl.search(data_checks=None)
        assert len(automl.results['pipeline_results']) == 2, "This tests assumes only one non-baseline pipeline was run!"
        pipeline_results = automl.results['pipeline_results'][1]
        baseline_results = automl.results['pipeline_results'][0]
        assert pipeline_results["percent_better_than_baseline_all_objectives"] == answer
        assert pipeline_results['percent_better_than_baseline'] == pipeline_results["percent_better_than_baseline_all_objectives"][automl.objective.name]
        # Check that baseline is 0% better than baseline
        assert baseline_results["percent_better_than_baseline_all_objectives"] == baseline_percent_difference


@pytest.mark.parametrize("fold_scores", [[2, 4, 6], [np.nan, 4, 6]])
@patch("evalml.pipelines.ModeBaselineBinaryPipeline.score", return_value={'Log Loss Binary': 1, 'F1': 1})
@patch('evalml.pipelines.BinaryClassificationPipeline.score')
@patch('evalml.pipelines.BinaryClassificationPipeline.fit')
def test_percent_better_than_baseline_scores_different_folds(mock_fit,
                                                             mock_score,
                                                             mock_baseline_score,
                                                             fold_scores,
                                                             dummy_binary_pipeline_class,
                                                             X_y_binary):
    # Test that percent-better-than-baseline is correctly computed when scores differ across folds
    X, y = X_y_binary

    mock_score.side_effect = [{"Log Loss Binary": 1, "F1": val} for val in fold_scores]

    class DummyPipeline(dummy_binary_pipeline_class):
        name = "Dummy 1"
        problem_type = ProblemTypes.BINARY

    f1 = get_objective("f1")()

    if np.isnan(fold_scores[0]):
        answer = np.nan
    else:
        answer = f1.calculate_percent_difference(4, 1)

    automl = AutoMLSearch(X_train=X, y_train=y, problem_type="binary", max_iterations=2,
                          allowed_pipelines=[DummyPipeline], objective="log loss binary", additional_objectives=["f1"])

    automl.search(data_checks=None)
    assert len(automl.results['pipeline_results']) == 2, "This tests assumes only one non-baseline pipeline was run!"
    pipeline_results = automl.results['pipeline_results'][1]
    np.testing.assert_equal(pipeline_results["percent_better_than_baseline_all_objectives"]['F1'], answer)


def _get_first_stacked_classifier_no(model_families=None):
    """Gets the number of iterations necessary before the stacked ensemble will be used."""
    num_classifiers = len(get_estimators(ProblemTypes.BINARY, model_families=model_families))
    # Baseline + first batch + each pipeline iteration (5 is current default pipelines_per_batch) + 1
    return 1 + num_classifiers + num_classifiers * 5 + 1


@pytest.mark.parametrize("max_iterations", [None, 1, 8, 10, _get_first_stacked_classifier_no(), _get_first_stacked_classifier_no() + 2])
@pytest.mark.parametrize("use_ensembling", [True, False])
@patch('evalml.pipelines.BinaryClassificationPipeline.score', return_value={"Log Loss Binary": 0.8})
@patch('evalml.pipelines.BinaryClassificationPipeline.fit')
def test_max_iteration_works_with_stacked_ensemble(mock_pipeline_fit, mock_score, max_iterations, use_ensembling, X_y_binary, caplog):
    X, y = X_y_binary

    automl = AutoMLSearch(X_train=X, y_train=y, problem_type="binary", max_iterations=max_iterations, objective="Log Loss Binary", ensembling=use_ensembling)
    automl.search(data_checks=None)
    # every nth batch a stacked ensemble will be trained
    if max_iterations is None:
        max_iterations = 5  # Default value for max_iterations

    pipeline_names = automl.rankings['pipeline_name']
    if max_iterations < _get_first_stacked_classifier_no():
        assert not pipeline_names.str.contains('Ensemble').any()
        assert not automl.ensembling_indices
    elif use_ensembling:
        assert pipeline_names.str.contains('Ensemble').any()
        assert f"Ensembling will run at the {_get_first_stacked_classifier_no()} iteration" in caplog.text
        assert automl.ensembling_indices

    else:
        assert not pipeline_names.str.contains('Ensemble').any()
        assert not automl.ensembling_indices


@pytest.mark.parametrize("max_batches", [None, 1, 5, 8, 9, 10, 12, 20])
@pytest.mark.parametrize("use_ensembling", [True, False])
@pytest.mark.parametrize("problem_type", [ProblemTypes.BINARY, ProblemTypes.REGRESSION])
@patch('evalml.pipelines.RegressionPipeline.score', return_value={"R2": 0.8})
@patch('evalml.pipelines.RegressionPipeline.fit')
@patch('evalml.pipelines.BinaryClassificationPipeline.score', return_value={"Log Loss Binary": 0.8})
@patch('evalml.pipelines.BinaryClassificationPipeline.fit')
def test_max_batches_works(mock_pipeline_fit, mock_score, mock_regression_fit, mock_regression_score,
                           max_batches, use_ensembling, problem_type, X_y_binary, X_y_regression):
    if problem_type == ProblemTypes.BINARY:
        X, y = X_y_binary
        automl = AutoMLSearch(X_train=X, y_train=y, problem_type="binary", max_iterations=None,
                              max_batches=max_batches, ensembling=use_ensembling)
    elif problem_type == ProblemTypes.REGRESSION:
        X, y = X_y_regression
        automl = AutoMLSearch(X_train=X, y_train=y, problem_type="regression", max_iterations=None,
                              max_batches=max_batches, ensembling=use_ensembling)

    automl.search(data_checks=None)
    # every nth batch a stacked ensemble will be trained
    ensemble_nth_batch = len(automl.allowed_pipelines) + 1

    if max_batches is None:
        n_results = len(automl.allowed_pipelines) + 1
        max_batches = 1
        # _automl_algorithm will include all allowed_pipelines in the first batch even
        # if they are not searched over. That is why n_automl_pipelines does not equal
        # n_results when max_iterations and max_batches are None
        n_automl_pipelines = 1 + len(automl.allowed_pipelines)
        num_ensemble_batches = 0
    else:
        # automl algorithm does not know about the additional stacked ensemble pipelines
        num_ensemble_batches = (max_batches - 1) // ensemble_nth_batch if use_ensembling else 0
        # So that the test does not break when new estimator classes are added
        n_results = 1 + len(automl.allowed_pipelines) + (5 * (max_batches - 1 - num_ensemble_batches)) + num_ensemble_batches
        n_automl_pipelines = n_results
    assert automl._automl_algorithm.batch_number == max_batches
    assert automl._automl_algorithm.pipeline_number + 1 == n_automl_pipelines
    assert len(automl.results["pipeline_results"]) == n_results
    if num_ensemble_batches == 0:
        assert automl.rankings.shape[0] == min(1 + len(automl.allowed_pipelines), n_results)  # add one for baseline
    else:
        assert automl.rankings.shape[0] == min(2 + len(automl.allowed_pipelines), n_results)  # add two for baseline and stacked ensemble
    assert automl.full_rankings.shape[0] == n_results


def test_early_stopping_negative(X_y_binary):
    X, y = X_y_binary
    with pytest.raises(ValueError, match='patience value must be a positive integer.'):
        AutoMLSearch(X_train=X, y_train=y, problem_type='binary', objective='AUC', max_iterations=5, allowed_model_families=['linear_model'], patience=-1, random_seed=0)
    with pytest.raises(ValueError, match='tolerance value must be'):
        AutoMLSearch(X_train=X, y_train=y, problem_type='binary', objective='AUC', max_iterations=5, allowed_model_families=['linear_model'], patience=1, tolerance=1.5, random_seed=0)


def test_early_stopping(caplog, logistic_regression_binary_pipeline_class, X_y_binary):
    X, y = X_y_binary
    automl = AutoMLSearch(X_train=X, y_train=y, problem_type='binary', objective='AUC', max_iterations=5,
                          allowed_model_families=['linear_model'], patience=2, tolerance=0.05,
                          random_seed=0, n_jobs=1)
    mock_results = {
        'search_order': [0, 1, 2, 3],
        'pipeline_results': {}
    }

    scores = [0.84, 0.95, 0.84, 0.96]  # 0.96 is only 1% greater so it doesn't trigger patience due to tolerance
    for id in mock_results['search_order']:
        mock_results['pipeline_results'][id] = {}
        mock_results['pipeline_results'][id]['score'] = scores[id]
        mock_results['pipeline_results'][id]['pipeline_class'] = logistic_regression_binary_pipeline_class
    automl._results = mock_results

    assert not automl._should_continue()
    out = caplog.text
    assert "2 iterations without improvement. Stopping search early." in out


@patch('evalml.pipelines.BinaryClassificationPipeline.score', return_value={"Log Loss Binary": 0.8})
@patch('evalml.pipelines.BinaryClassificationPipeline.fit')
def test_automl_one_allowed_pipeline_ensembling_disabled(mock_pipeline_fit, mock_score, X_y_binary, logistic_regression_binary_pipeline_class, caplog):
    max_iterations = _get_first_stacked_classifier_no([ModelFamily.RANDOM_FOREST]) + 1
    # Checks that when len(allowed_pipeline) == 1, ensembling is not run, even if set to True
    X, y = X_y_binary
    automl = AutoMLSearch(X_train=X, y_train=y, problem_type="binary", max_iterations=max_iterations, allowed_model_families=[ModelFamily.RANDOM_FOREST], ensembling=True)
    automl.search(data_checks=None)
    assert "Ensembling is set to True, but the number of unique pipelines is one, so ensembling will not run." in caplog.text

    pipeline_names = automl.rankings['pipeline_name']
    assert not pipeline_names.str.contains('Ensemble').any()

    caplog.clear()
    max_iterations = _get_first_stacked_classifier_no([ModelFamily.LINEAR_MODEL]) + 1
    automl = AutoMLSearch(X_train=X, y_train=y, problem_type="binary", max_iterations=max_iterations, allowed_pipelines=[logistic_regression_binary_pipeline_class], ensembling=True)
    automl.search(data_checks=None)
    pipeline_names = automl.rankings['pipeline_name']
    assert not pipeline_names.str.contains('Ensemble').any()
    assert "Ensembling is set to True, but the number of unique pipelines is one, so ensembling will not run." in caplog.text
    assert not automl.ensembling_indices
    # Check that ensembling runs when len(allowed_model_families) == 1 but len(allowed_pipelines) > 1
    caplog.clear()
    automl = AutoMLSearch(X_train=X, y_train=y, problem_type="binary", max_iterations=max_iterations, allowed_model_families=[ModelFamily.LINEAR_MODEL], ensembling=True)
    automl.search(data_checks=None)
    pipeline_names = automl.rankings['pipeline_name']
    assert pipeline_names.str.contains('Ensemble').any()
    assert "Ensembling is set to True, but the number of unique pipelines is one, so ensembling will not run." not in caplog.text
    assert automl.ensembling_indices


@patch('evalml.pipelines.BinaryClassificationPipeline.score', return_value={"Log Loss Binary": 0.8})
@patch('evalml.pipelines.BinaryClassificationPipeline.fit')
def test_automl_max_iterations_less_than_ensembling_disabled(mock_pipeline_fit, mock_score, X_y_binary, caplog):
    max_iterations = _get_first_stacked_classifier_no([ModelFamily.LINEAR_MODEL])
    X, y = X_y_binary
    automl = AutoMLSearch(X_train=X, y_train=y, problem_type="binary", max_iterations=max_iterations - 1, allowed_model_families=[ModelFamily.LINEAR_MODEL], ensembling=True)
    automl.search(data_checks=None)
    assert f"Ensembling is set to True, but max_iterations is too small, so ensembling will not run. Set max_iterations >= {max_iterations} to run ensembling." in caplog.text

    pipeline_names = automl.rankings['pipeline_name']
    assert not pipeline_names.str.contains('Ensemble').any()
    assert not automl.ensembling_indices


@patch('evalml.pipelines.BinaryClassificationPipeline.score', return_value={"Log Loss Binary": 0.8})
@patch('evalml.pipelines.BinaryClassificationPipeline.fit')
def test_automl_max_batches_less_than_ensembling_disabled(mock_pipeline_fit, mock_score, X_y_binary, caplog):
    X, y = X_y_binary
    automl = AutoMLSearch(X_train=X, y_train=y, problem_type="binary", max_batches=2, allowed_model_families=[ModelFamily.LINEAR_MODEL], ensembling=True)
    automl.search(data_checks=None)
    first_ensemble_batch = 1 + len(automl.allowed_pipelines) + 1  # First batch + each pipeline batch
    assert f"Ensembling is set to True, but max_batches is too small, so ensembling will not run. Set max_batches >= {first_ensemble_batch} to run ensembling." in caplog.text

    pipeline_names = automl.rankings['pipeline_name']
    assert not pipeline_names.str.contains('Ensemble').any()
    assert not automl.ensembling_indices


@pytest.mark.parametrize("max_batches", [1, 2, 5, 10])
@patch('evalml.pipelines.BinaryClassificationPipeline.score', return_value={"Log Loss Binary": 0.8})
@patch('evalml.pipelines.BinaryClassificationPipeline.fit')
def test_max_batches_output(mock_pipeline_fit, mock_score, max_batches, X_y_binary, caplog):
    X, y = X_y_binary
    automl = AutoMLSearch(X_train=X, y_train=y, problem_type="binary", max_iterations=None, max_batches=max_batches)
    automl.search(data_checks=None)

    output = caplog.text
    for batch_number in range(1, max_batches + 1):
        if batch_number == 1:
            correct_output = len(automl.allowed_pipelines) + 1
        else:
            correct_output = automl._pipelines_per_batch
        assert output.count(f"Batch {batch_number}: ") == correct_output


@patch('evalml.pipelines.BinaryClassificationPipeline.score', return_value={"Log Loss Binary": 0.8})
@patch('evalml.pipelines.BinaryClassificationPipeline.fit')
def test_max_batches_plays_nice_with_other_stopping_criteria(mock_fit, mock_score, X_y_binary):
    X, y = X_y_binary

    # Use the old default when all are None
    automl = AutoMLSearch(X_train=X, y_train=y, problem_type="binary", objective="Log Loss Binary")
    automl.search(data_checks=None)
    assert len(automl.results["pipeline_results"]) == len(get_estimators(problem_type='binary')) + 1

    # Use max_iterations when both max_iterations and max_batches are set
    automl = AutoMLSearch(X_train=X, y_train=y, problem_type="binary", objective="Log Loss Binary", max_batches=10,
                          max_iterations=6)
    automl.search(data_checks=None)
    assert len(automl.results["pipeline_results"]) == 6

    # Don't change max_iterations when only max_iterations is set
    automl = AutoMLSearch(X_train=X, y_train=y, problem_type="binary", max_iterations=4)
    automl.search(data_checks=None)
    assert len(automl.results["pipeline_results"]) == 4


@pytest.mark.parametrize("max_batches", [-1, -10, -np.inf])
def test_max_batches_must_be_non_negative(max_batches, X_y_binary):
    X, y = X_y_binary
    with pytest.raises(ValueError, match=f"Parameter max_batches must be None or non-negative. Received {max_batches}."):
        AutoMLSearch(X_train=X, y_train=y, problem_type="binary", max_batches=max_batches)


def test_stopping_criterion_bad(X_y_binary):
    X, y = X_y_binary
    with pytest.raises(TypeError, match=r"Parameter max_time must be a float, int, string or None. Received <class 'tuple'> with value \('test',\)."):
        AutoMLSearch(X_train=X, y_train=y, problem_type="binary", max_time=('test',))
    with pytest.raises(ValueError, match=f"Parameter max_batches must be None or non-negative. Received -1."):
        AutoMLSearch(X_train=X, y_train=y, problem_type="binary", max_batches=-1)
    with pytest.raises(ValueError, match=f"Parameter max_time must be None or non-negative. Received -1."):
        AutoMLSearch(X_train=X, y_train=y, problem_type="binary", max_time=-1)
    with pytest.raises(ValueError, match=f"Parameter max_iterations must be None or non-negative. Received -1."):
        AutoMLSearch(X_train=X, y_train=y, problem_type="binary", max_iterations=-1)


@patch('evalml.pipelines.BinaryClassificationPipeline.score')
@patch('evalml.pipelines.BinaryClassificationPipeline.fit')
def test_data_splitter_binary(mock_fit, mock_score, X_y_binary):
    mock_score.return_value = {'Log Loss Binary': 1.0}
    X, y = X_y_binary
    y[:] = 0
    y[0] = 1
    automl = AutoMLSearch(X_train=X, y_train=y, problem_type="binary", n_jobs=1)
    with pytest.raises(Exception, match="Missing target values in the"):
        with pytest.warns(UserWarning):
            automl.search(data_checks="disabled")

    y[1] = 1
    automl = AutoMLSearch(X_train=X, y_train=y, problem_type="binary", n_jobs=1)
    with pytest.raises(Exception, match="Missing target values in the"):
        with pytest.warns(UserWarning):
            automl.search(data_checks="disabled")

    y[2] = 1
    automl = AutoMLSearch(X_train=X, y_train=y, problem_type="binary", n_jobs=1)
    automl.search(data_checks="disabled")


@patch('evalml.pipelines.MulticlassClassificationPipeline.score')
@patch('evalml.pipelines.MulticlassClassificationPipeline.fit')
def test_data_splitter_multi(mock_fit, mock_score, X_y_multi):
    mock_score.return_value = {'Log Loss Multiclass': 1.0}
    X, y = X_y_multi
    y[:] = 1
    y[0] = 0

    automl = AutoMLSearch(X_train=X, y_train=y, problem_type='multiclass', n_jobs=1)
    with pytest.raises(Exception, match="Missing target values"):
        with pytest.warns(UserWarning):
            automl.search(data_checks="disabled")

    y[1] = 2
    # match based on regex, since data split doesn't have a random seed for reproducibility
    # regex matches the set {} and expects either 2 sets (missing in both train and test)
    #   or 1 set of multiple elements (both missing in train or both in test)
    automl = AutoMLSearch(X_train=X, y_train=y, problem_type='multiclass', n_jobs=1)
    with pytest.raises(Exception, match=r"(\{\d?\}.+\{\d?\})|(\{.+\,.+\})"):
        with pytest.warns(UserWarning):
            automl.search(data_checks="disabled")

    y[1] = 0
    y[2:4] = 2
    automl = AutoMLSearch(X_train=X, y_train=y, problem_type='multiclass', n_jobs=1)
    with pytest.raises(Exception, match="Missing target values"):
        with pytest.warns(UserWarning):
            automl.search(data_checks="disabled")

    y[4] = 2
    automl = AutoMLSearch(X_train=X, y_train=y, problem_type='multiclass', n_jobs=1)
    with pytest.raises(Exception, match="Missing target values"):
        with pytest.warns(UserWarning):
            automl.search(data_checks="disabled")

    y[5] = 0
    automl = AutoMLSearch(X_train=X, y_train=y, problem_type='multiclass', n_jobs=1)
    automl.search(data_checks="disabled")


@patch('evalml.tuners.skopt_tuner.SKOptTuner.add')
def test_iterative_algorithm_pipeline_hyperparameters_make_pipeline_other_errors(mock_add, X_y_multi):
    X, y = X_y_multi
    custom_hyperparameters = {
        "Imputer": {
            "numeric_impute_strategy": ["most_frequent", "mean"]
        }
    }
    estimators = get_estimators('multiclass', [ModelFamily.EXTRA_TREES])

    pipelines = [make_pipeline(X, y, estimator, 'multiclass', custom_hyperparameters) for estimator in estimators]
    automl = AutoMLSearch(X_train=X, y_train=y, problem_type='multiclass', allowed_pipelines=pipelines, n_jobs=1)

    mock_add.side_effect = ValueError("Alternate error that can be thrown")
    with pytest.raises(ValueError) as error:
        automl.search()
    assert "Alternate error that can be thrown" in str(error.value)
    assert "Default parameters for components" not in str(error.value)


@patch('evalml.pipelines.BinaryClassificationPipeline.score')
@patch('evalml.pipelines.BinaryClassificationPipeline.fit')
def test_iterative_algorithm_pipeline_hyperparameters_make_pipeline_errors(mock_fit, mock_score, X_y_multi):
    X, y = X_y_multi
    invalid_custom_hyperparameters = {
        "Imputer": {
            "numeric_impute_strategy": ["most_frequent", "median"]
        }
    }
    larger_invalid = {
        "Imputer": {
            "numeric_impute_strategy": ["most_frequent", "mean"]
        },
        "Extra Trees Classifier": {
            "max_depth": [4, 5, 6, 7],
            "max_features": ["sqrt", "log2"]
        }
    }
    estimators = get_estimators('multiclass', [ModelFamily.EXTRA_TREES])

    invalid_pipelines = [make_pipeline(X, y, estimator, 'multiclass', invalid_custom_hyperparameters) for estimator in estimators]
    automl = AutoMLSearch(X_train=X, y_train=y, problem_type='multiclass', allowed_pipelines=invalid_pipelines)
    with pytest.raises(ValueError, match="Default parameters for components"):
        automl.search()

    invalid_pipelines = [make_pipeline(X, y, estimator, 'multiclass', larger_invalid) for estimator in estimators]
    automl = AutoMLSearch(X_train=X, y_train=y, problem_type='multiclass', allowed_pipelines=invalid_pipelines)
    with pytest.raises(ValueError, match="Default parameters for components"):
        automl.search()


@patch('evalml.pipelines.BinaryClassificationPipeline.score')
@patch('evalml.pipelines.BinaryClassificationPipeline.fit')
def test_iterative_algorithm_pipeline_hyperparameters_make_pipeline(mock_fit, mock_score, X_y_multi):
    X, y = X_y_multi
    custom_hyperparameters = {
        "Imputer": {
            "numeric_impute_strategy": ["mean"]
        }
    }
    larger_custom = {
        "Imputer": {
            "numeric_impute_strategy": ["most_frequent", "mean"]
        },
        "Extra Trees Classifier": {
            "max_depth": [4, 5, 6, 7],
            "max_features": ["auto", "log2"]
        }
    }
    estimators = get_estimators('multiclass', [ModelFamily.EXTRA_TREES])
    pipelines = [make_pipeline(X, y, estimator, 'multiclass', custom_hyperparameters) for estimator in estimators]

    automl = AutoMLSearch(X_train=X, y_train=y, problem_type='multiclass', allowed_pipelines=pipelines)
    automl.search()
    assert automl.best_pipeline.hyperparameters['Imputer']['numeric_impute_strategy'] == ["mean"]

    invalid_pipelines = [make_pipeline(X, y, estimator, 'multiclass', larger_custom) for estimator in estimators]
    automl = AutoMLSearch(X_train=X, y_train=y, problem_type='multiclass', allowed_pipelines=invalid_pipelines)
    automl.search()

    assert automl.best_pipeline.hyperparameters['Imputer']['numeric_impute_strategy'] == ["most_frequent", "mean"]


@patch('evalml.pipelines.BinaryClassificationPipeline.score', return_value={"Log Loss Binary": 0.6})
@patch('evalml.pipelines.BinaryClassificationPipeline.fit')
def test_iterative_algorithm_passes_njobs_to_pipelines(mock_fit, mock_score, dummy_binary_pipeline_class,
                                                       X_y_binary):
    X, y = X_y_binary

    class MockEstimatorWithNJobs(Estimator):
        name = "Mock Classifier with njobs"
        model_family = ModelFamily.NONE
        supported_problem_types = [ProblemTypes.BINARY, ProblemTypes.MULTICLASS]
        hyperparameter_ranges = {}

        def __init__(self, n_jobs=-1, random_seed=0):
            super().__init__(parameters={"n_jobs": n_jobs}, component_obj=None, random_seed=random_seed)

    class Pipeline1(BinaryClassificationPipeline):
        name = "Pipeline 1"
        component_graph = [MockEstimatorWithNJobs]

    class Pipeline2(BinaryClassificationPipeline):
        name = "Pipeline 2"
        component_graph = [MockEstimatorWithNJobs]

    automl = AutoMLSearch(X_train=X, y_train=y, problem_type='binary', n_jobs=3, max_batches=2,
                          allowed_pipelines=[Pipeline1, Pipeline2, dummy_binary_pipeline_class])
    automl.search()
    for parameters in automl.full_rankings.parameters:
        if "Mock Classifier with njobs" in parameters:
            assert parameters["Mock Classifier with njobs"]["n_jobs"] == 3
        else:
            assert all("n_jobs" not in component_params for component_params in parameters.values())


@patch('evalml.pipelines.BinaryClassificationPipeline.score')
@patch('evalml.pipelines.BinaryClassificationPipeline.fit')
def test_automl_ensembling_false(mock_fit, mock_score, X_y_binary):
    X, y = X_y_binary
    mock_score.return_value = {'Log Loss Binary': 1.0}

    automl = AutoMLSearch(X_train=X, y_train=y, problem_type='binary', max_time='60 seconds', max_batches=20, ensembling=False)
    automl.search()
    assert not automl.rankings['pipeline_name'].str.contains('Ensemble').any()


@patch('evalml.pipelines.BinaryClassificationPipeline.score', return_value={"Log Loss Binary": 0.8})
@patch('evalml.pipelines.BinaryClassificationPipeline.fit')
def test_search_with_text(mock_fit, mock_score):
    X = pd.DataFrame(
        {'col_1': ['I\'m singing in the rain! Just singing in the rain, what a glorious feeling, I\'m happy again!',
                   'In sleep he sang to me, in dreams he came... That voice which calls to me, and speaks my name.',
                   'I\'m gonna be the main event, like no king was before! I\'m brushing up on looking down, I\'m working on my ROAR!',
                   'In sleep he sang to me, in dreams he came... That voice which calls to me, and speaks my name.',
                   'In sleep he sang to me, in dreams he came... That voice which calls to me, and speaks my name.',
                   'I\'m singing in the rain! Just singing in the rain, what a glorious feeling, I\'m happy again!'],
         'col_2': ['do you hear the people sing? Singing the songs of angry men\n\tIt is the music of a people who will NOT be slaves again!',
                   'I dreamed a dream in days gone by, when hope was high and life worth living',
                   'Red, the blood of angry men - black, the dark of ages past',
                   'do you hear the people sing? Singing the songs of angry men\n\tIt is the music of a people who will NOT be slaves again!',
                   'Red, the blood of angry men - black, the dark of ages past',
                   'It was red and yellow and green and brown and scarlet and black and ochre and peach and ruby and olive and violet and fawn...']
         })
    y = [0, 1, 1, 0, 1, 0]
    automl = AutoMLSearch(X_train=X, y_train=y, problem_type='binary')
    automl.search(data_checks='disabled')  # DataChecks disabled since the data is small
    assert automl.rankings['pipeline_name'][1:].str.contains('Text').all()


@patch('evalml.pipelines.BinaryClassificationPipeline.score', return_value={"Log Loss Binary": 0.8})
@patch('evalml.pipelines.BinaryClassificationPipeline.fit')
def test_pipelines_per_batch(mock_fit, mock_score, X_y_binary):
    def total_pipelines(automl, num_batches, batch_size):
        total = 1 + len(automl.allowed_pipelines)
        total += ((num_batches - 1) * batch_size)
        return total

    X, y = X_y_binary

    # Checking for default of _pipelines_per_batch
    automl = AutoMLSearch(X_train=X, y_train=y, problem_type='binary', max_batches=2)
    automl.search()
    assert automl._pipelines_per_batch == 5
    assert automl._automl_algorithm.pipelines_per_batch == 5
    assert total_pipelines(automl, 2, 5) == len(automl.full_rankings)

    automl = AutoMLSearch(X_train=X, y_train=y, problem_type='binary', max_batches=1, _pipelines_per_batch=2)
    automl.search()
    assert automl._pipelines_per_batch == 2
    assert automl._automl_algorithm.pipelines_per_batch == 2
    assert total_pipelines(automl, 1, 2) == len(automl.full_rankings)

    automl = AutoMLSearch(X_train=X, y_train=y, problem_type='binary', max_batches=2, _pipelines_per_batch=10)
    automl.search()
    assert automl._pipelines_per_batch == 10
    assert automl._automl_algorithm.pipelines_per_batch == 10
    assert total_pipelines(automl, 2, 10) == len(automl.full_rankings)


@patch('evalml.pipelines.BinaryClassificationPipeline.score', return_value={"Log Loss Binary": 0.8})
@patch('evalml.pipelines.BinaryClassificationPipeline.fit')
def test_automl_respects_random_seed(mock_fit, mock_score, X_y_binary, dummy_classifier_estimator_class):

    X, y = X_y_binary

    class DummyPipeline(BinaryClassificationPipeline):
        component_graph = [dummy_classifier_estimator_class]
        num_pipelines_different_seed = 0
        num_pipelines_init = 0

        def __init__(self, parameters, random_seed):
            is_diff_random_seed = not (random_seed == 42)
            self.__class__.num_pipelines_init += 1
            self.__class__.num_pipelines_different_seed += is_diff_random_seed
            super().__init__(parameters, random_seed=random_seed)

    automl = AutoMLSearch(X_train=X, y_train=y, problem_type="binary", allowed_pipelines=[DummyPipeline],
                          random_seed=42, max_iterations=10)
    automl.search()
    assert DummyPipeline.num_pipelines_different_seed == 0 and DummyPipeline.num_pipelines_init


@pytest.mark.parametrize("callback", [log_error_callback, silent_error_callback, raise_error_callback,
                                      raise_and_save_error_callback, log_and_save_error_callback])
@pytest.mark.parametrize("error_type", ['fit', 'score', 'fit-single'])
@patch('evalml.pipelines.BinaryClassificationPipeline.score', return_value={"Log Loss Binary": 0.8})
@patch('evalml.pipelines.BinaryClassificationPipeline.fit')
def test_automl_error_callback(mock_fit, mock_score, error_type, callback, X_y_binary, caplog):
    X, y = X_y_binary
    if error_type == 'score':
        msg = "Score Error!"
        mock_score.side_effect = Exception(msg)
    elif error_type == 'fit':
        mock_score.return_value = {"Log Loss Binary": 0.8}
        msg = 'all your model are belong to us'
        mock_fit.side_effect = Exception(msg)
    else:
        # throw exceptions for only one pipeline
        mock_score.return_value = {"Log Loss Binary": 0.8}
        msg = 'all your model are belong to us'
        mock_fit.side_effect = [Exception(msg)] * 3 + [None] * 100
    automl = AutoMLSearch(X_train=X, y_train=y, problem_type="binary", error_callback=callback, train_best_pipeline=False, n_jobs=1)
    if callback in [log_error_callback, silent_error_callback, log_and_save_error_callback]:
        exception = AutoMLSearchException
        match = "All pipelines in the current AutoML batch produced a score of np.nan on the primary objective"
    else:
        exception = Exception
        match = msg

    if error_type == 'fit-single' and callback in [silent_error_callback, log_error_callback, log_and_save_error_callback]:
        automl.search()
    else:
        with pytest.raises(exception, match=match):
            automl.search()

    if callback == silent_error_callback:
        assert msg not in caplog.text
    if callback == log_and_save_error_callback:
        assert f"AutoML search encountered an exception: {msg}" in caplog.text
        assert msg in caplog.text
    if callback == log_error_callback:
        assert f"Exception during automl search: {msg}" in caplog.text
        assert msg in caplog.text
    if callback in [raise_error_callback, raise_and_save_error_callback]:
        assert f"AutoML search raised a fatal exception: {msg}" in caplog.text
        assert msg in caplog.text

    if callback == log_and_save_error_callback:
        if error_type == 'fit-single':
            assert len(automl._results['errors']) == 3
        else:
            # first automl batch, times 3 for 3-fold cross validation
            assert len(automl._results['errors']) == (1 + len(get_estimators(problem_type='binary'))) * 3
    elif callback in [log_error_callback, silent_error_callback, raise_and_save_error_callback, log_and_save_error_callback]:
        for e in automl._results['errors']:
            assert str(e) == msg


@pytest.mark.parametrize("problem_type", [ProblemTypes.BINARY, ProblemTypes.MULTICLASS, ProblemTypes.REGRESSION])
@patch('evalml.pipelines.RegressionPipeline.score')
@patch('evalml.pipelines.RegressionPipeline.fit')
@patch('evalml.pipelines.MulticlassClassificationPipeline.score')
@patch('evalml.pipelines.MulticlassClassificationPipeline.fit')
@patch('evalml.pipelines.BinaryClassificationPipeline.score')
@patch('evalml.pipelines.BinaryClassificationPipeline.fit')
def test_automl_woodwork_user_types_preserved(mock_binary_fit, mock_binary_score,
                                              mock_multi_fit, mock_multi_score,
                                              mock_regression_fit, mock_regression_score, problem_type,
                                              X_y_binary, X_y_multi, X_y_regression):
    if problem_type == ProblemTypes.BINARY:
        X, y = X_y_binary
        mock_fit = mock_binary_fit
        mock_score = mock_binary_score
        mock_score.return_value = {'Log Loss Binary': 1.0}

    elif problem_type == ProblemTypes.MULTICLASS:
        X, y = X_y_multi
        mock_fit = mock_multi_fit
        mock_score = mock_multi_score
        mock_score.return_value = {'Log Loss Multiclass': 1.0}

    elif problem_type == ProblemTypes.REGRESSION:
        X, y = X_y_regression
        mock_fit = mock_regression_fit
        mock_score = mock_regression_score
        mock_score.return_value = {'R2': 1.0}

    X = pd.DataFrame(X)
    new_col = np.zeros(len(X))
    new_col[:int(len(new_col) / 2)] = 1
    X['cat col'] = pd.Series(new_col)
    X['num col'] = pd.Series(new_col)
    X['text col'] = pd.Series([f"{num}" for num in range(len(new_col))])
    X = ww.DataTable(X, semantic_tags={'cat col': 'category', 'num col': 'numeric'},
                     logical_types={'cat col': 'Categorical', 'num col': 'Integer', 'text col': 'NaturalLanguage'})
    automl = AutoMLSearch(X_train=X, y_train=y, problem_type=problem_type, max_batches=5)
    automl.search()
    for arg in mock_fit.call_args[0]:
        assert isinstance(arg, (ww.DataTable, ww.DataColumn))
        if isinstance(arg, ww.DataTable):
            assert arg.semantic_tags['cat col'] == {'category'}
            assert arg.logical_types['cat col'] == ww.logical_types.Categorical
            assert arg.semantic_tags['num col'] == {'numeric'}
            assert arg.logical_types['num col'] == ww.logical_types.Integer
            assert arg.semantic_tags['text col'] == set()
            assert arg.logical_types['text col'] == ww.logical_types.NaturalLanguage
    for arg in mock_score.call_args[0]:
        assert isinstance(arg, (ww.DataTable, ww.DataColumn))
        if isinstance(arg, ww.DataTable):
            assert arg.semantic_tags['cat col'] == {'category'}
            assert arg.logical_types['cat col'] == ww.logical_types.Categorical
            assert arg.semantic_tags['num col'] == {'numeric'}
            assert arg.logical_types['num col'] == ww.logical_types.Integer
            assert arg.semantic_tags['text col'] == set()
            assert arg.logical_types['text col'] == ww.logical_types.NaturalLanguage


def test_automl_validates_problem_configuration(X_y_binary):
    X, y = X_y_binary
    assert AutoMLSearch(X_train=X, y_train=y, problem_type="binary").problem_configuration == {}
    assert AutoMLSearch(X_train=X, y_train=y, problem_type="multiclass").problem_configuration == {}
    assert AutoMLSearch(X_train=X, y_train=y, problem_type="regression").problem_configuration == {}
    msg = "user_parameters must be a dict containing values for at least the gap and max_delay parameters"
    with pytest.raises(ValueError, match=msg):
        AutoMLSearch(X_train=X, y_train=y, problem_type="time series regression")
    with pytest.raises(ValueError, match=msg):
        AutoMLSearch(X_train=X, y_train=y, problem_type="time series regression", problem_configuration={"gap": 3})

    problem_config = AutoMLSearch(X_train=X, y_train=y, problem_type="time series regression",
                                  problem_configuration={"max_delay": 2, "gap": 3}).problem_configuration
    assert problem_config == {"max_delay": 2, "gap": 3}


@patch('evalml.objectives.BinaryClassificationObjective.optimize_threshold')
def test_automl_best_pipeline(mock_optimize, X_y_binary):
    X, y = X_y_binary

    automl = AutoMLSearch(X_train=X, y_train=y, problem_type='binary', train_best_pipeline=False, n_jobs=1)
    automl.search()
    with pytest.raises(PipelineNotYetFittedError, match="not fitted"):
        automl.best_pipeline.predict(X)

    mock_optimize.return_value = 0.62

    automl = AutoMLSearch(X_train=X, y_train=y, problem_type='binary', optimize_thresholds=False, objective="Accuracy Binary", n_jobs=1)
    automl.search()
    automl.best_pipeline.predict(X)
    assert automl.best_pipeline.threshold == 0.5

    automl = AutoMLSearch(X_train=X, y_train=y, problem_type='binary', optimize_thresholds=True, objective="Log Loss Binary", n_jobs=1)
    automl.search()
    automl.best_pipeline.predict(X)
    assert automl.best_pipeline.threshold is None

    automl = AutoMLSearch(X_train=X, y_train=y, problem_type='binary', optimize_thresholds=True, objective="Accuracy Binary", n_jobs=1)
    automl.search()
    automl.best_pipeline.predict(X)
    assert automl.best_pipeline.threshold == 0.62


@pytest.mark.parametrize("problem_type", [ProblemTypes.BINARY, ProblemTypes.MULTICLASS, ProblemTypes.REGRESSION])
@patch('evalml.pipelines.RegressionPipeline.fit')
@patch('evalml.pipelines.RegressionPipeline.score')
@patch('evalml.pipelines.MulticlassClassificationPipeline.fit')
@patch('evalml.pipelines.MulticlassClassificationPipeline.score')
@patch('evalml.pipelines.BinaryClassificationPipeline.fit')
@patch('evalml.pipelines.BinaryClassificationPipeline.score')
def test_automl_data_splitter_consistent(mock_binary_score, mock_binary_fit, mock_multi_score, mock_multi_fit,
                                         mock_regression_score, mock_regression_fit, problem_type,
                                         X_y_binary, X_y_multi, X_y_regression):
    if problem_type == ProblemTypes.BINARY:
        X, y = X_y_binary

    elif problem_type == ProblemTypes.MULTICLASS:
        X, y = X_y_multi

    elif problem_type == ProblemTypes.REGRESSION:
        X, y = X_y_regression

    data_splitters = []
    random_seed = [0, 0, 1]
    for seed in random_seed:
        a = AutoMLSearch(X_train=X, y_train=y, problem_type=problem_type, random_seed=seed, max_iterations=1)
        a.search()
        data_splitters.append([[set(train), set(test)] for train, test in a.data_splitter.split(X, y)])
    # append split from last random state again, should be referencing same datasplit object
    data_splitters.append([[set(train), set(test)] for train, test in a.data_splitter.split(X, y)])

    assert data_splitters[0] == data_splitters[1]
    assert data_splitters[1] != data_splitters[2]
    assert data_splitters[2] == data_splitters[3]


@patch('evalml.pipelines.BinaryClassificationPipeline.score')
@patch('evalml.pipelines.BinaryClassificationPipeline.fit')
def test_automl_rerun(mock_fit, mock_score, X_y_binary, caplog):
    mock_score.return_value = {'Log Loss Binary': 1.0}
    msg = "AutoMLSearch.search() has already been run and will not run again on the same instance"
    X, y = X_y_binary
    automl = AutoMLSearch(X_train=X, y_train=y, problem_type="binary", train_best_pipeline=False, n_jobs=1)
    automl.search()
    assert msg not in caplog.text
    automl.search()
    assert msg in caplog.text


@patch('evalml.pipelines.TimeSeriesRegressionPipeline.fit')
@patch('evalml.pipelines.TimeSeriesRegressionPipeline.score')
def test_timeseries_baseline_init_with_correct_gap_max_delay(mock_fit, mock_score, X_y_regression):

    X, y = X_y_regression
    automl = AutoMLSearch(X_train=X, y_train=y, problem_type="time series regression",
                          problem_configuration={"gap": 6, "max_delay": 3}, max_iterations=1)
    automl.search()

    # Best pipeline is baseline pipeline because we only run one iteration
    assert automl.best_pipeline.parameters == {"pipeline": {"gap": 6, "max_delay": 3},
                                               "Time Series Baseline Estimator": {"gap": 6, "max_delay": 3}}


@pytest.mark.parametrize('problem_type', [ProblemTypes.BINARY, ProblemTypes.MULTICLASS,
                                          ProblemTypes.TIME_SERIES_REGRESSION, ProblemTypes.REGRESSION])
def test_automl_does_not_include_positive_only_objectives_by_default(problem_type, X_y_regression):

    X, y = X_y_regression

    only_positive = []
    for name in get_all_objective_names():
        objective_class = get_objective(name)
        if objective_class.positive_only:
            only_positive.append(objective_class)

    search = AutoMLSearch(X_train=X, y_train=y, problem_type=problem_type,
                          problem_configuration={'gap': 0, 'max_delay': 0})
    assert search.objective not in only_positive
    assert all([obj not in only_positive for obj in search.additional_objectives])


@pytest.mark.parametrize('non_core_objective', get_non_core_objectives())
def test_automl_validate_objective(non_core_objective, X_y_regression):

    X, y = X_y_regression

    with pytest.raises(ValueError, match='is not allowed in AutoML!'):
        AutoMLSearch(X_train=X, y_train=y, problem_type=non_core_objective.problem_types[0],
                     objective=non_core_objective.name)

    with pytest.raises(ValueError, match='is not allowed in AutoML!'):
        AutoMLSearch(X_train=X, y_train=y, problem_type=non_core_objective.problem_types[0],
                     additional_objectives=[non_core_objective.name])


@patch('evalml.pipelines.BinaryClassificationPipeline.score')
@patch('evalml.pipelines.BinaryClassificationPipeline.fit')
def test_automl_pipeline_params_simple(mock_fit, mock_score, X_y_binary):
    mock_score.return_value = {'Log Loss Binary': 1.0}
    X, y = X_y_binary
    params = {"Imputer": {"numeric_impute_strategy": "most_frequent"},
              "Logistic Regression Classifier": {"C": 20, "penalty": 'none'},
              "Elastic Net Classifier": {"alpha": 0.75, "l1_ratio": 0.2}}
    automl = AutoMLSearch(X_train=X, y_train=y, problem_type="binary", pipeline_parameters=params, n_jobs=1)
    automl.search()
    for i, row in automl.rankings.iterrows():
        if 'Imputer' in row['parameters']:
            assert row['parameters']['Imputer']['numeric_impute_strategy'] == 'most_frequent'
        if 'Logistic Regression Classifier' in row['parameters']:
            assert row['parameters']['Logistic Regression Classifier']['C'] == 20
            assert row['parameters']['Logistic Regression Classifier']['penalty'] == 'none'
        if 'Elastic Net Classifier' in row['parameters']:
            assert row['parameters']['Elastic Net Classifier']['alpha'] == 0.75
            assert row['parameters']['Elastic Net Classifier']['l1_ratio'] == 0.2


@patch('evalml.pipelines.RegressionPipeline.fit')
@patch('evalml.pipelines.RegressionPipeline.score')
def test_automl_pipeline_params_multiple(mock_score, mock_fit, X_y_regression):
    mock_score.return_value = {'R2': 1.0}
    X, y = X_y_regression
    params = {'Imputer': {'numeric_impute_strategy': ['median', 'most_frequent']},
              'Decision Tree Regressor': {'max_depth': [17, 18, 19], 'max_features': Categorical(['auto'])},
              'Elastic Net Regressor': {"alpha": Real(0, 0.5), "l1_ratio": (0.01, 0.02, 0.03)}}
    automl = AutoMLSearch(X_train=X, y_train=y, problem_type='regression', pipeline_parameters=params, n_jobs=1)
    automl.search()
    for i, row in automl.rankings.iterrows():
        if 'Imputer' in row['parameters']:
            assert row['parameters']['Imputer']['numeric_impute_strategy'] == 'median'
        if 'Decision Tree Regressor' in row['parameters']:
            assert row['parameters']['Decision Tree Regressor']['max_depth'] == 17
            assert row['parameters']['Decision Tree Regressor']['max_features'] == 'auto'
        if 'Elastic Net Regressor' in row['parameters']:
            assert 0 < row['parameters']['Elastic Net Regressor']['alpha'] < 0.5
            assert row['parameters']['Elastic Net Regressor']['l1_ratio'] == 0.01


@patch('evalml.pipelines.MulticlassClassificationPipeline.score')
@patch('evalml.pipelines.MulticlassClassificationPipeline.fit')
def test_automl_pipeline_params_kwargs(mock_fit, mock_score, X_y_multi):
    mock_score.return_value = {'Log Loss Multiclass': 1.0}
    X, y = X_y_multi
    params = {'Imputer': {'numeric_impute_strategy': Categorical(['most_frequent'])},
              'Decision Tree Classifier': {'max_depth': Integer(1, 2), 'ccp_alpha': Real(0.1, 0.5)}}
    automl = AutoMLSearch(X_train=X, y_train=y, problem_type='multiclass', pipeline_parameters=params,
                          allowed_model_families=[ModelFamily.DECISION_TREE], n_jobs=1)
    automl.search()
    for i, row in automl.rankings.iterrows():
        if 'Imputer' in row['parameters']:
            assert row['parameters']['Imputer']['numeric_impute_strategy'] == 'most_frequent'
        if 'Decision Tree Classifier' in row['parameters']:
            assert 0.1 < row['parameters']['Decision Tree Classifier']['ccp_alpha'] < 0.5
            assert row['parameters']['Decision Tree Classifier']['max_depth'] == 1


@pytest.mark.parametrize("random_seed", [0, 1, 9])
@patch('evalml.pipelines.MulticlassClassificationPipeline.score')
@patch('evalml.pipelines.MulticlassClassificationPipeline.fit')
def test_automl_pipeline_random_seed(mock_fit, mock_score, random_seed, X_y_multi):
    mock_score.return_value = {'Log Loss Multiclass': 1.0}
    X, y = X_y_multi
    automl = AutoMLSearch(X_train=X, y_train=y, problem_type='multiclass', random_seed=random_seed, n_jobs=1)
    automl.search()

    for i, row in automl.rankings.iterrows():
        if 'Base' not in list(row['parameters'].keys())[0]:
            assert automl.get_pipeline(row['id']).random_seed == random_seed


@pytest.mark.parametrize("ensembling", [True, False])
@pytest.mark.parametrize("ensemble_split_size", [0.1, 0.2])
@patch('evalml.pipelines.BinaryClassificationPipeline.score', return_value={"Log Loss Binary": 0.3})
@patch('evalml.pipelines.BinaryClassificationPipeline.fit')
def test_automl_ensembling_training(mock_fit, mock_score, ensemble_split_size, ensembling, X_y_binary):
    X, y = X_y_binary
    # don't train the best pipeline since we check usage of the ensembling CV through the .fit mock
    ensemble_pipelines = len(get_estimators("binary")) + 2
    automl = AutoMLSearch(X_train=X, y_train=y, problem_type='binary', random_state=0, n_jobs=1, max_batches=ensemble_pipelines, ensembling=ensembling,
                          train_best_pipeline=False, optimize_thresholds=False, _ensembling_split_size=ensemble_split_size)
    automl.search()
    training_indices, ensembling_indices, _, _ = split_data(ww.DataTable(np.arange(X.shape[0])), y, problem_type='binary', test_size=ensemble_split_size, random_seed=0)
    training_indices, ensembling_indices = training_indices.to_dataframe()[0].tolist(), ensembling_indices.to_dataframe()[0].tolist()
    if ensembling:
        assert automl.ensembling
        # check that the X_train data is all used for the length
        assert len(training_indices) == (len(mock_fit.call_args_list[-2][0][0]) + len(mock_score.call_args_list[-2][0][0]))
        # last call will be the stacking ensembler
        assert len(ensembling_indices) == (len(mock_fit.call_args_list[-1][0][0]) + len(mock_score.call_args_list[-1][0][0]))
    else:
        # verify that there is no creation of ensembling CV data
        assert not automl.ensembling_indices
        for i in [-1, -2]:
            assert len(X) == (len(mock_fit.call_args_list[i][0][0]) + len(mock_score.call_args_list[i][0][0]))


@pytest.mark.parametrize("best_pipeline", [-1, -2])
@pytest.mark.parametrize("ensemble_split_size", [0.1, 0.2, 0.5])
@pytest.mark.parametrize("indices", [[i for i in range(100)], [f"index_{i}" for i in range(100)]])
@patch('evalml.automl.automl_search.AutoMLSearch.rankings', new_callable=PropertyMock)
@patch('evalml.pipelines.BinaryClassificationPipeline.score', return_value={"Log Loss Binary": 0.3})
@patch('evalml.pipelines.BinaryClassificationPipeline.fit')
def test_automl_ensembling_best_pipeline(mock_fit, mock_score, mock_rankings, indices, ensemble_split_size, best_pipeline, X_y_binary, has_minimal_dependencies):
    X, y = X_y_binary
    X = pd.DataFrame(X, index=indices)
    y = pd.Series(y, index=indices)
    ensemble_pipelines = len(get_estimators("binary")) + 2
    automl = AutoMLSearch(X_train=X, y_train=y, problem_type='binary', random_state=0, n_jobs=1, max_batches=ensemble_pipelines,
                          ensembling=True, _ensembling_split_size=ensemble_split_size)
    ensembling_num = (1 + len(automl.allowed_pipelines) + len(automl.allowed_pipelines) * automl._pipelines_per_batch + 1) + best_pipeline
    mock_rankings.return_value = pd.DataFrame({"id": ensembling_num, "pipeline_name": "stacked_ensembler", "score": 0.1}, index=[0])
    automl.search()
    training_indices, ensembling_indices, _, _ = split_data(ww.DataTable(np.arange(X.shape[0])), y, problem_type='binary', test_size=ensemble_split_size, random_seed=0)
    training_indices, ensembling_indices = training_indices.to_dataframe()[0].tolist(), ensembling_indices.to_dataframe()[0].tolist()
    # when best_pipeline == -1, model is ensembling,
    # otherwise, the model is a different model
    # the ensembling_num formula is taken from AutoMLSearch
    if best_pipeline == -1:
        assert automl.best_pipeline.model_family == ModelFamily.ENSEMBLE
        assert len(mock_fit.call_args_list[-1][0][0]) == len(ensembling_indices)
        assert len(mock_fit.call_args_list[-1][0][1]) == len(ensembling_indices)
    else:
        assert automl.best_pipeline.model_family != ModelFamily.ENSEMBLE
        assert len(mock_fit.call_args_list[-1][0][0]) == len(X)
        assert len(mock_fit.call_args_list[-1][0][1]) == len(y)


@patch('evalml.pipelines.BinaryClassificationPipeline.score', return_value={"Log Loss Binary": 0.3})
@patch('evalml.pipelines.BinaryClassificationPipeline.fit')
def test_automl_no_ensembling_best_pipeline(mock_fit, mock_score, X_y_binary):
    X, y = X_y_binary
    # does not ensemble
    automl = AutoMLSearch(X_train=X, y_train=y, problem_type='binary', random_state=0, n_jobs=1, max_iterations=2)
    automl.search()
    assert len(mock_fit.call_args_list[-1][0][0]) == len(X)
    assert len(mock_fit.call_args_list[-1][0][1]) == len(y)


@pytest.mark.parametrize("ensemble_split_size", [-1, 0, 1.0, 1.1])
def test_automl_ensemble_split_size(ensemble_split_size, X_y_binary):
    X, y = X_y_binary
    ensemble_pipelines = len(get_estimators("binary")) + 2
    with pytest.raises(ValueError, match="Ensembling split size must be between"):
        AutoMLSearch(X_train=X, y_train=y, problem_type='binary', random_state=0, ensembling=True, max_batches=ensemble_pipelines, _ensembling_split_size=ensemble_split_size)


@patch('evalml.pipelines.BinaryClassificationPipeline.score', return_value={"Log Loss Binary": 0.3})
@patch('evalml.pipelines.BinaryClassificationPipeline.fit')
def test_automl_best_pipeline_feature_types_ensembling(mock_fit, mock_score, X_y_binary):
    X, y = X_y_binary
    X = pd.DataFrame(X)
    X['text column'] = ["Here is a text column that we want to treat as categorical if possible, but we want it to have some unique {} value".format(i % 10) for i in range(len(X))]
    X = ww.DataTable(X, logical_types={1: "categorical", "text column": "categorical"})
    y = ww.DataColumn(pd.Series(y))
    ensemble_pipelines = len(get_estimators("binary")) + 2
    automl = AutoMLSearch(X_train=X, y_train=y, problem_type='binary', random_state=0, n_jobs=1, max_batches=ensemble_pipelines, ensembling=True,
                          train_best_pipeline=True, optimize_thresholds=False)
    assert automl.ensembling
    automl.search()
    # ensure we use the full X data for training the best pipeline, which isn't ensembling pipeline
    assert len(X) == len(mock_fit.call_args_list[-1][0][0])
    # check that the logical types were preserved
    assert str(mock_fit.call_args_list[-1][0][0].logical_types[1]) == 'Categorical'
    assert str(mock_fit.call_args_list[-1][0][0].logical_types['text column']) == 'Categorical'


def test_automl_raises_deprecated_random_state_warning(X_y_multi):
    X, y = X_y_multi
    with warnings.catch_warnings(record=True) as warn:
        warnings.simplefilter("always")
        automl = AutoMLSearch(X_train=X, y_train=y, problem_type='multiclass', random_state=10)
        assert automl.random_seed == 10
        assert str(warn[0].message).startswith("Argument 'random_state' has been deprecated in favor of 'random_seed'")


<<<<<<< HEAD
def test_automl_check_for_high_variance(X_y_binary, dummy_binary_pipeline_class):
    X, y = X_y_binary
    automl = AutoMLSearch(X_train=X, y_train=y, problem_type='binary')
    cv_scores = pd.Series([1, 1, 1])
    pipeline = dummy_binary_pipeline_class(parameters={})
    assert not automl._check_for_high_variance(pipeline, cv_scores)

    cv_scores = pd.Series([0, 0, 0])
    assert not automl._check_for_high_variance(pipeline, cv_scores)

    cv_scores = pd.Series([0, 1, np.nan, np.nan])
    assert automl._check_for_high_variance(pipeline, cv_scores)

    cv_scores = pd.Series([0, 1, 2, 3])
    assert automl._check_for_high_variance(pipeline, cv_scores)

    cv_scores = pd.Series([0, -1, -1, -1])
    assert automl._check_for_high_variance(pipeline, cv_scores)


@patch('evalml.pipelines.BinaryClassificationPipeline.score')
@patch('evalml.pipelines.BinaryClassificationPipeline.fit')
@patch('evalml.automl.engine.EngineBase.train_and_score_pipeline')
def test_automl_check_high_variance_logs_warning(mock_train, mock_fit_binary, mock_score_binary, X_y_binary, caplog):
    X, y = X_y_binary
    automl = AutoMLSearch(X_train=X, y_train=y, problem_type='binary')
    mock_train.return_value = {'cv_scores': pd.Series([1, 1, 1]),
                               'training_time': 0,
                               'cv_data': [{'all_objective_scores': OrderedDict([('Log Loss Binary', 1.0), ('# Training', 66), ('# Validation', 34)])}]}
    automl.search()
    out = caplog.text
    assert "High coefficient of variation" not in out

    caplog.clear()
    mock_train.return_value = {'cv_scores': pd.Series([0, 1, 2, 3]),
                               'training_time': 0,
                               'cv_data': [{'all_objective_scores': OrderedDict([('Log Loss Binary', 1.0), ('# Training', 66), ('# Validation', 34)])}]}
    automl = AutoMLSearch(X_train=X, y_train=y, problem_type='binary')
    automl.search()
    out = caplog.text
    assert "High coefficient of variation" in out
=======
def test_automl_raises_error_with_duplicate_pipeline_names(dummy_binary_pipeline_class, X_y_binary):
    X, y = X_y_binary

    class MyPipeline1(BinaryClassificationPipeline):
        custom_name = "Custom Pipeline"
        component_graph = ["Imputer", "Random Forest Classifier"]

    class MyPipeline2(BinaryClassificationPipeline):
        custom_name = "Custom Pipeline"
        component_graph = ["Imputer", "Logistic Regression Classifier"]

    class MyPipeline3(BinaryClassificationPipeline):
        custom_name = "My Pipeline 3"
        component_graph = ["Logistic Regression Classifier"]

    class MyPipeline4(BinaryClassificationPipeline):
        custom_name = "My Pipeline 3"
        component_graph = ["Random Forest Classifier"]

    class OtherPipeline(BinaryClassificationPipeline):
        custom_name = "Other Pipeline"
        component_graph = ["Extra Trees Classifier"]

    with pytest.raises(ValueError,
                       match="All pipeline names must be unique. The name 'Custom Pipeline' was repeated."):
        AutoMLSearch(X, y, problem_type="binary", allowed_pipelines=[MyPipeline1, MyPipeline2, MyPipeline3])

    with pytest.raises(ValueError,
                       match="All pipeline names must be unique. The names 'Custom Pipeline', 'My Pipeline 3' were repeated."):
        AutoMLSearch(X, y, problem_type="binary", allowed_pipelines=[MyPipeline1, MyPipeline2,
                                                                     MyPipeline3, MyPipeline4, OtherPipeline])
>>>>>>> cfc601d7
<|MERGE_RESOLUTION|>--- conflicted
+++ resolved
@@ -2432,7 +2432,6 @@
         assert str(warn[0].message).startswith("Argument 'random_state' has been deprecated in favor of 'random_seed'")
 
 
-<<<<<<< HEAD
 def test_automl_check_for_high_variance(X_y_binary, dummy_binary_pipeline_class):
     X, y = X_y_binary
     automl = AutoMLSearch(X_train=X, y_train=y, problem_type='binary')
@@ -2474,7 +2473,8 @@
     automl.search()
     out = caplog.text
     assert "High coefficient of variation" in out
-=======
+
+
 def test_automl_raises_error_with_duplicate_pipeline_names(dummy_binary_pipeline_class, X_y_binary):
     X, y = X_y_binary
 
@@ -2505,5 +2505,4 @@
     with pytest.raises(ValueError,
                        match="All pipeline names must be unique. The names 'Custom Pipeline', 'My Pipeline 3' were repeated."):
         AutoMLSearch(X, y, problem_type="binary", allowed_pipelines=[MyPipeline1, MyPipeline2,
-                                                                     MyPipeline3, MyPipeline4, OtherPipeline])
->>>>>>> cfc601d7
+                                                                     MyPipeline3, MyPipeline4, OtherPipeline])