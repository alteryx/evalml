--- conflicted
+++ resolved
@@ -2259,13 +2259,7 @@
 
 
 @pytest.mark.parametrize("graph_type", ["dict", "cg"])
-<<<<<<< HEAD
-def test_automl_accepts_component_graphs(
-    graph_type, dummy_classifier_estimator_class, X_y_binary
-):
-=======
 def test_automl_accepts_component_graphs(graph_type, X_y_binary):
->>>>>>> 9c8acf7f
     X, y = X_y_binary
     if graph_type == "dict":
         component_graph = {
