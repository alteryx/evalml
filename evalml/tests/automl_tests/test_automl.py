--- conflicted
+++ resolved
@@ -415,7 +415,6 @@
         automl.search(data_checks=[MockDataCheckErrorAndWarning])
 
 
-<<<<<<< HEAD
 @patch('evalml.pipelines.RegressionPipeline.fit')
 @patch('evalml.pipelines.RegressionPipeline.predict')
 @patch('evalml.data_checks.InvalidTargetDataCheck')
@@ -444,7 +443,8 @@
     automl = AutoMLSearch(X, y, problem_type=ProblemTypes.REGRESSION)
     automl.search(data_checks=data_checks)
     assert automl._validate_data_checks(data_checks).data_checks[0].objective_name == MockDataCheckObjective("R2").objective_name
-=======
+
+
 def test_validate_data_check_n_splits():
     X, y = datasets.make_classification(n_samples=21, n_features=6, n_classes=3,
                                         n_informative=3, n_redundant=2, random_state=0)
@@ -454,7 +454,6 @@
     with pytest.raises(ValueError, match="Data checks raised some warnings and/or errors."):
         automl.search()
     assert automl.data_check_results["errors"][0]["message"] == "The number of instances of these targets is less than 2 * the number of cross folds = 8 instances: [2, 1, 0]"
->>>>>>> 1bc8982c
 
 
 def test_automl_str_no_param_search(X_y_binary):
