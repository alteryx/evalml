from unittest.mock import patch

import numpy as np
import pandas as pd
import pytest
from sklearn.model_selection import StratifiedKFold

from evalml import AutoClassificationSearch, AutoRegressionSearch
<<<<<<< HEAD
from evalml.model_family import ModelFamily
=======
from evalml.data_checks import (
    DataCheck,
    DataCheckError,
    DataChecks,
    DataCheckWarning,
    EmptyDataChecks
)
>>>>>>> ef5d308e
from evalml.pipelines import LogisticRegressionBinaryPipeline
from evalml.tuners import RandomSearchTuner


def test_pipeline_limits(caplog, X_y):
    X, y = X_y

    automl = AutoClassificationSearch(multiclass=False, max_pipelines=1)
    automl.search(X, y)
    out = caplog.text
    assert "Searching up to 1 pipelines. " in out

    caplog.clear()
    automl = AutoClassificationSearch(multiclass=False, max_time=1)
    automl.search(X, y)
    out = caplog.text
    assert "Will stop searching for new pipelines after 1 seconds" in out

    caplog.clear()
    automl = AutoClassificationSearch(multiclass=False, max_time=1, max_pipelines=5)
    automl.search(X, y)
    out = caplog.text
    assert "Searching up to 5 pipelines. " in out
    assert "Will stop searching for new pipelines after 1 seconds" in out

    caplog.clear()
    automl = AutoClassificationSearch(multiclass=False)
    automl.search(X, y)
    out = caplog.text
    assert "No search limit is set. Set using max_time or max_pipelines." in out


def test_search_order(X_y):
    X, y = X_y
    automl = AutoClassificationSearch(max_pipelines=3)
    automl.search(X, y)
    correct_order = [0, 1, 2, 3]
    assert automl.results['search_order'] == correct_order


def test_transform_parameters():
    automl = AutoClassificationSearch(max_pipelines=1, random_state=100, n_jobs=6)
    parameters = {
        'Simple Imputer': {
            'impute_strategy': 'most_frequent'
        },
        'Logistic Regression Classifier': {
            'penalty': 'l2',
            'C': 8.444214828324364
        }
    }
    parameters_dict = {
        'Simple Imputer': {'impute_strategy': 'most_frequent'},
        'Logistic Regression Classifier': {'penalty': 'l2', 'C': 8.444214828324364, 'n_jobs': 6}
    }
    assert automl._transform_parameters(LogisticRegressionBinaryPipeline, parameters, 0) == parameters_dict


@patch('evalml.pipelines.BinaryClassificationPipeline.fit')
def test_pipeline_fit_raises(mock_fit, X_y):
    msg = 'all your model are belong to us'
    mock_fit.side_effect = Exception(msg)
    X, y = X_y
    automl = AutoClassificationSearch(max_pipelines=1)
    with pytest.raises(Exception, match=msg):
        automl.search(X, y)

    automl = AutoClassificationSearch(max_pipelines=1)
    automl.search(X, y, raise_errors=False)
    pipeline_dicts = list(automl.results["pipeline_results"].values())
    assert len([pipeline for pipeline in pipeline_dicts if pipeline["pipeline_name"] == "Mode Baseline Binary Classification Pipeline"]) == 1
    assert len([pipeline for pipeline in pipeline_dicts if pipeline["pipeline_name"] != "Mode Baseline Binary Classification Pipeline"]) == 1

    cv_scores_all = automl.results['pipeline_results'][0].get('cv_data', {})
    for cv_scores in cv_scores_all:
        for name, score in cv_scores['all_objective_scores'].items():
            if name in ['# Training', '# Testing']:
                assert score > 0
            else:
                assert np.isnan(score)


@patch('evalml.objectives.AUC.score')
def test_pipeline_score_raises(mock_score, X_y):
    msg = 'all your model are belong to us'
    mock_score.side_effect = Exception(msg)
    X, y = X_y
    automl = AutoClassificationSearch(max_pipelines=1)
    automl.search(X, y)
    pipeline_results = automl.results.get('pipeline_results', {})
    assert(len(list(filter(lambda result: result['pipeline_class'].model_family != ModelFamily.BASELINE, pipeline_results.values()))) == 1)

    cv_scores_all = pipeline_results[0].get('cv_data', {})
    scores = cv_scores_all[0]['all_objective_scores']
    auc_score = scores.pop('AUC')
    assert np.isnan(auc_score)
    assert not np.isnan(list(cv_scores_all[0]['all_objective_scores'].values())).any()

    automl = AutoClassificationSearch(max_pipelines=1)
    automl.search(X, y, raise_errors=False)
    pipeline_results = automl.results.get('pipeline_results', {})
    assert(len(list(filter(lambda result: result['pipeline_class'].model_family != ModelFamily.BASELINE, pipeline_results.values()))) == 1)

    cv_scores_all = pipeline_results[0].get('cv_data', {})
    scores = cv_scores_all[0]['all_objective_scores']
    auc_score = scores.pop('AUC')
    assert np.isnan(auc_score)
    assert not np.isnan(list(cv_scores_all[0]['all_objective_scores'].values())).any()


def test_rankings(X_y, X_y_reg):
    X, y = X_y
    model_families = ['random_forest']
    automl = AutoClassificationSearch(allowed_model_families=model_families, max_pipelines=2)
    automl.search(X, y)

    assert sum(automl.full_rankings["pipeline_name"] == "Mode Baseline Binary Classification Pipeline") == 1
    assert sum(automl.full_rankings["pipeline_name"] != "Mode Baseline Binary Classification Pipeline") == 2
    assert sum(automl.rankings["pipeline_name"] == "Mode Baseline Binary Classification Pipeline") == 1
    assert sum(automl.rankings["pipeline_name"] != "Mode Baseline Binary Classification Pipeline") == 1

    X, y = X_y_reg
    automl = AutoRegressionSearch(allowed_model_families=model_families, max_pipelines=2)
    automl.search(X, y)

    assert sum(automl.full_rankings["pipeline_name"] == "Mean Baseline Regression Pipeline") == 1
    assert sum(automl.full_rankings["pipeline_name"] != "Mean Baseline Regression Pipeline") == 2
    assert sum(automl.rankings["pipeline_name"] == "Mean Baseline Regression Pipeline") == 1
    assert sum(automl.rankings["pipeline_name"] != "Mean Baseline Regression Pipeline") == 1


@patch('evalml.pipelines.BinaryClassificationPipeline.fit')
def test_automl_str_search(mock_fit, X_y):
    def _dummy_callback(param1, param2):
        return None

    X, y = X_y
    search_params = {
        'objective': 'F1',
        'max_time': 100,
        'max_pipelines': 5,
        'patience': 2,
        'tolerance': 0.5,
        'allowed_model_families': ['random_forest', 'linear_model'],
        'cv': StratifiedKFold(5),
        'tuner': RandomSearchTuner,
        'start_iteration_callback': _dummy_callback,
        'add_result_callback': None,
        'additional_objectives': ['Precision', 'AUC'],
        'n_jobs': 2,
        'optimize_thresholds': True
    }

    param_str_reps = {
        'Objective': search_params['objective'],
        'Max Time': search_params['max_time'],
        'Max Pipelines': search_params['max_pipelines'],
        'Possible Pipelines': ['Random Forest Binary Classification Pipeline', 'Logistic Regression Binary Pipeline'],
        'Patience': search_params['patience'],
        'Tolerance': search_params['tolerance'],
        'Cross Validation': 'StratifiedKFold(n_splits=5, random_state=None, shuffle=False)',
        'Tuner': 'RandomSearchTuner',
        'Start Iteration Callback': '_dummy_callback',
        'Add Result Callback': None,
        'Additional Objectives': search_params['additional_objectives'],
        'Random State': 'RandomState(MT19937)',
        'n_jobs': search_params['n_jobs'],
        'Optimize Thresholds': search_params['optimize_thresholds']
    }

    automl = AutoClassificationSearch(**search_params)
    str_rep = str(automl)

    for param, value in param_str_reps.items():
        if isinstance(value, list):
            assert f"{param}" in str_rep
            for item in value:
                assert f"\t{str(item)}" in str_rep
        else:
            assert f"{param}: {str(value)}" in str_rep
    assert "Search Results" not in str_rep

    automl.search(X, y, raise_errors=False)
    str_rep = str(automl)
    assert "Search Results:" in str_rep
    assert str(automl.rankings.drop(['parameters'], axis='columns')) in str_rep


def test_automl_data_check_results_is_none_before_search():
    automl = AutoClassificationSearch(max_pipelines=1)
    assert automl.data_check_results is None


@patch('evalml.pipelines.BinaryClassificationPipeline.score')
@patch('evalml.pipelines.BinaryClassificationPipeline.fit')
def test_automl_empty_data_checks(mock_fit, mock_score, X_y):
    X, y = X_y
    mock_score.return_value = {'Log Loss Binary': 1.0}
    automl = AutoClassificationSearch(max_pipelines=1)
    automl.search(X, y, data_checks=EmptyDataChecks())
    assert automl.data_check_results is None
    mock_fit.assert_called()
    mock_score.assert_called()


@patch('evalml.data_checks.DefaultDataChecks.validate')
@patch('evalml.pipelines.BinaryClassificationPipeline.score')
@patch('evalml.pipelines.BinaryClassificationPipeline.fit')
def test_automl_default_data_checks(mock_fit, mock_score, mock_validate, X_y, caplog):
    X, y = X_y
    mock_score.return_value = {'Log Loss Binary': 1.0}
    mock_validate.return_value = [DataCheckWarning("default data check warning", "DefaultDataChecks")]
    automl = AutoClassificationSearch(max_pipelines=1)
    automl.search(X, y)
    out = caplog.text
    assert "default data check warning" in out
    assert automl.data_check_results == mock_validate.return_value
    mock_fit.assert_called()
    mock_score.assert_called()
    mock_validate.assert_called()


def test_automl_data_checks_raises_error(caplog):
    X = pd.DataFrame()
    y = pd.Series()

    class MockDataCheckErrorAndWarning(DataCheck):
        def validate(self, X, y):
            return [DataCheckError("error one", self.name), DataCheckWarning("warning one", self.name)]

    data_checks = DataChecks(data_checks=[MockDataCheckErrorAndWarning()])
    automl = AutoClassificationSearch(max_pipelines=1)

    with pytest.raises(ValueError, match="Data checks raised"):
        automl.search(X, y, data_checks=data_checks)
    out = caplog.text
    assert "error one" in out
    assert "warning one" in out
    assert automl.data_check_results == data_checks.validate(X, y)


def test_automl_not_data_check_object():
    X = pd.DataFrame()
    y = pd.Series()
    automl = AutoClassificationSearch(max_pipelines=1)
    with pytest.raises(ValueError, match="data_checks parameter must be a DataChecks object!"):
        automl.search(X, y, data_checks=1)


def test_automl_str_no_param_search():
    automl = AutoClassificationSearch()

    param_str_reps = {
        'Objective': 'Log Loss Binary',
        'Max Time': 'None',
        'Max Pipelines': 'None',
        'Possible Pipelines': [
            'Logistic Regression Binary Pipeline',
            'Random Forest Binary Classification Pipeline'],
        'Patience': 'None',
        'Tolerance': '0.0',
        'Cross Validation': 'StratifiedKFold(n_splits=3, random_state=0, shuffle=True)',
        'Tuner': 'SKOptTuner',
        'Additional Objectives': [
            'Accuracy Binary',
            'Balanced Accuracy Binary',
            'F1',
            'Precision',
            'AUC',
            'MCC Binary'],
        'Start Iteration Callback': 'None',
        'Add Result Callback': 'None',
        'Random State': 'RandomState(MT19937)',
        'n_jobs': '-1',
        'Verbose': 'True',
        'Optimize Thresholds': 'False'
    }

    str_rep = str(automl)

    for param, value in param_str_reps.items():
        assert f"{param}" in str_rep
        if isinstance(value, list):
            value = "\n".join(["\t{}".format(item) for item in value])
            assert value in str_rep
    assert "Possible Pipelines" in str_rep
    assert "Search Results" not in str_rep<|MERGE_RESOLUTION|>--- conflicted
+++ resolved
@@ -6,9 +6,7 @@
 from sklearn.model_selection import StratifiedKFold
 
 from evalml import AutoClassificationSearch, AutoRegressionSearch
-<<<<<<< HEAD
 from evalml.model_family import ModelFamily
-=======
 from evalml.data_checks import (
     DataCheck,
     DataCheckError,
@@ -16,7 +14,6 @@
     DataCheckWarning,
     EmptyDataChecks
 )
->>>>>>> ef5d308e
 from evalml.pipelines import LogisticRegressionBinaryPipeline
 from evalml.tuners import RandomSearchTuner
 
