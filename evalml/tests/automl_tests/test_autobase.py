--- conflicted
+++ resolved
@@ -158,7 +158,6 @@
     assert str(automl.rankings.drop(['parameters'], axis='columns')) in str_rep
 
 
-<<<<<<< HEAD
 @patch('evalml.automl.auto_search_base.AutoSearchBase._check_stopping_condition')
 def test_automl_empty_data_checks(mock_check_stopping_condition, X_y):
     X, y = X_y
@@ -178,7 +177,8 @@
     with pytest.raises(ValueError, match="Data checks raised"):
         automl.search(X, y, data_checks=None)
     assert len(automl.latest_data_check_results) > 0
-=======
+
+
 def test_automl_str_no_param_search():
     automl = AutoClassificationSearch()
 
@@ -218,5 +218,4 @@
             value = "\n".join(["\t{}".format(item) for item in value])
             assert value in str_rep
     assert "Possible Pipelines" in str_rep
-    assert "Search Results" not in str_rep
->>>>>>> 2f26183e
+    assert "Search Results" not in str_rep