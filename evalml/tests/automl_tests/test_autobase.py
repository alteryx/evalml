from unittest.mock import patch

import numpy as np
import pytest
from sklearn.model_selection import StratifiedKFold

from evalml import AutoClassificationSearch, AutoRegressionSearch
from evalml.pipelines import LogisticRegressionBinaryPipeline
from evalml.tuners import RandomSearchTuner


def test_pipeline_limits(capsys, X_y):
    X, y = X_y

    automl = AutoClassificationSearch(multiclass=False, max_pipelines=1)
    automl.search(X, y)
    out, err = capsys.readouterr()
    assert "Searching up to 1 pipelines. " in out

    automl = AutoClassificationSearch(multiclass=False, max_time=1)
    automl.search(X, y)
    out, err = capsys.readouterr()
    assert "Will stop searching for new pipelines after 1 seconds" in out

    automl = AutoClassificationSearch(multiclass=False, max_time=1, max_pipelines=5)
    automl.search(X, y)
    out, err = capsys.readouterr()
    assert "Searching up to 5 pipelines. " in out
    assert "Will stop searching for new pipelines after 1 seconds" in out

    automl = AutoClassificationSearch(multiclass=False)
    automl.search(X, y)
    out, err = capsys.readouterr()
    assert "No search limit is set. Set using max_time or max_pipelines." in out


def test_search_order(X_y):
    X, y = X_y
    automl = AutoClassificationSearch(max_pipelines=3)
    automl.search(X, y)
    correct_order = [0, 1, 2, 3]
    assert automl.results['search_order'] == correct_order


def test_transform_parameters():
    automl = AutoClassificationSearch(max_pipelines=1, random_state=100, n_jobs=6)
    parameters = {
        'Simple Imputer': {
            'impute_strategy': 'most_frequent'
        },
        'Logistic Regression Classifier': {
            'penalty': 'l2',
            'C': 8.444214828324364
        }
    }
    parameters_dict = {
        'Simple Imputer': {'impute_strategy': 'most_frequent'},
        'Logistic Regression Classifier': {'penalty': 'l2', 'C': 8.444214828324364, 'n_jobs': 6}
    }
    assert automl._transform_parameters(LogisticRegressionBinaryPipeline, parameters, 0) == parameters_dict


@patch('evalml.pipelines.BinaryClassificationPipeline.fit')
def test_pipeline_fit_raises(mock_fit, X_y):
    msg = 'all your model are belong to us'
    mock_fit.side_effect = Exception(msg)
    X, y = X_y
    automl = AutoClassificationSearch(max_pipelines=1)
    with pytest.raises(Exception, match=msg):
        automl.search(X, y)

    automl = AutoClassificationSearch(max_pipelines=1)
    automl.search(X, y, raise_errors=False)
    pipeline_dicts = list(automl.results["pipeline_results"].values())
    assert len([pipeline for pipeline in pipeline_dicts if pipeline["pipeline_name"] == "Mode Baseline Binary Classification Pipeline"]) == 1
    assert len([pipeline for pipeline in pipeline_dicts if pipeline["pipeline_name"] != "Mode Baseline Binary Classification Pipeline"]) == 1

    cv_scores_all = automl.results['pipeline_results'][0].get('cv_data', {})
    for cv_scores in cv_scores_all:
        for name, score in cv_scores['all_objective_scores'].items():
            if name in ['# Training', '# Testing']:
                assert score > 0
            else:
                assert np.isnan(score)


def test_rankings(X_y, X_y_reg):
    X, y = X_y
    model_families = ['random_forest']
    automl = AutoClassificationSearch(allowed_model_families=model_families, max_pipelines=2)
    automl.search(X, y)

    assert sum(automl.full_rankings["pipeline_name"] == "Mode Baseline Binary Classification Pipeline") == 1
    assert sum(automl.full_rankings["pipeline_name"] != "Mode Baseline Binary Classification Pipeline") == 2
    assert sum(automl.rankings["pipeline_name"] == "Mode Baseline Binary Classification Pipeline") == 1
    assert sum(automl.rankings["pipeline_name"] != "Mode Baseline Binary Classification Pipeline") == 1

    X, y = X_y_reg
    automl = AutoRegressionSearch(allowed_model_families=model_families, max_pipelines=2)
    automl.search(X, y)

    assert sum(automl.full_rankings["pipeline_name"] == "Mean Baseline Regression Pipeline") == 1
    assert sum(automl.full_rankings["pipeline_name"] != "Mean Baseline Regression Pipeline") == 2
    assert sum(automl.rankings["pipeline_name"] == "Mean Baseline Regression Pipeline") == 1
    assert sum(automl.rankings["pipeline_name"] != "Mean Baseline Regression Pipeline") == 1


@patch('evalml.pipelines.PipelineBase.fit')
@patch('evalml.utils.logger.Logger.log')
@patch('evalml.guardrails.detect_label_leakage')
def test_detect_label_leakage(mock_detect_label_leakage, mock_log, mock_fit, capsys, X_y):
    X, y = X_y
    mock_detect_label_leakage.return_value = {'var 1': 0.1234, 'var 2': 0.5678}
    automl = AutoClassificationSearch(max_pipelines=1, random_state=0)
    automl.search(X, y, raise_errors=False)
    mock_log.assert_called_with("WARNING: Possible label leakage: var 1, var 2")


@patch('evalml.pipelines.BinaryClassificationPipeline.fit')
def test_automl_str_search(mock_fit, X_y):
    def _dummy_callback(param1, param2):
        return None

    X, y = X_y
    search_params = {
        'objective': 'F1',
        'max_time': 100,
        'max_pipelines': 5,
        'patience': 2,
        'tolerance': 0.5,
        'allowed_model_families': ['random_forest', 'linear_model'],
        'cv': StratifiedKFold(5),
        'tuner': RandomSearchTuner,
        'detect_label_leakage': False,
        'start_iteration_callback': _dummy_callback,
        'add_result_callback': None,
        'additional_objectives': ['Recall', 'AUC'],
        'n_jobs': 2,
        'verbose': True,
        'optimize_thresholds': True
    }

    param_str_reps = {
        'Objective': search_params['objective'],
        'Max Time': search_params['max_time'],
        'Max Pipelines': search_params['max_pipelines'],
        'Possible Pipelines': ['Random Forest Binary Classification Pipeline', 'Logistic Regression Binary Pipeline'],
        'Patience': search_params['patience'],
        'Tolerance': search_params['tolerance'],
        'Cross Validation': 'StratifiedKFold(n_splits=5, random_state=None, shuffle=False)',
        'Tuner': 'RandomSearchTuner',
        'Detect Label Leakage': search_params['detect_label_leakage'],
        'Start Iteration Callback': '_dummy_callback',
        'Add Result Callback': None,
        'Additional Objectives': search_params['additional_objectives'],
        'Random State': 'RandomState(MT19937)',
        'n_jobs': search_params['n_jobs'],
        'Verbose': search_params['verbose'],
        'Optimize Thresholds': search_params['optimize_thresholds']
    }

    automl = AutoClassificationSearch(**search_params)
    str_rep = str(automl)

    for param, value in param_str_reps.items():
        if isinstance(value, list):
            assert f"{param}" in str_rep
            for item in value:
                assert f"\t{str(item)}" in str_rep
        else:
            assert f"{param}: {str(value)}" in str_rep
    assert "Search Results" not in str_rep

    automl.search(X, y, raise_errors=False)
    str_rep = str(automl)
    assert "Search Results:" in str_rep
    assert str(automl.rankings.drop(['parameters'], axis='columns')) in str_rep


<<<<<<< HEAD
def test_autobase_baseline(X_y):
    X, y = X_y
    automl = AutoClassificationSearch(max_pipelines=1, random_state=0)
    automl.search(X, y, raise_errors=False)
=======
def test_automl_str_no_param_search():
    automl = AutoClassificationSearch()

    param_str_reps = {
        'Objective': 'Log Loss Binary',
        'Max Time': 'None',
        'Max Pipelines': 'None',
        'Possible Pipelines': [
            'Logistic Regression Binary Pipeline',
            'Random Forest Binary Classification Pipeline'],
        'Patience': 'None',
        'Tolerance': '0.0',
        'Cross Validation': 'StratifiedKFold(n_splits=3, random_state=0, shuffle=True)',
        'Tuner': 'SKOptTuner',
        'Detect Label Leakage': 'True',
        'Additional Objectives': [
            'Accuracy Binary',
            'Balanced Accuracy Binary',
            'F1',
            'Precision',
            'Recall',
            'AUC',
            'MCC Binary'],
        'Start Iteration Callback': 'None',
        'Add Result Callback': 'None',
        'Random State': 'RandomState(MT19937)',
        'n_jobs': '-1',
        'Verbose': 'True',
        'Optimize Thresholds': 'False'
    }

    str_rep = str(automl)

    for param, value in param_str_reps.items():
        assert f"{param}" in str_rep
        if isinstance(value, list):
            value = "\n".join(["\t{}".format(item) for item in value])
            assert value in str_rep
    assert "Possible Pipelines" in str_rep
    assert "Search Results" not in str_rep
>>>>>>> 2f26183e
<|MERGE_RESOLUTION|>--- conflicted
+++ resolved
@@ -177,12 +177,6 @@
     assert str(automl.rankings.drop(['parameters'], axis='columns')) in str_rep
 
 
-<<<<<<< HEAD
-def test_autobase_baseline(X_y):
-    X, y = X_y
-    automl = AutoClassificationSearch(max_pipelines=1, random_state=0)
-    automl.search(X, y, raise_errors=False)
-=======
 def test_automl_str_no_param_search():
     automl = AutoClassificationSearch()
 
@@ -222,5 +216,4 @@
             value = "\n".join(["\t{}".format(item) for item in value])
             assert value in str_rep
     assert "Possible Pipelines" in str_rep
-    assert "Search Results" not in str_rep
->>>>>>> 2f26183e
+    assert "Search Results" not in str_rep