--- conflicted
+++ resolved
@@ -390,8 +390,7 @@
     assert kwargs['max_pipelines'] == 1
     assert kwargs['allowed_pipelines'] == get_pipelines(problem_type=ProblemTypes.BINARY, model_families=allowed_model_families)
 
-
-<<<<<<< HEAD
+    
 def test_invalid_data_splitter():
     data_splitter = pd.DataFrame()
     with pytest.raises(ValueError, match='Not a valid data splitter'):
@@ -444,7 +443,8 @@
     for pipeline_id in automl.results['search_order']:
         assert len(automl.results['pipeline_results'][pipeline_id]['cv_data']) == 1
         assert automl.results['pipeline_results'][pipeline_id]['cv_data'][0]['score'] == 1.234
-=======
+
+
 @patch('evalml.pipelines.BinaryClassificationPipeline.score')
 @patch('evalml.pipelines.BinaryClassificationPipeline.fit')
 def test_add_to_rankings(mock_fit, mock_score, dummy_binary_pipeline_class, X_y):
@@ -499,5 +499,4 @@
     test_pipeline_trained = CoolBinaryClassificationPipeline(parameters={}).fit(X, y)
     automl.add_to_rankings(test_pipeline_trained, X, y)
 
-    assert list(automl.rankings['score'].values).count(0.1234) == 2
->>>>>>> 52e0959e
+    assert list(automl.rankings['score'].values).count(0.1234) == 2