from unittest.mock import patch

import numpy as np
import pandas as pd
import pytest
from sklearn.model_selection import StratifiedKFold

from evalml import AutoClassificationSearch, AutoRegressionSearch
from evalml.data_checks import EmptyDataChecks
from evalml.pipelines import LogisticRegressionBinaryPipeline
from evalml.tuners import RandomSearchTuner


def test_pipeline_limits(caplog, X_y):
    X, y = X_y

    automl = AutoClassificationSearch(multiclass=False, max_pipelines=1)
    automl.search(X, y)
    out = caplog.text
    assert "Searching up to 1 pipelines. " in out

    caplog.clear()
    automl = AutoClassificationSearch(multiclass=False, max_time=1)
    automl.search(X, y)
    out = caplog.text
    assert "Will stop searching for new pipelines after 1 seconds" in out

    caplog.clear()
    automl = AutoClassificationSearch(multiclass=False, max_time=1, max_pipelines=5)
    automl.search(X, y)
    out = caplog.text
    assert "Searching up to 5 pipelines. " in out
    assert "Will stop searching for new pipelines after 1 seconds" in out

    caplog.clear()
    automl = AutoClassificationSearch(multiclass=False)
    automl.search(X, y)
    out = caplog.text
    assert "No search limit is set. Set using max_time or max_pipelines." in out


def test_search_order(X_y):
    X, y = X_y
    automl = AutoClassificationSearch(max_pipelines=3)
    automl.search(X, y)
    correct_order = [0, 1, 2]
    assert automl.results['search_order'] == correct_order


def test_transform_parameters():
    automl = AutoClassificationSearch(max_pipelines=1, random_state=100, n_jobs=6)
    parameters = {
        'Simple Imputer': {
            'impute_strategy': 'most_frequent'
        },
        'Logistic Regression Classifier': {
            'penalty': 'l2',
            'C': 8.444214828324364
        }
    }
    parameters_dict = {
        'Simple Imputer': {'impute_strategy': 'most_frequent'},
        'Logistic Regression Classifier': {'penalty': 'l2', 'C': 8.444214828324364, 'n_jobs': 6}
    }
    assert automl._transform_parameters(LogisticRegressionBinaryPipeline, parameters, 0) == parameters_dict


@patch('evalml.pipelines.BinaryClassificationPipeline.fit')
def test_pipeline_fit_raises(mock_fit, X_y):
    msg = 'all your model are belong to us'
    mock_fit.side_effect = Exception(msg)
    X, y = X_y
    automl = AutoClassificationSearch(max_pipelines=1)
    with pytest.raises(Exception, match=msg):
        automl.search(X, y)

    automl = AutoClassificationSearch(max_pipelines=1)
    automl.search(X, y, raise_errors=False)
    pipeline_results = automl.results.get('pipeline_results', {})
    assert len(pipeline_results) == 1
    cv_scores_all = pipeline_results[0].get('cv_data', {})
    for cv_scores in cv_scores_all:
        for name, score in cv_scores['all_objective_scores'].items():
            if name in ['# Training', '# Testing']:
                assert score > 0
            else:
                assert np.isnan(score)


@patch('evalml.objectives.AUC.score')
def test_pipeline_score_raises(mock_score, X_y):
    msg = 'all your model are belong to us'
    mock_score.side_effect = Exception(msg)
    X, y = X_y
    automl = AutoClassificationSearch(max_pipelines=1)
    automl.search(X, y)
    pipeline_results = automl.results.get('pipeline_results', {})
    assert len(pipeline_results) == 1
    cv_scores_all = pipeline_results[0].get('cv_data', {})
    scores = cv_scores_all[0]['all_objective_scores']
    auc_score = scores.pop('AUC')
    assert np.isnan(auc_score)
    assert not np.isnan(list(cv_scores_all[0]['all_objective_scores'].values())).any()

    automl = AutoClassificationSearch(max_pipelines=1)
    automl.search(X, y, raise_errors=False)
    pipeline_results = automl.results.get('pipeline_results', {})
    assert len(pipeline_results) == 1
    cv_scores_all = pipeline_results[0].get('cv_data', {})
    scores = cv_scores_all[0]['all_objective_scores']
    auc_score = scores.pop('AUC')
    assert np.isnan(auc_score)
    assert not np.isnan(list(cv_scores_all[0]['all_objective_scores'].values())).any()


def test_rankings(X_y, X_y_reg):
    X, y = X_y
    model_families = ['random_forest']
    automl = AutoClassificationSearch(allowed_model_families=model_families, max_pipelines=2)
    automl.search(X, y)
    assert len(automl.full_rankings) == 2
    assert len(automl.rankings) == 1

    X, y = X_y_reg
    automl = AutoRegressionSearch(allowed_model_families=model_families, max_pipelines=2)
    automl.search(X, y)
    assert len(automl.full_rankings) == 2
    assert len(automl.rankings) == 1


<<<<<<< HEAD
=======
@patch('evalml.pipelines.PipelineBase.fit')
@patch('evalml.guardrails.detect_label_leakage')
def test_detect_label_leakage(mock_detect_label_leakage, mock_fit, capsys, caplog, X_y):
    X, y = X_y
    mock_detect_label_leakage.return_value = {'var 1': 0.1234, 'var 2': 0.5678}
    automl = AutoClassificationSearch(max_pipelines=1, random_state=0)
    automl.search(X, y, raise_errors=False)
    out = caplog.text
    assert "Possible label leakage: var 1, var 2" in out


>>>>>>> 8b1024a6
@patch('evalml.pipelines.BinaryClassificationPipeline.fit')
def test_automl_str_search(mock_fit, X_y):
    def _dummy_callback(param1, param2):
        return None

    X, y = X_y
    search_params = {
        'objective': 'F1',
        'max_time': 100,
        'max_pipelines': 5,
        'patience': 2,
        'tolerance': 0.5,
        'allowed_model_families': ['random_forest', 'linear_model'],
        'cv': StratifiedKFold(5),
        'tuner': RandomSearchTuner,
        'start_iteration_callback': _dummy_callback,
        'add_result_callback': None,
        'additional_objectives': ['Precision', 'AUC'],
        'n_jobs': 2,
        'optimize_thresholds': True
    }

    param_str_reps = {
        'Objective': search_params['objective'],
        'Max Time': search_params['max_time'],
        'Max Pipelines': search_params['max_pipelines'],
        'Possible Pipelines': ['Random Forest Binary Classification Pipeline', 'Logistic Regression Binary Pipeline'],
        'Patience': search_params['patience'],
        'Tolerance': search_params['tolerance'],
        'Cross Validation': 'StratifiedKFold(n_splits=5, random_state=None, shuffle=False)',
        'Tuner': 'RandomSearchTuner',
        'Start Iteration Callback': '_dummy_callback',
        'Add Result Callback': None,
        'Additional Objectives': search_params['additional_objectives'],
        'Random State': 'RandomState(MT19937)',
        'n_jobs': search_params['n_jobs'],
        'Optimize Thresholds': search_params['optimize_thresholds']
    }

    automl = AutoClassificationSearch(**search_params)
    str_rep = str(automl)

    for param, value in param_str_reps.items():
        if isinstance(value, list):
            assert f"{param}" in str_rep
            for item in value:
                assert f"\t{str(item)}" in str_rep
        else:
            assert f"{param}: {str(value)}" in str_rep
    assert "Search Results" not in str_rep

    automl.search(X, y, raise_errors=False)
    str_rep = str(automl)
    assert "Search Results:" in str_rep
    assert str(automl.rankings.drop(['parameters'], axis='columns')) in str_rep


@patch('evalml.automl.auto_search_base.AutoSearchBase._check_stopping_condition')
def test_automl_empty_data_checks(mock_check_stopping_condition, X_y):
    X, y = X_y
    automl = AutoClassificationSearch(max_pipelines=1)
    mock_check_stopping_condition.return_value = False
    automl.search(X, y, data_checks=EmptyDataChecks())
    mock_check_stopping_condition.assert_called()
    assert automl.latest_data_check_results is None


def test_automl_default_data_checks():
    X = pd.DataFrame({'lots_of_null': [None, None, None, None, 5],
                      'all_null': [None, None, None, None, None],
                      'also_all_null': [None, None, None, None, None],
                      'no_null': [1, 2, 3, 4, 5]})
    y = pd.Series([0, 0, 0, 0, 0])
    automl = AutoClassificationSearch(max_pipelines=1)
    with pytest.raises(ValueError, match="Data checks raised"):
        automl.search(X, y, data_checks=None)
    assert len(automl.latest_data_check_results) > 0


def test_automl_str_no_param_search():
    automl = AutoClassificationSearch()

    param_str_reps = {
        'Objective': 'Log Loss Binary',
        'Max Time': 'None',
        'Max Pipelines': 'None',
        'Possible Pipelines': [
            'Logistic Regression Binary Pipeline',
            'Random Forest Binary Classification Pipeline'],
        'Patience': 'None',
        'Tolerance': '0.0',
        'Cross Validation': 'StratifiedKFold(n_splits=3, random_state=0, shuffle=True)',
        'Tuner': 'SKOptTuner',
        'Additional Objectives': [
            'Accuracy Binary',
            'Balanced Accuracy Binary',
            'F1',
            'Precision',
            'AUC',
            'MCC Binary'],
        'Start Iteration Callback': 'None',
        'Add Result Callback': 'None',
        'Random State': 'RandomState(MT19937)',
        'n_jobs': '-1',
        'Verbose': 'True',
        'Optimize Thresholds': 'False'
    }

    str_rep = str(automl)

    for param, value in param_str_reps.items():
        assert f"{param}" in str_rep
        if isinstance(value, list):
            value = "\n".join(["\t{}".format(item) for item in value])
            assert value in str_rep
    assert "Possible Pipelines" in str_rep
    assert "Search Results" not in str_rep<|MERGE_RESOLUTION|>--- conflicted
+++ resolved
@@ -128,20 +128,6 @@
     assert len(automl.rankings) == 1
 
 
-<<<<<<< HEAD
-=======
-@patch('evalml.pipelines.PipelineBase.fit')
-@patch('evalml.guardrails.detect_label_leakage')
-def test_detect_label_leakage(mock_detect_label_leakage, mock_fit, capsys, caplog, X_y):
-    X, y = X_y
-    mock_detect_label_leakage.return_value = {'var 1': 0.1234, 'var 2': 0.5678}
-    automl = AutoClassificationSearch(max_pipelines=1, random_state=0)
-    automl.search(X, y, raise_errors=False)
-    out = caplog.text
-    assert "Possible label leakage: var 1, var 2" in out
-
-
->>>>>>> 8b1024a6
 @patch('evalml.pipelines.BinaryClassificationPipeline.fit')
 def test_automl_str_search(mock_fit, X_y):
     def _dummy_callback(param1, param2):
@@ -206,7 +192,7 @@
     mock_check_stopping_condition.return_value = False
     automl.search(X, y, data_checks=EmptyDataChecks())
     mock_check_stopping_condition.assert_called()
-    assert automl.latest_data_check_results is None
+    assert automl.data_check_results is None
 
 
 def test_automl_default_data_checks():
@@ -218,7 +204,7 @@
     automl = AutoClassificationSearch(max_pipelines=1)
     with pytest.raises(ValueError, match="Data checks raised"):
         automl.search(X, y, data_checks=None)
-    assert len(automl.latest_data_check_results) > 0
+    assert len(automl.data_check_results) > 0
 
 
 def test_automl_str_no_param_search():
