from unittest.mock import patch

import numpy as np
import pytest
from sklearn.model_selection import StratifiedKFold

from evalml import AutoClassificationSearch, AutoRegressionSearch
from evalml.pipelines import LogisticRegressionBinaryPipeline
from evalml.tuners import RandomSearchTuner


def test_pipeline_limits(caplog, X_y):
    X, y = X_y

    automl = AutoClassificationSearch(multiclass=False, max_pipelines=1)
    automl.search(X, y)
    out = caplog.text
    assert "Searching up to 1 pipelines. " in out

    caplog.clear()
    automl = AutoClassificationSearch(multiclass=False, max_time=1)
    automl.search(X, y)
    out = caplog.text
    assert "Will stop searching for new pipelines after 1 seconds" in out

    caplog.clear()
    automl = AutoClassificationSearch(multiclass=False, max_time=1, max_pipelines=5)
    automl.search(X, y)
    out = caplog.text
    assert "Searching up to 5 pipelines. " in out
    assert "Will stop searching for new pipelines after 1 seconds" in out

    caplog.clear()
    automl = AutoClassificationSearch(multiclass=False)
    automl.search(X, y)
    out = caplog.text
    assert "No search limit is set. Set using max_time or max_pipelines." in out


def test_search_order(X_y):
    X, y = X_y
    automl = AutoClassificationSearch(max_pipelines=3)
    automl.search(X, y)
    correct_order = [0, 1, 2]
    assert automl.results['search_order'] == correct_order


def test_transform_parameters():
    automl = AutoClassificationSearch(max_pipelines=1, random_state=100, n_jobs=6)
    parameters = {
        'Simple Imputer': {
            'impute_strategy': 'most_frequent'
        },
        'Logistic Regression Classifier': {
            'penalty': 'l2',
            'C': 8.444214828324364
        }
    }
    parameters_dict = {
        'Simple Imputer': {'impute_strategy': 'most_frequent'},
        'Logistic Regression Classifier': {'penalty': 'l2', 'C': 8.444214828324364, 'n_jobs': 6}
    }
    assert automl._transform_parameters(LogisticRegressionBinaryPipeline, parameters, 0) == parameters_dict


@patch('evalml.pipelines.BinaryClassificationPipeline.fit')
def test_pipeline_fit_raises(mock_fit, X_y):
    msg = 'all your model are belong to us'
    mock_fit.side_effect = Exception(msg)
    X, y = X_y
    automl = AutoClassificationSearch(max_pipelines=1)
    with pytest.raises(Exception, match=msg):
        automl.search(X, y)

    automl = AutoClassificationSearch(max_pipelines=1)
    automl.search(X, y, raise_errors=False)
    pipeline_results = automl.results.get('pipeline_results', {})
    assert len(pipeline_results) == 1
    cv_scores_all = pipeline_results[0].get('cv_data', {})
    for cv_scores in cv_scores_all:
        for name, score in cv_scores['all_objective_scores'].items():
            if name in ['# Training', '# Testing']:
                assert score > 0
            else:
                assert np.isnan(score)


@patch('evalml.objectives.AUC.score')
def test_pipeline_score_raises(mock_score, X_y):
    msg = 'all your model are belong to us'
    mock_score.side_effect = Exception(msg)
    X, y = X_y
    automl = AutoClassificationSearch(max_pipelines=1)
    automl.search(X, y)
    pipeline_results = automl.results.get('pipeline_results', {})
    assert len(pipeline_results) == 1
    cv_scores_all = pipeline_results[0].get('cv_data', {})
    scores = cv_scores_all[0]['all_objective_scores']
    auc_score = scores.pop('AUC')
    assert np.isnan(auc_score)
    assert not np.isnan(list(cv_scores_all[0]['all_objective_scores'].values())).any()

    automl = AutoClassificationSearch(max_pipelines=1)
    automl.search(X, y, raise_errors=False)
    pipeline_results = automl.results.get('pipeline_results', {})
    assert len(pipeline_results) == 1
    cv_scores_all = pipeline_results[0].get('cv_data', {})
    scores = cv_scores_all[0]['all_objective_scores']
    auc_score = scores.pop('AUC')
    assert np.isnan(auc_score)
    assert not np.isnan(list(cv_scores_all[0]['all_objective_scores'].values())).any()


def test_rankings(X_y, X_y_reg):
    X, y = X_y
    model_families = ['random_forest']
    automl = AutoClassificationSearch(allowed_model_families=model_families, max_pipelines=2)
    automl.search(X, y)
    assert len(automl.full_rankings) == 2
    assert len(automl.rankings) == 1

    X, y = X_y_reg
    automl = AutoRegressionSearch(allowed_model_families=model_families, max_pipelines=2)
    automl.search(X, y)
    assert len(automl.full_rankings) == 2
    assert len(automl.rankings) == 1


@patch('evalml.pipelines.PipelineBase.fit')
<<<<<<< HEAD
@patch('evalml.utils.logger.Logger.log')
def test_detect_label_leakage(mock_detect_label_leakage, mock_log, mock_fit, capsys, X_y):
=======
@patch('evalml.guardrails.detect_label_leakage')
def test_detect_label_leakage(mock_detect_label_leakage, mock_fit, capsys, caplog, X_y):
>>>>>>> 8b1024a6
    X, y = X_y
    mock_detect_label_leakage.return_value = {'var 1': 0.1234, 'var 2': 0.5678}
    automl = AutoClassificationSearch(max_pipelines=1, random_state=0)
    automl.search(X, y, raise_errors=False)
    out = caplog.text
    assert "Possible label leakage: var 1, var 2" in out


@patch('evalml.pipelines.BinaryClassificationPipeline.fit')
def test_automl_str_search(mock_fit, X_y):
    def _dummy_callback(param1, param2):
        return None

    X, y = X_y
    search_params = {
        'objective': 'F1',
        'max_time': 100,
        'max_pipelines': 5,
        'patience': 2,
        'tolerance': 0.5,
        'allowed_model_families': ['random_forest', 'linear_model'],
        'cv': StratifiedKFold(5),
        'tuner': RandomSearchTuner,
        'detect_label_leakage': False,
        'start_iteration_callback': _dummy_callback,
        'add_result_callback': None,
        'additional_objectives': ['Precision', 'AUC'],
        'n_jobs': 2,
        'optimize_thresholds': True
    }

    param_str_reps = {
        'Objective': search_params['objective'],
        'Max Time': search_params['max_time'],
        'Max Pipelines': search_params['max_pipelines'],
        'Possible Pipelines': ['Random Forest Binary Classification Pipeline', 'Logistic Regression Binary Pipeline'],
        'Patience': search_params['patience'],
        'Tolerance': search_params['tolerance'],
        'Cross Validation': 'StratifiedKFold(n_splits=5, random_state=None, shuffle=False)',
        'Tuner': 'RandomSearchTuner',
        'Detect Label Leakage': search_params['detect_label_leakage'],
        'Start Iteration Callback': '_dummy_callback',
        'Add Result Callback': None,
        'Additional Objectives': search_params['additional_objectives'],
        'Random State': 'RandomState(MT19937)',
        'n_jobs': search_params['n_jobs'],
        'Optimize Thresholds': search_params['optimize_thresholds']
    }

    automl = AutoClassificationSearch(**search_params)
    str_rep = str(automl)

    for param, value in param_str_reps.items():
        if isinstance(value, list):
            assert f"{param}" in str_rep
            for item in value:
                assert f"\t{str(item)}" in str_rep
        else:
            assert f"{param}: {str(value)}" in str_rep
    assert "Search Results" not in str_rep

    automl.search(X, y, raise_errors=False)
    str_rep = str(automl)
    assert "Search Results:" in str_rep
    assert str(automl.rankings.drop(['parameters'], axis='columns')) in str_rep


def test_automl_str_no_param_search():
    automl = AutoClassificationSearch()

    param_str_reps = {
        'Objective': 'Log Loss Binary',
        'Max Time': 'None',
        'Max Pipelines': 'None',
        'Possible Pipelines': [
            'Logistic Regression Binary Pipeline',
            'Random Forest Binary Classification Pipeline'],
        'Patience': 'None',
        'Tolerance': '0.0',
        'Cross Validation': 'StratifiedKFold(n_splits=3, random_state=0, shuffle=True)',
        'Tuner': 'SKOptTuner',
        'Detect Label Leakage': 'True',
        'Additional Objectives': [
            'Accuracy Binary',
            'Balanced Accuracy Binary',
            'F1',
            'Precision',
            'AUC',
            'MCC Binary'],
        'Start Iteration Callback': 'None',
        'Add Result Callback': 'None',
        'Random State': 'RandomState(MT19937)',
        'n_jobs': '-1',
        'Verbose': 'True',
        'Optimize Thresholds': 'False'
    }

    str_rep = str(automl)

    for param, value in param_str_reps.items():
        assert f"{param}" in str_rep
        if isinstance(value, list):
            value = "\n".join(["\t{}".format(item) for item in value])
            assert value in str_rep
    assert "Possible Pipelines" in str_rep
    assert "Search Results" not in str_rep<|MERGE_RESOLUTION|>--- conflicted
+++ resolved
@@ -124,22 +124,6 @@
     automl.search(X, y)
     assert len(automl.full_rankings) == 2
     assert len(automl.rankings) == 1
-
-
-@patch('evalml.pipelines.PipelineBase.fit')
-<<<<<<< HEAD
-@patch('evalml.utils.logger.Logger.log')
-def test_detect_label_leakage(mock_detect_label_leakage, mock_log, mock_fit, capsys, X_y):
-=======
-@patch('evalml.guardrails.detect_label_leakage')
-def test_detect_label_leakage(mock_detect_label_leakage, mock_fit, capsys, caplog, X_y):
->>>>>>> 8b1024a6
-    X, y = X_y
-    mock_detect_label_leakage.return_value = {'var 1': 0.1234, 'var 2': 0.5678}
-    automl = AutoClassificationSearch(max_pipelines=1, random_state=0)
-    automl.search(X, y, raise_errors=False)
-    out = caplog.text
-    assert "Possible label leakage: var 1, var 2" in out
 
 
 @patch('evalml.pipelines.BinaryClassificationPipeline.fit')
