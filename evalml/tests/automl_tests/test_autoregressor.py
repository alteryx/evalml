import time

import pandas as pd
import plotly.graph_objects as go
import pytest

from evalml import AutoRegressor
from evalml.demos import load_diabetes
from evalml.pipelines import PipelineBase, get_pipelines
from evalml.problem_types import ProblemTypes


@pytest.fixture
def X_y():
    return load_diabetes()


def test_init(X_y):
    X, y = X_y

    clf = AutoRegressor(objective="R2", max_pipelines=3)

    # check loads all pipelines
    assert get_pipelines(problem_type=ProblemTypes.REGRESSION) == clf.possible_pipelines

    clf.fit(X, y, raise_errors=True)

    assert isinstance(clf.rankings, pd.DataFrame)

    assert isinstance(clf.best_pipeline, PipelineBase)
    assert isinstance(clf.best_pipeline.feature_importances, pd.DataFrame)

    # test with datafarmes
    clf.fit(pd.DataFrame(X), pd.Series(y), raise_errors=True)

    assert isinstance(clf.rankings, pd.DataFrame)

    assert isinstance(clf.best_pipeline, PipelineBase)

    assert isinstance(clf.get_pipeline(0), PipelineBase)

    clf.describe_pipeline(0)


def test_random_state(X_y):
    X, y = X_y
    clf = AutoRegressor(objective="R2", max_pipelines=5, random_state=0)
    clf.fit(X, y, raise_errors=True)

    clf_1 = AutoRegressor(objective="R2", max_pipelines=5, random_state=0)
    clf_1.fit(X, y, raise_errors=True)

    # need to use assert_frame_equal as R2 could be different at the 10+ decimal
    assert pd.testing.assert_frame_equal(clf.rankings, clf_1.rankings) is None


def test_categorical_regression(X_y_categorical_regression):
    X, y = X_y_categorical_regression
    clf = AutoRegressor(objective="R2", max_pipelines=5, random_state=0)
    clf.fit(X, y, raise_errors=True)
    assert not clf.rankings['score'].isnull().all()
    assert not clf.get_pipeline(0).feature_importances.isnull().all().all()


def test_callback(X_y):
    X, y = X_y

    counts = {
        "start_iteration_callback": 0,
        "add_result_callback": 0,
    }

    def start_iteration_callback(pipeline_class, parameters, counts=counts):
        counts["start_iteration_callback"] += 1

    def add_result_callback(results, trained_pipeline, counts=counts):
        counts["add_result_callback"] += 1

    max_pipelines = 3
    clf = AutoRegressor(objective="R2", max_pipelines=max_pipelines,
                        start_iteration_callback=start_iteration_callback,
                        add_result_callback=add_result_callback)
    clf.fit(X, y, raise_errors=True)

    assert counts["start_iteration_callback"] == max_pipelines
    assert counts["add_result_callback"] == max_pipelines


<<<<<<< HEAD
def test_early_stopping(capsys):
    tolerance = 0.005
    patience = 2
    clf = AutoRegressor(objective='mse', max_time='60 seconds', patience=patience, tolerance=tolerance, model_types=['linear_model'], random_state=0)

    mock_results = {
        'search_order': [0, 1, 2],
        'pipeline_results': {}
    }

    scores = [150, 200, 195]
    for id in mock_results['search_order']:
        mock_results['pipeline_results'][id] = {}
        mock_results['pipeline_results'][id]['score'] = scores[id]

    clf.results = mock_results
    clf._check_stopping_condition(time.time())
    out, _ = capsys.readouterr()
    assert "2 iterations without improvement. Stopping search early." in out
=======
def test_plot_iterations_max_pipelines(X_y):
    X, y = X_y

    clf = AutoRegressor(max_pipelines=3)
    clf.fit(X, y)
    plot = clf.plot.search_iteration_plot()
    plot_data = plot.data[0]
    x = pd.Series(plot_data['x'])
    y = pd.Series(plot_data['y'])

    assert isinstance(plot, go.Figure)
    assert x.is_monotonic_increasing
    assert y.is_monotonic_increasing
    assert len(x) == 3
    assert len(y) == 3


def test_plot_iterations_max_time(X_y):
    X, y = X_y
    clf = AutoRegressor(max_time=10)
    clf.fit(X, y, show_iteration_plot=False)
    plot = clf.plot.search_iteration_plot()
    plot_data = plot.data[0]
    x = pd.Series(plot_data['x'])
    y = pd.Series(plot_data['y'])

    assert isinstance(plot, go.Figure)
    assert x.is_monotonic_increasing
    assert y.is_monotonic_increasing
    assert len(x) > 0
    assert len(y) > 0
>>>>>>> ea32c4af
<|MERGE_RESOLUTION|>--- conflicted
+++ resolved
@@ -86,7 +86,6 @@
     assert counts["add_result_callback"] == max_pipelines
 
 
-<<<<<<< HEAD
 def test_early_stopping(capsys):
     tolerance = 0.005
     patience = 2
@@ -106,7 +105,8 @@
     clf._check_stopping_condition(time.time())
     out, _ = capsys.readouterr()
     assert "2 iterations without improvement. Stopping search early." in out
-=======
+
+
 def test_plot_iterations_max_pipelines(X_y):
     X, y = X_y
 
@@ -137,5 +137,4 @@
     assert x.is_monotonic_increasing
     assert y.is_monotonic_increasing
     assert len(x) > 0
-    assert len(y) > 0
->>>>>>> ea32c4af
+    assert len(y) > 0