import pandas as pd
import plotly.graph_objects as go
import pytest
from sklearn.model_selection import StratifiedKFold

from evalml.automl.auto_base import AutoBase
from evalml.automl.pipeline_search_plots import (
    PipelineSearchPlots,
    SearchIterationPlot
)
<<<<<<< HEAD
=======
from evalml.objectives import ROC, ConfusionMatrix
>>>>>>> 1ca67690
from evalml.pipelines import LogisticRegressionBinaryPipeline
from evalml.problem_types import ProblemTypes


def test_generate_roc(X_y):
    X, y = X_y

    # Make mock class and generate mock results

    class MockAuto(AutoBase):
        def __init__(self):
            self.results = {}
            self.results['pipeline_results'] = {}
            self.problem_type = ProblemTypes.BINARY

        def search(self):
            pipeline = LogisticRegressionBinaryPipeline(penalty='l2', C=0.5,
                                                        impute_strategy='mean', number_features=len(X[0]), random_state=1)
            cv = StratifiedKFold(n_splits=5, random_state=0)
            plot_data = []
            for train, test in cv.split(X, y):
                if isinstance(X, pd.DataFrame):
                    X_train, X_test = X.iloc[train], X.iloc[test]
                else:
                    X_train, X_test = X[train], X[test]
                if isinstance(y, pd.Series):
                    y_train, y_test = y.iloc[train], y.iloc[test]
                else:
                    y_train, y_test = y[train], y[test]

<<<<<<< HEAD
                pipeline.fit(X_train, y_train, "ROC")
                score, other_scores = pipeline.score(X_test, y_test, ["confusion_matrix"])
=======
                pipeline.fit(X_train, y_train, "precision")
                plot_data.append(pipeline.get_plot_data(X_test, y_test, [ROC()]))
>>>>>>> 1ca67690

            self.results['pipeline_results'].update({0: {"plot_data": plot_data,
                                                         "pipeline_name": pipeline.name}})

            self.results['pipeline_results'].update({0: {"plot_data": plot_data, "pipeline_name": pipeline.name}})

    mock_automl = MockAuto()
    search_plots = PipelineSearchPlots(mock_automl)
    with pytest.raises(RuntimeError, match="You must first call search"):
        search_plots.get_roc_data(0)
    with pytest.raises(RuntimeError, match="You must first call search"):
        search_plots.generate_roc_plot(0)

    mock_automl.search()

    with pytest.raises(RuntimeError, match="Pipeline 1 not found"):
        search_plots.get_roc_data(1)
    with pytest.raises(RuntimeError, match="Pipeline 1 not found"):
        search_plots.generate_roc_plot(1)

    roc_data = search_plots.get_roc_data(0)
    assert len(roc_data["fpr_tpr_data"]) == 5
    assert len(roc_data["roc_aucs"]) == 5

    fig = search_plots.generate_roc_plot(0)
    assert isinstance(fig, type(go.Figure()))


def test_generate_roc_multi_raises_errors(X_y):

    class MockAutoMulti(AutoBase):
        def __init__(self):
            self.results = {}
            self.results['pipeline_results'] = {}
            self.problem_type = ProblemTypes.MULTICLASS

    mock_automl = MockAutoMulti()
    search_plots = PipelineSearchPlots(mock_automl)

    with pytest.raises(RuntimeError, match="ROC plots can only be generated for binary classification problems."):
        search_plots.get_roc_data(0)
    with pytest.raises(RuntimeError, match="ROC plots can only be generated for binary classification problems."):
        search_plots.generate_roc_plot(0)


def test_generate_confusion_matrix(X_y):
    X, y = X_y
    y_test_lens = []

    # Make mock class and generate mock results
    class MockAutoClassificationSearch(AutoBase):
        def __init__(self):
            self.results = {}
            self.results['pipeline_results'] = {}
            self.problem_type = ProblemTypes.BINARY

        def search(self):
            pipeline = LogisticRegressionBinaryPipeline(penalty='l2', C=0.5,
                                                        impute_strategy='mean', number_features=len(X[0]), random_state=1)
            cv = StratifiedKFold(n_splits=5, random_state=0)
            plot_data = []
            for train, test in cv.split(X, y):
                if isinstance(X, pd.DataFrame):
                    X_train, X_test = X.iloc[train], X.iloc[test]
                else:
                    X_train, X_test = X[train], X[test]
                if isinstance(y, pd.Series):
                    y_train, y_test = y.iloc[train], y.iloc[test]
                else:
                    y_train, y_test = y[train], y[test]

                pipeline.fit(X_train, y_train)
                plot_data.append(pipeline.get_plot_data(X_test, y_test, [ConfusionMatrix()]))
                # store information for testing purposes later
                y_test_lens.append(len(y_test))
<<<<<<< HEAD

                pipeline.fit(X_train, y_train, "confusion_matrix")
                score, other_scores = pipeline.score(X_test, y_test, ["confusion_matrix"])

                ordered_scores = OrderedDict()
                ordered_scores.update({"Confusion Matrix": score})
                ordered_scores.update({"# Training": len(y_train)})
                ordered_scores.update({"# Testing": len(y_test)})
                cv_data.append({"all_objective_scores": ordered_scores, "score": score})

            self.results['pipeline_results'].update({0: {"cv_data": cv_data,
=======
            self.results['pipeline_results'].update({0: {"plot_data": plot_data,
>>>>>>> 1ca67690
                                                         "pipeline_name": pipeline.name}})

    mock_automl = MockAutoClassificationSearch()
    search_plots = PipelineSearchPlots(mock_automl)
    with pytest.raises(RuntimeError, match="You must first call search"):
        search_plots.get_confusion_matrix_data(0)
    with pytest.raises(RuntimeError, match="You must first call search"):
        search_plots.generate_confusion_matrix(0)

    mock_automl.search()

    with pytest.raises(RuntimeError, match="Pipeline 1 not found"):
        search_plots.get_confusion_matrix_data(1)
    with pytest.raises(RuntimeError, match="Pipeline 1 not found"):
        search_plots.generate_confusion_matrix(1)

    cm_data = search_plots.get_confusion_matrix_data(0)
    for i, cm in enumerate(cm_data):
        labels = cm.columns
        assert all(label in y for label in labels)
        assert (cm.to_numpy().sum() == y_test_lens[i])
    fig = search_plots.generate_confusion_matrix(0)
    assert isinstance(fig, type(go.Figure()))


def test_confusion_matrix_regression_throws_error():
    # Make mock class and generate mock results
    class MockAutoRegressionSearch(AutoBase):
        def __init__(self):
            self.results = {}
            self.results['pipeline_results'] = {}
            self.problem_type = ProblemTypes.REGRESSION

    mock_automl = MockAutoRegressionSearch()
    search_plots = PipelineSearchPlots(mock_automl)

    with pytest.raises(RuntimeError, match="Confusion matrix plots can only be generated for classification problems"):
        search_plots.get_confusion_matrix_data(0)
    with pytest.raises(RuntimeError, match="Confusion matrix plots can only be generated for classification problems."):
        search_plots.generate_confusion_matrix(0)


def test_search_iteration_plot_class(X_y):

    class MockObjective:
        def __init__(self):
            self.name = 'Test Objective'
            self.greater_is_better = True

    class MockResults:
        def __init__(self):
            self.objective = MockObjective()
            self.results = {
                'pipeline_results': {
                    2: {
                        'score': 0.50
                    },
                    0: {
                        'score': 0.60
                    },
                    1: {
                        'score': 0.75
                    },
                },
                'search_order': [1, 2, 0]
            }
            self.rankings = pd.DataFrame({
                'score': [0.75, 0.60, 0.50]
            })

    mock_data = MockResults()
    plot = SearchIterationPlot(mock_data)

    # Check best score trace
    plot_data = plot.best_score_by_iter_fig.data[0]
    x = list(plot_data['x'])
    y = list(plot_data['y'])

    assert isinstance(plot, SearchIterationPlot)
    assert x == [0, 1, 2]
    assert y == [0.60, 0.75, 0.75]

    # Check current score trace
    plot_data = plot.best_score_by_iter_fig.data[1]
    x = list(plot_data['x'])
    y = list(plot_data['y'])

    assert isinstance(plot, SearchIterationPlot)
    assert x == [0, 1, 2]
    assert y == [0.60, 0.75, 0.50]<|MERGE_RESOLUTION|>--- conflicted
+++ resolved
@@ -8,10 +8,7 @@
     PipelineSearchPlots,
     SearchIterationPlot
 )
-<<<<<<< HEAD
-=======
 from evalml.objectives import ROC, ConfusionMatrix
->>>>>>> 1ca67690
 from evalml.pipelines import LogisticRegressionBinaryPipeline
 from evalml.problem_types import ProblemTypes
 
@@ -42,13 +39,8 @@
                 else:
                     y_train, y_test = y[train], y[test]
 
-<<<<<<< HEAD
-                pipeline.fit(X_train, y_train, "ROC")
-                score, other_scores = pipeline.score(X_test, y_test, ["confusion_matrix"])
-=======
                 pipeline.fit(X_train, y_train, "precision")
                 plot_data.append(pipeline.get_plot_data(X_test, y_test, [ROC()]))
->>>>>>> 1ca67690
 
             self.results['pipeline_results'].update({0: {"plot_data": plot_data,
                                                          "pipeline_name": pipeline.name}})
@@ -124,21 +116,7 @@
                 plot_data.append(pipeline.get_plot_data(X_test, y_test, [ConfusionMatrix()]))
                 # store information for testing purposes later
                 y_test_lens.append(len(y_test))
-<<<<<<< HEAD
-
-                pipeline.fit(X_train, y_train, "confusion_matrix")
-                score, other_scores = pipeline.score(X_test, y_test, ["confusion_matrix"])
-
-                ordered_scores = OrderedDict()
-                ordered_scores.update({"Confusion Matrix": score})
-                ordered_scores.update({"# Training": len(y_train)})
-                ordered_scores.update({"# Testing": len(y_test)})
-                cv_data.append({"all_objective_scores": ordered_scores, "score": score})
-
-            self.results['pipeline_results'].update({0: {"cv_data": cv_data,
-=======
             self.results['pipeline_results'].update({0: {"plot_data": plot_data,
->>>>>>> 1ca67690
                                                          "pipeline_name": pipeline.name}})
 
     mock_automl = MockAutoClassificationSearch()
