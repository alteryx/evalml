--- conflicted
+++ resolved
@@ -719,14 +719,10 @@
         X_train=X,
         y_train=y,
         problem_type="binary",
-<<<<<<< HEAD
         allowed_component_graphs=[
             {"Mock Binary Classification Pipeline": [dummy_classifier_estimator_class]}
         ],
-=======
         optimize_thresholds=False,
-        allowed_pipelines=[dummy_binary_pipeline_class({})],
->>>>>>> a53c7d29
         allowed_model_families=None,
     )
     expected_pipeline = dummy_binary_pipeline_class({})
@@ -1082,12 +1078,8 @@
         problem_type=problem_type,
         max_iterations=5,
         start_iteration_callback=start_iteration_callback,
-<<<<<<< HEAD
         allowed_component_graphs=[component_graph],
-=======
         optimize_thresholds=False,
-        allowed_pipelines=allowed_pipelines,
->>>>>>> a53c7d29
     )
     automl.search()
 
