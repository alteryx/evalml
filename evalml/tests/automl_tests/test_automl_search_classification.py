import time
from unittest.mock import MagicMock, patch

import numpy as np
import pandas as pd
import pytest
from sklearn.model_selection import StratifiedKFold, TimeSeriesSplit

from evalml import AutoMLSearch
from evalml.automl.pipeline_search_plots import SearchIterationPlot
from evalml.exceptions import ObjectiveNotFoundError
from evalml.model_family import ModelFamily
from evalml.objectives import (
    FraudCost,
    Precision,
    PrecisionMicro,
    Recall,
    get_objective,
    get_objectives
)
from evalml.pipelines import (
    LogisticRegressionBinaryPipeline,
    ModeBaselineBinaryPipeline,
    PipelineBase
)
from evalml.pipelines.utils import get_estimators, make_pipeline
from evalml.problem_types import ProblemTypes


def test_init(X_y_binary):
    X, y = X_y_binary

    automl = AutoMLSearch(problem_type='binary', max_pipelines=1, n_jobs=4)
    automl.search(X, y)

    assert automl.n_jobs == 4
    assert isinstance(automl.rankings, pd.DataFrame)
    assert isinstance(automl.best_pipeline, PipelineBase)

    # test with dataframes
    automl = AutoMLSearch(problem_type='binary', max_pipelines=1, n_jobs=4)
    automl.search(pd.DataFrame(X), pd.Series(y))

    assert isinstance(automl.rankings, pd.DataFrame)
    assert isinstance(automl.full_rankings, pd.DataFrame)
    assert isinstance(automl.best_pipeline, PipelineBase)
    assert isinstance(automl.get_pipeline(0), PipelineBase)
    assert automl.objective.name == 'Log Loss Binary'


def test_init_objective():
    automl = AutoMLSearch(problem_type='binary', objective=Precision(), max_pipelines=1)
    assert isinstance(automl.objective, Precision)
    automl = AutoMLSearch(problem_type='binary', objective='Precision', max_pipelines=1)
    assert isinstance(automl.objective, Precision)


def test_get_pipeline_none(X_y_binary):
    X, y = X_y_binary

    automl = AutoMLSearch(problem_type='binary')
    with pytest.raises(RuntimeError, match="Pipeline not found"):
        automl.describe_pipeline(0)


def test_cv(X_y_binary):
    X, y = X_y_binary
    cv_folds = 5
    automl = AutoMLSearch(problem_type='binary', data_split=StratifiedKFold(cv_folds), max_pipelines=1)
    automl.search(X, y)

    assert isinstance(automl.rankings, pd.DataFrame)
    assert len(automl.results['pipeline_results'][0]["cv_data"]) == cv_folds

    automl = AutoMLSearch(problem_type='binary', data_split=TimeSeriesSplit(cv_folds), max_pipelines=1)
    automl.search(X, y)

    assert isinstance(automl.rankings, pd.DataFrame)
    assert len(automl.results['pipeline_results'][0]["cv_data"]) == cv_folds


def test_max_pipelines(X_y_binary):
    X, y = X_y_binary
    max_pipelines = 5
    automl = AutoMLSearch(problem_type='binary', max_pipelines=max_pipelines)
    automl.search(X, y)
    assert len(automl.full_rankings) == max_pipelines


<<<<<<< HEAD
def test_specify_objective(X_y_binary):
    X, y = X_y_binary
    automl = AutoMLSearch(problem_type='binary', objective=Precision(), max_pipelines=1)
    automl.search(X, y)
    assert isinstance(automl.objective, Precision)
    assert automl.best_pipeline.threshold is not None


def test_recall_error(X_y_binary):
    X, y = X_y_binary
=======
def test_recall_error(X_y):
    X, y = X_y
>>>>>>> 704fe030
    error_msg = 'Could not find the specified objective.'
    with pytest.raises(ObjectiveNotFoundError, match=error_msg):
        AutoMLSearch(problem_type='binary', objective='recall', max_pipelines=1)


def test_recall_object(X_y_binary):
    X, y = X_y_binary
    automl = AutoMLSearch(problem_type='binary', objective=Recall(), max_pipelines=1)
    automl.search(X, y)
    assert len(automl.full_rankings) > 0
    assert automl.objective.name == 'Recall'


def test_binary_auto(X_y_binary):
    X, y = X_y_binary
    automl = AutoMLSearch(problem_type='binary', objective="log_loss_binary", max_pipelines=5)
    automl.search(X, y)

    best_pipeline = automl.best_pipeline
    best_pipeline.fit(X, y)
    y_pred = best_pipeline.predict(X)
    assert len(np.unique(y_pred)) == 2


def test_multi_auto(X_y_multi):
    X, y = X_y_multi
    objective = PrecisionMicro()
    automl = AutoMLSearch(problem_type='multiclass', objective=objective, max_pipelines=5)
    automl.search(X, y)
    best_pipeline = automl.best_pipeline
    best_pipeline.fit(X, y)
    y_pred = best_pipeline.predict(X)
    assert len(np.unique(y_pred)) == 3

    expected_additional_objectives = get_objectives('multiclass')
    objective_in_additional_objectives = next((obj for obj in expected_additional_objectives if obj.name == objective.name), None)
    expected_additional_objectives.remove(objective_in_additional_objectives)

    for expected, additional in zip(expected_additional_objectives, automl.additional_objectives):
        assert type(additional) is type(expected)


def test_multi_objective(X_y_multi):
    automl = AutoMLSearch(problem_type='binary', objective="log_loss_binary")
    assert automl.problem_type == ProblemTypes.BINARY

    automl = AutoMLSearch(problem_type='multiclass', objective="log_loss_multi")
    assert automl.problem_type == ProblemTypes.MULTICLASS

    automl = AutoMLSearch(problem_type='multiclass', objective='auc_micro')
    assert automl.problem_type == ProblemTypes.MULTICLASS

    automl = AutoMLSearch(problem_type='binary', objective='auc')
    assert automl.problem_type == ProblemTypes.BINARY

    automl = AutoMLSearch(problem_type='multiclass')
    assert automl.problem_type == ProblemTypes.MULTICLASS

    automl = AutoMLSearch(problem_type='binary')
    assert automl.problem_type == ProblemTypes.BINARY


def test_categorical_classification(X_y_categorical_classification):
    X, y = X_y_categorical_classification
    automl = AutoMLSearch(problem_type='binary', objective="precision", max_pipelines=5)
    automl.search(X, y)
    assert not automl.rankings['score'].isnull().all()


def test_random_state(X_y_binary):
    X, y = X_y_binary

    automl = AutoMLSearch(problem_type='binary', objective=Precision(), max_pipelines=5, random_state=0)
    automl.search(X, y)

    automl_1 = AutoMLSearch(problem_type='binary', objective=Precision(), max_pipelines=5, random_state=0)
    automl_1.search(X, y)
    assert automl.rankings.equals(automl_1.rankings)


def test_callback(X_y_binary):
    X, y = X_y_binary

    counts = {
        "start_iteration_callback": 0,
        "add_result_callback": 0,
    }

    def start_iteration_callback(pipeline_class, parameters, counts=counts):
        counts["start_iteration_callback"] += 1

    def add_result_callback(results, trained_pipeline, counts=counts):
        counts["add_result_callback"] += 1

    max_pipelines = 3
    automl = AutoMLSearch(problem_type='binary', objective=Precision(), max_pipelines=max_pipelines,
                          start_iteration_callback=start_iteration_callback,
                          add_result_callback=add_result_callback)
    automl.search(X, y)

    assert counts["start_iteration_callback"] == max_pipelines
    assert counts["add_result_callback"] == max_pipelines


def test_additional_objectives(X_y_binary):
    X, y = X_y_binary

    objective = FraudCost(retry_percentage=.5,
                          interchange_fee=.02,
                          fraud_payout_percentage=.75,
                          amount_col=10)
    automl = AutoMLSearch(problem_type='binary', objective='F1', max_pipelines=2, additional_objectives=[objective])
    automl.search(X, y)

    results = automl.describe_pipeline(0, return_dict=True)
    assert 'Fraud Cost' in list(results["cv_data"][0]["all_objective_scores"].keys())


@patch('evalml.objectives.BinaryClassificationObjective.optimize_threshold')
@patch('evalml.pipelines.BinaryClassificationPipeline.predict_proba')
@patch('evalml.pipelines.BinaryClassificationPipeline.score')
@patch('evalml.pipelines.PipelineBase.fit')
def test_optimizable_threshold_enabled(mock_fit, mock_score, mock_predict_proba, mock_optimize_threshold, X_y_binary, caplog):
    mock_optimize_threshold.return_value = 0.8
    X, y = X_y_binary
    automl = AutoMLSearch(problem_type='binary', objective='precision', max_pipelines=1, optimize_thresholds=True)
    mock_score.return_value = {automl.objective.name: 1.0}
    automl.search(X, y)
    mock_fit.assert_called()
    mock_score.assert_called()
    mock_predict_proba.assert_called()
    mock_optimize_threshold.assert_called()
    assert automl.best_pipeline.threshold is None
    assert automl.results['pipeline_results'][0]['cv_data'][0].get('binary_classification_threshold') == 0.8
    assert automl.results['pipeline_results'][0]['cv_data'][1].get('binary_classification_threshold') == 0.8
    assert automl.results['pipeline_results'][0]['cv_data'][2].get('binary_classification_threshold') == 0.8

    automl.describe_pipeline(0)
    out = caplog.text
    assert "Objective to optimize binary classification pipeline thresholds for" in out


@patch('evalml.objectives.BinaryClassificationObjective.optimize_threshold')
@patch('evalml.pipelines.BinaryClassificationPipeline.predict_proba')
@patch('evalml.pipelines.BinaryClassificationPipeline.score')
@patch('evalml.pipelines.PipelineBase.fit')
def test_optimizable_threshold_disabled(mock_fit, mock_score, mock_predict_proba, mock_optimize_threshold, X_y_binary):
    mock_optimize_threshold.return_value = 0.8
    X, y = X_y_binary
    automl = AutoMLSearch(problem_type='binary', objective='precision', max_pipelines=1, optimize_thresholds=False)
    mock_score.return_value = {automl.objective.name: 1.0}
    automl.search(X, y)
    mock_fit.assert_called()
    mock_score.assert_called()
    assert not mock_predict_proba.called
    assert not mock_optimize_threshold.called
    assert automl.best_pipeline.threshold is None
    assert automl.results['pipeline_results'][0]['cv_data'][0].get('binary_classification_threshold') == 0.5
    assert automl.results['pipeline_results'][0]['cv_data'][1].get('binary_classification_threshold') == 0.5
    assert automl.results['pipeline_results'][0]['cv_data'][2].get('binary_classification_threshold') == 0.5


@patch('evalml.pipelines.BinaryClassificationPipeline.score')
@patch('evalml.pipelines.PipelineBase.fit')
def test_non_optimizable_threshold(mock_fit, mock_score, X_y_binary):
    mock_score.return_value = {"AUC": 1.0}
    X, y = X_y_binary
    automl = AutoMLSearch(problem_type='binary', objective='AUC', max_pipelines=1)
    automl.search(X, y)
    mock_fit.assert_called()
    mock_score.assert_called()
    assert automl.best_pipeline.threshold is None
    assert automl.results['pipeline_results'][0]['cv_data'][0].get('binary_classification_threshold') == 0.5
    assert automl.results['pipeline_results'][0]['cv_data'][1].get('binary_classification_threshold') == 0.5
    assert automl.results['pipeline_results'][0]['cv_data'][2].get('binary_classification_threshold') == 0.5


def test_describe_pipeline_objective_ordered(X_y_binary, caplog):
    X, y = X_y_binary
    automl = AutoMLSearch(problem_type='binary', objective='AUC', max_pipelines=2)
    automl.search(X, y)

    automl.describe_pipeline(0)
    out = caplog.text
    out_stripped = " ".join(out.split())

    objectives = [get_objective(obj) for obj in automl.additional_objectives]
    objectives_names = [obj.name for obj in objectives]
    expected_objective_order = " ".join(objectives_names)

    assert expected_objective_order in out_stripped


def test_max_time_units():
    str_max_time = AutoMLSearch(problem_type='binary', objective='F1', max_time='60 seconds')
    assert str_max_time.max_time == 60

    hour_max_time = AutoMLSearch(problem_type='binary', objective='F1', max_time='1 hour')
    assert hour_max_time.max_time == 3600

    min_max_time = AutoMLSearch(problem_type='binary', objective='F1', max_time='30 mins')
    assert min_max_time.max_time == 1800

    min_max_time = AutoMLSearch(problem_type='binary', objective='F1', max_time='30 s')
    assert min_max_time.max_time == 30

    with pytest.raises(AssertionError, match="Invalid unit. Units must be hours, mins, or seconds. Received 'year'"):
        AutoMLSearch(problem_type='binary', objective='F1', max_time='30 years')

    with pytest.raises(TypeError, match="max_time must be a float, int, or string. Received a <class 'tuple'>."):
        AutoMLSearch(problem_type='binary', objective='F1', max_time=(30, 'minutes'))


def test_early_stopping(caplog):
    with pytest.raises(ValueError, match='patience value must be a positive integer.'):
        automl = AutoMLSearch(problem_type='binary', objective='AUC', max_pipelines=5, allowed_model_families=['linear_model'], patience=-1, random_state=0)

    with pytest.raises(ValueError, match='tolerance value must be'):
        automl = AutoMLSearch(problem_type='binary', objective='AUC', max_pipelines=5, allowed_model_families=['linear_model'], patience=1, tolerance=1.5, random_state=0)

    automl = AutoMLSearch(problem_type='binary', objective='AUC', max_pipelines=5, allowed_model_families=['linear_model'], patience=2, tolerance=0.05, random_state=0)
    mock_results = {
        'search_order': [0, 1, 2],
        'pipeline_results': {}
    }

    scores = [0.95, 0.84, 0.96]  # 0.96 is only 1% greater so it doesn't trigger patience due to tolerance
    for id in mock_results['search_order']:
        mock_results['pipeline_results'][id] = {}
        mock_results['pipeline_results'][id]['score'] = scores[id]
        mock_results['pipeline_results'][id]['pipeline_class'] = LogisticRegressionBinaryPipeline

    automl.results = mock_results
    automl._check_stopping_condition(time.time())
    out = caplog.text
    assert "2 iterations without improvement. Stopping search early." in out


def test_plot_disabled_missing_dependency(X_y_binary, has_minimal_dependencies):
    X, y = X_y_binary

    automl = AutoMLSearch(problem_type='binary', max_pipelines=3)
    if has_minimal_dependencies:
        with pytest.raises(AttributeError):
            automl.plot.search_iteration_plot
    else:
        automl.plot.search_iteration_plot


def test_plot_iterations_max_pipelines(X_y_binary):
    go = pytest.importorskip('plotly.graph_objects', reason='Skipping plotting test because plotly not installed')
    X, y = X_y_binary

    automl = AutoMLSearch(problem_type='binary', objective="f1", max_pipelines=3)
    automl.search(X, y)
    plot = automl.plot.search_iteration_plot()
    plot_data = plot.data[0]
    x = pd.Series(plot_data['x'])
    y = pd.Series(plot_data['y'])

    assert isinstance(plot, go.Figure)
    assert x.is_monotonic_increasing
    assert y.is_monotonic_increasing
    assert len(x) == 3
    assert len(y) == 3


def test_plot_iterations_max_time(X_y_binary):
    go = pytest.importorskip('plotly.graph_objects', reason='Skipping plotting test because plotly not installed')
    X, y = X_y_binary

    automl = AutoMLSearch(problem_type='binary', objective="f1", max_time=10)
    automl.search(X, y, show_iteration_plot=False)
    plot = automl.plot.search_iteration_plot()
    plot_data = plot.data[0]
    x = pd.Series(plot_data['x'])
    y = pd.Series(plot_data['y'])

    assert isinstance(plot, go.Figure)
    assert x.is_monotonic_increasing
    assert y.is_monotonic_increasing
    assert len(x) > 0
    assert len(y) > 0


@patch('IPython.display.display')
def test_plot_iterations_ipython_mock(mock_ipython_display, X_y_binary):
    pytest.importorskip('IPython.display', reason='Skipping plotting test because ipywidgets not installed')
    pytest.importorskip('plotly.graph_objects', reason='Skipping plotting test because plotly not installed')
    X, y = X_y_binary

    automl = AutoMLSearch(problem_type='binary', objective="f1", max_pipelines=3)
    automl.search(X, y)
    plot = automl.plot.search_iteration_plot(interactive_plot=True)
    assert isinstance(plot, SearchIterationPlot)
    assert isinstance(plot.data, AutoMLSearch)
    mock_ipython_display.assert_called_with(plot.best_score_by_iter_fig)


@patch('IPython.display.display')
def test_plot_iterations_ipython_mock_import_failure(mock_ipython_display, X_y_binary):
    pytest.importorskip('IPython.display', reason='Skipping plotting test because ipywidgets not installed')
    go = pytest.importorskip('plotly.graph_objects', reason='Skipping plotting test because plotly not installed')
    X, y = X_y_binary

    automl = AutoMLSearch(problem_type='binary', objective="f1", max_pipelines=3)
    automl.search(X, y)

    mock_ipython_display.side_effect = ImportError('KABOOOOOOMMMM')
    plot = automl.plot.search_iteration_plot(interactive_plot=True)
    mock_ipython_display.assert_called_once()

    assert isinstance(plot, go.Figure)
    assert isinstance(plot.data, tuple)
    plot_data = plot.data[0]
    x = pd.Series(plot_data['x'])
    y = pd.Series(plot_data['y'])
    assert x.is_monotonic_increasing
    assert y.is_monotonic_increasing
    assert len(x) == 3
    assert len(y) == 3


def test_max_time(X_y_binary):
    X, y = X_y_binary
    clf = AutoMLSearch(problem_type='binary', max_time=1e-16)
    clf.search(X, y)
    # search will always run at least one pipeline
    assert len(clf.results['pipeline_results']) == 1


@pytest.mark.parametrize("automl_type", [ProblemTypes.BINARY, ProblemTypes.MULTICLASS])
def test_automl_allowed_pipelines_no_allowed_pipelines(automl_type, X_y_binary, X_y_multi):
    is_multiclass = automl_type == ProblemTypes.MULTICLASS
    X, y = X_y_multi if is_multiclass else X_y_binary
    problem_type = 'multiclass' if is_multiclass else 'binary'
    automl = AutoMLSearch(problem_type=problem_type, allowed_pipelines=None, allowed_model_families=[])
    assert automl.allowed_pipelines is None
    with pytest.raises(ValueError, match="No allowed pipelines to search"):
        automl.search(X, y)


@patch('evalml.pipelines.BinaryClassificationPipeline.score')
@patch('evalml.pipelines.BinaryClassificationPipeline.fit')
def test_automl_allowed_pipelines_specified_allowed_pipelines_binary(mock_fit, mock_score, dummy_binary_pipeline_class, X_y_binary):
    X, y = X_y_binary
    automl = AutoMLSearch(problem_type='binary', allowed_pipelines=[dummy_binary_pipeline_class], allowed_model_families=None)
    expected_pipelines = [dummy_binary_pipeline_class]
    mock_score.return_value = {automl.objective.name: 1.0}
    assert automl.allowed_pipelines == expected_pipelines
    assert automl.allowed_model_families is None

    automl.search(X, y)
    mock_fit.assert_called()
    mock_score.assert_called()
    assert automl.allowed_pipelines == expected_pipelines
    assert automl.allowed_model_families == [ModelFamily.NONE]


@patch('evalml.pipelines.MulticlassClassificationPipeline.score')
@patch('evalml.pipelines.MulticlassClassificationPipeline.fit')
def test_automl_allowed_pipelines_specified_allowed_pipelines_multi(mock_fit, mock_score, dummy_multiclass_pipeline_class, X_y_multi):
    X, y = X_y_multi
    automl = AutoMLSearch(problem_type='multiclass', allowed_pipelines=[dummy_multiclass_pipeline_class], allowed_model_families=None)
    expected_pipelines = [dummy_multiclass_pipeline_class]
    mock_score.return_value = {automl.objective.name: 1.0}
    assert automl.allowed_pipelines == expected_pipelines
    assert automl.allowed_model_families is None

    automl.search(X, y)
    mock_fit.assert_called()
    mock_score.assert_called()
    assert automl.allowed_pipelines == expected_pipelines
    assert automl.allowed_model_families == [ModelFamily.NONE]


@patch('evalml.pipelines.BinaryClassificationPipeline.score')
@patch('evalml.pipelines.BinaryClassificationPipeline.fit')
def test_automl_allowed_pipelines_specified_allowed_model_families_binary(mock_fit, mock_score, X_y_binary, assert_allowed_pipelines_equal_helper):
    X, y = X_y_binary
    automl = AutoMLSearch(problem_type='binary', allowed_pipelines=None, allowed_model_families=[ModelFamily.RANDOM_FOREST])
    mock_score.return_value = {automl.objective.name: 1.0}
    expected_pipelines = [make_pipeline(X, y, estimator, ProblemTypes.BINARY) for estimator in get_estimators(ProblemTypes.BINARY, model_families=[ModelFamily.RANDOM_FOREST])]
    assert automl.allowed_pipelines is None

    automl.search(X, y)
    assert_allowed_pipelines_equal_helper(automl.allowed_pipelines, expected_pipelines)
    assert set(automl.allowed_model_families) == set([ModelFamily.RANDOM_FOREST])
    mock_fit.assert_called()
    mock_score.assert_called()

    mock_fit.reset_mock()
    mock_score.reset_mock()
    automl = AutoMLSearch(problem_type='binary', allowed_pipelines=None, allowed_model_families=['random_forest'])
    expected_pipelines = [make_pipeline(X, y, estimator, ProblemTypes.BINARY) for estimator in get_estimators(ProblemTypes.BINARY, model_families=[ModelFamily.RANDOM_FOREST])]
    assert automl.allowed_pipelines is None
    automl.search(X, y)
    assert_allowed_pipelines_equal_helper(automl.allowed_pipelines, expected_pipelines)
    assert set(automl.allowed_model_families) == set([ModelFamily.RANDOM_FOREST])
    mock_fit.assert_called()
    mock_score.assert_called()


@patch('evalml.pipelines.MulticlassClassificationPipeline.score')
@patch('evalml.pipelines.MulticlassClassificationPipeline.fit')
def test_automl_allowed_pipelines_specified_allowed_model_families_multi(mock_fit, mock_score, X_y_multi, assert_allowed_pipelines_equal_helper):
    X, y = X_y_multi
    automl = AutoMLSearch(problem_type='multiclass', allowed_pipelines=None, allowed_model_families=[ModelFamily.RANDOM_FOREST])
    mock_score.return_value = {automl.objective.name: 1.0}
    expected_pipelines = [make_pipeline(X, y, estimator, ProblemTypes.MULTICLASS) for estimator in get_estimators(ProblemTypes.MULTICLASS, model_families=[ModelFamily.RANDOM_FOREST])]
    assert automl.allowed_pipelines is None

    automl.search(X, y)
    assert_allowed_pipelines_equal_helper(automl.allowed_pipelines, expected_pipelines)
    assert set(automl.allowed_model_families) == set([ModelFamily.RANDOM_FOREST])
    mock_fit.assert_called()
    mock_score.assert_called()

    mock_fit.reset_mock()
    mock_score.reset_mock()
    automl = AutoMLSearch(problem_type='multiclass', allowed_pipelines=None, allowed_model_families=['random_forest'])
    expected_pipelines = [make_pipeline(X, y, estimator, ProblemTypes.MULTICLASS) for estimator in get_estimators(ProblemTypes.MULTICLASS, model_families=[ModelFamily.RANDOM_FOREST])]
    assert automl.allowed_pipelines is None
    automl.search(X, y)
    assert_allowed_pipelines_equal_helper(automl.allowed_pipelines, expected_pipelines)
    assert set(automl.allowed_model_families) == set([ModelFamily.RANDOM_FOREST])
    mock_fit.assert_called()
    mock_score.assert_called()


@patch('evalml.pipelines.BinaryClassificationPipeline.score')
@patch('evalml.pipelines.BinaryClassificationPipeline.fit')
def test_automl_allowed_pipelines_init_allowed_both_not_specified_binary(mock_fit, mock_score, X_y_binary, assert_allowed_pipelines_equal_helper):
    X, y = X_y_binary
    automl = AutoMLSearch(problem_type='binary', allowed_pipelines=None, allowed_model_families=None)
    mock_score.return_value = {automl.objective.name: 1.0}
    expected_pipelines = [make_pipeline(X, y, estimator, ProblemTypes.BINARY) for estimator in get_estimators(ProblemTypes.BINARY, model_families=None)]
    assert automl.allowed_pipelines is None

    automl.search(X, y)
    assert_allowed_pipelines_equal_helper(automl.allowed_pipelines, expected_pipelines)
    assert set(automl.allowed_model_families) == set([p.model_family for p in expected_pipelines])
    mock_fit.assert_called()
    mock_score.assert_called()


@patch('evalml.pipelines.MulticlassClassificationPipeline.score')
@patch('evalml.pipelines.MulticlassClassificationPipeline.fit')
def test_automl_allowed_pipelines_init_allowed_both_not_specified_multi(mock_fit, mock_score, X_y_multi, assert_allowed_pipelines_equal_helper):
    X, y = X_y_multi
    automl = AutoMLSearch(problem_type='multiclass', allowed_pipelines=None, allowed_model_families=None)
    mock_score.return_value = {automl.objective.name: 1.0}
    expected_pipelines = [make_pipeline(X, y, estimator, ProblemTypes.MULTICLASS) for estimator in get_estimators(ProblemTypes.MULTICLASS, model_families=None)]
    assert automl.allowed_pipelines is None

    automl.search(X, y)
    assert_allowed_pipelines_equal_helper(automl.allowed_pipelines, expected_pipelines)
    assert set(automl.allowed_model_families) == set([p.model_family for p in expected_pipelines])
    mock_fit.assert_called()
    mock_score.assert_called()


@patch('evalml.pipelines.BinaryClassificationPipeline.score')
@patch('evalml.pipelines.BinaryClassificationPipeline.fit')
def test_automl_allowed_pipelines_init_allowed_both_specified_binary(mock_fit, mock_score, dummy_binary_pipeline_class, X_y_binary, assert_allowed_pipelines_equal_helper):
    X, y = X_y_binary
    automl = AutoMLSearch(problem_type='binary', allowed_pipelines=[dummy_binary_pipeline_class], allowed_model_families=[ModelFamily.RANDOM_FOREST])
    expected_pipelines = [dummy_binary_pipeline_class]
    assert automl.allowed_pipelines == expected_pipelines
    assert set(automl.allowed_model_families) == set([ModelFamily.RANDOM_FOREST])

    automl.search(X, y)
    assert_allowed_pipelines_equal_helper(automl.allowed_pipelines, expected_pipelines)
    assert set(automl.allowed_model_families) == set([p.model_family for p in expected_pipelines])
    mock_fit.assert_called()
    mock_score.assert_called()


@patch('evalml.pipelines.MulticlassClassificationPipeline.score')
@patch('evalml.pipelines.MulticlassClassificationPipeline.fit')
def test_automl_allowed_pipelines_init_allowed_both_specified_multi(mock_fit, mock_score, dummy_multiclass_pipeline_class, X_y_multi, assert_allowed_pipelines_equal_helper):
    X, y = X_y_multi
    automl = AutoMLSearch(problem_type='multiclass', allowed_pipelines=[dummy_multiclass_pipeline_class], allowed_model_families=[ModelFamily.RANDOM_FOREST])
    expected_pipelines = [dummy_multiclass_pipeline_class]
    assert automl.allowed_pipelines == expected_pipelines
    assert set(automl.allowed_model_families) == set([ModelFamily.RANDOM_FOREST])

    automl.search(X, y)
    assert_allowed_pipelines_equal_helper(automl.allowed_pipelines, expected_pipelines)
    assert set(automl.allowed_model_families) == set([p.model_family for p in expected_pipelines])
    mock_fit.assert_called()
    mock_score.assert_called()


@patch('evalml.pipelines.BinaryClassificationPipeline.score')
@patch('evalml.pipelines.BinaryClassificationPipeline.fit')
def test_automl_allowed_pipelines_search(mock_fit, mock_score, dummy_binary_pipeline_class, X_y_binary):
    X, y = X_y_binary
    mock_score.return_value = {'Log Loss Binary': 1.0}

    allowed_pipelines = [dummy_binary_pipeline_class]
    start_iteration_callback = MagicMock()
    automl = AutoMLSearch(problem_type='binary', max_pipelines=2, start_iteration_callback=start_iteration_callback,
                          allowed_pipelines=allowed_pipelines)
    automl.search(X, y)

    assert start_iteration_callback.call_count == 2
    assert start_iteration_callback.call_args_list[0][0][0] == ModeBaselineBinaryPipeline
    assert start_iteration_callback.call_args_list[1][0][0] == dummy_binary_pipeline_class<|MERGE_RESOLUTION|>--- conflicted
+++ resolved
@@ -87,21 +87,8 @@
     assert len(automl.full_rankings) == max_pipelines
 
 
-<<<<<<< HEAD
-def test_specify_objective(X_y_binary):
-    X, y = X_y_binary
-    automl = AutoMLSearch(problem_type='binary', objective=Precision(), max_pipelines=1)
-    automl.search(X, y)
-    assert isinstance(automl.objective, Precision)
-    assert automl.best_pipeline.threshold is not None
-
-
 def test_recall_error(X_y_binary):
     X, y = X_y_binary
-=======
-def test_recall_error(X_y):
-    X, y = X_y
->>>>>>> 704fe030
     error_msg = 'Could not find the specified objective.'
     with pytest.raises(ObjectiveNotFoundError, match=error_msg):
         AutoMLSearch(problem_type='binary', objective='recall', max_pipelines=1)
