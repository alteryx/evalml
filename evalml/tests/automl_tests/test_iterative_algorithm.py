--- conflicted
+++ resolved
@@ -1057,7 +1057,6 @@
         assert values["cached_data"] == cache
 
 
-<<<<<<< HEAD
 def test_iterative_algorithm_num_pipelines_per_batch(X_y_binary):
     X, y = X_y_binary
     algo = IterativeAlgorithm(
@@ -1071,7 +1070,8 @@
             assert algo.num_pipelines_per_batch(i) == len(algo.allowed_pipelines)
         else:
             assert algo.num_pipelines_per_batch(i) == algo.pipelines_per_batch
-=======
+
+            
 @pytest.mark.parametrize("input_type", ["pd", "ww"])
 @pytest.mark.parametrize("problem_type", ProblemTypes.all_problem_types)
 def test_exclude_featurizers_iterative_algorithm(
@@ -1135,5 +1135,4 @@
             TimeSeriesFeaturizer.name in pl.component_graph.compute_order
             for pl in pipelines
         ]
-    )
->>>>>>> 31d4708e
+    )