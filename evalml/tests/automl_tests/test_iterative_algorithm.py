--- conflicted
+++ resolved
@@ -43,8 +43,6 @@
 
 @pytest.fixture
 def dummy_binary_pipeline_classes():
-<<<<<<< HEAD
-=======
     class MockEstimator(Estimator):
         name = "Mock Classifier"
         model_family = ModelFamily.RANDOM_FOREST
@@ -53,7 +51,6 @@
 
         def __init__(self, dummy_parameter='default', random_state=0):
             super().__init__(parameters={'dummy_parameter': dummy_parameter}, component_obj=None, random_state=random_state)
->>>>>>> 4c9e5a99
 
     class MockBinaryClassificationPipeline1(BinaryClassificationPipeline):
         estimator = MockEstimator
@@ -112,35 +109,6 @@
     last_batch_number = algo.batch_number
     last_pipeline_number = algo.pipeline_number
     all_parameters = []
-<<<<<<< HEAD
-    while algo.batch_number < 10:
-        next_batch = algo.next_batch()
-        assert len(next_batch) == algo.pipelines_per_batch
-        cls = dummy_binary_pipeline_classes[(algo.batch_number - 2) % len(dummy_binary_pipeline_classes)]
-        assert [p.__class__ for p in next_batch] == [cls] * len(next_batch)
-        assert algo.pipeline_number == len(dummy_binary_pipeline_classes) + (algo.batch_number - 1) * algo.pipelines_per_batch
-        assert algo.batch_number == last_batch_number + 1
-        last_batch_number = algo.batch_number
-        print([p.parameters for p in next_batch])
-        all_parameters.extend([p.parameters for p in next_batch])
-        scores = -np.arange(0, len(next_batch))
-        for score, pipeline in zip(scores, next_batch):
-            algo.add_result(score, pipeline)
-    assert any([p != dummy_binary_pipeline_classes[0]({}).parameters for p in all_parameters])
-
-
-def test_iterative_algorithm_instantiates_text():
-    class MockTextClassificationPipeline(BinaryClassificationPipeline):
-        estimator = MockEstimator
-        component_graph = [TextFeaturizer, MockEstimator]
-
-    algo = IterativeAlgorithm(allowed_pipelines=[MockTextClassificationPipeline], text_columns=['text_col_1', 'text_col_2'])
-    pipeline = algo.next_batch()[0]
-    expected_params = {'text_columns': ['text_col_1', 'text_col_2']}
-    assert pipeline.parameters['Text Featurization Component'] == expected_params
-    assert isinstance(pipeline.component_graph[0], TextFeaturizer)
-    assert pipeline.component_graph[0]._all_text_columns == ['text_col_1', 'text_col_2']
-=======
 
     for i in range(1, 5):
         for _ in range(len(dummy_binary_pipeline_classes)):
@@ -173,4 +141,16 @@
             for score, pipeline in zip(scores, next_batch):
                 algo.add_result(score, pipeline)
             assert pipeline.model_family == ModelFamily.ENSEMBLE
->>>>>>> 4c9e5a99
+
+
+def test_iterative_algorithm_instantiates_text():
+    class MockTextClassificationPipeline(BinaryClassificationPipeline):
+        estimator = MockEstimator
+        component_graph = [TextFeaturizer, MockEstimator]
+
+    algo = IterativeAlgorithm(allowed_pipelines=[MockTextClassificationPipeline], text_columns=['text_col_1', 'text_col_2'])
+    pipeline = algo.next_batch()[0]
+    expected_params = {'text_columns': ['text_col_1', 'text_col_2']}
+    assert pipeline.parameters['Text Featurization Component'] == expected_params
+    assert isinstance(pipeline.component_graph[0], TextFeaturizer)
+    assert pipeline.component_graph[0]._all_text_columns == ['text_col_1', 'text_col_2']