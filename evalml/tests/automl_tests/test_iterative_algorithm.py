from unittest.mock import patch

import numpy as np
import pytest
from skopt.space import Categorical, Integer, Real

from evalml.automl.automl_algorithm import (
    AutoMLAlgorithmException,
    IterativeAlgorithm
)
from evalml.model_family import ModelFamily
from evalml.pipelines import (
    BinaryClassificationPipeline,
    StackedEnsembleClassifier,
    StackedEnsembleRegressor
)
from evalml.pipelines.components import Estimator
from evalml.pipelines.components.utils import get_estimators
from evalml.pipelines.utils import make_pipeline
from evalml.problem_types import ProblemTypes


def test_iterative_algorithm_init_iterative():
    IterativeAlgorithm()


def test_iterative_algorithm_init():
    algo = IterativeAlgorithm()
    assert algo.pipeline_number == 0
    assert algo.batch_number == 0
    assert algo.allowed_pipelines == []


def test_iterative_algorithm_allowed_pipelines(logistic_regression_binary_pipeline_class):
    allowed_pipelines = [logistic_regression_binary_pipeline_class({})]
    algo = IterativeAlgorithm(allowed_pipelines=allowed_pipelines)
    assert algo.pipeline_number == 0
    assert algo.batch_number == 0
    assert algo.allowed_pipelines == allowed_pipelines


@pytest.fixture
def dummy_binary_pipeline_classes():
    def _method(hyperparameters=['default', 'other']):
        class MockEstimator(Estimator):
            name = "Mock Classifier"
            model_family = ModelFamily.RANDOM_FOREST
            supported_problem_types = [ProblemTypes.BINARY, ProblemTypes.MULTICLASS]
            if isinstance(hyperparameters, (list, tuple, Real, Categorical, Integer)):
                hyperparameter_ranges = {'dummy_parameter': hyperparameters}
            else:
                hyperparameter_ranges = {'dummy_parameter': [hyperparameters]}

            def __init__(self, dummy_parameter='default', n_jobs=-1, random_seed=0, **kwargs):
                super().__init__(parameters={'dummy_parameter': dummy_parameter, **kwargs,
                                             'n_jobs': n_jobs},
                                 component_obj=None, random_seed=random_seed)

        return [BinaryClassificationPipeline([MockEstimator]),
                BinaryClassificationPipeline([MockEstimator]),
                BinaryClassificationPipeline([MockEstimator])]
    return _method


def test_iterative_algorithm_empty(dummy_binary_pipeline_classes):
    algo = IterativeAlgorithm()
    assert algo.pipeline_number == 0
    assert algo.batch_number == 0
    assert algo.allowed_pipelines == []

    next_batch = algo.next_batch()
    assert [p.__class__ for p in next_batch] == []
    assert algo.pipeline_number == 0
    assert algo.batch_number == 1

    with pytest.raises(AutoMLAlgorithmException, match='No results were reported from the first batch'):
        algo.next_batch()
    assert algo.batch_number == 1
    assert algo.pipeline_number == 0


@pytest.mark.parametrize("ensembling_value", [True, False])
@patch('evalml.pipelines.components.ensemble.StackedEnsembleClassifier._stacking_estimator_class')
def test_iterative_algorithm_results(mock_stack, ensembling_value, dummy_binary_pipeline_classes):
    dummy_binary_pipeline_classes = dummy_binary_pipeline_classes()
    algo = IterativeAlgorithm(allowed_pipelines=dummy_binary_pipeline_classes, ensembling=ensembling_value)
    assert algo.pipeline_number == 0
    assert algo.batch_number == 0
    assert algo.allowed_pipelines == dummy_binary_pipeline_classes

    # initial batch contains one of each pipeline, with default parameters
    next_batch = algo.next_batch()
    assert len(next_batch) == len(dummy_binary_pipeline_classes)
    assert [p.__class__ for p in next_batch] == [p.__class__ for p in dummy_binary_pipeline_classes]
    assert algo.pipeline_number == len(dummy_binary_pipeline_classes)
    assert algo.batch_number == 1
    assert all([p.parameters == p.default_parameters for p in next_batch])
    # the "best" score will be the 1st dummy pipeline
    scores = np.arange(0, len(next_batch))
    for score, pipeline in zip(scores, next_batch):
        algo.add_result(score, pipeline, {"id": algo.pipeline_number})

    # subsequent batches contain pipelines_per_batch copies of one pipeline, moving from best to worst from the first batch
    last_batch_number = algo.batch_number
    last_pipeline_number = algo.pipeline_number
    all_parameters = []

    for i in range(1, 5):
        for _ in range(len(dummy_binary_pipeline_classes)):
            next_batch = algo.next_batch()
            assert len(next_batch) == algo.pipelines_per_batch
            num_pipelines_classes = (len(dummy_binary_pipeline_classes) + 1) if ensembling_value else len(dummy_binary_pipeline_classes)
            cls = dummy_binary_pipeline_classes[(algo.batch_number - 2) % num_pipelines_classes].__class__
            assert [p.__class__ for p in next_batch] == [cls] * len(next_batch)
            assert all([p.parameters['Mock Classifier']['n_jobs'] == -1 for p in next_batch])
            assert all((p.random_seed == algo.random_seed) for p in next_batch)
            assert algo.pipeline_number == last_pipeline_number + len(next_batch)
            last_pipeline_number = algo.pipeline_number
            assert algo.batch_number == last_batch_number + 1
            last_batch_number = algo.batch_number
            all_parameters.extend([p.parameters for p in next_batch])
            scores = -np.arange(0, len(next_batch))
            for score, pipeline in zip(scores, next_batch):
                algo.add_result(score, pipeline, {"id": algo.pipeline_number})

        assert any([p != dummy_binary_pipeline_classes[0].parameters for p in all_parameters])

        if ensembling_value:
            # check next batch is stacking ensemble batch
            assert algo.batch_number == (len(dummy_binary_pipeline_classes) + 1) * i
            next_batch = algo.next_batch()
            assert len(next_batch) == 1
            assert algo.batch_number == last_batch_number + 1
            last_batch_number = algo.batch_number
            assert algo.pipeline_number == last_pipeline_number + 1
            last_pipeline_number = algo.pipeline_number
            scores = np.arange(0, len(next_batch))
            for score, pipeline in zip(scores, next_batch):
                algo.add_result(score, pipeline, {"id": algo.pipeline_number})
            assert pipeline.model_family == ModelFamily.ENSEMBLE
            assert pipeline.random_seed == algo.random_seed
            stack_args = mock_stack.call_args[1]['estimators']
            estimators_used_in_ensemble = [args[1] for args in stack_args]
            random_seeds_the_same = [(estimator.pipeline.random_seed == algo.random_seed)
                                     for estimator in estimators_used_in_ensemble]
            assert all(random_seeds_the_same)
            assert ModelFamily.ENSEMBLE not in algo._best_pipeline_info


@pytest.mark.parametrize("ensembling_value", [True, False])
@patch('evalml.pipelines.components.ensemble.StackedEnsembleClassifier._stacking_estimator_class')
def test_iterative_algorithm_passes_pipeline_params(mock_stack, ensembling_value, dummy_binary_pipeline_classes):
    dummy_binary_pipeline_classes = dummy_binary_pipeline_classes()
    algo = IterativeAlgorithm(allowed_pipelines=dummy_binary_pipeline_classes, ensembling=ensembling_value,
                              pipeline_params={'pipeline': {"gap": 2, "max_delay": 10}})

    next_batch = algo.next_batch()
    assert all([p.parameters['pipeline'] == {"gap": 2, "max_delay": 10} for p in next_batch])

    # the "best" score will be the 1st dummy pipeline
    scores = np.arange(0, len(next_batch))
    for score, pipeline in zip(scores, next_batch):
        algo.add_result(score, pipeline, {"id": algo.pipeline_number})

    for i in range(1, 5):
        for _ in range(len(dummy_binary_pipeline_classes)):
            next_batch = algo.next_batch()
            assert all([p.parameters['pipeline'] == {"gap": 2, "max_delay": 10} for p in next_batch])
            scores = -np.arange(0, len(next_batch))
            for score, pipeline in zip(scores, next_batch):
                algo.add_result(score, pipeline, {"id": algo.pipeline_number})

        if ensembling_value:
            next_batch = algo.next_batch()
            input_pipelines = next_batch[0].parameters['Stacked Ensemble Classifier']['input_pipelines']
            assert all([pl.parameters['pipeline'] == {"gap": 2, "max_delay": 10} for pl in input_pipelines])


def test_iterative_algorithm_passes_njobs(dummy_binary_pipeline_classes):
    dummy_binary_pipeline_classes = dummy_binary_pipeline_classes()
    algo = IterativeAlgorithm(allowed_pipelines=dummy_binary_pipeline_classes, n_jobs=2, ensembling=False)
    next_batch = algo.next_batch()

    # the "best" score will be the 1st dummy pipeline
    scores = np.arange(0, len(next_batch))
    for score, pipeline in zip(scores, next_batch):
        algo.add_result(score, pipeline, {"id": algo.pipeline_number})

    for i in range(1, 3):
        for _ in range(len(dummy_binary_pipeline_classes)):
            next_batch = algo.next_batch()
            assert all([p.parameters['Mock Classifier']['n_jobs'] == 2 for p in next_batch])
            scores = -np.arange(0, len(next_batch))
            for score, pipeline in zip(scores, next_batch):
                algo.add_result(score, pipeline, {"id": algo.pipeline_number})


@pytest.mark.parametrize("ensembling_value", [True, False])
def test_iterative_algorithm_one_allowed_pipeline(ensembling_value, logistic_regression_binary_pipeline_class):
    # Checks that when len(allowed_pipeline) == 1, ensembling is not run, even if set to True
    algo = IterativeAlgorithm(allowed_pipelines=[logistic_regression_binary_pipeline_class({})], ensembling=ensembling_value)
    assert algo.pipeline_number == 0
    assert algo.batch_number == 0
    assert algo.allowed_pipelines == [logistic_regression_binary_pipeline_class({})]

    # initial batch contains one of each pipeline, with default parameters
    next_batch = algo.next_batch()
    assert len(next_batch) == 1
    assert [p.__class__ for p in next_batch] == [logistic_regression_binary_pipeline_class] * len(next_batch)
    assert algo.pipeline_number == 1
    assert algo.batch_number == 1
    assert all([p.parameters == p.default_parameters for p in next_batch])
    # the "best" score will be the 1st dummy pipeline
    scores = np.arange(0, len(next_batch))
    for score, pipeline in zip(scores, next_batch):
        algo.add_result(score, pipeline, {"id": algo.pipeline_number})

    # subsequent batches contain pipelines_per_batch copies of one pipeline, moving from best to worst from the first batch
    last_batch_number = algo.batch_number
    last_pipeline_number = algo.pipeline_number
    all_parameters = []
    for i in range(1, 5):
        next_batch = algo.next_batch()
        assert len(next_batch) == algo.pipelines_per_batch
        assert all((p.random_seed == algo.random_seed) for p in next_batch)
        assert [p.__class__ for p in next_batch] == [logistic_regression_binary_pipeline_class] * len(next_batch)
        assert algo.pipeline_number == last_pipeline_number + len(next_batch)
        last_pipeline_number = algo.pipeline_number
        assert algo.batch_number == last_batch_number + 1
        last_batch_number = algo.batch_number
        all_parameters.extend([p.parameters for p in next_batch])
        scores = -np.arange(0, len(next_batch))
        for score, pipeline in zip(scores, next_batch):
            algo.add_result(score, pipeline, {"id": algo.pipeline_number})

        assert any([p != logistic_regression_binary_pipeline_class({}).default_parameters for p in all_parameters])


@pytest.mark.parametrize("n_jobs", [-1, 0, 1, 2, 3])
def test_iterative_algorithm_stacked_ensemble_n_jobs_binary(n_jobs, dummy_binary_pipeline_classes):
    dummy_binary_pipeline_classes = dummy_binary_pipeline_classes()
    algo = IterativeAlgorithm(allowed_pipelines=dummy_binary_pipeline_classes, ensembling=True, n_jobs=n_jobs)
    next_batch = algo.next_batch()
    seen_ensemble = False
    scores = range(0, len(next_batch))
    for score, pipeline in zip(scores, next_batch):
        algo.add_result(score, pipeline, {"id": algo.pipeline_number})

    for i in range(5):
        next_batch = algo.next_batch()
        for pipeline in next_batch:
            if isinstance(pipeline.estimator, StackedEnsembleClassifier):
                seen_ensemble = True
                assert pipeline.parameters['Stacked Ensemble Classifier']['n_jobs'] == n_jobs
    assert seen_ensemble


@pytest.mark.parametrize("n_jobs", [-1, 0, 1, 2, 3])
def test_iterative_algorithm_stacked_ensemble_n_jobs_regression(n_jobs, linear_regression_pipeline_class):
    algo = IterativeAlgorithm(allowed_pipelines=[linear_regression_pipeline_class({}), linear_regression_pipeline_class({})], ensembling=True, n_jobs=n_jobs)
    next_batch = algo.next_batch()
    seen_ensemble = False
    scores = range(0, len(next_batch))
    for score, pipeline in zip(scores, next_batch):
        algo.add_result(score, pipeline, {"id": algo.pipeline_number})

    for i in range(5):
        next_batch = algo.next_batch()
        for pipeline in next_batch:
            if isinstance(pipeline.estimator, StackedEnsembleRegressor):
                seen_ensemble = True
                assert pipeline.parameters['Stacked Ensemble Regressor']['n_jobs'] == n_jobs
    assert seen_ensemble


@pytest.mark.parametrize("parameters", [1, "hello", 1.3, -1.0006, Categorical([1, 3, 4]), Categorical((2, 3, 4))])
def test_iterative_algorithm_pipeline_params(parameters, dummy_binary_pipeline_classes):
    dummy_binary_pipeline_classes = dummy_binary_pipeline_classes(parameters)
    algo = IterativeAlgorithm(allowed_pipelines=dummy_binary_pipeline_classes,
                              random_seed=0,
                              pipeline_params={'pipeline': {"gap": 2, "max_delay": 10},
                                               'Mock Classifier': {'dummy_parameter': parameters}})

    next_batch = algo.next_batch()
    parameter = parameters
    if isinstance(parameter, Categorical):
        parameter = parameter.rvs(random_state=0)
    assert all([p.parameters['pipeline'] == {"gap": 2, "max_delay": 10} for p in next_batch])
    assert all([p.parameters['Mock Classifier'] == {"dummy_parameter": parameter, "n_jobs": -1} for p in next_batch])

    scores = np.arange(0, len(next_batch))
    for score, pipeline in zip(scores, next_batch):
        algo.add_result(score, pipeline, {"id": algo.pipeline_number})

    # make sure that future batches remain in the hyperparam range
    for i in range(1, 5):
        next_batch = algo.next_batch()
        for p in next_batch:
            if isinstance(parameters, Categorical):
                assert p.parameters['Mock Classifier']['dummy_parameter'] in parameters
            else:
                assert p.parameters['Mock Classifier']['dummy_parameter'] == parameter


def test_iterative_algorithm_frozen_parameters():
    class MockEstimator(Estimator):
        name = "Mock Classifier"
        model_family = ModelFamily.RANDOM_FOREST
        supported_problem_types = [ProblemTypes.BINARY, ProblemTypes.MULTICLASS]
        hyperparameter_ranges = {'dummy_int_parameter': Integer(1, 10),
                                 'dummy_categorical_parameter': Categorical(["random", "dummy", "test"]),
                                 'dummy_real_parameter': Real(0, 1)}

        def __init__(self, dummy_int_parameter=0, dummy_categorical_parameter='dummy', dummy_real_parameter=1.0, n_jobs=-1, random_seed=0, **kwargs):
            super().__init__(parameters={'dummy_int_parameter': dummy_int_parameter,
                                         'dummy_categorical_parameter': dummy_categorical_parameter,
                                         'dummy_real_parameter': dummy_real_parameter,
                                         **kwargs, 'n_jobs': n_jobs},
                             component_obj=None, random_seed=random_seed)

    pipeline = BinaryClassificationPipeline([MockEstimator])
    algo = IterativeAlgorithm(allowed_pipelines=[pipeline, pipeline, pipeline],
                              pipeline_params={'pipeline': {'date_index': "Date", "gap": 2, "max_delay": 10}},
                              random_seed=0,
                              _frozen_pipeline_parameters={
                                  "Mock Classifier": {
                                      'dummy_int_parameter': 6,
                                      'dummy_categorical_parameter': "random",
                                      'dummy_real_parameter': 0.1
                                  }})

    next_batch = algo.next_batch()
    assert all([p.parameters['pipeline'] == {'date_index': "Date", "gap": 2, "max_delay": 10} for p in next_batch])
    assert all([p.parameters['Mock Classifier'] == {
        'dummy_int_parameter': 6,
        'dummy_categorical_parameter': "random",
        'dummy_real_parameter': 0.1,
        "n_jobs": -1
    } for p in next_batch])

    scores = np.arange(0, len(next_batch))
    for score, pipeline in zip(scores, next_batch):
        algo.add_result(score, pipeline, {"id": algo.pipeline_number})

    # make sure that future batches remain in the hyperparam range
    for i in range(1, 5):
        next_batch = algo.next_batch()
        assert all([p.parameters['Mock Classifier'] == {
            'dummy_int_parameter': 6,
            'dummy_categorical_parameter': "random",
            'dummy_real_parameter': 0.1,
            "n_jobs": -1
        } for p in next_batch])


def test_iterative_algorithm_pipeline_params_kwargs(dummy_binary_pipeline_classes):
    dummy_binary_pipeline_classes = dummy_binary_pipeline_classes()
    algo = IterativeAlgorithm(allowed_pipelines=dummy_binary_pipeline_classes,
                              pipeline_params={'Mock Classifier': {'dummy_parameter': "dummy", 'fake_param': 'fake'}},
                              random_seed=0)

    next_batch = algo.next_batch()
    assert all([p.parameters['Mock Classifier'] == {"dummy_parameter": "dummy", "n_jobs": -1, "fake_param": "fake"} for p in next_batch])


def test_iterative_algorithm_results_best_pipeline_info_id(dummy_binary_pipeline_classes, logistic_regression_binary_pipeline_class):
    allowed_pipelines = [dummy_binary_pipeline_classes()[0], logistic_regression_binary_pipeline_class({})]
    algo = IterativeAlgorithm(allowed_pipelines=allowed_pipelines)

    # initial batch contains one of each pipeline, with default parameters
    next_batch = algo.next_batch()
    scores = np.arange(0, len(next_batch))
    for pipeline_num, (score, pipeline) in enumerate(zip(scores, next_batch)):
        algo.add_result(score, pipeline, {"id": algo.pipeline_number + pipeline_num})
    assert algo._best_pipeline_info[ModelFamily.RANDOM_FOREST]['id'] == 3
    assert algo._best_pipeline_info[ModelFamily.LINEAR_MODEL]['id'] == 2

    for i in range(1, 3):
        next_batch = algo.next_batch()
        scores = -np.arange(1, len(next_batch))  # Score always gets better with each pipeline
        for pipeline_num, (score, pipeline) in enumerate(zip(scores, next_batch)):
            algo.add_result(score, pipeline, {"id": algo.pipeline_number + pipeline_num})
            assert algo._best_pipeline_info[pipeline.model_family]['id'] == algo.pipeline_number + pipeline_num


@pytest.mark.parametrize("problem_type", [ProblemTypes.REGRESSION, ProblemTypes.BINARY, ProblemTypes.MULTICLASS])
def test_iterative_algorithm_first_batch_order(problem_type, X_y_binary, has_minimal_dependencies):
    X, y = X_y_binary
    estimators = get_estimators(problem_type, None)
    pipelines = [make_pipeline(X, y, e, problem_type) for e in estimators]
    algo = IterativeAlgorithm(allowed_pipelines=pipelines)

    # initial batch contains one of each pipeline, with default parameters
    next_batch = algo.next_batch()
    estimators_in_first_batch = [p.estimator.name for p in next_batch]

    if problem_type == ProblemTypes.REGRESSION:
        final_estimators = ['XGBoost Regressor',
                            'LightGBM Regressor',
                            'CatBoost Regressor']
    else:
        final_estimators = ['XGBoost Classifier',
                            'LightGBM Classifier',
                            'CatBoost Classifier']
    if has_minimal_dependencies:
        final_estimators = []
    if problem_type == ProblemTypes.REGRESSION:
        assert estimators_in_first_batch == ['Linear Regressor',
                                             'Elastic Net Regressor',
                                             'Decision Tree Regressor',
                                             'Extra Trees Regressor',
                                             'Random Forest Regressor'] + final_estimators
    if problem_type == ProblemTypes.BINARY:
        assert estimators_in_first_batch == ['Elastic Net Classifier',
                                             'Logistic Regression Classifier',
                                             'Decision Tree Classifier',
                                             'Extra Trees Classifier',
                                             'Random Forest Classifier'] + final_estimators
    if problem_type == ProblemTypes.MULTICLASS:
        assert estimators_in_first_batch == ['Elastic Net Classifier',
                                             'Logistic Regression Classifier',
                                             'Decision Tree Classifier',
                                             'Extra Trees Classifier',
                                             'Random Forest Classifier'] + final_estimators


<<<<<<< HEAD
@pytest.mark.parametrize("sampler", ["Undersampler", "SMOTE Oversampler", "SMOTENC Oversampler", "SMOTEN Oversampler"])
=======
def test_iterative_algorithm_first_batch_order_param(X_y_binary, has_minimal_dependencies):
    X, y = X_y_binary
    estimators = get_estimators('binary', None)
    pipelines = [make_pipeline(X, y, e, 'binary') for e in estimators]
    # put random forest first
    estimator_family_order = [
        ModelFamily.RANDOM_FOREST,
        ModelFamily.LINEAR_MODEL,
        ModelFamily.DECISION_TREE,
        ModelFamily.EXTRA_TREES,
        ModelFamily.XGBOOST,
        ModelFamily.LIGHTGBM,
        ModelFamily.CATBOOST
    ]
    algo = IterativeAlgorithm(allowed_pipelines=pipelines, _estimator_family_order=estimator_family_order)
    next_batch = algo.next_batch()
    estimators_in_first_batch = [p.estimator.name for p in next_batch]

    final_estimators = ['XGBoost Classifier',
                        'LightGBM Classifier',
                        'CatBoost Classifier']
    if has_minimal_dependencies:
        final_estimators = []
    assert estimators_in_first_batch == ['Random Forest Classifier',
                                         'Elastic Net Classifier',
                                         'Logistic Regression Classifier',
                                         'Decision Tree Classifier',
                                         'Extra Trees Classifier'] + final_estimators


>>>>>>> d6c6b5d9
@pytest.mark.parametrize("problem_type", [ProblemTypes.BINARY, ProblemTypes.MULTICLASS])
def test_iterative_algorithm_sampling_params(problem_type, sampler, mock_imbalanced_data_X_y, has_minimal_dependencies):
    if has_minimal_dependencies and sampler != "Undersampler":
        pytest.skip("Minimal dependencies, so we don't test the oversamplers for iterative algorithm")
    X, y = mock_imbalanced_data_X_y(problem_type, "some", 'small')
    estimators = get_estimators(problem_type, None)
    pipelines = [make_pipeline(X, y, e, problem_type, sampler_name=sampler) for e in estimators]
    algo = IterativeAlgorithm(allowed_pipelines=pipelines,
                              random_seed=0,
                              _frozen_pipeline_parameters={sampler: {"sampling_ratio": 0.5}})
    next_batch = algo.next_batch()
    for p in next_batch:
        for component in p._component_graph:
            if "sampler" in component.name:
                assert component.parameters["sampling_ratio"] == 0.5

    scores = np.arange(0, len(next_batch))
    for score, pipeline in zip(scores, next_batch):
        algo.add_result(score, pipeline, {"id": algo.pipeline_number})

    # # make sure that future batches remain in the hyperparam range
    for i in range(1, 5):
        next_batch = algo.next_batch()
        for p in next_batch:
            for component in p._component_graph:
                if "sampler" in component.name:
                    assert component.parameters["sampling_ratio"] == 0.5<|MERGE_RESOLUTION|>--- conflicted
+++ resolved
@@ -424,9 +424,6 @@
                                              'Random Forest Classifier'] + final_estimators
 
 
-<<<<<<< HEAD
-@pytest.mark.parametrize("sampler", ["Undersampler", "SMOTE Oversampler", "SMOTENC Oversampler", "SMOTEN Oversampler"])
-=======
 def test_iterative_algorithm_first_batch_order_param(X_y_binary, has_minimal_dependencies):
     X, y = X_y_binary
     estimators = get_estimators('binary', None)
@@ -457,7 +454,7 @@
                                          'Extra Trees Classifier'] + final_estimators
 
 
->>>>>>> d6c6b5d9
+@pytest.mark.parametrize("sampler", ["Undersampler", "SMOTE Oversampler", "SMOTENC Oversampler", "SMOTEN Oversampler"])
 @pytest.mark.parametrize("problem_type", [ProblemTypes.BINARY, ProblemTypes.MULTICLASS])
 def test_iterative_algorithm_sampling_params(problem_type, sampler, mock_imbalanced_data_X_y, has_minimal_dependencies):
     if has_minimal_dependencies and sampler != "Undersampler":
