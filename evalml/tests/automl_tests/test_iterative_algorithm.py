--- conflicted
+++ resolved
@@ -250,11 +250,6 @@
 
     algo = IterativeAlgorithm(allowed_pipelines=[MockTextClassificationPipeline])
     pipeline = algo.next_batch()[0]
-<<<<<<< HEAD
-    assert isinstance(pipeline[0], TextFeaturizer)
-=======
-    expected_params = {'text_columns': ['text_col_1', 'text_col_2']}
-    assert pipeline.parameters['Text Featurization Component'] == expected_params
     assert isinstance(pipeline[0], TextFeaturizer)
     assert pipeline[0]._all_text_columns == ['text_col_1', 'text_col_2']
 
@@ -361,5 +356,4 @@
                               random_state=0)
 
     next_batch = algo.next_batch()
-    assert all([p.parameters['Mock Classifier'] == {"dummy_parameter": "dummy", "n_jobs": -1, "fake_param": "fake"} for p in next_batch])
->>>>>>> 476c49b8
+    assert all([p.parameters['Mock Classifier'] == {"dummy_parameter": "dummy", "n_jobs": -1, "fake_param": "fake"} for p in next_batch])