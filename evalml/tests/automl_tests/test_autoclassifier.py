--- conflicted
+++ resolved
@@ -272,7 +272,6 @@
         AutoClassifier(objective='F1', max_time='30 years')
 
     with pytest.raises(TypeError, match="max_time must be a float, int, or string. Received a <class 'tuple'>."):
-<<<<<<< HEAD
         AutoClassifier(objective='F1', max_time=(30, 'minutes'))
 
 
@@ -285,8 +284,4 @@
 
     figure = clf.plot_best_score_by_iteration()
     assert isinstance(figure, type(plt.figure()))
-    clf.plot_best_score_by_iteration(interactive_plot=True)
-# def test_serialization(trained_model)
-=======
-        AutoClassifier(objective='F1', max_time=(30, 'minutes'))
->>>>>>> b91b3a78
+    clf.plot_best_score_by_iteration(interactive_plot=True)