import numpy as np
import pandas as pd
import pytest
from sklearn.model_selection import StratifiedKFold, TimeSeriesSplit

from evalml import AutoClassifier
from evalml.model_types import ModelTypes
from evalml.objectives import (
    FraudCost,
    Precision,
    PrecisionMicro,
    get_objective,
    get_objectives
)
from evalml.pipelines import PipelineBase, get_pipelines
from evalml.problem_types import ProblemTypes


def test_init(X_y):
    X, y = X_y

    clf = AutoClassifier(multiclass=False)

    # check loads all pipelines
    assert get_pipelines(problem_type=ProblemTypes.BINARY) == clf.possible_pipelines

    clf.fit(X, y)

    assert isinstance(clf.rankings, pd.DataFrame)

    assert isinstance(clf.best_pipeline, PipelineBase)

    assert isinstance(clf.best_pipeline.feature_importances, pd.DataFrame)

    # test with datafarmes
    clf.fit(pd.DataFrame(X), pd.Series(y))

    assert isinstance(clf.rankings, pd.DataFrame)

    assert isinstance(clf.best_pipeline, PipelineBase)

    assert isinstance(clf.get_pipeline(0), PipelineBase)

    clf.describe_pipeline(0)


def test_cv(X_y):
    X, y = X_y
    cv_folds = 5
    clf = AutoClassifier(cv=StratifiedKFold(cv_folds), max_pipelines=1)

    clf.fit(X, y)

    assert isinstance(clf.rankings, pd.DataFrame)

    assert len(clf.results[0]["scores"]) == cv_folds

    clf = AutoClassifier(cv=TimeSeriesSplit(cv_folds), max_pipelines=1)

    clf.fit(X, y)

    assert isinstance(clf.rankings, pd.DataFrame)

    assert len(clf.results[0]["scores"]) == cv_folds


def test_init_select_model_types():
    model_types = [ModelTypes.RANDOM_FOREST]
    clf = AutoClassifier(model_types=model_types)

    assert get_pipelines(problem_type=ProblemTypes.BINARY, model_types=model_types) == clf.possible_pipelines
    assert model_types == clf.possible_model_types


def test_max_pipelines(X_y):
    X, y = X_y
    max_pipelines = 6
    clf = AutoClassifier(max_pipelines=max_pipelines)

    clf.fit(X, y)

    assert len(clf.rankings) == max_pipelines


def test_best_pipeline(X_y):
    X, y = X_y
    max_pipelines = 3
    clf = AutoClassifier(max_pipelines=max_pipelines)

    clf.fit(X, y)

    assert len(clf.rankings) == max_pipelines


def test_specify_objective(X_y):
    X, y = X_y
    clf = AutoClassifier(objective=Precision(), max_pipelines=1)
    clf.fit(X, y)


def test_binary_auto(X_y):
    X, y = X_y
    clf = AutoClassifier(objective="recall", multiclass=False)
    clf.fit(X, y)
    y_pred = clf.best_pipeline.predict(X)
    assert len(np.unique(y_pred)) == 2


def test_multi_error(X_y_multi):
    X, y = X_y_multi
    error_clfs = [AutoClassifier(objective='recall'), AutoClassifier(objective='recall_micro', additional_objectives=['recall'], multiclass=True)]
    error_msg = 'not compatible with a multiclass problem.'
    for clf in error_clfs:
        with pytest.raises(ValueError, match=error_msg):
            clf.fit(X, y)


def test_multi_auto(X_y_multi):
    X, y = X_y_multi
    clf = AutoClassifier(objective="recall_micro", multiclass=True)
    clf.fit(X, y)
    y_pred = clf.best_pipeline.predict(X)
    assert len(np.unique(y_pred)) == 3

    objective = PrecisionMicro()
    clf = AutoClassifier(objective=objective, multiclass=True)
    clf.fit(X, y)
    y_pred = clf.best_pipeline.predict(X)
    assert len(np.unique(y_pred)) == 3

    expected_additional_objectives = get_objectives('multiclass')
    objective_in_additional_objectives = next((obj for obj in expected_additional_objectives if obj.name == objective.name), None)
    expected_additional_objectives.remove(objective_in_additional_objectives)
    assert clf.additional_objectives == expected_additional_objectives


def test_multi_objective(X_y_multi):
    error_msg = 'Given objective Recall is not compatible with a multiclass problem'
    with pytest.raises(ValueError, match=error_msg):
        clf = AutoClassifier(objective="recall", multiclass=True)

    clf = AutoClassifier(objective="log_loss")
    assert clf.problem_type == ProblemTypes.BINARY

    clf = AutoClassifier(objective='recall_micro')
    assert clf.problem_type == ProblemTypes.MULTICLASS

    clf = AutoClassifier(objective='recall')
    assert clf.problem_type == ProblemTypes.BINARY

    clf = AutoClassifier(multiclass=True)
    assert clf.problem_type == ProblemTypes.MULTICLASS

    clf = AutoClassifier()
    assert clf.problem_type == ProblemTypes.BINARY


def test_categorical_classification(X_y_categorical_classification):
    X, y = X_y_categorical_classification
    clf = AutoClassifier(objective="recall", max_pipelines=5, multiclass=False)
    clf.fit(X, y)
    assert not clf.rankings['score'].isnull().all()
    assert not clf.get_pipeline(0).feature_importances.isnull().all().all()


def test_random_state(X_y):
    X, y = X_y

    fc = FraudCost(
        retry_percentage=.5,
        interchange_fee=.02,
        fraud_payout_percentage=.75,
        amount_col=10
    )

    clf = AutoClassifier(objective=Precision(), max_pipelines=5, random_state=0)
    clf.fit(X, y)

    clf_1 = AutoClassifier(objective=Precision(), max_pipelines=5, random_state=0)
    clf_1.fit(X, y)
    assert clf.rankings.equals(clf_1.rankings)

    # test an objective that requires fitting
    clf = AutoClassifier(objective=fc, max_pipelines=5, random_state=30)
    clf.fit(X, y)

    clf_1 = AutoClassifier(objective=fc, max_pipelines=5, random_state=30)
    clf_1.fit(X, y)

    assert clf.rankings.equals(clf_1.rankings)


def test_callback(X_y):
    X, y = X_y

    counts = {
        "start_iteration_callback": 0,
        "add_result_callback": 0,
    }

    def start_iteration_callback(pipeline_class, parameters, counts=counts):
        counts["start_iteration_callback"] += 1

    def add_result_callback(results, trained_pipeline, counts=counts):
        counts["add_result_callback"] += 1

    max_pipelines = 3
    clf = AutoClassifier(objective=Precision(), max_pipelines=max_pipelines,
                         start_iteration_callback=start_iteration_callback,
                         add_result_callback=add_result_callback)
    clf.fit(X, y)

    assert counts["start_iteration_callback"] == max_pipelines
    assert counts["add_result_callback"] == max_pipelines


def test_additional_objectives(X_y):
    X, y = X_y

    objective = FraudCost(
        retry_percentage=.5,
        interchange_fee=.02,
        fraud_payout_percentage=.75,
        amount_col=10
    )

    clf = AutoClassifier(objective='F1', max_pipelines=2, additional_objectives=[objective])

    clf.fit(X, y)

    results = clf.describe_pipeline(0, return_dict=True)
    assert 'Fraud Cost' in list(results['all_objective_scores'][0].keys())


def test_describe_pipeline_objective_ordered(X_y, capsys):
    X, y = X_y
    clf = AutoClassifier(objective='AUC', max_pipelines=2)
    clf.fit(X, y)

    clf.describe_pipeline(0)
    out, err = capsys.readouterr()
    out_stripped = " ".join(out.split())

    objectives = [get_objective(obj) for obj in clf.additional_objectives]
    objectives_names = [clf.objective.name] + [obj.name for obj in objectives]
    expected_objective_order = " ".join(objectives_names)

    assert err == ''
    assert expected_objective_order in out_stripped


def test_model_types_as_list():
    with pytest.raises(TypeError, match="model_types parameter is not a list."):
        AutoClassifier(objective='AUC', model_types='linear_model', max_pipelines=2)


def test_max_time_units():
    str_max_time = AutoClassifier(objective='F1', max_time='60 seconds')
    assert str_max_time.max_time == 60

    hour_max_time = AutoClassifier(objective='F1', max_time='1 hour')
    assert hour_max_time.max_time == 3600

    min_max_time = AutoClassifier(objective='F1', max_time='30 mins')
    assert min_max_time.max_time == 1800

    min_max_time = AutoClassifier(objective='F1', max_time='30 s')
    assert min_max_time.max_time == 30

    with pytest.raises(AssertionError, match="Invalid unit. Units must be hours, mins, or seconds. Received 'year'"):
        AutoClassifier(objective='F1', max_time='30 years')

    with pytest.raises(TypeError, match="max_time must be a float, int, or string. Received a <class 'tuple'>."):
<<<<<<< HEAD
        AutoClassifier(objective='F1', max_time=(30, 'minutes'))


def test_guardrail_warnings(X_y, capsys):
    X, y = X_y
    X = pd.DataFrame(X)
    y = pd.Series(y)

    # create outliers
    X.iloc[2, :] = -1000
    X.iloc[5, :] = 1000

    clf = AutoClassifier(check_outliers=True)
    clf.fit(X, y)
    clf.describe_pipeline(0)
    out, err = capsys.readouterr()
    out_stripped = " ".join(out.split())
    assert err == ''
    outlier_warning = "may contain outlier data."
    assert outlier_warning in out_stripped
=======
        AutoClassifier(objective='F1', max_time=(30, 'minutes'))
>>>>>>> b91b3a78
<|MERGE_RESOLUTION|>--- conflicted
+++ resolved
@@ -271,7 +271,6 @@
         AutoClassifier(objective='F1', max_time='30 years')
 
     with pytest.raises(TypeError, match="max_time must be a float, int, or string. Received a <class 'tuple'>."):
-<<<<<<< HEAD
         AutoClassifier(objective='F1', max_time=(30, 'minutes'))
 
 
@@ -292,6 +291,3 @@
     assert err == ''
     outlier_warning = "may contain outlier data."
     assert outlier_warning in out_stripped
-=======
-        AutoClassifier(objective='F1', max_time=(30, 'minutes'))
->>>>>>> b91b3a78
