import matplotlib.pyplot as plt
import numpy as np
import pandas as pd
import pytest
from sklearn.model_selection import StratifiedKFold, TimeSeriesSplit

from evalml import AutoClassifier
from evalml.model_types import ModelTypes
from evalml.objectives import (
    FraudCost,
    Precision,
    PrecisionMicro,
    get_objective,
    get_objectives
)
from evalml.pipelines import PipelineBase, get_pipelines
from evalml.problem_types import ProblemTypes


def test_init(X_y):
    X, y = X_y

    clf = AutoClassifier(multiclass=False, max_pipelines=1)

    # check loads all pipelines
    assert get_pipelines(problem_type=ProblemTypes.BINARY) == clf.possible_pipelines

    clf.fit(X, y)

    assert isinstance(clf.rankings, pd.DataFrame)

    assert isinstance(clf.best_pipeline, PipelineBase)

    assert isinstance(clf.best_pipeline.feature_importances, pd.DataFrame)

    # test with datafarmes
    clf.fit(pd.DataFrame(X), pd.Series(y))

    assert isinstance(clf.rankings, pd.DataFrame)

    assert isinstance(clf.best_pipeline, PipelineBase)

    assert isinstance(clf.get_pipeline(0), PipelineBase)

    clf.describe_pipeline(0)


def test_cv(X_y):
    X, y = X_y
    cv_folds = 5
    clf = AutoClassifier(cv=StratifiedKFold(cv_folds), max_pipelines=1)

    clf.fit(X, y)

    assert isinstance(clf.rankings, pd.DataFrame)

    assert len(clf.results[0]["scores"]) == cv_folds

    clf = AutoClassifier(cv=TimeSeriesSplit(cv_folds), max_pipelines=1)

    clf.fit(X, y)

    assert isinstance(clf.rankings, pd.DataFrame)

    assert len(clf.results[0]["scores"]) == cv_folds


def test_init_select_model_types():
    model_types = [ModelTypes.RANDOM_FOREST]
    clf = AutoClassifier(model_types=model_types)

    assert get_pipelines(problem_type=ProblemTypes.BINARY, model_types=model_types) == clf.possible_pipelines
    assert model_types == clf.possible_model_types


def test_max_pipelines(X_y):
    X, y = X_y
    max_pipelines = 5
    clf = AutoClassifier(max_pipelines=max_pipelines)

    clf.fit(X, y)

    assert len(clf.rankings) == max_pipelines


def test_best_pipeline(X_y):
    X, y = X_y
    max_pipelines = 5
    clf = AutoClassifier(max_pipelines=max_pipelines)

    clf.fit(X, y)

    assert len(clf.rankings) == max_pipelines


def test_specify_objective(X_y):
    X, y = X_y
    clf = AutoClassifier(objective=Precision(), max_pipelines=1)
    clf.fit(X, y)


def test_binary_auto(X_y):
    X, y = X_y
    clf = AutoClassifier(objective="recall", multiclass=False, max_pipelines=5)
    clf.fit(X, y)
    y_pred = clf.best_pipeline.predict(X)
    assert len(np.unique(y_pred)) == 2


def test_multi_error(X_y_multi):
    X, y = X_y_multi
    error_clfs = [AutoClassifier(objective='recall'), AutoClassifier(objective='recall_micro', additional_objectives=['recall'], multiclass=True)]
    error_msg = 'not compatible with a multiclass problem.'
    for clf in error_clfs:
        with pytest.raises(ValueError, match=error_msg):
            clf.fit(X, y)


def test_multi_auto(X_y_multi):
    X, y = X_y_multi
    clf = AutoClassifier(objective="recall_micro", multiclass=True, max_pipelines=5)
    clf.fit(X, y)
    y_pred = clf.best_pipeline.predict(X)
    assert len(np.unique(y_pred)) == 3

    objective = PrecisionMicro()
    clf = AutoClassifier(objective=objective, multiclass=True, max_pipelines=5)
    clf.fit(X, y)
    y_pred = clf.best_pipeline.predict(X)
    assert len(np.unique(y_pred)) == 3

    expected_additional_objectives = get_objectives('multiclass')
    objective_in_additional_objectives = next((obj for obj in expected_additional_objectives if obj.name == objective.name), None)
    expected_additional_objectives.remove(objective_in_additional_objectives)
    assert clf.additional_objectives == expected_additional_objectives


def test_multi_objective(X_y_multi):
    error_msg = 'Given objective Recall is not compatible with a multiclass problem'
    with pytest.raises(ValueError, match=error_msg):
        clf = AutoClassifier(objective="recall", multiclass=True)

    clf = AutoClassifier(objective="log_loss")
    assert clf.problem_type == ProblemTypes.BINARY

    clf = AutoClassifier(objective='recall_micro')
    assert clf.problem_type == ProblemTypes.MULTICLASS

    clf = AutoClassifier(objective='recall')
    assert clf.problem_type == ProblemTypes.BINARY

    clf = AutoClassifier(multiclass=True)
    assert clf.problem_type == ProblemTypes.MULTICLASS

    clf = AutoClassifier()
    assert clf.problem_type == ProblemTypes.BINARY


def test_categorical_classification(X_y_categorical_classification):
    X, y = X_y_categorical_classification
    clf = AutoClassifier(objective="recall", max_pipelines=5, multiclass=False)
    clf.fit(X, y)
    assert not clf.rankings['score'].isnull().all()
    assert not clf.get_pipeline(0).feature_importances.isnull().all().all()


def test_random_state(X_y):
    X, y = X_y

    fc = FraudCost(
        retry_percentage=.5,
        interchange_fee=.02,
        fraud_payout_percentage=.75,
        amount_col=10
    )

    clf = AutoClassifier(objective=Precision(), max_pipelines=5, random_state=0)
    clf.fit(X, y)

    clf_1 = AutoClassifier(objective=Precision(), max_pipelines=5, random_state=0)
    clf_1.fit(X, y)
    assert clf.rankings.equals(clf_1.rankings)

    # test an objective that requires fitting
    clf = AutoClassifier(objective=fc, max_pipelines=5, random_state=30)
    clf.fit(X, y)

    clf_1 = AutoClassifier(objective=fc, max_pipelines=5, random_state=30)
    clf_1.fit(X, y)

    assert clf.rankings.equals(clf_1.rankings)


def test_callback(X_y):
    X, y = X_y

    counts = {
        "start_iteration_callback": 0,
        "add_result_callback": 0,
    }

    def start_iteration_callback(pipeline_class, parameters, counts=counts):
        counts["start_iteration_callback"] += 1

    def add_result_callback(results, trained_pipeline, counts=counts):
        counts["add_result_callback"] += 1

    max_pipelines = 3
    clf = AutoClassifier(objective=Precision(), max_pipelines=max_pipelines,
                         start_iteration_callback=start_iteration_callback,
                         add_result_callback=add_result_callback)
    clf.fit(X, y)

    assert counts["start_iteration_callback"] == max_pipelines
    assert counts["add_result_callback"] == max_pipelines


def test_additional_objectives(X_y):
    X, y = X_y

    objective = FraudCost(
        retry_percentage=.5,
        interchange_fee=.02,
        fraud_payout_percentage=.75,
        amount_col=10
    )

    clf = AutoClassifier(objective='F1', max_pipelines=2, additional_objectives=[objective])

    clf.fit(X, y)

    results = clf.describe_pipeline(0, return_dict=True)
    assert 'Fraud Cost' in list(results['all_objective_scores'][0].keys())


def test_describe_pipeline_objective_ordered(X_y, capsys):
    X, y = X_y
    clf = AutoClassifier(objective='AUC', max_pipelines=2)
    clf.fit(X, y)

    clf.describe_pipeline(0)
    out, err = capsys.readouterr()
    out_stripped = " ".join(out.split())

    objectives = [get_objective(obj) for obj in clf.additional_objectives]
    objectives_names = [clf.objective.name] + [obj.name for obj in objectives]
    expected_objective_order = " ".join(objectives_names)

    assert err == ''
    assert expected_objective_order in out_stripped


def test_model_types_as_list():
    with pytest.raises(TypeError, match="model_types parameter is not a list."):
        AutoClassifier(objective='AUC', model_types='linear_model', max_pipelines=2)


def test_max_time_units():
    str_max_time = AutoClassifier(objective='F1', max_time='60 seconds')
    assert str_max_time.max_time == 60

    hour_max_time = AutoClassifier(objective='F1', max_time='1 hour')
    assert hour_max_time.max_time == 3600

    min_max_time = AutoClassifier(objective='F1', max_time='30 mins')
    assert min_max_time.max_time == 1800

    min_max_time = AutoClassifier(objective='F1', max_time='30 s')
    assert min_max_time.max_time == 30

    with pytest.raises(AssertionError, match="Invalid unit. Units must be hours, mins, or seconds. Received 'year'"):
        AutoClassifier(objective='F1', max_time='30 years')

    with pytest.raises(TypeError, match="max_time must be a float, int, or string. Received a <class 'tuple'>."):
        AutoClassifier(objective='F1', max_time=(30, 'minutes'))


<<<<<<< HEAD
def test_plot_iterations(X_y):
    X, y = X_y

    clf = AutoClassifier(multiclass=False, max_pipelines=3)

    clf.fit(X, y)

    figure = clf.plot_best_score_by_iteration()
    assert isinstance(figure, type(plt.figure()))
    clf.plot_best_score_by_iteration(interactive_plot=True)
=======
def test_guardrail_warnings(X_y, capsys):
    X, y = X_y
    X = pd.DataFrame(X)
    y = pd.Series(y)

    # create outliers
    X.iloc[2, :] = -1000
    X.iloc[5, :] = 1000

    clf = AutoClassifier(check_outliers=True)
    clf.fit(X, y)
    clf.describe_pipeline(0)
    out, err = capsys.readouterr()
    out_stripped = " ".join(out.split())
    assert err == ''
    outlier_warning = "may contain outlier data."
    assert outlier_warning in out_stripped
>>>>>>> 71cd00d5
<|MERGE_RESOLUTION|>--- conflicted
+++ resolved
@@ -275,7 +275,6 @@
         AutoClassifier(objective='F1', max_time=(30, 'minutes'))
 
 
-<<<<<<< HEAD
 def test_plot_iterations(X_y):
     X, y = X_y
 
@@ -286,7 +285,8 @@
     figure = clf.plot_best_score_by_iteration()
     assert isinstance(figure, type(plt.figure()))
     clf.plot_best_score_by_iteration(interactive_plot=True)
-=======
+
+
 def test_guardrail_warnings(X_y, capsys):
     X, y = X_y
     X = pd.DataFrame(X)
@@ -303,5 +303,4 @@
     out_stripped = " ".join(out.split())
     assert err == ''
     outlier_warning = "may contain outlier data."
-    assert outlier_warning in out_stripped
->>>>>>> 71cd00d5
+    assert outlier_warning in out_stripped