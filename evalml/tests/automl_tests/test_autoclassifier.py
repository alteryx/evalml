--- conflicted
+++ resolved
@@ -47,23 +47,13 @@
     clf.fit(X, y, raise_errors=True)
 
     assert isinstance(clf.rankings, pd.DataFrame)
-<<<<<<< HEAD
-
     assert len(clf.results['pipeline_results'][0]["cv_data"]) == cv_folds
-=======
-    assert len(clf.results[0]["cv_data"]) == cv_folds
->>>>>>> 68ee2d0f
 
     clf = AutoClassifier(cv=TimeSeriesSplit(cv_folds), max_pipelines=1)
     clf.fit(X, y, raise_errors=True)
 
     assert isinstance(clf.rankings, pd.DataFrame)
-<<<<<<< HEAD
-
     assert len(clf.results['pipeline_results'][0]["cv_data"]) == cv_folds
-=======
-    assert len(clf.results[0]["cv_data"]) == cv_folds
->>>>>>> 68ee2d0f
 
 
 def test_init_select_model_types():
