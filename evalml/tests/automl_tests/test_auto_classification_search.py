--- conflicted
+++ resolved
@@ -1,11 +1,9 @@
-import random
 import time
 from unittest.mock import patch
 
 import numpy as np
 import pandas as pd
 import pytest
-from sklearn import datasets
 from sklearn.model_selection import StratifiedKFold, TimeSeriesSplit
 
 from evalml import AutoClassificationSearch
@@ -387,28 +385,4 @@
     assert x.is_monotonic_increasing
     assert y.is_monotonic_increasing
     assert len(x) == 3
-<<<<<<< HEAD
-    assert len(y) == 3
-
-
-def test_large_number_of_categories():
-    X, y = datasets.make_classification(n_samples=20000, n_features=20,
-                                        n_informative=2, n_redundant=2, random_state=0)
-    X = pd.DataFrame(X)
-    X.insert(loc=0, column='categorical_col', value=random.sample(range(0, 20000), 20000))
-    X.insert(loc=0, column='categorical_col_2', value=random.sample(range(0, 20000), 20000))
-    X['categorical_col'] = X['categorical_col'].astype('category')
-    X['categorical_col_2'] = X['categorical_col_2'].astype('category')
-    automl = AutoClassificationSearch(objective="f1", max_pipelines=5)
-    automl.search(X, y, raise_errors=True)
-
-    
-def test_max_time(X_y):
-    X, y = X_y
-    clf = AutoClassificationSearch(max_time=1e-16)
-    clf.search(X, y)
-    # search will always run at least one pipeline
-    assert len(clf.results['pipeline_results']) == 1
-=======
-    assert len(y) == 3
->>>>>>> 2e0288ef
+    assert len(y) == 3