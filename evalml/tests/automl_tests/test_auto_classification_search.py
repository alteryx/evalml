import time

import numpy as np
import pandas as pd
import plotly.graph_objects as go
import pytest
from sklearn.model_selection import StratifiedKFold, TimeSeriesSplit

from evalml import AutoClassificationSearch
from evalml.automl import PipelineTemplate
from evalml.model_types import ModelTypes
from evalml.objectives import (
    ROC,
    ConfusionMatrix,
    FraudCost,
    Precision,
    PrecisionMicro,
    get_objective,
    get_objectives
)
from evalml.pipelines import PipelineBase, get_pipeline_templates
from evalml.problem_types import ProblemTypes


def test_init(X_y):
    X, y = X_y

    automl = AutoClassificationSearch(multiclass=False, max_pipelines=1)

    # check loads all pipelines
    templates = get_pipeline_templates(problem_type=ProblemTypes.BINARY)
    template_names = []
    for template in templates:
        template_names.append(template.name)
    template_names == automl.possible_pipelines

    automl.search(X, y, raise_errors=True)

    assert isinstance(automl.rankings, pd.DataFrame)
    assert isinstance(automl.best_pipeline, PipelineBase)
    assert isinstance(automl.best_pipeline.feature_importances, pd.DataFrame)

    # test with datafarmes
    automl.search(pd.DataFrame(X), pd.Series(y))

    assert isinstance(automl.rankings, pd.DataFrame)
    assert isinstance(automl.best_pipeline, PipelineBase)
    assert isinstance(automl.get_pipeline(0), PipelineBase)

    automl.describe_pipeline(0)


def test_cv(X_y):
    X, y = X_y
    cv_folds = 5
    automl = AutoClassificationSearch(cv=StratifiedKFold(cv_folds), max_pipelines=1)
    automl.search(X, y, raise_errors=True)

    assert isinstance(automl.rankings, pd.DataFrame)
    assert len(automl.results['pipeline_results'][0]["cv_data"]) == cv_folds

    automl = AutoClassificationSearch(cv=TimeSeriesSplit(cv_folds), max_pipelines=1)
    automl.search(X, y, raise_errors=True)

    assert isinstance(automl.rankings, pd.DataFrame)
    assert len(automl.results['pipeline_results'][0]["cv_data"]) == cv_folds


def test_init_select_model_types():
    model_types = [ModelTypes.RANDOM_FOREST]
    automl = AutoClassificationSearch(model_types=model_types)

    templates = get_pipeline_templates(problem_type=ProblemTypes.BINARY, model_types=model_types)
    template_names = []
    for template in templates:
        template_names.append(template.name)
    template_names == automl.possible_pipelines
    assert set(model_types) == automl.possible_model_types


def test_max_pipelines(X_y):
    X, y = X_y
    max_pipelines = 5
    automl = AutoClassificationSearch(max_pipelines=max_pipelines)
    automl.search(X, y, raise_errors=True)

    assert len(automl.rankings) == max_pipelines


def test_best_pipeline(X_y):
    X, y = X_y
    max_pipelines = 5
    automl = AutoClassificationSearch(max_pipelines=max_pipelines)
    automl.search(X, y, raise_errors=True)

    assert len(automl.rankings) == max_pipelines


def test_specify_objective(X_y):
    X, y = X_y
    automl = AutoClassificationSearch(objective=Precision(), max_pipelines=1)
    automl.search(X, y, raise_errors=True)


def test_binary_auto(X_y):
    X, y = X_y
    automl = AutoClassificationSearch(objective="recall", multiclass=False, max_pipelines=5)
    automl.search(X, y, raise_errors=True)
    y_pred = automl.best_pipeline.predict(X)

    assert len(np.unique(y_pred)) == 2


def test_multi_error(X_y_multi):
    X, y = X_y_multi
    error_automls = [AutoClassificationSearch(objective='recall'), AutoClassificationSearch(objective='recall_micro', additional_objectives=['recall'], multiclass=True)]
    error_msg = 'not compatible with a multiclass problem.'
    for automl in error_automls:
        with pytest.raises(ValueError, match=error_msg):
            automl.search(X, y)


def test_multi_auto(X_y_multi):
    X, y = X_y_multi
    automl = AutoClassificationSearch(objective="recall_micro", multiclass=True, max_pipelines=5)
    automl.search(X, y, raise_errors=True)
    y_pred = automl.best_pipeline.predict(X)
    assert len(np.unique(y_pred)) == 3

    objective = PrecisionMicro()
    automl = AutoClassificationSearch(objective=objective, multiclass=True, max_pipelines=5)
    automl.search(X, y, raise_errors=True)
    y_pred = automl.best_pipeline.predict(X)
    assert len(np.unique(y_pred)) == 3

    expected_additional_objectives = get_objectives('multiclass')
    objective_in_additional_objectives = next((obj for obj in expected_additional_objectives if obj.name == objective.name), None)
    expected_additional_objectives.remove(objective_in_additional_objectives)
    for expected, additional in zip(expected_additional_objectives, automl.additional_objectives):
        assert type(additional) is type(expected)


def test_multi_objective(X_y_multi):
    error_msg = 'Given objective Recall is not compatible with a multiclass problem'
    with pytest.raises(ValueError, match=error_msg):
        automl = AutoClassificationSearch(objective="recall", multiclass=True)

    automl = AutoClassificationSearch(objective="log_loss")
    assert automl.problem_type == ProblemTypes.BINARY

    automl = AutoClassificationSearch(objective='recall_micro')
    assert automl.problem_type == ProblemTypes.MULTICLASS

    automl = AutoClassificationSearch(objective='recall')
    assert automl.problem_type == ProblemTypes.BINARY

    automl = AutoClassificationSearch(multiclass=True)
    assert automl.problem_type == ProblemTypes.MULTICLASS

    automl = AutoClassificationSearch()
    assert automl.problem_type == ProblemTypes.BINARY


def test_categorical_classification(X_y_categorical_classification):
    X, y = X_y_categorical_classification
    automl = AutoClassificationSearch(objective="recall", max_pipelines=5, multiclass=False)
    automl.search(X, y, raise_errors=True)
    assert not automl.rankings['score'].isnull().all()
    assert not automl.get_pipeline(0).feature_importances.isnull().all().all()


def test_random_state(X_y):
    X, y = X_y

    fc = FraudCost(retry_percentage=.5,
                   interchange_fee=.02,
                   fraud_payout_percentage=.75,
                   amount_col=10)

    automl = AutoClassificationSearch(objective=Precision(), max_pipelines=5, random_state=0)
    automl.search(X, y, raise_errors=True)

    automl_1 = AutoClassificationSearch(objective=Precision(), max_pipelines=5, random_state=0)
    automl_1.search(X, y, raise_errors=True)
    assert automl.rankings.equals(automl_1.rankings)

    # test an objective that requires fitting
    automl = AutoClassificationSearch(objective=fc, max_pipelines=5, random_state=30)
    automl.search(X, y, raise_errors=True)

    automl_1 = AutoClassificationSearch(objective=fc, max_pipelines=5, random_state=30)
    automl_1.search(X, y, raise_errors=True)

    assert automl.rankings.equals(automl_1.rankings)


def test_callback(X_y):
    X, y = X_y

    counts = {
        "start_iteration_callback": 0,
        "add_result_callback": 0,
    }

    def start_iteration_callback(pipeline_class, parameters, counts=counts):
        counts["start_iteration_callback"] += 1

    def add_result_callback(results, trained_pipeline, counts=counts):
        counts["add_result_callback"] += 1

    max_pipelines = 3
    automl = AutoClassificationSearch(objective=Precision(), max_pipelines=max_pipelines,
                                      start_iteration_callback=start_iteration_callback,
                                      add_result_callback=add_result_callback)
    automl.search(X, y, raise_errors=True)

    assert counts["start_iteration_callback"] == max_pipelines
    assert counts["add_result_callback"] == max_pipelines


def test_additional_objectives(X_y):
    X, y = X_y

    objective = FraudCost(retry_percentage=.5,
                          interchange_fee=.02,
                          fraud_payout_percentage=.75,
                          amount_col=10)
    automl = AutoClassificationSearch(objective='F1', max_pipelines=2, additional_objectives=[objective])
    automl.search(X, y, raise_errors=True)

    results = automl.describe_pipeline(0, return_dict=True)
    assert 'Fraud Cost' in list(results["cv_data"][0]["all_objective_scores"].keys())


def test_describe_pipeline_objective_ordered(X_y, capsys):
    X, y = X_y
    automl = AutoClassificationSearch(objective='AUC', max_pipelines=2)
    automl.search(X, y, raise_errors=True)

    automl.describe_pipeline(0)
    out, err = capsys.readouterr()
    out_stripped = " ".join(out.split())

    objectives = [get_objective(obj) for obj in automl.additional_objectives]
    objectives_names = [automl.objective.name] + [obj.name for obj in objectives if obj.name not in ["ROC", "Confusion Matrix"]]
    expected_objective_order = " ".join(objectives_names)

    assert err == ''
    assert expected_objective_order in out_stripped


def test_model_types_as_list():
    with pytest.raises(TypeError, match="model_types parameter is not a list."):
        AutoClassificationSearch(objective='AUC', model_types='linear_model', max_pipelines=2)


def test_max_time_units():
    str_max_time = AutoClassificationSearch(objective='F1', max_time='60 seconds')
    assert str_max_time.max_time == 60

    hour_max_time = AutoClassificationSearch(objective='F1', max_time='1 hour')
    assert hour_max_time.max_time == 3600

    min_max_time = AutoClassificationSearch(objective='F1', max_time='30 mins')
    assert min_max_time.max_time == 1800

    min_max_time = AutoClassificationSearch(objective='F1', max_time='30 s')
    assert min_max_time.max_time == 30

    with pytest.raises(AssertionError, match="Invalid unit. Units must be hours, mins, or seconds. Received 'year'"):
        AutoClassificationSearch(objective='F1', max_time='30 years')

    with pytest.raises(TypeError, match="max_time must be a float, int, or string. Received a <class 'tuple'>."):
        AutoClassificationSearch(objective='F1', max_time=(30, 'minutes'))


def test_early_stopping(capsys):
    with pytest.raises(ValueError, match='patience value must be a positive integer.'):
        automl = AutoClassificationSearch(objective='AUC', max_pipelines=5, model_types=['linear_model'], patience=-1, random_state=0)

    with pytest.raises(ValueError, match='tolerance value must be'):
        automl = AutoClassificationSearch(objective='AUC', max_pipelines=5, model_types=['linear_model'], patience=1, tolerance=1.5, random_state=0)

    automl = AutoClassificationSearch(objective='AUC', max_pipelines=5, model_types=['linear_model'], patience=2, tolerance=0.05, random_state=0)
    mock_results = {
        'search_order': [0, 1, 2],
        'pipeline_results': {}
    }

    scores = [0.95, 0.84, 0.96]  # 0.96 is only 1% greater so it doesn't trigger patience due to tolerance
    for id in mock_results['search_order']:
        mock_results['pipeline_results'][id] = {}
        mock_results['pipeline_results'][id]['score'] = scores[id]

    automl.results = mock_results
    automl._check_stopping_condition(time.time())
    out, _ = capsys.readouterr()
    assert "2 iterations without improvement. Stopping search early." in out


def test_plot_iterations_max_pipelines(X_y):
    X, y = X_y

    automl = AutoClassificationSearch(objective="f1", max_pipelines=3)
    automl.search(X, y, raise_errors=True)
    plot = automl.plot.search_iteration_plot()
    plot_data = plot.data[0]
    x = pd.Series(plot_data['x'])
    y = pd.Series(plot_data['y'])

    assert isinstance(plot, go.Figure)
    assert x.is_monotonic_increasing
    assert y.is_monotonic_increasing
    assert len(x) == 3
    assert len(y) == 3


def test_plot_iterations_max_time(X_y):
    X, y = X_y
    automl = AutoClassificationSearch(objective="f1", max_time=10)
    automl.search(X, y, show_iteration_plot=False, raise_errors=True)
    plot = automl.plot.search_iteration_plot()
    plot_data = plot.data[0]
    x = pd.Series(plot_data['x'])
    y = pd.Series(plot_data['y'])

    assert isinstance(plot, go.Figure)
    assert x.is_monotonic_increasing
    assert y.is_monotonic_increasing
    assert len(x) > 0
    assert len(y) > 0


<<<<<<< HEAD
def test_additional_templates(X_y):
    X, y = X_y
    temp_1 = PipelineTemplate(component_list=['Simple Imputer',
                                              'One Hot Encoder',
                                              'XGBoost Classifier'])
    temp_2 = PipelineTemplate(component_list=['Simple Imputer',
                                              'One Hot Encoder',
                                              'Logistic Regression Classifier'])

    additional_templates = [temp_1, temp_2]
    model_types = [ModelTypes.RANDOM_FOREST]
    automl = AutoClassificationSearch(model_types=model_types, additional_templates=additional_templates)
    assert len(automl.templates) == 3
    assert len(automl.possible_pipelines) == 3
    assert automl.possible_model_types == set([ModelTypes.RANDOM_FOREST, ModelTypes.LINEAR_MODEL, ModelTypes.XGBOOST])
    automl.search(X, y, raise_errors=True)
=======
def test_plots_as_main_objectives(X_y):
    with pytest.raises(RuntimeError, match="Cannot use Confusion Matrix or ROC as the main objective."):
        automl = AutoClassificationSearch(objective='confusion_matrix')
    with pytest.raises(RuntimeError, match="Cannot use Confusion Matrix or ROC as the main objective."):
        automl = AutoClassificationSearch(objective='ROC')
    automl = AutoClassificationSearch(objective='f1', additional_objectives=['recall'])
    roc = next((obj for obj in automl.additional_objectives if isinstance(obj, ROC)), None)
    assert roc
    cfm = next((obj for obj in automl.additional_objectives if isinstance(obj, ConfusionMatrix)), None)
    assert cfm
>>>>>>> d56a33c5
<|MERGE_RESOLUTION|>--- conflicted
+++ resolved
@@ -331,24 +331,6 @@
     assert len(y) > 0
 
 
-<<<<<<< HEAD
-def test_additional_templates(X_y):
-    X, y = X_y
-    temp_1 = PipelineTemplate(component_list=['Simple Imputer',
-                                              'One Hot Encoder',
-                                              'XGBoost Classifier'])
-    temp_2 = PipelineTemplate(component_list=['Simple Imputer',
-                                              'One Hot Encoder',
-                                              'Logistic Regression Classifier'])
-
-    additional_templates = [temp_1, temp_2]
-    model_types = [ModelTypes.RANDOM_FOREST]
-    automl = AutoClassificationSearch(model_types=model_types, additional_templates=additional_templates)
-    assert len(automl.templates) == 3
-    assert len(automl.possible_pipelines) == 3
-    assert automl.possible_model_types == set([ModelTypes.RANDOM_FOREST, ModelTypes.LINEAR_MODEL, ModelTypes.XGBOOST])
-    automl.search(X, y, raise_errors=True)
-=======
 def test_plots_as_main_objectives(X_y):
     with pytest.raises(RuntimeError, match="Cannot use Confusion Matrix or ROC as the main objective."):
         automl = AutoClassificationSearch(objective='confusion_matrix')
@@ -359,4 +341,22 @@
     assert roc
     cfm = next((obj for obj in automl.additional_objectives if isinstance(obj, ConfusionMatrix)), None)
     assert cfm
->>>>>>> d56a33c5
+
+
+def test_additional_templates(X_y):
+    X, y = X_y
+    temp_1 = PipelineTemplate(component_list=['Simple Imputer',
+                                              'One Hot Encoder',
+                                              'XGBoost Classifier'])
+    temp_2 = PipelineTemplate(component_list=['Simple Imputer',
+                                              'One Hot Encoder',
+                                              'Logistic Regression Classifier'])
+
+    additional_templates = [temp_1, temp_2]
+    model_types = [ModelTypes.RANDOM_FOREST]
+    automl = AutoClassificationSearch(model_types=model_types, additional_templates=additional_templates)
+    assert len(automl.templates) == 3
+    assert len(automl.possible_pipelines) == 3
+    assert automl.possible_model_types == set([ModelTypes.RANDOM_FOREST, ModelTypes.LINEAR_MODEL, ModelTypes.XGBOOST])
+    automl.search(X, y, raise_errors=True)
+ 