--- conflicted
+++ resolved
@@ -127,80 +127,10 @@
     ]
 
 
-<<<<<<< HEAD
-messages = [
-    DataCheckWarning(
-        message="Column(s) 'all_null', 'also_all_null' are 95.0% or more null",
-        data_check_name="NullDataCheck",
-        message_code=DataCheckMessageCode.HIGHLY_NULL_COLS,
-        details={
-            "columns": ["all_null", "also_all_null"],
-            "pct_null_rows": {"all_null": 1.0, "also_all_null": 1.0},
-        },
-    ).to_dict(),
-    DataCheckWarning(
-        message="Column(s) 'lots_of_null', 'nullable_integer', 'nullable_bool', 'natural_language_nan' have null values",
-        data_check_name="NullDataCheck",
-        message_code=DataCheckMessageCode.COLS_WITH_NULL,
-        details={
-            "columns": [
-                "lots_of_null",
-                "nullable_integer",
-                "nullable_bool",
-                "natural_language_nan",
-            ],
-        },
-    ).to_dict(),
-    DataCheckWarning(
-        message="Columns 'id' are 100.0% or more likely to be an ID column",
-        data_check_name="IDColumnsDataCheck",
-        message_code=DataCheckMessageCode.HAS_ID_COLUMN,
-        details={"columns": ["id"]},
-    ).to_dict(),
-    DataCheckError(
-        message="1 row(s) (20.0%) of target values are null",
-        data_check_name="InvalidTargetDataCheck",
-        message_code=DataCheckMessageCode.TARGET_HAS_NULL,
-        details={"num_null_rows": 1, "pct_null_rows": 20.0},
-    ).to_dict(),
-    DataCheckError(
-        message="'all_null', 'also_all_null' has 0 unique values.",
-        data_check_name="NoVarianceDataCheck",
-        message_code=DataCheckMessageCode.NO_VARIANCE,
-        details={"columns": ["all_null", "also_all_null"]},
-    ).to_dict(),
-    DataCheckError(
-        message="'lots_of_null' has 1 unique value.",
-        data_check_name="NoVarianceDataCheck",
-        message_code=DataCheckMessageCode.NO_VARIANCE,
-        details={"columns": ["lots_of_null"]},
-    ).to_dict(),
-    DataCheckError(
-        message="Input natural language column(s) (natural_language_nan) contains NaN values. Please impute NaN values or drop these rows or columns.",
-        data_check_name="NaturalLanguageNaNDataCheck",
-        message_code=DataCheckMessageCode.NATURAL_LANGUAGE_HAS_NAN,
-        details={"columns": ["natural_language_nan"]},
-    ).to_dict(),
-    DataCheckError(
-        message="Input datetime column(s) (nan_dt_col) contains NaN values. Please impute NaN values or drop these rows or columns.",
-        data_check_name="DateTimeNaNDataCheck",
-        message_code=DataCheckMessageCode.DATETIME_HAS_NAN,
-        details={"columns": ["nan_dt_col"]},
-    ).to_dict(),
-]
-
-
-def get_expected_action_options(problem_type):
-    """Helper method to return the expected action options for a given problem type."""
-    expected_actions = [
-        DataCheckActionOption(
-            DataCheckActionCode.DROP_COL,
-=======
 def get_expected_messages(problem_type):
     messages = [
         DataCheckWarning(
             message="Column(s) 'all_null', 'also_all_null' are 95.0% or more null",
->>>>>>> 888d9016
             data_check_name="NullDataCheck",
             message_code=DataCheckMessageCode.HIGHLY_NULL_COLS,
             details={
@@ -216,7 +146,7 @@
             ],
         ).to_dict(),
         DataCheckWarning(
-            message="Column(s) 'lots_of_null', 'nullable_integer', 'nullable_bool', 'natural_language_nan', 'nan_dt_col' have null values",
+            message="Column(s) 'lots_of_null', 'nullable_integer', 'nullable_bool', 'natural_language_nan' have null values",
             data_check_name="NullDataCheck",
             message_code=DataCheckMessageCode.COLS_WITH_NULL,
             details={
@@ -227,40 +157,6 @@
                     "natural_language_nan",
                 ],
             },
-<<<<<<< HEAD
-            parameters={
-                "impute_strategies": {
-                    "parameter_type": "column",
-                    "columns": {
-                        "lots_of_null": {
-                            "impute_strategy": {
-                                "categories": ["most_frequent"],
-                                "type": "category",
-                                "default_value": "most_frequent",
-                            }
-                        },
-                        "nullable_integer": {
-                            "impute_strategy": {
-                                "categories": ["mean", "most_frequent"],
-                                "type": "category",
-                                "default_value": "mean",
-                            }
-                        },
-                        "nullable_bool": {
-                            "impute_strategy": {
-                                "categories": ["most_frequent"],
-                                "type": "category",
-                                "default_value": "most_frequent",
-                            }
-                        },
-                        "natural_language_nan": {
-                            "impute_strategy": {
-                                "categories": ["most_frequent"],
-                                "type": "category",
-                                "default_value": "most_frequent",
-                            }
-                        },
-=======
             action_options=[
                 DataCheckActionOption(
                     DataCheckActionCode.IMPUTE_COL,
@@ -271,10 +167,8 @@
                             "nullable_integer",
                             "nullable_bool",
                             "natural_language_nan",
-                            "nan_dt_col",
                         ],
                         "is_target": False,
->>>>>>> 888d9016
                     },
                     parameters={
                         "impute_strategies": {
@@ -302,13 +196,6 @@
                                     }
                                 },
                                 "natural_language_nan": {
-                                    "impute_strategy": {
-                                        "categories": ["most_frequent"],
-                                        "type": "category",
-                                        "default_value": "most_frequent",
-                                    }
-                                },
-                                "nan_dt_col": {
                                     "impute_strategy": {
                                         "categories": ["most_frequent"],
                                         "type": "category",
