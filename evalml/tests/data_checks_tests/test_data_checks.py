import numpy as np
import pandas as pd

from evalml.data_checks.data_check import DataCheck
from evalml.data_checks.data_check_message import (
    DataCheckError,
    DataCheckWarning
)
from evalml.data_checks.data_checks import DataChecks
from evalml.data_checks.default_data_checks import DefaultDataChecks
from evalml.data_checks.utils import EmptyDataChecks


def test_data_checks(X_y):
    X, y = X_y

    class MockDataCheck(DataCheck):
        def validate(self, X, y):
            return []

    class MockDataCheckWarning(DataCheck):
        def validate(self, X, y):
            return [DataCheckWarning("warning one", self.name)]

    class MockDataCheckError(DataCheck):
        def validate(self, X, y):
            return [DataCheckError("error one", self.name)]

    class MockDataCheckErrorAndWarning(DataCheck):
        def validate(self, X, y):
            return [DataCheckError("error two", self.name), DataCheckWarning("warning two", self.name)]

    data_checks_list = [MockDataCheck(), MockDataCheckWarning(), MockDataCheckError(), MockDataCheckErrorAndWarning()]
    data_checks = DataChecks(data_checks=data_checks_list)
    assert data_checks.validate(X, y) == [DataCheckWarning("warning one", "MockDataCheckWarning"),
                                          DataCheckError("error one", "MockDataCheckError"),
                                          DataCheckError("error two", "MockDataCheckErrorAndWarning"),
                                          DataCheckWarning("warning two", "MockDataCheckErrorAndWarning")]


def test_empty_data_checks(X_y):
    X, y = X_y
    data_checks = EmptyDataChecks()
    assert data_checks.validate(X, y) == []


def test_default_data_checks(X_y):
    X = pd.DataFrame({'lots_of_null': [None, None, None, None, "some data"],
                      'all_null': [None, None, None, None, None],
                      'also_all_null': [None, None, None, None, None],
<<<<<<< HEAD
                      'no_null': [1, 2, 3, 4, 5]})
    y = pd.Series([0, 1, np.nan, 1, 0])
    data_checks = DefaultDataChecks()
    messages = data_checks.validate(X)
    assert messages == [DataCheckWarning("Column 'all_null' is 95.0% or more null", "DetectHighlyNullDataCheck"),
                        DataCheckWarning("Column 'also_all_null' is 95.0% or more null", "DetectHighlyNullDataCheck")]

    messages = data_checks.validate(X, y)
    assert messages == [DataCheckWarning("Column 'all_null' is 95.0% or more null", "DetectHighlyNullDataCheck"),
                        DataCheckWarning("Column 'also_all_null' is 95.0% or more null", "DetectHighlyNullDataCheck"),
                        DataCheckError("Row '2' contains a null value", "InvalidTargetsDataCheck")]
=======
                      'no_null': [1, 2, 2, 4, 4],
                      'id': [0, 1, 2, 3, 4],
                      'has_label_leakage': [100, 200, 100, 200, 100]})
    y = pd.Series([1, 2, 1, 2, 1])
    data_checks = DefaultDataChecks()
    assert data_checks.validate(X, y) == [DataCheckWarning("Column 'all_null' is 95.0% or more null", "HighlyNullDataCheck"),
                                          DataCheckWarning("Column 'also_all_null' is 95.0% or more null", "HighlyNullDataCheck"),
                                          DataCheckWarning("Column 'id' is 100.0% or more likely to be an ID column", "IDColumnsDataCheck"),
                                          DataCheckWarning("Column 'has_label_leakage' is 95.0% or more correlated with the target", "LabelLeakageDataCheck")]
>>>>>>> 26fbdc67
<|MERGE_RESOLUTION|>--- conflicted
+++ resolved
@@ -48,26 +48,13 @@
     X = pd.DataFrame({'lots_of_null': [None, None, None, None, "some data"],
                       'all_null': [None, None, None, None, None],
                       'also_all_null': [None, None, None, None, None],
-<<<<<<< HEAD
-                      'no_null': [1, 2, 3, 4, 5]})
-    y = pd.Series([0, 1, np.nan, 1, 0])
-    data_checks = DefaultDataChecks()
-    messages = data_checks.validate(X)
-    assert messages == [DataCheckWarning("Column 'all_null' is 95.0% or more null", "DetectHighlyNullDataCheck"),
-                        DataCheckWarning("Column 'also_all_null' is 95.0% or more null", "DetectHighlyNullDataCheck")]
-
-    messages = data_checks.validate(X, y)
-    assert messages == [DataCheckWarning("Column 'all_null' is 95.0% or more null", "DetectHighlyNullDataCheck"),
-                        DataCheckWarning("Column 'also_all_null' is 95.0% or more null", "DetectHighlyNullDataCheck"),
-                        DataCheckError("Row '2' contains a null value", "InvalidTargetsDataCheck")]
-=======
-                      'no_null': [1, 2, 2, 4, 4],
+                      'no_null': [1, 2, 3, 4, 5],
                       'id': [0, 1, 2, 3, 4],
                       'has_label_leakage': [100, 200, 100, 200, 100]})
-    y = pd.Series([1, 2, 1, 2, 1])
+    y = pd.Series([0, 1, np.nan, 1, 0])
     data_checks = DefaultDataChecks()
     assert data_checks.validate(X, y) == [DataCheckWarning("Column 'all_null' is 95.0% or more null", "HighlyNullDataCheck"),
                                           DataCheckWarning("Column 'also_all_null' is 95.0% or more null", "HighlyNullDataCheck"),
                                           DataCheckWarning("Column 'id' is 100.0% or more likely to be an ID column", "IDColumnsDataCheck"),
-                                          DataCheckWarning("Column 'has_label_leakage' is 95.0% or more correlated with the target", "LabelLeakageDataCheck")]
->>>>>>> 26fbdc67
+                                          DataCheckWarning("Column 'has_label_leakage' is 95.0% or more correlated with the target", "LabelLeakageDataCheck"),
+                                          DataCheckError("Row '2' contains a null value", "InvalidTargetsDataCheck")]