from unittest.mock import MagicMock

import numpy as np
import pandas as pd
import pytest
import woodwork as ww

from evalml.automl import get_default_primary_search_objective
from evalml.data_checks import (
    ClassImbalanceDataCheck,
    DataCheck,
    DataCheckActionCode,
    DataCheckActionOption,
    DataCheckError,
    DataCheckMessageCode,
    DataChecks,
    DataCheckWarning,
    DateTimeFormatDataCheck,
    DCAOParameterType,
    DefaultDataChecks,
    TargetDistributionDataCheck,
    TimeSeriesParametersDataCheck,
    TimeSeriesSplittingDataCheck,
)
from evalml.exceptions import DataCheckInitError
from evalml.problem_types import (
    ProblemTypes,
    is_classification,
    is_clustering,
    is_regression,
    is_time_series,
)


@pytest.fixture
def data_checks_input_dataframe():
    X = pd.DataFrame(
        {
            "lots_of_null": [None, None, None, None, "some data"],
            "all_null": [None, None, None, None, None],
            "also_all_null": [None, None, None, None, None],
            "nullable_integer": [None, 2, 3, 4, 5],
            "nullable_bool": [None, True, False, True, True],
            "no_null": [1, 2, 3, 4, 5],
            "id": [0, 1, 2, 3, 4],
            "has_label_leakage": [100, 200, 100, 200, 100],
            "natural_language_nan": [
                None,
                "string_that_is_long_enough_for_natural_language_1",
                "string_that_is_long_enough_for_natural_language_2",
                "string_that_is_long_enough_for_natural_language_3",
                "string_that_is_long_enough_for_natural_language_4",
            ],
            "nan_dt_col": pd.Series(pd.date_range("20200101", periods=5)),
        }
    )
    X["nan_dt_col"][0] = None
    return X


def test_data_checks_not_list_error():
    with pytest.raises(ValueError, match="Parameter data_checks must be a list."):
        DataChecks(data_checks=1)


def test_data_checks(X_y_binary):
    X, y = X_y_binary

    class MockDataCheck(DataCheck):
        def validate(self, X, y):
            return []

    class MockDataCheckWarning(DataCheck):
        def validate(self, X, y):
            return [
                DataCheckWarning(
                    message="warning one",
                    data_check_name=self.name,
                    message_code=None,
                ).to_dict()
            ]

    class MockDataCheckError(DataCheck):
        def validate(self, X, y):
            return [
                DataCheckError(
                    message="error one",
                    data_check_name=self.name,
                    message_code=None,
                ).to_dict()
            ]

    class MockDataCheckErrorAndWarning(DataCheck):
        def validate(self, X, y):
            return [
                DataCheckWarning(
                    message="warning two",
                    data_check_name=self.name,
                    message_code=None,
                ).to_dict(),
                DataCheckError(
                    message="error two",
                    data_check_name=self.name,
                    message_code=None,
                ).to_dict(),
            ]

    data_checks_list = [
        MockDataCheck,
        MockDataCheckWarning,
        MockDataCheckError,
        MockDataCheckErrorAndWarning,
    ]
    data_checks = DataChecks(data_checks=data_checks_list)
    assert data_checks.validate(X, y) == [
        DataCheckWarning(
            message="warning one", data_check_name="MockDataCheckWarning"
        ).to_dict(),
        DataCheckError(
            message="error one", data_check_name="MockDataCheckError"
        ).to_dict(),
        DataCheckWarning(
            message="warning two", data_check_name="MockDataCheckErrorAndWarning"
        ).to_dict(),
        DataCheckError(
            message="error two", data_check_name="MockDataCheckErrorAndWarning"
        ).to_dict(),
    ]


def get_expected_messages(problem_type):
    messages = [
        DataCheckWarning(
            message="Column(s) 'all_null', 'also_all_null' are 95.0% or more null",
            data_check_name="NullDataCheck",
            message_code=DataCheckMessageCode.HIGHLY_NULL_COLS,
            details={
                "columns": ["all_null", "also_all_null"],
                "pct_null_rows": {"all_null": 1.0, "also_all_null": 1.0},
            },
            action_options=[
                DataCheckActionOption(
                    DataCheckActionCode.DROP_COL,
                    data_check_name="NullDataCheck",
                    metadata={"columns": ["all_null", "also_all_null"]},
                )
            ],
        ).to_dict(),
        DataCheckWarning(
            message="Column(s) 'lots_of_null', 'nullable_integer', 'nullable_bool' have null values",
            data_check_name="NullDataCheck",
            message_code=DataCheckMessageCode.COLS_WITH_NULL,
            details={
                "columns": [
                    "lots_of_null",
                    "nullable_integer",
                    "nullable_bool",
                ],
            },
            action_options=[
                DataCheckActionOption(
                    DataCheckActionCode.IMPUTE_COL,
                    data_check_name="NullDataCheck",
                    metadata={
                        "columns": [
                            "lots_of_null",
                            "nullable_integer",
                            "nullable_bool",
                        ],
                        "is_target": False,
                    },
                    parameters={
                        "impute_strategies": {
                            "parameter_type": "column",
                            "columns": {
                                "lots_of_null": {
                                    "impute_strategy": {
                                        "categories": ["most_frequent"],
                                        "type": "category",
                                        "default_value": "most_frequent",
                                    }
                                },
                                "nullable_integer": {
                                    "impute_strategy": {
                                        "categories": ["mean", "most_frequent"],
                                        "type": "category",
                                        "default_value": "mean",
                                    }
                                },
                                "nullable_bool": {
                                    "impute_strategy": {
                                        "categories": ["most_frequent"],
                                        "type": "category",
                                        "default_value": "most_frequent",
                                    }
                                },
                            },
                        }
                    },
                )
            ],
        ).to_dict(),
        DataCheckWarning(
            message="Columns 'id' are 100.0% or more likely to be an ID column",
            data_check_name="IDColumnsDataCheck",
            message_code=DataCheckMessageCode.HAS_ID_COLUMN,
            details={"columns": ["id"]},
            action_options=[
                DataCheckActionOption(
                    DataCheckActionCode.DROP_COL,
                    data_check_name="IDColumnsDataCheck",
                    metadata={"columns": ["id"]},
                )
            ],
        ).to_dict(),
        DataCheckError(
            message="1 row(s) (20.0%) of target values are null",
            data_check_name="InvalidTargetDataCheck",
            message_code=DataCheckMessageCode.TARGET_HAS_NULL,
            details={"num_null_rows": 1, "pct_null_rows": 20.0},
            action_options=[
                DataCheckActionOption(
                    DataCheckActionCode.IMPUTE_COL,
                    data_check_name="InvalidTargetDataCheck",
                    parameters={
                        "impute_strategy": {
                            "parameter_type": DCAOParameterType.GLOBAL,
                            "type": "category",
                            "categories": ["mean", "most_frequent"]
                            if is_regression(problem_type)
                            else ["most_frequent"],
                            "default_value": "mean"
                            if is_regression(problem_type)
                            else "most_frequent",
                        }
                    },
                    metadata={"is_target": True},
                )
            ],
        ).to_dict(),
        DataCheckError(
            message="'all_null', 'also_all_null' has 0 unique values.",
            data_check_name="NoVarianceDataCheck",
            message_code=DataCheckMessageCode.NO_VARIANCE_ZERO_UNIQUE,
            details={"columns": ["all_null", "also_all_null"]},
            action_options=[
                DataCheckActionOption(
                    DataCheckActionCode.DROP_COL,
                    data_check_name="NoVarianceDataCheck",
                    metadata={"columns": ["all_null", "also_all_null"]},
                )
            ],
        ).to_dict(),
        DataCheckError(
            message="'lots_of_null' has 1 unique value.",
            data_check_name="NoVarianceDataCheck",
            message_code=DataCheckMessageCode.NO_VARIANCE,
            details={"columns": ["lots_of_null"]},
            action_options=[
                DataCheckActionOption(
                    DataCheckActionCode.DROP_COL,
                    data_check_name="NoVarianceDataCheck",
                    metadata={"columns": ["lots_of_null"]},
                )
            ],
        ).to_dict(),
    ]
    return messages


@pytest.mark.parametrize("input_type", ["pd", "ww"])
def test_default_data_checks_classification(input_type, data_checks_input_dataframe):
    X = data_checks_input_dataframe

    y = pd.Series([0, 1, np.nan, 1, 0])
    y_multiclass = pd.Series([0, 1, np.nan, 2, 0])
    X.ww.init(
        logical_types={
            "lots_of_null": "categorical",
            "natural_language_nan": "NaturalLanguage",
            "nullable_integer": "IntegerNullable",
            "nullable_bool": "BooleanNullable",
        }
    )
    if input_type == "ww":
        y = ww.init_series(y)
        y_multiclass = ww.init_series(y_multiclass)

    data_checks = DefaultDataChecks(
        "binary", get_default_primary_search_objective("binary")
    )
    imbalance = [
        DataCheckError(
            message="The number of instances of these targets is less than 2 * the number of cross folds = 6 instances: [0.0, 1.0]",
            data_check_name="ClassImbalanceDataCheck",
            message_code=DataCheckMessageCode.CLASS_IMBALANCE_BELOW_FOLDS,
            details={"target_values": [0.0, 1.0]},
        ).to_dict()
    ]

    expected = get_expected_messages("binary")
    assert data_checks.validate(X, y) == expected + imbalance

    data_checks = DataChecks(
        DefaultDataChecks._DEFAULT_DATA_CHECK_CLASSES,
        {
            "InvalidTargetDataCheck": {
                "problem_type": "binary",
                "objective": get_default_primary_search_objective("binary"),
            }
        },
    )
    assert data_checks.validate(X, y) == expected

    # multiclass
    imbalance = [
        DataCheckError(
            message="The number of instances of these targets is less than 2 * the number of cross folds = 6 instances: [0.0, 1.0, 2.0]",
            data_check_name="ClassImbalanceDataCheck",
            message_code=DataCheckMessageCode.CLASS_IMBALANCE_BELOW_FOLDS,
            details={"target_values": [0.0, 1.0, 2.0]},
        ).to_dict()
    ]
    min_2_class_count = [
        DataCheckError(
            message="Target does not have at least two instances per class which is required for multiclass classification",
            data_check_name="InvalidTargetDataCheck",
            message_code=DataCheckMessageCode.TARGET_MULTICLASS_NOT_TWO_EXAMPLES_PER_CLASS,
            details={"least_populated_class_labels": [1.0, 2.0]},
        ).to_dict()
    ]
    high_class_to_sample_ratio = [
        DataCheckWarning(
            message="Target has a large number of unique values, could be regression type problem.",
            data_check_name="InvalidTargetDataCheck",
            message_code=DataCheckMessageCode.TARGET_MULTICLASS_HIGH_UNIQUE_CLASS,
            details={"class_to_value_ratio": 0.6},
        ).to_dict()
    ]
    # multiclass
    data_checks = DefaultDataChecks(
        "multiclass", get_default_primary_search_objective("multiclass")
    )

    expected = get_expected_messages("multiclass")

    assert (
        data_checks.validate(X, y_multiclass)
        == expected[:4]
        + min_2_class_count
        + high_class_to_sample_ratio
        + expected[4:]
        + imbalance
    )

    data_checks = DataChecks(
        DefaultDataChecks._DEFAULT_DATA_CHECK_CLASSES,
        {
            "InvalidTargetDataCheck": {
                "problem_type": "multiclass",
                "objective": get_default_primary_search_objective("multiclass"),
            }
        },
    )
    assert (
        data_checks.validate(X, y_multiclass)
        == expected[:4] + min_2_class_count + high_class_to_sample_ratio + expected[4:]
    )


@pytest.mark.parametrize("input_type", ["pd", "ww"])
def test_default_data_checks_regression(input_type, data_checks_input_dataframe):
    X = data_checks_input_dataframe

    y = pd.Series([0.3, 100.0, np.nan, 1.0, 0.2])
    y_no_variance = pd.Series([5] * 5)
    X.ww.init(
        logical_types={
            "lots_of_null": "categorical",
            "natural_language_nan": "NaturalLanguage",
            "nullable_bool": "BooleanNullable",
        }
    )
    if input_type == "ww":
        y = ww.init_series(y)
        y_no_variance = ww.init_series(y_no_variance)
    null_leakage = [
        DataCheckWarning(
            message="Column 'lots_of_null' is 95.0% or more correlated with the target",
            data_check_name="TargetLeakageDataCheck",
            message_code=DataCheckMessageCode.TARGET_LEAKAGE,
            details={"columns": ["lots_of_null"]},
            action_options=[
                DataCheckActionOption(
                    DataCheckActionCode.DROP_COL,
                    data_check_name="TargetLeakageDataCheck",
                    metadata={"columns": ["lots_of_null"]},
                )
            ],
        ).to_dict()
    ]
    data_checks = DefaultDataChecks(
        "regression", get_default_primary_search_objective("regression")
    )
    leakage_warning = [
        DataCheckWarning(
            message="Columns 'nullable_integer', 'no_null', 'id', 'nan_dt_col' are 95.0% or more correlated with the target",
            data_check_name="TargetLeakageDataCheck",
            message_code=DataCheckMessageCode.TARGET_LEAKAGE,
            details={"columns": ["nullable_integer", "no_null", "id", "nan_dt_col"]},
            action_options=[
                DataCheckActionOption(
                    DataCheckActionCode.DROP_COL,
                    data_check_name="TargetLeakageDataCheck",
                    metadata={
                        "columns": ["nullable_integer", "no_null", "id", "nan_dt_col"]
                    },
                )
            ],
        ).to_dict()
    ]

    expected = get_expected_messages("regression")

    assert data_checks.validate(X, y) == expected[:3] + leakage_warning + expected[3:]

    # Skip Invalid Target
    assert (
        data_checks.validate(X, y_no_variance)
        == expected[:3]
        + null_leakage
        + expected[4:6]
        + [
            DataCheckError(
                message="Y has 1 unique value.",
                data_check_name="NoVarianceDataCheck",
                message_code=DataCheckMessageCode.NO_VARIANCE,
                details={"columns": ["Y"]},
            ).to_dict()
        ]
        + expected[6:]
    )

    data_checks = DataChecks(
        DefaultDataChecks._DEFAULT_DATA_CHECK_CLASSES,
        {
            "InvalidTargetDataCheck": {
                "problem_type": "regression",
                "objective": get_default_primary_search_objective("regression"),
            }
        },
    )
    assert data_checks.validate(X, y) == expected[:3] + leakage_warning + expected[3:]


def test_default_data_checks_null_rows():
    class SeriesWrap:
        def __init__(self, series):
            self.series = series

        def __eq__(self, series_2):
            return all(self.series.eq(series_2.series))

    X = pd.DataFrame(
        {
            "all_null": [None, None, None, None, None],
            "also_all_null": [None, None, None, None, None],
        }
    )
    y = pd.Series([0, 1, np.nan, 1, 0])
    data_checks = DefaultDataChecks(
        "regression", get_default_primary_search_objective("regression")
    )
    highly_null_rows = SeriesWrap(pd.Series([1.0, 1.0, 1.0, 1.0, 1.0]))
    expected = [
        DataCheckWarning(
            message="5 out of 5 rows are 95.0% or more null",
            data_check_name="NullDataCheck",
            message_code=DataCheckMessageCode.HIGHLY_NULL_ROWS,
            details={"pct_null_cols": highly_null_rows, "rows": [0, 1, 2, 3, 4]},
            action_options=[
                DataCheckActionOption(
                    DataCheckActionCode.DROP_ROWS,
                    data_check_name="NullDataCheck",
                    metadata={"rows": [0, 1, 2, 3, 4]},
                )
            ],
        ).to_dict(),
        DataCheckWarning(
            message="Column(s) 'all_null', 'also_all_null' are 95.0% or more null",
            data_check_name="NullDataCheck",
            message_code=DataCheckMessageCode.HIGHLY_NULL_COLS,
            details={
                "columns": ["all_null", "also_all_null"],
                "pct_null_rows": {"all_null": 1.0, "also_all_null": 1.0},
            },
            action_options=[
                DataCheckActionOption(
                    DataCheckActionCode.DROP_COL,
                    data_check_name="NullDataCheck",
                    metadata={"columns": ["all_null", "also_all_null"]},
                )
            ],
        ).to_dict(),
        DataCheckError(
            message="1 row(s) (20.0%) of target values are null",
            data_check_name="InvalidTargetDataCheck",
            message_code=DataCheckMessageCode.TARGET_HAS_NULL,
            details={"num_null_rows": 1, "pct_null_rows": 20.0},
            action_options=[
                DataCheckActionOption(
                    DataCheckActionCode.IMPUTE_COL,
                    data_check_name="InvalidTargetDataCheck",
                    parameters={
                        "impute_strategy": {
                            "parameter_type": DCAOParameterType.GLOBAL,
                            "type": "category",
                            "categories": ["mean", "most_frequent"],
                            "default_value": "mean",
                        }
                    },
                    metadata={"is_target": True},
                )
            ],
        ).to_dict(),
        DataCheckError(
            message="'all_null', 'also_all_null' has 0 unique values.",
            data_check_name="NoVarianceDataCheck",
            message_code=DataCheckMessageCode.NO_VARIANCE_ZERO_UNIQUE,
            details={"columns": ["all_null", "also_all_null"]},
            action_options=[
                DataCheckActionOption(
                    DataCheckActionCode.DROP_COL,
                    data_check_name="NoVarianceDataCheck",
                    metadata={"columns": ["all_null", "also_all_null"]},
                )
            ],
        ).to_dict(),
    ]
    validation_messages = data_checks.validate(X, y)
    validation_messages[0]["details"]["pct_null_cols"] = SeriesWrap(
        validation_messages[0]["details"]["pct_null_cols"]
    )
    assert validation_messages == expected


@pytest.mark.parametrize("problem_type", ProblemTypes.all_problem_types)
def test_default_data_checks_across_problem_types(problem_type):
    default_data_check_list = DefaultDataChecks._DEFAULT_DATA_CHECK_CLASSES

    if is_clustering(problem_type):
        pytest.skip("Skipping because clustering problems do not have data checks yet")
<<<<<<< HEAD
=======

>>>>>>> ef0eebf2
    if is_time_series(problem_type):
        if is_classification(problem_type):
            default_data_check_list = default_data_check_list + [
                TimeSeriesSplittingDataCheck
            ]
        default_data_check_list = default_data_check_list + [
            DateTimeFormatDataCheck,
            TimeSeriesParametersDataCheck,
        ]

    if problem_type in [
        ProblemTypes.REGRESSION,
        ProblemTypes.TIME_SERIES_REGRESSION,
    ]:
        default_data_check_list = default_data_check_list + [
            TargetDistributionDataCheck
        ]
    else:
        default_data_check_list = default_data_check_list + [ClassImbalanceDataCheck]

    problem_config = {
        "gap": 1,
        "max_delay": 1,
        "forecast_horizon": 1,
        "time_index": "datetime",
    }
    data_check_classes = [
        check.__class__
        for check in DefaultDataChecks(
            problem_type,
            get_default_primary_search_objective(problem_type),
            problem_configuration=problem_config
            if is_time_series(problem_type)
            else None,
        ).data_checks
    ]

    assert data_check_classes == default_data_check_list


def test_default_data_checks_missing_problem_configuration_for_time_series(ts_data):
    with pytest.raises(
        ValueError,
        match="problem_configuration cannot be None for time series problems!",
    ):
        DefaultDataChecks(
            "time series binary",
            get_default_primary_search_objective("time series regression"),
        )


def test_data_checks_init_from_classes():
    def make_mock_data_check(check_name):
        class MockCheck(DataCheck):
            name = check_name

            def __init__(self, foo, bar, baz=3):
                self.foo = foo
                self.bar = bar
                self.baz = baz

            def validate(self, X, y=None):
                """Mock validate."""

        return MockCheck

    data_checks = [make_mock_data_check("check_1"), make_mock_data_check("check_2")]
    checks = DataChecks(
        data_checks,
        data_check_params={
            "check_1": {"foo": 1, "bar": 2},
            "check_2": {"foo": 3, "bar": 1, "baz": 4},
        },
    )
    assert checks.data_checks[0].foo == 1
    assert checks.data_checks[0].bar == 2
    assert checks.data_checks[0].baz == 3
    assert checks.data_checks[1].foo == 3
    assert checks.data_checks[1].bar == 1
    assert checks.data_checks[1].baz == 4


class MockCheck(DataCheck):
    name = "mock_check"

    def __init__(self, foo, bar, baz=3):
        """Mock init"""

    def validate(self, X, y=None):
        """Mock validate."""


class MockCheck2(DataCheck):
    name = "MockCheck"

    def __init__(self, foo, bar, baz=3):
        """Mock init"""

    def validate(self, X, y=None):
        """Mock validate."""


@pytest.mark.parametrize(
    "classes,params,expected_exception,expected_message",
    [
        (
            [MockCheck],
            {"mock_check": 1},
            DataCheckInitError,
            "Parameters for mock_check were not in a dictionary. Received 1.",
        ),
        (
            [MockCheck],
            {"mock_check": {"foo": 1}},
            DataCheckInitError,
            r"Encountered the following error while initializing mock_check: __init__\(\) missing 1 required positional argument: 'bar'",
        ),
        (
            [MockCheck],
            {"mock_check": {"Bar": 2}},
            DataCheckInitError,
            r"Encountered the following error while initializing mock_check: __init__\(\) got an unexpected keyword argument 'Bar'",
        ),
        (
            [MockCheck],
            {"mock_check": {"fo": 3, "ba": 4}},
            DataCheckInitError,
            r"Encountered the following error while initializing mock_check: __init__\(\) got an unexpected keyword argument 'fo'",
        ),
        (
            [MockCheck],
            {"MockCheck": {"foo": 2, "bar": 4}},
            DataCheckInitError,
            "Class MockCheck was provided in params dictionary but it does not match any name in the data_check_classes list.",
        ),
        (
            [MockCheck, MockCheck2],
            {"MockCheck": {"foo": 2, "bar": 4}},
            DataCheckInitError,
            "Class mock_check was provided in the data_checks_classes list but it does not have an entry in the parameters dictionary.",
        ),
        (
            [1],
            None,
            ValueError,
            (
                "All elements of parameter data_checks must be an instance of DataCheck "
                + "or a DataCheck class with any desired parameters specified in the "
                + "data_check_params dictionary."
            ),
        ),
        ([MockCheck], [1], ValueError, r"Params must be a dictionary. Received \[1\]"),
    ],
)
def test_data_checks_raises_value_errors_on_init(
    classes, params, expected_exception, expected_message
):
    with pytest.raises(expected_exception, match=expected_message):
        DataChecks(classes, params)


@pytest.mark.parametrize(
    "objective",
    [
        "Root Mean Squared Log Error",
        "Mean Squared Log Error",
        "Mean Absolute Percentage Error",
    ],
)
def test_errors_warnings_in_invalid_target_data_check(objective, ts_data):
    X, y = ts_data
    y[0] = -1
    y = pd.Series(y)
    details = {"Count of offending values": sum(val <= 0 for val in y.values.flatten())}
    data_check_error = DataCheckError(
        message=f"Target has non-positive values which is not supported for {objective}",
        data_check_name="InvalidTargetDataCheck",
        message_code=DataCheckMessageCode.TARGET_INCOMPATIBLE_OBJECTIVE,
        details=details,
    ).to_dict()

    problem_config = {
        "gap": 1,
        "max_delay": 1,
        "forecast_horizon": 1,
        "time_index": "datetime",
    }
    default_data_check = DefaultDataChecks(
        problem_type="time series regression",
        objective=objective,
        problem_configuration=problem_config,
    ).data_checks
    for check in default_data_check:
        if check.name == "InvalidTargetDataCheck":
            assert check.validate(X, y) == [data_check_error]

    y = ww.init_series(y, logical_type="Categorical")
    default_data_check = DefaultDataChecks(
        problem_type="time series regression",
        objective=objective,
        problem_configuration=problem_config,
    ).data_checks
    data_check_error_type = DataCheckError(
        message=f"Target data type should be numeric for regression type problems.",
        data_check_name="InvalidTargetDataCheck",
        message_code=DataCheckMessageCode.TARGET_UNSUPPORTED_TYPE,
    ).to_dict()
    for check in default_data_check:
        if check.name == "InvalidTargetDataCheck":
            assert check.validate(X, y) == [data_check_error_type]


def test_data_checks_do_not_duplicate_actions(X_y_binary):
    X, y = X_y_binary

    class MockDataCheck(DataCheck):
        name = "Mock Data Check"

        def validate(self, X, y):
            return [
                DataCheckWarning(
                    message="warning one",
                    data_check_name=self.name,
                    message_code=None,
                    action_options=[
                        DataCheckActionOption(
                            DataCheckActionCode.DROP_COL,
                            data_check_name=self.name,
                            metadata={"columns": ["col_to_drop"]},
                        )
                    ],
                ).to_dict()
            ]

    class MockDataCheckWithSameOutput(DataCheck):
        def validate(self, X, y):
            return [
                DataCheckWarning(
                    message="warning one",
                    data_check_name=self.name,
                    message_code=None,
                    action_options=[
                        DataCheckActionOption(
                            DataCheckActionCode.DROP_COL,
                            data_check_name=self.name,
                            metadata={"columns": ["col_to_drop"]},
                        )
                    ],
                ).to_dict()
            ]

    data_checks_list = [MockDataCheck, MockDataCheckWithSameOutput]
    data_checks = DataChecks(data_checks=data_checks_list)

    assert data_checks.validate(X, y) == [
        DataCheckWarning(
            message="warning one",
            data_check_name="Mock Data Check",
            message_code=None,
            action_options=[
                DataCheckActionOption(
                    DataCheckActionCode.DROP_COL,
                    data_check_name="Mock Data Check",
                    metadata={"columns": ["col_to_drop"]},
                )
            ],
        ).to_dict(),
        DataCheckWarning(
            message="warning one",
            data_check_name="MockDataCheckWithSameOutput",
            message_code=None,
            action_options=[
                DataCheckActionOption(
                    DataCheckActionCode.DROP_COL,
                    data_check_name="MockDataCheckWithSameOutput",
                    metadata={"columns": ["col_to_drop"]},
                )
            ],
        ).to_dict(),
    ]


def test_data_checks_drop_index(X_y_binary):
    X, y = X_y_binary
    X = pd.DataFrame(X)
    X["index_col"] = pd.Series(range(len(X)))
    X.ww.init(index="index_col")

    class MockDataCheck(DataCheck):
        def validate(self, X, y):
            return []

    assert MockDataCheck().validate(X, y) == []

    MockDataCheck.validate = MagicMock()
    checks = DataChecks([MockDataCheck, MockDataCheck, MockDataCheck])
    checks.validate(X, y)

    validate_args = MockDataCheck.validate.call_args_list
    for arg in validate_args:
        assert "index_col" not in arg[0][0].columns<|MERGE_RESOLUTION|>--- conflicted
+++ resolved
@@ -550,10 +550,6 @@
 
     if is_clustering(problem_type):
         pytest.skip("Skipping because clustering problems do not have data checks yet")
-<<<<<<< HEAD
-=======
-
->>>>>>> ef0eebf2
     if is_time_series(problem_type):
         if is_classification(problem_type):
             default_data_check_list = default_data_check_list + [
