--- conflicted
+++ resolved
@@ -202,42 +202,29 @@
                                                message_code=DataCheckMessageCode.TARGET_LEAKAGE,
                                                details={"column": "nan_dt_col"}).to_dict()]
 
-<<<<<<< HEAD
     impute_action = DataCheckAction(DataCheckActionCode.IMPUTE_COL, metadata={"column": None, "is_target": True, 'impute_strategy': 'mean'}).to_dict()
-    assert data_checks.validate(X, y) == {"warnings": messages[:3] + id_leakage_warning, "errors": messages[3:], "actions": expected_actions[:3] + [impute_action] + expected_actions[4:]}
-=======
     nan_dt_action = DataCheckAction(DataCheckActionCode.DROP_COL, metadata={"column": 'nan_dt_col'}).to_dict()
-    expected_actions_with_nan_dt = expected_actions.copy()
-    expected_actions_with_nan_dt.insert(3, nan_dt_action)
-    assert data_checks.validate(X, y) == {"warnings": messages[:3] + id_leakage_warning + nan_dt_leakage_warning, "errors": messages[3:], "actions": expected_actions_with_nan_dt}
->>>>>>> d6d2d847
+    expected_actions_with_drop_and_impute = expected_actions[:3] + [nan_dt_action, impute_action] + expected_actions[4:]
+    assert data_checks.validate(X, y) == {"warnings": messages[:3] + id_leakage_warning + nan_dt_leakage_warning,
+                                          "errors": messages[3:],
+                                          "actions": expected_actions_with_drop_and_impute}
 
     # Skip Invalid Target
     assert data_checks.validate(X, y_no_variance) == {
         "warnings": messages[:3] + null_leakage,
-<<<<<<< HEAD
-        "errors": messages[4:] + [DataCheckError(message="Y has 1 unique value.",
-                                                 data_check_name="NoVarianceDataCheck",
-                                                 message_code=DataCheckMessageCode.NO_VARIANCE,
-                                                 details={"column": "Y"}).to_dict()],
-        "actions": expected_actions[:3] + expected_actions[4:]
-=======
         "errors": messages[4:7] + [DataCheckError(message="Y has 1 unique value.",
                                                   data_check_name="NoVarianceDataCheck",
                                                   message_code=DataCheckMessageCode.NO_VARIANCE,
                                                   details={"column": "Y"}).to_dict()] + [messages[7]],
-        "actions": expected_actions
->>>>>>> d6d2d847
+        "actions": expected_actions[:3] + expected_actions[4:]
     }
 
     data_checks = DataChecks(DefaultDataChecks._DEFAULT_DATA_CHECK_CLASSES,
                              {"InvalidTargetDataCheck": {"problem_type": "regression",
                                                          "objective": get_default_primary_search_objective("regression")}})
-<<<<<<< HEAD
-    assert data_checks.validate(X, y) == {"warnings": messages[:3] + id_leakage_warning, "errors": messages[3:], "actions": expected_actions[:3] + [impute_action] + expected_actions[4:]}
-=======
-    assert data_checks.validate(X, y) == {"warnings": messages[:3] + id_leakage_warning + nan_dt_leakage_warning, "errors": messages[3:], "actions": expected_actions_with_nan_dt}
->>>>>>> d6d2d847
+    assert data_checks.validate(X, y) == {"warnings": messages[:3] + id_leakage_warning + nan_dt_leakage_warning,
+                                          "errors": messages[3:],
+                                          "actions": expected_actions_with_drop_and_impute}
 
 
 def test_default_data_checks_time_series_regression():
