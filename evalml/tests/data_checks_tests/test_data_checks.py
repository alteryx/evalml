--- conflicted
+++ resolved
@@ -151,11 +151,7 @@
 
 messages = [
     DataCheckWarning(
-<<<<<<< HEAD
-        message="Columns 'all_null', 'also_all_null' are 95.0% or more null",
-=======
         message="Column(s) 'all_null', 'also_all_null' are 95.0% or more null",
->>>>>>> 4f6952ac
         data_check_name="NullDataCheck",
         message_code=DataCheckMessageCode.HIGHLY_NULL_COLS,
         details={
@@ -164,11 +160,7 @@
         },
     ).to_dict(),
     DataCheckWarning(
-<<<<<<< HEAD
-        message="Columns 'lots_of_null', 'nullable_integer', 'nullable_bool', 'natural_language_nan', 'nan_dt_col' have null values",
-=======
         message="Column(s) 'lots_of_null', 'nullable_integer', 'nullable_bool', 'natural_language_nan', 'nan_dt_col' have null values",
->>>>>>> 4f6952ac
         data_check_name="NullDataCheck",
         message_code=DataCheckMessageCode.COLS_WITH_NULL,
         details={
@@ -247,65 +239,37 @@
                     "columns": {
                         "lots_of_null": {
                             "impute_strategy": {
-<<<<<<< HEAD
-                                "categories": ["mode"],
-                                "type": "category",
-                                "default_value": "mode",
-=======
                                 "categories": ["most_frequent"],
                                 "type": "category",
                                 "default_value": "most_frequent",
->>>>>>> 4f6952ac
                             }
                         },
                         "nullable_integer": {
                             "impute_strategy": {
-<<<<<<< HEAD
-                                "categories": ["mean", "mode"],
-=======
                                 "categories": ["mean", "most_frequent"],
->>>>>>> 4f6952ac
                                 "type": "category",
                                 "default_value": "mean",
                             }
                         },
                         "nullable_bool": {
                             "impute_strategy": {
-<<<<<<< HEAD
-                                "categories": ["mode"],
-                                "type": "category",
-                                "default_value": "mode",
-=======
                                 "categories": ["most_frequent"],
                                 "type": "category",
                                 "default_value": "most_frequent",
->>>>>>> 4f6952ac
                             }
                         },
                         "natural_language_nan": {
                             "impute_strategy": {
-<<<<<<< HEAD
-                                "categories": ["mode"],
-                                "type": "category",
-                                "default_value": "mode",
-=======
                                 "categories": ["most_frequent"],
                                 "type": "category",
                                 "default_value": "most_frequent",
->>>>>>> 4f6952ac
                             }
                         },
                         "nan_dt_col": {
                             "impute_strategy": {
-<<<<<<< HEAD
-                                "categories": ["mode"],
-                                "type": "category",
-                                "default_value": "mode",
-=======
                                 "categories": ["most_frequent"],
                                 "type": "category",
                                 "default_value": "most_frequent",
->>>>>>> 4f6952ac
                             }
                         },
                     },
@@ -601,11 +565,7 @@
                 details={"pct_null_cols": highly_null_rows, "rows": [0, 1, 2, 3, 4]},
             ).to_dict(),
             DataCheckWarning(
-<<<<<<< HEAD
-                message="Columns 'all_null', 'also_all_null' are 95.0% or more null",
-=======
                 message="Column(s) 'all_null', 'also_all_null' are 95.0% or more null",
->>>>>>> 4f6952ac
                 data_check_name="NullDataCheck",
                 message_code=DataCheckMessageCode.HIGHLY_NULL_COLS,
                 details={
