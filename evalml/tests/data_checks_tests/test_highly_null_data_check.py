--- conflicted
+++ resolved
@@ -133,16 +133,17 @@
                     DataCheckAction(DataCheckActionCode.DROP_COL, metadata={"column": 2}).to_dict()]
     }
     #  test Woodwork
-<<<<<<< HEAD
     ww_input = pd.DataFrame([[None, None, None, None, 0], [None, None, None, "hi", 5]])
     ww_input.ww.init()
-    assert highly_null_check.validate(ww_input) == expected
-=======
-    ww_input = ww.DataTable(pd.DataFrame([[None, None, None, None, 0], [None, None, None, "hi", 5]]))
     validate_results = highly_null_check.validate(ww_input)
     validate_results['warnings'][0]['details']['pct_null_cols'] = SeriesWrap(validate_results['warnings'][0]['details']['pct_null_cols'])
     assert validate_results == expected
->>>>>>> 93e043c7
+# =======
+#     ww_input = ww.DataTable(pd.DataFrame([[None, None, None, None, 0], [None, None, None, "hi", 5]]))
+#     validate_results = highly_null_check.validate(ww_input)
+#     validate_results['warnings'][0]['details']['pct_null_cols'] = SeriesWrap(validate_results['warnings'][0]['details']['pct_null_cols'])
+#     assert validate_results == expected
+# >>>>>>> main
 
     # #  test 2D list
     validate_results = highly_null_check.validate([[None, None, None, None, 0], [None, None, None, "hi", 5]])
