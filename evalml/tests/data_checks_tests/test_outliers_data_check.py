import string

import numpy as np
import pandas as pd
import pytest

from evalml.data_checks import (
    DataCheckAction,
    DataCheckActionCode,
    DataCheckMessageCode,
    DataCheckWarning,
    OutliersDataCheck,
)

outliers_data_check_name = OutliersDataCheck.name


def test_outliers_data_check_warnings():
    a = np.arange(10) * 0.01
    data = np.tile(a, (100, 10))

    X = pd.DataFrame(data=data)
    X.iloc[0, 3] = 1000
    X.iloc[3, 25] = 1000
    X.iloc[5, 55] = 10000
    X.iloc[10, 72] = -1000
    X.iloc[:, 90] = "string_values"

    outliers_check = OutliersDataCheck()
    assert outliers_check.validate(X) == {
        "warnings": [
            DataCheckWarning(
                message="Column(s) '3', '25', '55', '72' are likely to have outlier data.",
                data_check_name=outliers_data_check_name,
                message_code=DataCheckMessageCode.HAS_OUTLIERS,
                details={
                    "columns": [3, 25, 55, 72],
                    "rows": [0, 3, 5, 10],
                    "column_indices": {3: [0], 25: [3], 55: [5], 72: [10]},
                },
            ).to_dict()
        ],
        "errors": [],
        "actions": [
            DataCheckAction(
                DataCheckActionCode.DROP_ROWS, metadata={"rows": [0, 3, 5, 10]}
            ).to_dict()
        ],
    }


def test_outliers_data_check_warnings_with_duplicate_outlier_indices():
    a = np.arange(10) * 0.01
    data = np.tile(a, (100, 10))

    X = pd.DataFrame(data=data)
    X.iloc[0, 3] = 1000
    X.iloc[3, 25] = 1000
    X.iloc[0, 55] = 10000
    X.iloc[0, 72] = -1000
    X.iloc[:, 90] = "string_values"

    outliers_check = OutliersDataCheck()
    assert outliers_check.validate(X) == {
        "warnings": [
            DataCheckWarning(
                message="Column(s) '3', '25', '55', '72' are likely to have outlier data.",
                data_check_name=outliers_data_check_name,
                message_code=DataCheckMessageCode.HAS_OUTLIERS,
                details={
                    "columns": [3, 25, 55, 72],
                    "rows": [0, 3],
                    "column_indices": {3: [0], 25: [3], 55: [0], 72: [0]},
                },
            ).to_dict()
        ],
        "errors": [],
        "actions": [
            DataCheckAction(
                DataCheckActionCode.DROP_ROWS, metadata={"rows": [0, 3]}
            ).to_dict()
        ],
    }


def test_outliers_data_check_input_formats():
    outliers_check = OutliersDataCheck()

    # test empty pd.DataFrame
    assert outliers_check.validate(pd.DataFrame()) == {
        "warnings": [],
        "errors": [],
        "actions": [],
    }

    # test np.array
    a = np.arange(10) * 0.01
    data = np.tile(a, (100, 10))

    X = pd.DataFrame(data=data)
    X.iloc[0, 3] = 1000
    X.iloc[3, 25] = 1000
    X.iloc[5, 55] = 10000
    X.iloc[10, 72] = -1000

    outliers_check = OutliersDataCheck()
    assert outliers_check.validate(X.to_numpy()) == {
        "warnings": [
            DataCheckWarning(
                message="Column(s) '3', '25', '55', '72' are likely to have outlier data.",
                data_check_name=outliers_data_check_name,
                message_code=DataCheckMessageCode.HAS_OUTLIERS,
                details={
                    "columns": [3, 25, 55, 72],
                    "rows": [0, 3, 5, 10],
                    "column_indices": {3: [0], 25: [3], 55: [5], 72: [10]},
                },
            ).to_dict()
        ],
        "errors": [],
        "actions": [
            DataCheckAction(
                DataCheckActionCode.DROP_ROWS, metadata={"rows": [0, 3, 5, 10]}
            ).to_dict()
        ],
    }

    # test Woodwork
    outliers_check = OutliersDataCheck()
    X.ww.init()
    assert outliers_check.validate(X) == {
        "warnings": [
            DataCheckWarning(
                message="Column(s) '3', '25', '55', '72' are likely to have outlier data.",
                data_check_name=outliers_data_check_name,
                message_code=DataCheckMessageCode.HAS_OUTLIERS,
                details={
                    "columns": [3, 25, 55, 72],
                    "rows": [0, 3, 5, 10],
                    "column_indices": {3: [0], 25: [3], 55: [5], 72: [10]},
                },
            ).to_dict()
        ],
        "errors": [],
        "actions": [
            DataCheckAction(
                DataCheckActionCode.DROP_ROWS, metadata={"rows": [0, 3, 5, 10]}
            ).to_dict()
        ],
    }


def test_outliers_data_check_string_cols():
    a = np.arange(10) * 0.01
    data = np.tile(a, (100, 2))
    n_cols = 20

    X = pd.DataFrame(
        data=data, columns=[string.ascii_lowercase[i] for i in range(n_cols)]
    )
    X.iloc[0, 3] = 1000

    outliers_check = OutliersDataCheck()
    assert outliers_check.validate(X) == {
        "warnings": [
            DataCheckWarning(
                message="Column(s) 'd' are likely to have outlier data.",
                data_check_name=outliers_data_check_name,
                message_code=DataCheckMessageCode.HAS_OUTLIERS,
                details={
                    "columns": ["d"],
                    "rows": [0],
                    "column_indices": {"d": [0]},
                },
            ).to_dict()
        ],
        "errors": [],
        "actions": [
            DataCheckAction(
                DataCheckActionCode.DROP_ROWS, metadata={"rows": [0]}
            ).to_dict()
        ],
    }


def test_outlier_score_all_nan():
    all_nan = pd.DataFrame(
        [[np.nan, np.nan, np.nan], [np.nan, np.nan, np.nan], [np.nan, np.nan, np.nan]]
    )
    outliers_check = OutliersDataCheck()
    assert outliers_check.validate(all_nan) == {
        "warnings": [],
        "errors": [],
        "actions": [],
    }


def test_outliers_data_check_warnings_has_nan():
    a = np.arange(10) * 0.01
    data = np.tile(a, (100, 10))

    X = pd.DataFrame(data=data)
    X.iloc[0, 3] = np.nan
    X.iloc[3, 25] = 1000
    X.iloc[5, 55] = 10000
    X.iloc[10, 72] = -1000
    X.iloc[:, 90] = "string_values"

    outliers_check = OutliersDataCheck()
    assert outliers_check.validate(X) == {
        "warnings": [
            DataCheckWarning(
                message="Column(s) '25', '55', '72' are likely to have outlier data.",
                data_check_name=outliers_data_check_name,
                message_code=DataCheckMessageCode.HAS_OUTLIERS,
                details={
                    "columns": [25, 55, 72],
                    "rows": [3, 5, 10],
                    "column_indices": {25: [3], 55: [5], 72: [10]},
                },
            ).to_dict()
        ],
        "errors": [],
<<<<<<< HEAD
        "actions": [{"code": "DROP_ROWS", "metadata": {"indices": [3, 5, 10]}}],
    }


@pytest.mark.parametrize("data_type", ["int", "mixed"])
def test_boxplot_stats(data_type):
    test = pd.Series(
        [32, 33, 34, None, 96, 36, 37, 1.5 if data_type == "mixed" else 1, 2]
    )

    quantiles = test.quantile([0.25, 0.5, 0.75]).to_dict()
    iqr = quantiles[0.75] - quantiles[0.25]
    field_bounds = (quantiles[0.25] - (iqr * 1.5), quantiles[0.75] + (iqr * 1.5))
    pct_outliers = (
        len(test[test <= field_bounds[0]].tolist())
        + len(test[test >= field_bounds[1]].tolist())
    ) / test.count()

    assert OutliersDataCheck._get_boxplot_data(test) == {
        "score": OutliersDataCheck._no_outlier_prob(test.count(), pct_outliers),
        "pct_outliers": pct_outliers,
        "values": {
            "q1": quantiles[0.25],
            "median": quantiles[0.5],
            "q3": quantiles[0.75],
            "low_bound": field_bounds[0],
            "high_bound": field_bounds[1],
            "low_values": test[test < field_bounds[0]].tolist(),
            "high_values": test[test > field_bounds[1]].tolist(),
            "low_indices": test[test < field_bounds[0]].index.tolist(),
            "high_indices": test[test > field_bounds[1]].index.tolist(),
        },
=======
        "actions": [
            DataCheckAction(
                DataCheckActionCode.DROP_ROWS, metadata={"rows": [3, 5, 10]}
            ).to_dict()
        ],
>>>>>>> 21aca400
    }<|MERGE_RESOLUTION|>--- conflicted
+++ resolved
@@ -221,8 +221,11 @@
             ).to_dict()
         ],
         "errors": [],
-<<<<<<< HEAD
-        "actions": [{"code": "DROP_ROWS", "metadata": {"indices": [3, 5, 10]}}],
+        "actions": [
+            DataCheckAction(
+                DataCheckActionCode.DROP_ROWS, metadata={"rows": [3, 5, 10]}
+            ).to_dict()
+        ],
     }
 
 
@@ -254,11 +257,4 @@
             "low_indices": test[test < field_bounds[0]].index.tolist(),
             "high_indices": test[test > field_bounds[1]].index.tolist(),
         },
-=======
-        "actions": [
-            DataCheckAction(
-                DataCheckActionCode.DROP_ROWS, metadata={"rows": [3, 5, 10]}
-            ).to_dict()
-        ],
->>>>>>> 21aca400
     }