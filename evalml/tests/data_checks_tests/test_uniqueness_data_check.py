--- conflicted
+++ resolved
@@ -107,23 +107,10 @@
         "errors": [],
         "actions": {
             "action_list": [
-<<<<<<< HEAD
                 DataCheckActionOption(
                     DataCheckActionCode.DROP_COL,
                     data_check_name=uniqueness_data_check_name,
-                    parameters={
-                        # "columns_to_drop": {
-                        #     "parameter_type": "global",
-                        #     "type": "list",
-                        #     "columns": ["regression_not_unique_enough"],
-                        #     "default_value": ["regression_not_unique_enough"],
-                        # }
-                    },
-=======
-                DataCheckAction(
-                    DataCheckActionCode.DROP_COL,
-                    data_check_name=uniqueness_data_check_name,
->>>>>>> c939fa6a
+                    parameters={},
                     metadata={"columns": ["regression_not_unique_enough"]},
                 ).to_dict()
             ],
@@ -153,23 +140,10 @@
         "errors": [],
         "actions": {
             "action_list": [
-<<<<<<< HEAD
                 DataCheckActionOption(
                     DataCheckActionCode.DROP_COL,
                     data_check_name=uniqueness_data_check_name,
-                    parameters={
-                        # "columns_to_drop": {
-                        #     "parameter_type": "global",
-                        #     "type": "list",
-                        #     "columns": ["multiclass_too_unique"],
-                        #     "default_value": ["multiclass_too_unique"],
-                        # }
-                    },
-=======
-                DataCheckAction(
-                    DataCheckActionCode.DROP_COL,
-                    data_check_name=uniqueness_data_check_name,
->>>>>>> c939fa6a
+                    parameters={},
                     metadata={"columns": ["multiclass_too_unique"]},
                 ).to_dict()
             ],
