--- conflicted
+++ resolved
@@ -708,15 +708,11 @@
 
 
 @pytest.mark.parametrize("problem_type", ProblemTypes.all_problem_types)
-<<<<<<< HEAD
-def test_invalid_target_data_action_for_all_null(problem_type):
+def test_invalid_target_data_check_action_for_all_null(problem_type):
     if is_clustering(problem_type):
         pytest.skip(
             "Skipping test since clustering is not supported for data checks yet"
         )
-=======
-def test_invalid_target_data_check_action_for_all_null(problem_type):
->>>>>>> 8342db02
     invalid_targets_check = InvalidTargetDataCheck(
         problem_type, get_default_primary_search_objective(problem_type)
     )
