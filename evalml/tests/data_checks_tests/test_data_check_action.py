from evalml.data_checks import DataCheckAction, DataCheckActionCode


def test_data_check_action_attributes():
    data_check_action = DataCheckAction(DataCheckActionCode.DROP_COL)
    assert data_check_action.action_code == DataCheckActionCode.DROP_COL
    assert data_check_action.metadata == {}

    data_check_action = DataCheckAction(DataCheckActionCode.DROP_COL, {})
    assert data_check_action.action_code == DataCheckActionCode.DROP_COL
    assert data_check_action.metadata == {}

    data_check_action = DataCheckAction(
        DataCheckActionCode.DROP_COL, metadata={"columns": [1, 2]}
    )
    assert data_check_action.action_code == DataCheckActionCode.DROP_COL
    assert data_check_action.metadata == {"columns": [1, 2]}


def test_data_check_action_equality():
    data_check_action = DataCheckAction(DataCheckActionCode.DROP_COL)
    data_check_action_eq = DataCheckAction(DataCheckActionCode.DROP_COL)

    assert data_check_action == data_check_action
    assert data_check_action == data_check_action_eq
    assert data_check_action_eq == data_check_action

    data_check_action = DataCheckAction(
        DataCheckActionCode.DROP_COL, metadata={"same detail": "same same same"}
    )
    data_check_action_eq = DataCheckAction(
        DataCheckActionCode.DROP_COL, metadata={"same detail": "same same same"}
    )

    assert data_check_action == data_check_action
    assert data_check_action == data_check_action_eq
    assert data_check_action_eq == data_check_action


def test_data_check_action_inequality():
    data_check_action = DataCheckAction(DataCheckActionCode.DROP_COL)
    data_check_action_diff = DataCheckAction(
        DataCheckActionCode.DROP_COL, metadata={"metadata": ["this is different"]}
    )

    assert data_check_action != data_check_action_diff
    assert data_check_action_diff != data_check_action


def test_data_check_action_to_dict():
    data_check_action = DataCheckAction(DataCheckActionCode.DROP_COL)
    data_check_action_empty_metadata = DataCheckAction(
        DataCheckActionCode.DROP_COL, metadata={}
    )
    data_check_action_with_metadata = DataCheckAction(
        DataCheckActionCode.DROP_COL, metadata={"some detail": ["this is different"]}
    )

<<<<<<< HEAD
    assert data_check_action.to_dict() == {"code": DataCheckActionCode.DROP_COL, "metadata": {}}
    assert data_check_action_empty_metadata.to_dict() == {"code": DataCheckActionCode.DROP_COL, "metadata": {}}
    assert data_check_action_with_metadata.to_dict() == {"code": DataCheckActionCode.DROP_COL, "metadata": {"some detail": ["this is different"]}}
=======
    assert data_check_action.to_dict() == {
        "code": DataCheckActionCode.DROP_COL.name,
        "metadata": {},
    }
    assert data_check_action_empty_metadata.to_dict() == {
        "code": DataCheckActionCode.DROP_COL.name,
        "metadata": {},
    }
    assert data_check_action_with_metadata.to_dict() == {
        "code": DataCheckActionCode.DROP_COL.name,
        "metadata": {"some detail": ["this is different"]},
    }
>>>>>>> c7a29904
<|MERGE_RESOLUTION|>--- conflicted
+++ resolved
@@ -56,21 +56,15 @@
         DataCheckActionCode.DROP_COL, metadata={"some detail": ["this is different"]}
     )
 
-<<<<<<< HEAD
-    assert data_check_action.to_dict() == {"code": DataCheckActionCode.DROP_COL, "metadata": {}}
-    assert data_check_action_empty_metadata.to_dict() == {"code": DataCheckActionCode.DROP_COL, "metadata": {}}
-    assert data_check_action_with_metadata.to_dict() == {"code": DataCheckActionCode.DROP_COL, "metadata": {"some detail": ["this is different"]}}
-=======
     assert data_check_action.to_dict() == {
-        "code": DataCheckActionCode.DROP_COL.name,
+        "code": DataCheckActionCode.DROP_COL,
         "metadata": {},
     }
     assert data_check_action_empty_metadata.to_dict() == {
-        "code": DataCheckActionCode.DROP_COL.name,
+        "code": DataCheckActionCode.DROP_COL,
         "metadata": {},
     }
     assert data_check_action_with_metadata.to_dict() == {
-        "code": DataCheckActionCode.DROP_COL.name,
+        "code": DataCheckActionCode.DROP_COL,
         "metadata": {"some detail": ["this is different"]},
-    }
->>>>>>> c7a29904
+    }