import numpy as np
import pandas as pd
import pytest

from evalml.data_checks import (
    DataCheckError,
    DataCheckMessageCode,
    DataCheckWarning,
    InvalidTargetDataCheck
)
from evalml.utils.gen_utils import numeric_and_boolean_ww

invalid_targets_data_check_name = InvalidTargetDataCheck.name


def test_invalid_target_data_check_invalid_n_unique():
    with pytest.raises(ValueError, match="`n_unique` must be a non-negative integer value."):
        InvalidTargetDataCheck("regression", n_unique=-1)


def test_invalid_target_data_check_nan_error():
    X = pd.DataFrame()
    invalid_targets_check = InvalidTargetDataCheck("regression")

    assert invalid_targets_check.validate(X, y=pd.Series([1, 2, 3])) == {"warnings": [], "errors": []}
    assert invalid_targets_check.validate(X, y=pd.Series([np.nan, np.nan, np.nan])) == {
        "warnings": [],
        "errors": [DataCheckError(message="3 row(s) (100.0%) of target values are null",
                                  data_check_name=invalid_targets_data_check_name,
                                  message_code=DataCheckMessageCode.TARGET_HAS_NULL,
                                  details={"num_null_rows": 3, "pct_null_rows": 100}).to_dict()]
    }


def test_invalid_target_data_check_numeric_binary_classification_valid_float():
    X = pd.DataFrame()
    invalid_targets_check = InvalidTargetDataCheck("binary")
    assert invalid_targets_check.validate(X, y=pd.Series([0.0, 1.0, 0.0, 1.0])) == {"warnings": [], "errors": []}


def test_invalid_target_data_check_numeric_binary_classification_error():
    X = pd.DataFrame()
    invalid_targets_check = InvalidTargetDataCheck("binary")
    assert invalid_targets_check.validate(X, y=pd.Series([1, 5, 1, 5, 1, 1])) == {
        "warnings": [DataCheckWarning(message="Numerical binary classification target classes must be [0, 1], got [1, 5] instead",
                                      data_check_name=invalid_targets_data_check_name,
                                      message_code=DataCheckMessageCode.TARGET_BINARY_INVALID_VALUES,
                                      details={"target_values": [1, 5]}).to_dict()],
        "errors": []
    }
    assert invalid_targets_check.validate(X, y=pd.Series([0, 5, np.nan, np.nan])) == {
        "warnings": [DataCheckWarning(message="Numerical binary classification target classes must be [0, 1], got [5.0, 0.0] instead",
                                      data_check_name=invalid_targets_data_check_name,
                                      message_code=DataCheckMessageCode.TARGET_BINARY_INVALID_VALUES,
                                      details={"target_values": [5.0, 0.0]}).to_dict()],
        "errors": [DataCheckError(message="2 row(s) (50.0%) of target values are null",
                                  data_check_name=invalid_targets_data_check_name,
                                  message_code=DataCheckMessageCode.TARGET_HAS_NULL,
                                  details={"num_null_rows": 2, "pct_null_rows": 50}).to_dict()]
    }
    assert invalid_targets_check.validate(X, y=pd.Series([0, 1, 1, 0, 1, 2])) == {
        "warnings": [],
        "errors": [DataCheckError(message="Target does not have two unique values which is not supported for binary classification",
                                  data_check_name=invalid_targets_data_check_name,
                                  message_code=DataCheckMessageCode.TARGET_BINARY_NOT_TWO_UNIQUE_VALUES,
                                  details={"target_values": [1, 0, 2]}).to_dict()]
    }


<<<<<<< HEAD
@pytest.mark.parametrize("pd_type", ['int16', 'int32', 'int64', 'float16', 'float32', 'float64', 'bool'])
def test_invalid_target_data_check_invalid_pandas_data_types_error(pd_type):
=======
def test_invalid_target_data_check_multiclass_two_examples_per_class():
    X = pd.DataFrame()
    invalid_targets_check = InvalidTargetDataCheck("multiclass")
    expected_message = "Target does not have at least two instances per class which is required for multiclass classification"

    # with 1 class not having min 2 instances
    assert invalid_targets_check.validate(X, y=pd.Series([0, 1, 1, 2, 2])) == {
        "warnings": [],
        "errors": [DataCheckError(message=expected_message,
                                  data_check_name=invalid_targets_data_check_name,
                                  message_code=DataCheckMessageCode.TARGET_BINARY_NOT_TWO_EXAMPLES_PER_CLASS,
                                  details={"least_populated_class_labels": [0]}).to_dict()]
    }
    # with 2 classes not having min 2 instances
    assert invalid_targets_check.validate(X, y=pd.Series([0, 1, 1, 2, 2, 3])) == {
        "warnings": [],
        "errors": [DataCheckError(message=expected_message,
                                  data_check_name=invalid_targets_data_check_name,
                                  message_code=DataCheckMessageCode.TARGET_BINARY_NOT_TWO_EXAMPLES_PER_CLASS,
                                  details={"least_populated_class_labels": [3, 0]}).to_dict()]
    }


def test_invalid_target_data_check_invalid_data_types_error():
>>>>>>> 84b02144
    X = pd.DataFrame()
    invalid_targets_check = InvalidTargetDataCheck("binary")
    y = pd.Series([0, 1, 0, 0, 1, 0, 1, 0])
    y = y.astype(pd_type)
    assert invalid_targets_check.validate(X, y) == {"warnings": [], "errors": []}

    y = pd.Series(pd.date_range('2000-02-03', periods=5, freq='W'))
    unique_values = y.value_counts().index.tolist()
    assert invalid_targets_check.validate(X, y) == {
        "warnings": [],
        "errors": [DataCheckError(message="Target is unsupported {} type. Valid Woodwork logical types include: {}"
                                  .format("Datetime", ", ".join([ltype.type_string for ltype in numeric_and_boolean_ww])),
                                  data_check_name=invalid_targets_data_check_name,
                                  message_code=DataCheckMessageCode.TARGET_UNSUPPORTED_TYPE,
                                  details={"unsupported_type": "datetime"}).to_dict(),
                   DataCheckError(message="Target does not have two unique values which is not supported for binary classification",
                                  data_check_name=invalid_targets_data_check_name,
                                  message_code=DataCheckMessageCode.TARGET_BINARY_NOT_TWO_UNIQUE_VALUES,
                                  details={"target_values": unique_values}).to_dict()]
    }


def test_invalid_target_y_none():
    invalid_targets_check = InvalidTargetDataCheck("binary")
    with pytest.raises(ValueError, match="y cannot be None"):
        invalid_targets_check.validate(pd.DataFrame(), y=None)


def test_invalid_target_data_input_formats():
    invalid_targets_check = InvalidTargetDataCheck("binary")
    X = pd.DataFrame()

    # test empty pd.Series
    messages = invalid_targets_check.validate(X, pd.Series())
    assert messages == {
        "warnings": [],
        "errors": [DataCheckError(message="Target does not have two unique values which is not supported for binary classification",
                                  data_check_name=invalid_targets_data_check_name,
                                  message_code=DataCheckMessageCode.TARGET_BINARY_NOT_TWO_UNIQUE_VALUES,
                                  details={"target_values": []}).to_dict()]
    }
    #  test Woodwork
    messages = invalid_targets_check.validate(X, pd.Series([None, None, None, 0]))
    assert messages == {
        "warnings": [],
        "errors": [DataCheckError(message="3 row(s) (75.0%) of target values are null",
                                  data_check_name=invalid_targets_data_check_name,
                                  message_code=DataCheckMessageCode.TARGET_HAS_NULL,
                                  details={"num_null_rows": 3, "pct_null_rows": 75}).to_dict(),
                   DataCheckError(message="Target does not have two unique values which is not supported for binary classification",
                                  data_check_name=invalid_targets_data_check_name,
                                  message_code=DataCheckMessageCode.TARGET_BINARY_NOT_TWO_UNIQUE_VALUES,
                                  details={"target_values": [0]}).to_dict()]
    }

    #  test list
    messages = invalid_targets_check.validate(X, [None, None, None, 0])
    assert messages == {
        "warnings": [],
        "errors": [DataCheckError(message="3 row(s) (75.0%) of target values are null",
                                  data_check_name=invalid_targets_data_check_name,
                                  message_code=DataCheckMessageCode.TARGET_HAS_NULL,
                                  details={"num_null_rows": 3, "pct_null_rows": 75}).to_dict(),
                   DataCheckError(message="Target does not have two unique values which is not supported for binary classification",
                                  data_check_name=invalid_targets_data_check_name,
                                  message_code=DataCheckMessageCode.TARGET_BINARY_NOT_TWO_UNIQUE_VALUES,
                                  details={"target_values": [0]}).to_dict()]
    }

    # test np.array
    messages = invalid_targets_check.validate(X, np.array([None, None, None, 0]))
    assert messages == {
        "warnings": [],
        "errors": [DataCheckError(message="3 row(s) (75.0%) of target values are null",
                                  data_check_name=invalid_targets_data_check_name,
                                  message_code=DataCheckMessageCode.TARGET_HAS_NULL,
                                  details={"num_null_rows": 3, "pct_null_rows": 75}).to_dict(),
                   DataCheckError(message="Target does not have two unique values which is not supported for binary classification",
                                  data_check_name=invalid_targets_data_check_name,
                                  message_code=DataCheckMessageCode.TARGET_BINARY_NOT_TWO_UNIQUE_VALUES,
                                  details={"target_values": [0]}).to_dict()]
    }


def test_invalid_target_data_check_n_unique():
    X = pd.DataFrame()
    invalid_targets_check = InvalidTargetDataCheck("binary")

    # Test default value of n_unique
    y = pd.Series(list(range(100, 200)) + list(range(200)))
    unique_values = y.value_counts().index.tolist()[:100]  # n_unique defaults to 100
    assert invalid_targets_check.validate(X, y) == {
        "warnings": [],
        "errors": [DataCheckError(message="Target does not have two unique values which is not supported for binary classification",
                                  data_check_name=invalid_targets_data_check_name,
                                  message_code=DataCheckMessageCode.TARGET_BINARY_NOT_TWO_UNIQUE_VALUES,
                                  details={"target_values": unique_values}).to_dict()]
    }

    # Test number of unique values < n_unique
    y = pd.Series(range(20))
    unique_values = y.value_counts().index.tolist()
    assert invalid_targets_check.validate(X, y) == {
        "warnings": [],
        "errors": [DataCheckError(message="Target does not have two unique values which is not supported for binary classification",
                                  data_check_name=invalid_targets_data_check_name,
                                  message_code=DataCheckMessageCode.TARGET_BINARY_NOT_TWO_UNIQUE_VALUES,
                                  details={"target_values": unique_values}).to_dict()]
    }

    # Test n_unique is None
    invalid_targets_check = InvalidTargetDataCheck("binary", n_unique=None)
    y = pd.Series(range(150))
    unique_values = y.value_counts().index.tolist()
    assert invalid_targets_check.validate(X, y) == {
        "warnings": [],
        "errors": [DataCheckError(message="Target does not have two unique values which is not supported for binary classification",
                                  data_check_name=invalid_targets_data_check_name,
                                  message_code=DataCheckMessageCode.TARGET_BINARY_NOT_TWO_UNIQUE_VALUES,
                                  details={"target_values": unique_values}).to_dict()]
    }<|MERGE_RESOLUTION|>--- conflicted
+++ resolved
@@ -67,35 +67,31 @@
     }
 
 
-<<<<<<< HEAD
+def test_invalid_target_data_check_multiclass_two_examples_per_class():
+    X = pd.DataFrame()
+    invalid_targets_check = InvalidTargetDataCheck("multiclass")
+    expected_message = "Target does not have at least two instances per class which is required for multiclass classification"
+
+    # with 1 class not having min 2 instances
+    assert invalid_targets_check.validate(X, y=pd.Series([0, 1, 1, 2, 2])) == {
+        "warnings": [],
+        "errors": [DataCheckError(message=expected_message,
+                                  data_check_name=invalid_targets_data_check_name,
+                                  message_code=DataCheckMessageCode.TARGET_BINARY_NOT_TWO_EXAMPLES_PER_CLASS,
+                                  details={"least_populated_class_labels": [0]}).to_dict()]
+    }
+    # with 2 classes not having min 2 instances
+    assert invalid_targets_check.validate(X, y=pd.Series([0, 1, 1, 2, 2, 3])) == {
+        "warnings": [],
+        "errors": [DataCheckError(message=expected_message,
+                                  data_check_name=invalid_targets_data_check_name,
+                                  message_code=DataCheckMessageCode.TARGET_BINARY_NOT_TWO_EXAMPLES_PER_CLASS,
+                                  details={"least_populated_class_labels": [3, 0]}).to_dict()]
+    }
+
+
 @pytest.mark.parametrize("pd_type", ['int16', 'int32', 'int64', 'float16', 'float32', 'float64', 'bool'])
 def test_invalid_target_data_check_invalid_pandas_data_types_error(pd_type):
-=======
-def test_invalid_target_data_check_multiclass_two_examples_per_class():
-    X = pd.DataFrame()
-    invalid_targets_check = InvalidTargetDataCheck("multiclass")
-    expected_message = "Target does not have at least two instances per class which is required for multiclass classification"
-
-    # with 1 class not having min 2 instances
-    assert invalid_targets_check.validate(X, y=pd.Series([0, 1, 1, 2, 2])) == {
-        "warnings": [],
-        "errors": [DataCheckError(message=expected_message,
-                                  data_check_name=invalid_targets_data_check_name,
-                                  message_code=DataCheckMessageCode.TARGET_BINARY_NOT_TWO_EXAMPLES_PER_CLASS,
-                                  details={"least_populated_class_labels": [0]}).to_dict()]
-    }
-    # with 2 classes not having min 2 instances
-    assert invalid_targets_check.validate(X, y=pd.Series([0, 1, 1, 2, 2, 3])) == {
-        "warnings": [],
-        "errors": [DataCheckError(message=expected_message,
-                                  data_check_name=invalid_targets_data_check_name,
-                                  message_code=DataCheckMessageCode.TARGET_BINARY_NOT_TWO_EXAMPLES_PER_CLASS,
-                                  details={"least_populated_class_labels": [3, 0]}).to_dict()]
-    }
-
-
-def test_invalid_target_data_check_invalid_data_types_error():
->>>>>>> 84b02144
     X = pd.DataFrame()
     invalid_targets_check = InvalidTargetDataCheck("binary")
     y = pd.Series([0, 1, 0, 0, 1, 0, 1, 0])
