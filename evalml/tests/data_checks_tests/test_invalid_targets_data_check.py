import numpy as np
import pandas as pd
import pytest

from evalml.automl import get_default_primary_search_objective
from evalml.data_checks import (
    DataCheckAction,
    DataCheckActionCode,
    DataCheckError,
    DataCheckMessageCode,
    DataChecks,
    DataCheckWarning,
    InvalidTargetDataCheck,
)
from evalml.exceptions import DataCheckInitError
<<<<<<< HEAD
from evalml.objectives import MAPE, MeanSquaredLogError, RootMeanSquaredLogError
from evalml.problem_types import ProblemTypes, is_binary, is_multiclass, is_regression
=======
from evalml.objectives import (
    MAPE,
    MeanSquaredLogError,
    RootMeanSquaredLogError,
)
from evalml.problem_types import (
    ProblemTypes,
    is_binary,
    is_multiclass,
    is_regression,
)
>>>>>>> 9b8b4a6c
from evalml.utils.woodwork_utils import numeric_and_boolean_ww

invalid_targets_data_check_name = InvalidTargetDataCheck.name


def test_invalid_target_data_check_invalid_n_unique():
    with pytest.raises(
        ValueError, match="`n_unique` must be a non-negative integer value."
    ):
        InvalidTargetDataCheck(
            "regression",
            get_default_primary_search_objective("regression"),
            n_unique=-1,
        )


def test_invalid_target_data_check_nan_error():
    X = pd.DataFrame({"col": [1, 2, 3]})
    invalid_targets_check = InvalidTargetDataCheck(
        "regression", get_default_primary_search_objective("regression")
    )

    assert invalid_targets_check.validate(X, y=pd.Series([1, 2, 3])) == {
        "warnings": [],
        "errors": [],
        "actions": [],
    }
    assert invalid_targets_check.validate(X, y=pd.Series([np.nan, np.nan, np.nan])) == {
        "warnings": [],
        "errors": [
            DataCheckError(
                message="Target is either empty or fully null.",
                data_check_name=invalid_targets_data_check_name,
                message_code=DataCheckMessageCode.TARGET_IS_EMPTY_OR_FULLY_NULL,
                details={},
            ).to_dict()
        ],
        "actions": [],
    }


def test_invalid_target_data_check_numeric_binary_classification_valid_float():
    y = pd.Series([0.0, 1.0, 0.0, 1.0])
    X = pd.DataFrame({"col": range(len(y))})
    invalid_targets_check = InvalidTargetDataCheck(
        "binary", get_default_primary_search_objective("binary")
    )
    assert invalid_targets_check.validate(X, y) == {
        "warnings": [],
        "errors": [],
        "actions": [],
    }


def test_invalid_target_data_check_multiclass_two_examples_per_class():
    y = pd.Series([0] + [1] * 19 + [2] * 80)
    X = pd.DataFrame({"col": range(len(y))})
    invalid_targets_check = InvalidTargetDataCheck(
        "multiclass", get_default_primary_search_objective("binary")
    )
    expected_message = "Target does not have at least two instances per class which is required for multiclass classification"

    # with 1 class not having min 2 instances
    assert invalid_targets_check.validate(X, y) == {
        "warnings": [],
        "errors": [
            DataCheckError(
                message=expected_message,
                data_check_name=invalid_targets_data_check_name,
                message_code=DataCheckMessageCode.TARGET_MULTICLASS_NOT_TWO_EXAMPLES_PER_CLASS,
                details={"least_populated_class_labels": [0]},
            ).to_dict()
        ],
        "actions": [],
    }

    y = pd.Series([0] + [1] + [2] * 98)
    X = pd.DataFrame({"col": range(len(y))})
    # with 2 classes not having min 2 instances
    assert invalid_targets_check.validate(X, y) == {
        "warnings": [],
        "errors": [
            DataCheckError(
                message=expected_message,
                data_check_name=invalid_targets_data_check_name,
                message_code=DataCheckMessageCode.TARGET_MULTICLASS_NOT_TWO_EXAMPLES_PER_CLASS,
                details={"least_populated_class_labels": [0, 1]},
            ).to_dict()
        ],
        "actions": [],
    }


@pytest.mark.parametrize(
    "pd_type", ["int16", "int32", "int64", "float16", "float32", "float64", "bool"]
)
def test_invalid_target_data_check_invalid_pandas_data_types_error(pd_type):
    y = pd.Series([0, 1, 0, 0, 1, 0, 1, 0])
    y = y.astype(pd_type)
    X = pd.DataFrame({"col": range(len(y))})

    invalid_targets_check = InvalidTargetDataCheck(
        "binary", get_default_primary_search_objective("binary")
    )

    assert invalid_targets_check.validate(X, y) == {
        "warnings": [],
        "errors": [],
        "actions": [],
    }

    y = pd.Series(pd.date_range("2000-02-03", periods=5, freq="W"))
    X = pd.DataFrame({"col": range(len(y))})

    unique_values = y.value_counts().index.tolist()
    assert invalid_targets_check.validate(X, y) == {
        "warnings": [],
        "errors": [
            DataCheckError(
                message="Target is unsupported {} type. Valid Woodwork logical types include: {}".format(
                    "Datetime",
                    ", ".join([ltype.type_string for ltype in numeric_and_boolean_ww]),
                ),
                data_check_name=invalid_targets_data_check_name,
                message_code=DataCheckMessageCode.TARGET_UNSUPPORTED_TYPE,
                details={"unsupported_type": "datetime"},
            ).to_dict(),
            DataCheckError(
                message="Binary class targets require exactly two unique values.",
                data_check_name=invalid_targets_data_check_name,
                message_code=DataCheckMessageCode.TARGET_BINARY_NOT_TWO_UNIQUE_VALUES,
                details={"target_values": unique_values},
            ).to_dict(),
        ],
        "actions": [],
    }


def test_invalid_target_y_none():
    invalid_targets_check = InvalidTargetDataCheck(
        "binary", get_default_primary_search_objective("binary")
    )
    assert invalid_targets_check.validate(pd.DataFrame(), y=None) == {
        "warnings": [],
        "errors": [
            DataCheckError(
                message="Target is None",
                data_check_name=invalid_targets_data_check_name,
                message_code=DataCheckMessageCode.TARGET_IS_NONE,
                details={},
            ).to_dict()
        ],
        "actions": [],
    }


def test_invalid_target_data_input_formats():
    invalid_targets_check = InvalidTargetDataCheck(
        "binary", get_default_primary_search_objective("binary")
    )

    # test empty pd.Series
    X = pd.DataFrame()
    messages = invalid_targets_check.validate(X, pd.Series())
    assert messages == {
        "warnings": [],
        "errors": [
            DataCheckError(
                message="Target is either empty or fully null.",
                data_check_name=invalid_targets_data_check_name,
                message_code=DataCheckMessageCode.TARGET_IS_EMPTY_OR_FULLY_NULL,
                details={},
            ).to_dict()
        ],
        "actions": [],
    }

    expected = {
        "warnings": [],
        "errors": [
            DataCheckError(
                message="3 row(s) (75.0%) of target values are null",
                data_check_name=invalid_targets_data_check_name,
                message_code=DataCheckMessageCode.TARGET_HAS_NULL,
                details={"num_null_rows": 3, "pct_null_rows": 75},
            ).to_dict(),
            DataCheckError(
                message="Binary class targets require exactly two unique values.",
                data_check_name=invalid_targets_data_check_name,
                message_code=DataCheckMessageCode.TARGET_BINARY_NOT_TWO_UNIQUE_VALUES,
                details={"target_values": [0]},
            ).to_dict(),
        ],
        "actions": [
            DataCheckAction(
                DataCheckActionCode.IMPUTE_COL,
                metadata={
                    "column": None,
                    "is_target": True,
                    "impute_strategy": "most_frequent",
                },
            ).to_dict()
        ],
    }
    #  test Woodwork
    y = pd.Series([None, None, None, 0])
    X = pd.DataFrame({"col": range(len(y))})
    messages = invalid_targets_check.validate(X, y)
    assert messages == expected

    #  test list
    y = [None, None, None, 0]
    X = pd.DataFrame({"col": range(len(y))})

    messages = invalid_targets_check.validate(X, y)
    assert messages == expected

    # test np.array
    y = np.array([None, None, None, 0])
    X = pd.DataFrame({"col": range(len(y))})

    messages = invalid_targets_check.validate(X, y)
    assert messages == expected


@pytest.mark.parametrize(
    "problem_type", [ProblemTypes.BINARY, ProblemTypes.TIME_SERIES_BINARY]
)
def test_invalid_target_data_check_n_unique(problem_type):
    y = pd.Series(list(range(100, 200)) + list(range(200)))
    unique_values = y.value_counts().index.tolist()[:100]  # n_unique defaults to 100
    X = pd.DataFrame({"col": range(len(y))})

    invalid_targets_check = InvalidTargetDataCheck(
        problem_type, get_default_primary_search_objective(problem_type)
    )
    # Test default value of n_unique
    assert invalid_targets_check.validate(X, y) == {
        "warnings": [],
        "errors": [
            DataCheckError(
                message="Binary class targets require exactly two unique values.",
                data_check_name=invalid_targets_data_check_name,
                message_code=DataCheckMessageCode.TARGET_BINARY_NOT_TWO_UNIQUE_VALUES,
                details={"target_values": unique_values},
            ).to_dict()
        ],
        "actions": [],
    }

    # Test number of unique values < n_unique
    y = pd.Series(range(20))
    X = pd.DataFrame({"col": range(len(y))})

    unique_values = y.value_counts().index.tolist()
    assert invalid_targets_check.validate(X, y) == {
        "warnings": [],
        "errors": [
            DataCheckError(
                message="Binary class targets require exactly two unique values.",
                data_check_name=invalid_targets_data_check_name,
                message_code=DataCheckMessageCode.TARGET_BINARY_NOT_TWO_UNIQUE_VALUES,
                details={"target_values": unique_values},
            ).to_dict()
        ],
        "actions": [],
    }

    # Test n_unique is None
    invalid_targets_check = InvalidTargetDataCheck(
        "binary", get_default_primary_search_objective("binary"), n_unique=None
    )
    y = pd.Series(range(150))
    X = pd.DataFrame({"col": range(len(y))})

    unique_values = y.value_counts().index.tolist()
    assert invalid_targets_check.validate(X, y) == {
        "warnings": [],
        "errors": [
            DataCheckError(
                message="Binary class targets require exactly two unique values.",
                data_check_name=invalid_targets_data_check_name,
                message_code=DataCheckMessageCode.TARGET_BINARY_NOT_TWO_UNIQUE_VALUES,
                details={"target_values": unique_values},
            ).to_dict()
        ],
        "actions": [],
    }


@pytest.mark.parametrize(
    "objective",
    [
        "Root Mean Squared Log Error",
        "Mean Squared Log Error",
        "Mean Absolute Percentage Error",
    ],
)
def test_invalid_target_data_check_invalid_labels_for_nonnegative_objective_names(
    objective,
):
    X = pd.DataFrame({"column_one": [100, 200, 100, 200, 200, 100, 200, 100] * 25})
    y = pd.Series([2, 2, 3, 3, -1, -1, 1, 1] * 25)

    data_checks = DataChecks(
        [InvalidTargetDataCheck],
        {
            "InvalidTargetDataCheck": {
                "problem_type": "multiclass",
                "objective": objective,
            }
        },
    )
    assert data_checks.validate(X, y) == {
        "warnings": [],
        "errors": [
            DataCheckError(
                message=f"Target has non-positive values which is not supported for {objective}",
                data_check_name=invalid_targets_data_check_name,
                message_code=DataCheckMessageCode.TARGET_INCOMPATIBLE_OBJECTIVE,
                details={
                    "Count of offending values": sum(
                        val <= 0 for val in y.values.flatten()
                    )
                },
            ).to_dict()
        ],
        "actions": [],
    }

    X = pd.DataFrame({"column_one": [100, 200, 100, 200, 100]})
    y = pd.Series([2, 3, 0, 1, 1])

    invalid_targets_check = InvalidTargetDataCheck(
        problem_type="regression", objective=objective
    )

    assert invalid_targets_check.validate(X, y) == {
        "warnings": [],
        "errors": [
            DataCheckError(
                message=f"Target has non-positive values which is not supported for {objective}",
                data_check_name=invalid_targets_data_check_name,
                message_code=DataCheckMessageCode.TARGET_INCOMPATIBLE_OBJECTIVE,
                details={
                    "Count of offending values": sum(
                        val <= 0 for val in y.values.flatten()
                    )
                },
            ).to_dict()
        ],
        "actions": [],
    }


@pytest.mark.parametrize(
    "objective", [RootMeanSquaredLogError(), MeanSquaredLogError(), MAPE()]
)
def test_invalid_target_data_check_invalid_labels_for_nonnegative_objective_instances(
    objective,
):
    X = pd.DataFrame({"column_one": [100, 200, 100, 200, 200, 100, 200, 100] * 25})
    y = pd.Series([2, 2, 3, 3, -1, -1, 1, 1] * 25)

    data_checks = DataChecks(
        [InvalidTargetDataCheck],
        {
            "InvalidTargetDataCheck": {
                "problem_type": "multiclass",
                "objective": objective,
            }
        },
    )

    assert data_checks.validate(X, y) == {
        "warnings": [],
        "errors": [
            DataCheckError(
                message=f"Target has non-positive values which is not supported for {objective.name}",
                data_check_name=invalid_targets_data_check_name,
                message_code=DataCheckMessageCode.TARGET_INCOMPATIBLE_OBJECTIVE,
                details={
                    "Count of offending values": sum(
                        val <= 0 for val in y.values.flatten()
                    )
                },
            ).to_dict()
        ],
        "actions": [],
    }


def test_invalid_target_data_check_invalid_labels_for_objectives(
    time_series_core_objectives,
):
    X = pd.DataFrame({"column_one": [100, 200, 100, 200, 200, 100, 200, 100] * 25})
    y = pd.Series([2, 2, 3, 3, -1, -1, 1, 1] * 25)

    for objective in time_series_core_objectives:
        if not objective.positive_only:
            data_checks = DataChecks(
                [InvalidTargetDataCheck],
                {
                    "InvalidTargetDataCheck": {
                        "problem_type": "multiclass",
                        "objective": objective,
                    }
                },
            )
            assert data_checks.validate(X, y) == {
                "warnings": [],
                "errors": [],
                "actions": [],
            }

    X = pd.DataFrame({"column_one": [100, 200, 100, 200, 100]})
    y = pd.Series([2, 3, 0, 1, 1])

    for objective in time_series_core_objectives:
        if not objective.positive_only:
            invalid_targets_check = InvalidTargetDataCheck(
                problem_type="regression", objective=objective
            )
            assert invalid_targets_check.validate(X, y) == {
                "warnings": [],
                "errors": [],
                "actions": [],
            }


@pytest.mark.parametrize(
    "objective",
    [
        "Root Mean Squared Log Error",
        "Mean Squared Log Error",
        "Mean Absolute Percentage Error",
    ],
)
def test_invalid_target_data_check_valid_labels_for_nonnegative_objectives(objective):
    X = pd.DataFrame({"column_one": [100, 100, 200, 300, 100, 200, 100] * 25})
    y = pd.Series([2, 2, 3, 3, 1, 1, 1] * 25)

    data_checks = DataChecks(
        [InvalidTargetDataCheck],
        {
            "InvalidTargetDataCheck": {
                "problem_type": "multiclass",
                "objective": objective,
            }
        },
    )
    assert data_checks.validate(X, y) == {"warnings": [], "errors": [], "actions": []}


def test_invalid_target_data_check_initialize_with_none_objective():
    with pytest.raises(DataCheckInitError, match="Encountered the following error"):
        DataChecks(
            [InvalidTargetDataCheck],
            {
                "InvalidTargetDataCheck": {
                    "problem_type": "multiclass",
                    "objective": None,
                }
            },
        )


@pytest.mark.parametrize("problem_type", ["regression"])
def test_invalid_target_data_check_regression_problem_nonnumeric_data(problem_type):
    y_categorical = pd.Series(["Peace", "Is", "A", "Lie"] * 100)
    y_mixed_cat_numeric = pd.Series(["Peace", 2, "A", 4] * 100)
    y_integer = pd.Series([1, 2, 3, 4])
    y_float = pd.Series([1.1, 2.2, 3.3, 4.4])
    y_numeric = pd.Series([1, 2.2, 3, 4.4])

    data_check_error = DataCheckError(
        message=f"Target data type should be numeric for regression type problems.",
        data_check_name=invalid_targets_data_check_name,
        message_code=DataCheckMessageCode.TARGET_UNSUPPORTED_TYPE,
        details={},
    ).to_dict()

    invalid_targets_check = InvalidTargetDataCheck(
        problem_type, get_default_primary_search_objective(problem_type)
    )
    assert invalid_targets_check.validate(
        X=pd.DataFrame({"col": range(len(y_categorical))}), y=y_categorical
    ) == {"warnings": [], "errors": [data_check_error], "actions": []}
    assert invalid_targets_check.validate(
        X=pd.DataFrame({"col": range(len(y_mixed_cat_numeric))}), y=y_mixed_cat_numeric
    ) == {"warnings": [], "errors": [data_check_error], "actions": []}
    assert invalid_targets_check.validate(
        X=pd.DataFrame({"col": range(len(y_integer))}), y=y_integer
    ) == {"warnings": [], "errors": [], "actions": []}
    assert invalid_targets_check.validate(
        X=pd.DataFrame({"col": range(len(y_float))}), y=y_float
    ) == {"warnings": [], "errors": [], "actions": []}
    assert invalid_targets_check.validate(
        X=pd.DataFrame({"col": range(len(y_numeric))}), y=y_numeric
    ) == {"warnings": [], "errors": [], "actions": []}


def test_invalid_target_data_check_multiclass_problem_binary_data():
    y_multiclass = pd.Series([1, 2, 3, 1, 2, 3, 1, 2, 3, 1, 2, 3] * 25)
    y_binary = pd.Series([0, 1, 1, 1, 0, 0] * 25)

    data_check_error = DataCheckError(
        message=f"Target has two or less classes, which is too few for multiclass problems.  Consider changing to binary.",
        data_check_name=invalid_targets_data_check_name,
        message_code=DataCheckMessageCode.TARGET_MULTICLASS_NOT_ENOUGH_CLASSES,
        details={"num_classes": len(set(y_binary))},
    ).to_dict()

    invalid_targets_check = InvalidTargetDataCheck(
        "multiclass", get_default_primary_search_objective("multiclass")
    )
    assert invalid_targets_check.validate(
        X=pd.DataFrame({"col": range(len(y_multiclass))}), y=y_multiclass
    ) == {"warnings": [], "errors": [], "actions": []}
    assert invalid_targets_check.validate(
        X=pd.DataFrame({"col": range(len(y_binary))}), y=y_binary
    ) == {"warnings": [], "errors": [data_check_error], "actions": []}


@pytest.mark.parametrize(
    "problem_type", [ProblemTypes.MULTICLASS, ProblemTypes.TIME_SERIES_MULTICLASS]
)
def test_invalid_target_data_check_multiclass_problem_almost_continuous_data(
    problem_type,
):
    invalid_targets_check = InvalidTargetDataCheck(
        problem_type, get_default_primary_search_objective(problem_type)
    )
    y_multiclass_high_classes = pd.Series(
        list(range(0, 100)) * 3
    )  # 100 classes, 300 samples, .33 class/sample ratio
    X = pd.DataFrame({"col": range(len(y_multiclass_high_classes))})
    data_check_warning = DataCheckWarning(
        message=f"Target has a large number of unique values, could be regression type problem.",
        data_check_name=invalid_targets_data_check_name,
        message_code=DataCheckMessageCode.TARGET_MULTICLASS_HIGH_UNIQUE_CLASS,
        details={"class_to_value_ratio": 1 / 3},
    ).to_dict()
    assert invalid_targets_check.validate(X, y=y_multiclass_high_classes) == {
        "warnings": [data_check_warning],
        "errors": [],
        "actions": [],
    }

    y_multiclass_med_classes = pd.Series(
        list(range(0, 5)) * 20
    )  # 5 classes, 100 samples, .05 class/sample ratio
    X = pd.DataFrame({"col": range(len(y_multiclass_med_classes))})
    data_check_warning = DataCheckWarning(
        message=f"Target has a large number of unique values, could be regression type problem.",
        data_check_name=invalid_targets_data_check_name,
        message_code=DataCheckMessageCode.TARGET_MULTICLASS_HIGH_UNIQUE_CLASS,
        details={"class_to_value_ratio": 0.05},
    ).to_dict()
    assert invalid_targets_check.validate(X, y=y_multiclass_med_classes) == {
        "warnings": [data_check_warning],
        "errors": [],
        "actions": [],
    }

    y_multiclass_low_classes = pd.Series(
        list(range(0, 3)) * 100
    )  # 2 classes, 300 samples, .01 class/sample ratio
    X = pd.DataFrame({"col": range(len(y_multiclass_low_classes))})
    assert invalid_targets_check.validate(X, y=y_multiclass_low_classes) == {
        "warnings": [],
        "errors": [],
        "actions": [],
    }


def test_invalid_target_data_check_mismatched_indices():
    X = pd.DataFrame({"col": [1, 2, 3]})
    y_same_index = pd.Series([1, 0, 1])
    y_diff_index = pd.Series([0, 1, 0], index=[1, 5, 10])
    y_diff_index_order = pd.Series([0, 1, 0], index=[0, 2, 1])

    invalid_targets_check = InvalidTargetDataCheck(
        "binary", get_default_primary_search_objective("binary")
    )
    assert invalid_targets_check.validate(X=None, y=y_same_index) == {
        "warnings": [],
        "errors": [],
        "actions": [],
    }
    assert invalid_targets_check.validate(X, y_same_index) == {
        "warnings": [],
        "errors": [],
        "actions": [],
    }

    X_index_missing = list(set(y_diff_index.index) - set(X.index))
    y_index_missing = list(set(X.index) - set(y_diff_index.index))
    assert invalid_targets_check.validate(X, y_diff_index) == {
        "warnings": [
            DataCheckWarning(
                message="Input target and features have mismatched indices",
                data_check_name=invalid_targets_data_check_name,
                message_code=DataCheckMessageCode.MISMATCHED_INDICES,
                details={
                    "indices_not_in_features": X_index_missing,
                    "indices_not_in_target": y_index_missing,
                },
            ).to_dict()
        ],
        "errors": [],
        "actions": [],
    }
    assert invalid_targets_check.validate(X, y_diff_index_order) == {
        "warnings": [
            DataCheckWarning(
                message="Input target and features have mismatched indices order",
                data_check_name=invalid_targets_data_check_name,
                message_code=DataCheckMessageCode.MISMATCHED_INDICES_ORDER,
                details={},
            ).to_dict()
        ],
        "errors": [],
        "actions": [],
    }

    # Test that we only store ten mismatches when there are more than 10 differences in indices found
    X_large = pd.DataFrame({"col": range(20)})
    y_more_than_ten_diff_indices = pd.Series([0, 1] * 10, index=range(20, 40))
    X_index_missing = list(set(y_more_than_ten_diff_indices.index) - set(X.index))
    y_index_missing = list(set(X_large.index) - set(y_more_than_ten_diff_indices.index))
    assert invalid_targets_check.validate(X_large, y_more_than_ten_diff_indices) == {
        "warnings": [
            DataCheckWarning(
                message="Input target and features have mismatched indices",
                data_check_name=invalid_targets_data_check_name,
                message_code=DataCheckMessageCode.MISMATCHED_INDICES,
                details={
                    "indices_not_in_features": X_index_missing[:10],
                    "indices_not_in_target": y_index_missing[:10],
                },
            ).to_dict()
        ],
        "errors": [],
        "actions": [],
    }


def test_invalid_target_data_check_different_lengths():
    X = pd.DataFrame({"col": [1, 2, 3]})
    y_diff_len = pd.Series([0, 1])
    invalid_targets_check = InvalidTargetDataCheck(
        "binary", get_default_primary_search_objective("binary")
    )
    assert invalid_targets_check.validate(X, y_diff_len) == {
        "warnings": [
            DataCheckWarning(
                message="Input target and features have different lengths",
                data_check_name=invalid_targets_data_check_name,
                message_code=DataCheckMessageCode.MISMATCHED_LENGTHS,
                details={
                    "features_length": len(X.index),
                    "target_length": len(y_diff_len.index),
                },
            ).to_dict(),
            DataCheckWarning(
                message="Input target and features have mismatched indices",
                data_check_name=invalid_targets_data_check_name,
                message_code=DataCheckMessageCode.MISMATCHED_INDICES,
                details={"indices_not_in_features": [], "indices_not_in_target": [2]},
            ).to_dict(),
        ],
        "errors": [],
        "actions": [],
    }


def test_invalid_target_data_check_numeric_binary_does_not_return_warnings():
    y = pd.Series([1, 5, 1, 5, 1, 1])
    X = pd.DataFrame({"col": range(len(y))})
    invalid_targets_check = InvalidTargetDataCheck(
        "binary", get_default_primary_search_objective("binary")
    )
    assert invalid_targets_check.validate(X, y) == {
        "warnings": [],
        "errors": [],
        "actions": [],
    }


@pytest.mark.parametrize("problem_type", ProblemTypes.all_problem_types)
def test_invalid_target_data_action_for_data_with_null(problem_type):
    y = pd.Series([None, None, None, 0, 0, 0, 0, 0, 0, 0])
    X = pd.DataFrame({"col": range(len(y))})
    invalid_targets_check = InvalidTargetDataCheck(
        problem_type, get_default_primary_search_objective(problem_type)
    )
    impute_strategy = "mean" if is_regression(problem_type) else "most_frequent"

    expected = {
        "warnings": [],
        "errors": [
            DataCheckError(
                message="3 row(s) (30.0%) of target values are null",
                data_check_name=invalid_targets_data_check_name,
                message_code=DataCheckMessageCode.TARGET_HAS_NULL,
                details={"num_null_rows": 3, "pct_null_rows": 30.0},
            ).to_dict()
        ],
        "actions": [
            DataCheckAction(
                DataCheckActionCode.IMPUTE_COL,
                metadata={
                    "column": None,
                    "is_target": True,
                    "impute_strategy": impute_strategy,
                },
            ).to_dict()
        ],
    }
    if is_binary(problem_type):
        expected["errors"].append(
            DataCheckError(
                message="Binary class targets require exactly two unique values.",
                data_check_name=invalid_targets_data_check_name,
                message_code=DataCheckMessageCode.TARGET_BINARY_NOT_TWO_UNIQUE_VALUES,
                details={"target_values": [0]},
            ).to_dict()
        )
    elif is_multiclass(problem_type):
        expected["errors"].append(
            DataCheckError(
                message=f"Target has two or less classes, which is too few for multiclass problems.  Consider changing to binary.",
                data_check_name=invalid_targets_data_check_name,
                message_code=DataCheckMessageCode.TARGET_MULTICLASS_NOT_ENOUGH_CLASSES,
                details={"num_classes": 1},
            ).to_dict()
        )
        expected["warnings"].append(
            DataCheckWarning(
                message=f"Target has a large number of unique values, could be regression type problem.",
                data_check_name=invalid_targets_data_check_name,
                message_code=DataCheckMessageCode.TARGET_MULTICLASS_HIGH_UNIQUE_CLASS,
                details={"class_to_value_ratio": 0.1},
            ).to_dict()
        )

    messages = invalid_targets_check.validate(X, y)
    assert messages == expected


@pytest.mark.parametrize("problem_type", ProblemTypes.all_problem_types)
def test_invalid_target_data_action_for_all_null(problem_type):
    invalid_targets_check = InvalidTargetDataCheck(
        problem_type, get_default_primary_search_objective(problem_type)
    )

    y_all_null = pd.Series([None, None, None])
    X = pd.DataFrame({"col": range(len(y_all_null))})

    expected = {
        "warnings": [],
        "errors": [
            DataCheckError(
                message="Target is either empty or fully null.",
                data_check_name=invalid_targets_data_check_name,
                message_code=DataCheckMessageCode.TARGET_IS_EMPTY_OR_FULLY_NULL,
                details={},
            ).to_dict()
        ],
        "actions": [],
    }
    messages = invalid_targets_check.validate(X, y_all_null)
    assert messages == expected<|MERGE_RESOLUTION|>--- conflicted
+++ resolved
@@ -13,10 +13,6 @@
     InvalidTargetDataCheck,
 )
 from evalml.exceptions import DataCheckInitError
-<<<<<<< HEAD
-from evalml.objectives import MAPE, MeanSquaredLogError, RootMeanSquaredLogError
-from evalml.problem_types import ProblemTypes, is_binary, is_multiclass, is_regression
-=======
 from evalml.objectives import (
     MAPE,
     MeanSquaredLogError,
@@ -28,7 +24,6 @@
     is_multiclass,
     is_regression,
 )
->>>>>>> 9b8b4a6c
 from evalml.utils.woodwork_utils import numeric_and_boolean_ww
 
 invalid_targets_data_check_name = InvalidTargetDataCheck.name
