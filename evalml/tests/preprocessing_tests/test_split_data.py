import pandas as pd
import pytest

from evalml.preprocessing import split_data
from evalml.problem_types import (
    ProblemTypes,
    is_binary,
    is_clustering,
    is_multiclass,
    is_regression,
    is_time_series,
)


@pytest.mark.parametrize("problem_type", ProblemTypes.all_problem_types)
@pytest.mark.parametrize("data_type", ["np", "pd", "ww"])
def test_split_data(
    problem_type, data_type, X_y_binary, X_y_multi, X_y_regression, make_data_type
):
    if is_binary(problem_type) or is_clustering(problem_type):
        X, y = X_y_binary
    if is_multiclass(problem_type):
        X, y = X_y_multi
    if is_regression(problem_type):
        X, y = X_y_regression
    problem_configuration = None
    if is_time_series(problem_type):
        problem_configuration = {"gap": 1, "max_delay": 7, "time_index": "ts_data"}

    X = make_data_type(data_type, X)
    y = make_data_type(data_type, y)

    if is_clustering(problem_type):
        with pytest.raises(
            ValueError, match="Cannot split data for clustering problems"
        ):
            split_data(X, y, problem_type)
        return
<<<<<<< HEAD

=======
>>>>>>> ef0eebf2
    test_pct = 0.25
    X_train, X_test, y_train, y_test = split_data(
        X,
        y,
        test_size=test_pct,
        problem_type=problem_type,
        problem_configuration=problem_configuration,
    )
    test_size = len(X) * test_pct
    train_size = len(X) - test_size
    assert len(X_train) == train_size
    assert len(X_test) == test_size
    assert len(y_train) == train_size
    assert len(y_test) == test_size
    assert isinstance(X_train, pd.DataFrame)
    assert isinstance(X_test, pd.DataFrame)
    assert isinstance(y_train, pd.Series)
    assert isinstance(y_test, pd.Series)

    if is_time_series(problem_type):
        if not isinstance(X, pd.DataFrame):
            X = pd.DataFrame(X)
            y = pd.Series(y)
        pd.testing.assert_frame_equal(X_test, X[int(train_size) :], check_dtype=False)
        pd.testing.assert_series_equal(y_test, y[int(train_size) :], check_dtype=False)<|MERGE_RESOLUTION|>--- conflicted
+++ resolved
@@ -36,10 +36,6 @@
         ):
             split_data(X, y, problem_type)
         return
-<<<<<<< HEAD
-
-=======
->>>>>>> ef0eebf2
     test_pct = 0.25
     X_train, X_test, y_train, y_test = split_data(
         X,
