--- conflicted
+++ resolved
@@ -83,19 +83,13 @@
             comp.graph()
 
 
-<<<<<<< HEAD
-def test_saving_png_file(tmpdir, test_pipeline):
-    pytest.importorskip(
-        "graphviz", reason="Skipping plotting test because graphviz not installed"
-    )
-    filepath = os.path.join(str(tmpdir), "pipeline.png")
-=======
 def test_saving_png_file(tmpdir, test_pipeline, is_using_conda):
     if is_using_conda:
         pytest.skip("Skipping saving_png_file if running during conda build process.")
-    pytest.importorskip('graphviz', reason='Skipping plotting test because graphviz not installed')
-    filepath = os.path.join(str(tmpdir), 'pipeline.png')
->>>>>>> 156bfb18
+    pytest.importorskip(
+        "graphviz", reason="Skipping plotting test because graphviz not installed"
+    )
+    filepath = os.path.join(str(tmpdir), "pipeline.png")
     pipeline = test_pipeline
     pipeline.graph(filepath=filepath)
     assert os.path.isfile(filepath)
