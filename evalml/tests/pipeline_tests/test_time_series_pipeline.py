from unittest.mock import patch

import numpy as np
import pandas as pd
import pytest
import woodwork as ww
from pandas.testing import assert_series_equal

from evalml.exceptions import PipelineNotYetFittedError
from evalml.objectives import FraudCost, get_objective
from evalml.pipelines import (
    TimeSeriesBinaryClassificationPipeline,
    TimeSeriesMulticlassClassificationPipeline,
    TimeSeriesRegressionPipeline,
)
from evalml.preprocessing.utils import is_classification
from evalml.problem_types import ProblemTypes
from evalml.utils import infer_feature_types, pad_with_nans


@pytest.mark.parametrize(
    "pipeline_class,estimator",
    [
        (TimeSeriesRegressionPipeline, "Linear Regressor"),
        (TimeSeriesBinaryClassificationPipeline, "Logistic Regression Classifier"),
        (TimeSeriesMulticlassClassificationPipeline, "Logistic Regression Classifier"),
    ],
)
@pytest.mark.parametrize(
    "components",
    [["One Hot Encoder"], ["Delayed Feature Transformer", "One Hot Encoder"]],
)
def test_time_series_pipeline_init(pipeline_class, estimator, components):
    component_graph = components + [estimator]
    if "Delayed Feature Transformer" not in components:
        pl = pipeline_class(
            component_graph=component_graph,
            parameters={"pipeline": {"date_index": None, "gap": 3, "max_delay": 5}},
        )
        assert "Delayed Feature Transformer" not in pl.parameters
        assert pl.parameters["pipeline"] == {
            "gap": 3,
            "max_delay": 5,
            "date_index": None,
        }
    else:
        parameters = {
            "Delayed Feature Transformer": {
                "date_index": None,
                "gap": 3,
                "max_delay": 5,
            },
            "pipeline": {"date_index": None, "gap": 3, "max_delay": 5},
        }
        pl = pipeline_class(component_graph=component_graph, parameters=parameters)
        assert pl.parameters["Delayed Feature Transformer"] == {
            "date_index": None,
            "gap": 3,
            "max_delay": 5,
            "delay_features": True,
            "delay_target": True,
        }
        assert pl.parameters["pipeline"] == {
            "gap": 3,
            "max_delay": 5,
            "date_index": None,
        }

    assert (
        pipeline_class(component_graph=component_graph, parameters=pl.parameters) == pl
    )

    with pytest.raises(
        ValueError,
        match="date_index, gap, and max_delay parameters cannot be omitted from the parameters dict",
    ):
        pipeline_class(component_graph, {})


@pytest.mark.parametrize("only_use_y", [True, False])
@pytest.mark.parametrize("include_delayed_features", [True, False])
@pytest.mark.parametrize(
    "gap,max_delay", [(0, 0), (1, 0), (0, 2), (1, 2), (2, 2), (7, 3), (2, 4)]
)
@pytest.mark.parametrize(
    "pipeline_class,estimator_name",
    [
        (TimeSeriesRegressionPipeline, "Random Forest Regressor"),
        (TimeSeriesBinaryClassificationPipeline, "Random Forest Classifier"),
        (TimeSeriesMulticlassClassificationPipeline, "Random Forest Classifier"),
    ],
)
@patch("evalml.pipelines.components.RandomForestRegressor.fit")
@patch("evalml.pipelines.components.RandomForestClassifier.fit")
@patch(
    "evalml.pipelines.TimeSeriesClassificationPipeline._encode_targets",
    side_effect=lambda y: y,
)
def test_fit_drop_nans_before_estimator(
    mock_encode_targets,
    mock_classifier_fit,
    mock_regressor_fit,
    pipeline_class,
    estimator_name,
    gap,
    max_delay,
    include_delayed_features,
    only_use_y,
    ts_data,
):

    if only_use_y and (not include_delayed_features or (max_delay == 0 and gap == 0)):
        pytest.skip("This would result in an empty feature dataframe.")

    X, y = ts_data

    if include_delayed_features:
        train_index = pd.date_range(f"2020-10-{1 + max_delay}", f"2020-10-{31-gap}")
        expected_target = np.arange(1 + gap + max_delay, 32)
    else:
        train_index = pd.date_range(f"2020-10-01", f"2020-10-{31-gap}")
        expected_target = np.arange(1 + gap, 32)

    pl = pipeline_class(
        component_graph=["Delayed Feature Transformer", estimator_name],
        parameters={
            "Delayed Feature Transformer": {
                "date_index": None,
                "gap": gap,
                "max_delay": max_delay,
                "delay_features": include_delayed_features,
                "delay_target": include_delayed_features,
            },
            "pipeline": {"date_index": None, "gap": gap, "max_delay": max_delay},
        },
    )

    if only_use_y:
        pl.fit(None, y)
    else:
        pl.fit(X, y)

    if isinstance(pl, TimeSeriesRegressionPipeline):
        (
            df_passed_to_estimator,
            target_passed_to_estimator,
        ) = mock_regressor_fit.call_args[0]
    else:
        (
            df_passed_to_estimator,
            target_passed_to_estimator,
        ) = mock_classifier_fit.call_args[0]

    # NaNs introduced by shifting are dropped
    assert not df_passed_to_estimator.isna().any(axis=1).any()
    assert not target_passed_to_estimator.isna().any()

    # Check the estimator was trained on the expected dates
    pd.testing.assert_index_equal(df_passed_to_estimator.index, train_index)
    np.testing.assert_equal(target_passed_to_estimator.values, expected_target)


@pytest.mark.parametrize("only_use_y", [True, False])
@pytest.mark.parametrize("include_delayed_features", [True, False])
@pytest.mark.parametrize(
    "gap,max_delay,date_index",
    [
        (0, 0, None),
        (1, 0, None),
        (0, 2, None),
        (1, 1, None),
        (1, 2, None),
        (2, 2, None),
        (7, 3, None),
        (2, 4, None),
    ],
)
@pytest.mark.parametrize(
    "pipeline_class,estimator_name",
    [
        (TimeSeriesRegressionPipeline, "Random Forest Regressor"),
        (TimeSeriesBinaryClassificationPipeline, "Random Forest Classifier"),
        (TimeSeriesMulticlassClassificationPipeline, "Random Forest Classifier"),
    ],
)
@patch("evalml.pipelines.components.RandomForestClassifier.fit")
@patch("evalml.pipelines.components.RandomForestClassifier.predict")
@patch("evalml.pipelines.components.RandomForestRegressor.fit")
@patch("evalml.pipelines.components.RandomForestRegressor.predict")
@patch(
    "evalml.pipelines.TimeSeriesClassificationPipeline._decode_targets",
    side_effect=lambda y: y,
)
def test_predict_pad_nans(
    mock_decode_targets,
    mock_regressor_predict,
    mock_regressor_fit,
    mock_classifier_predict,
    mock_classifier_fit,
    pipeline_class,
    estimator_name,
    gap,
    max_delay,
    date_index,
    include_delayed_features,
    only_use_y,
    ts_data,
):

    if only_use_y and (not include_delayed_features or (max_delay == 0 and gap == 0)):
        pytest.skip("This would result in an empty feature dataframe.")

    X, y = ts_data

    pl = pipeline_class(
        component_graph=["Delayed Feature Transformer", estimator_name],
        parameters={
            "Delayed Feature Transformer": {
                "date_index": None,
                "gap": gap,
                "max_delay": max_delay,
                "delay_features": include_delayed_features,
                "delay_target": include_delayed_features,
            },
            "pipeline": {"date_index": None, "gap": gap, "max_delay": max_delay},
        },
    )

    def mock_predict(df, y=None):
        return pd.Series(range(200, 200 + df.shape[0]))

    if isinstance(pl, TimeSeriesRegressionPipeline):
        mock_regressor_predict.side_effect = mock_predict
    else:
        mock_classifier_predict.side_effect = mock_predict

    if only_use_y:
        pl.fit(None, y)
        preds = pl.predict(None, y)
    else:
        pl.fit(X, y)
        preds = pl.predict(X, y)

    # Check that the predictions have NaNs for the first n_delay dates
    if include_delayed_features:
        assert np.isnan(preds.values[:max_delay]).all()
    else:
        assert not np.isnan(preds.values).any()


@pytest.mark.parametrize("only_use_y", [True, False])
@pytest.mark.parametrize("include_delayed_features", [True, False])
@pytest.mark.parametrize(
    "gap,max_delay,date_index",
    [
        (0, 0, None),
        (1, 0, None),
        (0, 2, None),
        (1, 1, None),
        (1, 2, None),
        (2, 2, None),
        (7, 3, None),
        (2, 4, None),
    ],
)
@pytest.mark.parametrize(
    "pipeline_class,estimator_name",
    [
        (TimeSeriesRegressionPipeline, "Random Forest Regressor"),
        (TimeSeriesBinaryClassificationPipeline, "Logistic Regression Classifier"),
        (TimeSeriesMulticlassClassificationPipeline, "Logistic Regression Classifier"),
    ],
)
@patch("evalml.pipelines.components.RandomForestRegressor.fit")
@patch("evalml.pipelines.components.RandomForestRegressor.predict")
@patch("evalml.pipelines.components.LogisticRegressionClassifier.fit")
@patch("evalml.pipelines.components.LogisticRegressionClassifier.predict")
@patch(
    "evalml.pipelines.TimeSeriesClassificationPipeline._encode_targets",
    side_effect=lambda y: y,
)
@patch("evalml.pipelines.PipelineBase._score_all_objectives")
@patch("evalml.pipelines.TimeSeriesBinaryClassificationPipeline._score_all_objectives")
def test_score_drops_nans(
    mock_binary_score,
    mock_score,
    mock_encode_targets,
    mock_classifier_predict,
    mock_classifier_fit,
    mock_regressor_predict,
    mock_regressor_fit,
    pipeline_class,
    estimator_name,
    gap,
    max_delay,
    date_index,
    include_delayed_features,
    only_use_y,
    ts_data,
):
    if pipeline_class == TimeSeriesBinaryClassificationPipeline:
        mock_score = mock_binary_score
    if only_use_y and (not include_delayed_features or (max_delay == 0 and gap == 0)):
        pytest.skip("This would result in an empty feature dataframe.")

    X, y = ts_data

    if include_delayed_features:
        expected_target = np.arange(1 + gap + max_delay, 32)
        target_index = pd.date_range(f"2020-10-{1 + max_delay}", f"2020-10-{31 - gap}")
    else:
        expected_target = np.arange(1 + gap, 32)
        target_index = pd.date_range(f"2020-10-01", f"2020-10-{31-gap}")

    pl = pipeline_class(
        component_graph=["Delayed Feature Transformer", estimator_name],
        parameters={
            "Delayed Feature Transformer": {
                "date_index": None,
                "gap": gap,
                "max_delay": max_delay,
                "delay_features": include_delayed_features,
                "delay_target": include_delayed_features,
            },
            "pipeline": {"date_index": None, "gap": gap, "max_delay": max_delay},
        },
    )

    def mock_predict(X, y=None):
        return pd.Series(range(200, 200 + X.shape[0]))

    if isinstance(pl, TimeSeriesRegressionPipeline):
        mock_regressor_predict.side_effect = mock_predict
    else:
        mock_classifier_predict.side_effect = mock_predict

    if only_use_y:
        pl.fit(None, y)
        pl.score(X=None, y=y, objectives=["MCC Binary"])
    else:
        pl.fit(X, y)
        pl.score(X, y, objectives=["MCC Binary"])

    # Verify that NaNs are dropped before passed to objectives
    _, target, preds = mock_score.call_args[0]
    assert not target.isna().any()
    assert not preds.isna().any()

    # Target used for scoring matches expected dates
    pd.testing.assert_index_equal(target.index, target_index)
    np.testing.assert_equal(target.values, expected_target)


@pytest.mark.parametrize(
    "pipeline_class",
    [
        TimeSeriesBinaryClassificationPipeline,
        TimeSeriesMulticlassClassificationPipeline,
    ],
)
@patch("evalml.pipelines.LogisticRegressionClassifier.fit")
@patch("evalml.pipelines.LogisticRegressionClassifier.predict_proba")
@patch("evalml.pipelines.LogisticRegressionClassifier.predict")
@patch("evalml.pipelines.TimeSeriesClassificationPipeline._score_all_objectives")
@patch("evalml.pipelines.ClassificationPipeline._decode_targets")
@patch("evalml.pipelines.ClassificationPipeline._encode_targets")
def test_classification_pipeline_encodes_targets(
    mock_encode,
    mock_decode,
    mock_score,
    mock_predict,
    mock_predict_proba,
    mock_fit,
    pipeline_class,
    X_y_binary,
):
    X, y = X_y_binary
    y_series = pd.Series(y)
    df = pd.DataFrame({"negative": y_series, "positive": y_series})
    df.ww.init()
    mock_predict.return_value = ww.init_series(y_series)
    mock_predict_proba.return_value = df

    X = pd.DataFrame({"feature": range(len(y))})
    y_encoded = y_series.map(lambda label: "positive" if label == 1 else "negative")

    mock_encode.return_value = y_series
    mock_decode.return_value = y_encoded

    pl = pipeline_class(
        component_graph=[
            "Delayed Feature Transformer",
            "Logistic Regression Classifier",
        ],
        parameters={
            "Delayed Feature Transformer": {
                "date_index": None,
                "gap": 0,
                "max_delay": 1,
            },
            "pipeline": {"date_index": None, "gap": 0, "max_delay": 1},
        },
    )

    # Check fit encodes target
    pl.fit(X, y_encoded)
    _, target_passed_to_estimator = mock_fit.call_args[0]

    # Check that target is converted to ints. Use .iloc[1:] because the first feature row has NaNs
    assert_series_equal(target_passed_to_estimator, y_series.iloc[1:])

    # Check predict encodes target
    mock_encode.reset_mock()
    pl.predict(X, y_encoded)
    mock_encode.assert_called_once()

    # Check predict proba encodes target
    mock_encode.reset_mock()
    pl.predict_proba(X, y_encoded)
    mock_encode.assert_called_once()

    # Check score encodes target
    mock_encode.reset_mock()
    pl.score(X, y_encoded, objectives=["MCC Binary"])
    mock_encode.assert_called_once()


@pytest.mark.parametrize(
    "pipeline_class,objectives",
    [
        (TimeSeriesBinaryClassificationPipeline, ["MCC Binary"]),
        (TimeSeriesBinaryClassificationPipeline, ["Log Loss Binary"]),
        (TimeSeriesBinaryClassificationPipeline, ["MCC Binary", "Log Loss Binary"]),
        (TimeSeriesMulticlassClassificationPipeline, ["MCC Multiclass"]),
        (TimeSeriesMulticlassClassificationPipeline, ["Log Loss Multiclass"]),
        (
            TimeSeriesMulticlassClassificationPipeline,
            ["MCC Multiclass", "Log Loss Multiclass"],
        ),
        (TimeSeriesRegressionPipeline, ["R2"]),
        (TimeSeriesRegressionPipeline, ["R2", "Mean Absolute Percentage Error"]),
    ],
)
@pytest.mark.parametrize("data_type", ["pd", "ww"])
def test_score_works(
    pipeline_class,
    objectives,
    data_type,
    X_y_binary,
    X_y_multi,
    X_y_regression,
    make_data_type,
):

    preprocessing = ["Delayed Feature Transformer"]
    if pipeline_class == TimeSeriesRegressionPipeline:
        components = preprocessing + ["Random Forest Regressor"]
    else:
        components = preprocessing + ["Logistic Regression Classifier"]

    pl = pipeline_class(
        component_graph=components,
        parameters={
            "pipeline": {
                "date_index": None,
                "gap": 1,
                "max_delay": 2,
                "delay_features": False,
            },
            components[-1]: {"n_jobs": 1},
        },
    )
    if pl.problem_type == ProblemTypes.TIME_SERIES_BINARY:
        X, y = X_y_binary
        y = pd.Series(y).map(lambda label: "good" if label == 1 else "bad")
        expected_unique_values = {"good", "bad"}
    elif pl.problem_type == ProblemTypes.TIME_SERIES_MULTICLASS:
        X, y = X_y_multi
        label_map = {0: "good", 1: "bad", 2: "best"}
        y = pd.Series(y).map(lambda label: label_map[label])
        expected_unique_values = {"good", "bad", "best"}
    else:
        X, y = X_y_regression
        y = pd.Series(y)
        expected_unique_values = None

    X = make_data_type(data_type, X)
    y = make_data_type(data_type, y)

    pl.fit(X, y)
    if expected_unique_values:
        # NaNs are expected because of padding due to max_delay
        assert set(pl.predict(X, y).dropna().unique()) == expected_unique_values
    pl.score(X, y, objectives)


@patch("evalml.pipelines.TimeSeriesClassificationPipeline._decode_targets")
@patch("evalml.objectives.BinaryClassificationObjective.decision_function")
@patch(
    "evalml.pipelines.components.Estimator.predict_proba",
    return_value=pd.DataFrame({0: [1.0]}),
)
@patch("evalml.pipelines.components.Estimator.predict", return_value=pd.Series([1.0]))
def test_binary_classification_predictions_thresholded_properly(
    mock_predict,
    mock_predict_proba,
    mock_obj_decision,
    mock_decode,
    X_y_binary,
    dummy_ts_binary_pipeline_class,
):
    mock_objs = [mock_decode, mock_predict]
    mock_decode.return_value = pd.Series([0, 1])
    X, y = X_y_binary
    binary_pipeline = dummy_ts_binary_pipeline_class(
        parameters={
            "Logistic Regression Classifier": {"n_jobs": 1},
            "pipeline": {"gap": 0, "max_delay": 0, "date_index": None},
        }
    )
    # test no objective passed and no custom threshold uses underlying estimator's predict method
    binary_pipeline.fit(X, y)
    binary_pipeline.predict(X, y)
    for mock_obj in mock_objs:
        mock_obj.assert_called()
        mock_obj.reset_mock()

    # test objective passed but no custom threshold uses underlying estimator's predict method
    binary_pipeline.predict(X, y, "precision")
    for mock_obj in mock_objs:
        mock_obj.assert_called()
        mock_obj.reset_mock()

    mock_objs = [mock_decode, mock_predict_proba]
    # test custom threshold set but no objective passed
    mock_predict_proba.return_value = pd.DataFrame([[0.1, 0.2], [0.1, 0.2]])
    binary_pipeline.threshold = 0.6
    binary_pipeline._encoder.classes_ = [0, 1]
    binary_pipeline.predict(X, y)
    for mock_obj in mock_objs:
        mock_obj.assert_called()
        mock_obj.reset_mock()
    mock_obj_decision.assert_not_called()
    mock_predict.assert_not_called()

    # test custom threshold set but no objective passed
    binary_pipeline.threshold = 0.6
    binary_pipeline.predict(X, y)
    for mock_obj in mock_objs:
        mock_obj.assert_called()
        mock_obj.reset_mock()
    mock_obj_decision.assert_not_called()
    mock_predict.assert_not_called()

    # test custom threshold set and objective passed
    binary_pipeline.threshold = 0.6
    mock_obj_decision.return_value = pd.Series([1.0])
    binary_pipeline.predict(X, y, "precision")
    for mock_obj in mock_objs:
        mock_obj.assert_called()
        mock_obj.reset_mock()
    mock_predict.assert_not_called()
    mock_obj_decision.assert_called()


@patch("evalml.pipelines.PipelineBase.compute_estimator_features")
def test_binary_predict_pipeline_objective_mismatch(
    mock_transform, X_y_binary, dummy_ts_binary_pipeline_class
):
    X, y = X_y_binary
    binary_pipeline = dummy_ts_binary_pipeline_class(
        parameters={
            "Logistic Regression Classifier": {"n_jobs": 1},
            "pipeline": {"gap": 0, "max_delay": 0, "date_index": None},
        }
    )
    binary_pipeline.fit(X, y)
    with pytest.raises(
        ValueError,
        match="Objective Precision Micro is not defined for time series binary classification.",
    ):
        binary_pipeline.predict(X, y, "precision micro")
    mock_transform.assert_called()


@pytest.mark.parametrize(
    "problem_type",
    [
        ProblemTypes.TIME_SERIES_BINARY,
        ProblemTypes.TIME_SERIES_MULTICLASS,
        ProblemTypes.TIME_SERIES_REGRESSION,
    ],
)
def test_time_series_pipeline_not_fitted_error(
    problem_type,
    X_y_binary,
    X_y_multi,
    X_y_regression,
    time_series_binary_classification_pipeline_class,
    time_series_multiclass_classification_pipeline_class,
    time_series_regression_pipeline_class,
):
    if problem_type == ProblemTypes.TIME_SERIES_BINARY:
        X, y = X_y_binary
        clf = time_series_binary_classification_pipeline_class(
            parameters={
                "Logistic Regression Classifier": {"n_jobs": 1},
                "pipeline": {"gap": 0, "max_delay": 0, "date_index": None},
            }
        )

    elif problem_type == ProblemTypes.TIME_SERIES_MULTICLASS:
        X, y = X_y_multi
        clf = time_series_multiclass_classification_pipeline_class(
            parameters={
                "Logistic Regression Classifier": {"n_jobs": 1},
                "pipeline": {"gap": 0, "max_delay": 0, "date_index": None},
            }
        )
    elif problem_type == ProblemTypes.TIME_SERIES_REGRESSION:
        X, y = X_y_regression
        clf = time_series_regression_pipeline_class(
            parameters={
                "Linear Regressor": {"n_jobs": 1},
                "pipeline": {"gap": 0, "max_delay": 0, "date_index": None},
            }
        )

    with pytest.raises(PipelineNotYetFittedError):
        clf.predict(X)
    with pytest.raises(PipelineNotYetFittedError):
        clf.feature_importance

    if is_classification(problem_type):
        with pytest.raises(PipelineNotYetFittedError):
            clf.predict_proba(X)

    clf.fit(X, y)

    if is_classification(problem_type):
        to_patch = "evalml.pipelines.TimeSeriesClassificationPipeline._predict"
        if problem_type == ProblemTypes.TIME_SERIES_BINARY:
            to_patch = (
                "evalml.pipelines.TimeSeriesBinaryClassificationPipeline._predict"
            )
        with patch(to_patch) as mock_predict:
            clf.predict(X, y)
            mock_predict.assert_called()
            _, kwargs = mock_predict.call_args
            assert kwargs["objective"] is None

            mock_predict.reset_mock()
            clf.predict(X, y, "Log Loss Binary")
            mock_predict.assert_called()
            _, kwargs = mock_predict.call_args
            assert kwargs["objective"] is not None

            mock_predict.reset_mock()
            clf.predict(X, y, objective="Log Loss Binary")
            mock_predict.assert_called()
            _, kwargs = mock_predict.call_args
            assert kwargs["objective"] is not None

            clf.predict_proba(X, y)
    else:
        clf.predict(X, y)
    clf.feature_importance


def test_ts_binary_pipeline_target_thresholding(
    make_data_type, time_series_binary_classification_pipeline_class, X_y_binary
):
    X, y = X_y_binary
    X = make_data_type("ww", X)
    y = make_data_type("ww", y)
    objective = get_objective("F1", return_instance=True)

    binary_pipeline = time_series_binary_classification_pipeline_class(
        parameters={
            "Logistic Regression Classifier": {"n_jobs": 1},
            "pipeline": {"gap": 0, "max_delay": 0, "date_index": None},
        }
    )
    binary_pipeline.fit(X, y)
    assert binary_pipeline.threshold is None
    pred_proba = binary_pipeline.predict_proba(X, y).iloc[:, 1]
    binary_pipeline.optimize_threshold(X, y, pred_proba, objective)
    assert binary_pipeline.threshold is not None


@patch("evalml.objectives.FraudCost.decision_function")
def test_binary_predict_pipeline_use_objective(
    mock_decision_function, X_y_binary, time_series_binary_classification_pipeline_class
):
    X, y = X_y_binary
    binary_pipeline = time_series_binary_classification_pipeline_class(
        parameters={
            "Logistic Regression Classifier": {"n_jobs": 1},
            "pipeline": {"gap": 0, "max_delay": 0, "date_index": None},
        }
    )
    mock_decision_function.return_value = pd.Series([0] * 98)
    binary_pipeline.threshold = 0.7
    binary_pipeline.fit(X, y)
    fraud_cost = FraudCost(amount_col=0)
    binary_pipeline.score(X, y, ["precision", "auc", fraud_cost])
    mock_decision_function.assert_called()


def test_time_series_pipeline_with_detrender(ts_data):
<<<<<<< HEAD
    component_graph = {
        "Polynomial Detrender": ["Polynomial Detrender", "X", "y"],
        "DelayedFeatures": ["Delayed Feature Transformer", "X", "y"],
        "Regressor": [
            "Linear Regressor",
            "DelayedFeatures.x",
            "Polynomial Detrender.y",
        ],
    }

=======
>>>>>>> 9c8acf7f
    pytest.importorskip(
        "sktime",
        reason="Skipping polynomial detrending tests because sktime not installed",
    )
    X, y = ts_data
    component_graph = {
        "Polynomial Detrender": ["Polynomial Detrender", "X", "y"],
        "DelayedFeatures": ["Delayed Feature Transformer", "X", "y"],
        "Regressor": [
            "Linear Regressor",
            "DelayedFeatures.x",
            "Polynomial Detrender.y",
        ],
    }
    pipeline = TimeSeriesRegressionPipeline(
        component_graph=component_graph,
        parameters={
            "pipeline": {"gap": 1, "max_delay": 2, "date_index": None},
            "DelayedFeatures": {"max_delay": 2},
        },
    )
    pipeline.fit(X, y)
    predictions = pipeline.predict(X, y)
    features = pipeline.compute_estimator_features(X, y)
    detrender = pipeline.component_graph.get_component("Polynomial Detrender")
    preds = pipeline.estimator.predict(features.iloc[2:])
    preds.index = y.index[2:]
    expected = detrender.inverse_transform(preds)
    expected = infer_feature_types(pad_with_nans(expected, 2))
    pd.testing.assert_series_equal(predictions, expected)<|MERGE_RESOLUTION|>--- conflicted
+++ resolved
@@ -708,7 +708,6 @@
 
 
 def test_time_series_pipeline_with_detrender(ts_data):
-<<<<<<< HEAD
     component_graph = {
         "Polynomial Detrender": ["Polynomial Detrender", "X", "y"],
         "DelayedFeatures": ["Delayed Feature Transformer", "X", "y"],
@@ -719,8 +718,6 @@
         ],
     }
 
-=======
->>>>>>> 9c8acf7f
     pytest.importorskip(
         "sktime",
         reason="Skipping polynomial detrending tests because sktime not installed",
