--- conflicted
+++ resolved
@@ -59,13 +59,10 @@
         },
     )
     X, y = ts_data
-<<<<<<< HEAD
 
     if pipeline_class == TimeSeriesBinaryClassificationPipeline:
         X, y = ts_data_binary
 
-=======
->>>>>>> b4697336
     TRAIN_LENGTH = 15
     X_train, y_train = X.iloc[:TRAIN_LENGTH], y.iloc[:TRAIN_LENGTH]
     X = X.iloc[TRAIN_LENGTH + gap : TRAIN_LENGTH + gap + forecast_horizon + 2]
