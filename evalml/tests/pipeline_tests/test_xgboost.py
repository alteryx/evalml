import category_encoders as ce
import numpy as np
import pandas as pd
from sklearn.ensemble import RandomForestClassifier as SKRandomForestClassifier
from sklearn.feature_selection import SelectFromModel
from sklearn.impute import SimpleImputer
from sklearn.pipeline import Pipeline

from evalml.objectives import PrecisionMicro
from evalml.pipelines import XGBoostPipeline
from evalml.utils import import_or_raise


def test_xg_init(X_y):
    X, y = X_y

    objective = PrecisionMicro()
    clf = XGBoostPipeline(objective=objective, eta=0.2, min_child_weight=3, max_depth=5, impute_strategy='median',
                          percent_features=1.0, number_features=len(X[0]), n_estimators=10, random_state=1)
    expected_parameters = {'impute_strategy': 'median', 'percent_features': 1.0, 'threshold': -np.inf,
                           'eta': 0.2, 'max_depth': 5, 'min_child_weight': 3, 'n_estimators': 10}
    assert clf.parameters == expected_parameters
    assert clf.random_state == 1


def test_xg_multi(X_y_multi):
    X, y = X_y_multi

    imputer = SimpleImputer(strategy='mean')
    enc = ce.OneHotEncoder(use_cat_names=True, return_df=True)
<<<<<<< HEAD
    xgb = import_or_raise("xgboost")
    estimator = xgb.XGBClassifier(random_state=0,
                                  eta=0.1,
                                  max_depth=3,
                                  min_child_weight=1)
=======
    estimator = XGBClassifier(random_state=0,
                              eta=0.1,
                              max_depth=3,
                              min_child_weight=1,
                              n_estimators=10)
>>>>>>> dda95524
    rf_estimator = SKRandomForestClassifier(random_state=0, n_estimators=10, max_depth=3)
    feature_selection = SelectFromModel(estimator=rf_estimator,
                                        max_features=max(1, int(1 * len(X[0]))),
                                        threshold=-np.inf)
    sk_pipeline = Pipeline([("encoder", enc),
                            ("imputer", imputer),
                            ("feature_selection", feature_selection),
                            ("estimator", estimator)])
    sk_pipeline.fit(X, y)
    sk_score = sk_pipeline.score(X, y)

    objective = PrecisionMicro()
    clf = XGBoostPipeline(objective=objective, eta=0.1, min_child_weight=1, max_depth=3, impute_strategy='mean', percent_features=1.0, number_features=len(X[0]), n_estimators=10)
    clf.fit(X, y)
    clf_score = clf.score(X, y)
    y_pred = clf.predict(X)

    assert((y_pred == sk_pipeline.predict(X)).all())
    assert (sk_score == clf_score[0])
    assert len(np.unique(y_pred)) == 3
    assert len(clf.feature_importances) == len(X[0])
    assert not clf.feature_importances.isnull().all().all()


def test_xg_input_feature_names(X_y):
    X, y = X_y
    # create a list of column names
    col_names = ["col_{}".format(i) for i in range(len(X[0]))]
    X = pd.DataFrame(X, columns=col_names)
    objective = PrecisionMicro()
    clf = XGBoostPipeline(objective=objective, eta=0.1, min_child_weight=1, max_depth=3, impute_strategy='mean', percent_features=1.0, number_features=len(X.columns), n_estimators=10)
    clf.fit(X, y)
    assert len(clf.feature_importances) == len(X.columns)
    assert not clf.feature_importances.isnull().all().all()
    for col_name in clf.feature_importances["feature"]:
        assert "col_" in col_name<|MERGE_RESOLUTION|>--- conflicted
+++ resolved
@@ -28,19 +28,12 @@
 
     imputer = SimpleImputer(strategy='mean')
     enc = ce.OneHotEncoder(use_cat_names=True, return_df=True)
-<<<<<<< HEAD
     xgb = import_or_raise("xgboost")
     estimator = xgb.XGBClassifier(random_state=0,
                                   eta=0.1,
                                   max_depth=3,
-                                  min_child_weight=1)
-=======
-    estimator = XGBClassifier(random_state=0,
-                              eta=0.1,
-                              max_depth=3,
-                              min_child_weight=1,
-                              n_estimators=10)
->>>>>>> dda95524
+                                  min_child_weight=1,
+                                  n_estimators=10)
     rf_estimator = SKRandomForestClassifier(random_state=0, n_estimators=10, max_depth=3)
     feature_selection = SelectFromModel(estimator=rf_estimator,
                                         max_features=max(1, int(1 * len(X[0]))),
