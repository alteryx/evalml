--- conflicted
+++ resolved
@@ -1,11 +1,7 @@
 import numpy as np
 import pandas as pd
-<<<<<<< HEAD
 import pytest
-from catboost import CatBoostClassifier as CBClassifier
-=======
 from pytest import importorskip
->>>>>>> 62978db8
 from sklearn.impute import SimpleImputer
 from sklearn.pipeline import Pipeline
 
