import category_encoders as ce
import numpy as np
import pandas as pd
import pytest
from sklearn.impute import SimpleImputer
from sklearn.linear_model import LogisticRegression
from sklearn.pipeline import Pipeline as SKPipeline
from sklearn.preprocessing import StandardScaler as SkScaler

from evalml.objectives import Precision, PrecisionMicro
from evalml.pipelines import (
    LogisticRegressionBinaryPipeline,
    LogisticRegressionMulticlassPipeline
)


def test_lor_init(X_y):
    X, y = X_y

    parameters = {
        'Simple Imputer': {
            'impute_strategy': 'mean',
            'fill_value': None
        },
        'One Hot Encoder': {'top_n': 10},
        'Logistic Regression Classifier': {
            'penalty': 'l2',
            'C': 0.5,
        }
    }
    clf = LogisticRegressionBinaryPipeline(parameters=parameters, random_state=1)
    assert clf.parameters == parameters
    assert (clf.random_state.get_state()[0] == np.random.RandomState(1).get_state()[0])


def test_lor_objective_tuning(X_y):
    X, y = X_y

    parameters = {
        'Simple Imputer': {
            'impute_strategy': 'mean'
        },
        'Logistic Regression Classifier': {
            'penalty': 'l2',
            'C': 0.5,
        }
    }
    clf = LogisticRegressionBinaryPipeline(parameters=parameters)
    clf.fit(X, y)
    y_pred = clf.predict(X)

    objective = PrecisionMicro()
    with pytest.raises(ValueError, match="You can only use a binary classification objective to make predictions for a binary classification pipeline."):
        y_pred_with_objective = clf.predict(X, objective)

    # testing objective parameter passed in does not change results
    objective = Precision()
    y_pred_with_objective = clf.predict(X, objective)
    np.testing.assert_almost_equal(y_pred, y_pred_with_objective, decimal=5)

    # testing objective parameter passed and set threshold does change results
    with pytest.raises(AssertionError):
        clf.threshold = 0.01
        y_pred_with_objective = clf.predict(X, objective)
        np.testing.assert_almost_equal(y_pred, y_pred_with_objective, decimal=5)


def test_lor_multi(X_y_multi):
    X, y = X_y_multi
    imputer = SimpleImputer(strategy='mean')
    enc = ce.OneHotEncoder(use_cat_names=True, return_df=True)
    scaler = SkScaler()
    estimator = LogisticRegression(random_state=0,
                                   penalty='l2',
                                   C=1.0,
                                   multi_class='auto',
                                   solver="lbfgs",
                                   n_jobs=-1)
    sk_pipeline = SKPipeline([("encoder", enc),
                              ("imputer", imputer),
                              ("scaler", scaler),
                              ("estimator", estimator)])
    sk_pipeline.fit(X, y)
    sk_score = sk_pipeline.score(X, y)

    objective = PrecisionMicro()
    parameters = {
        'Simple Imputer': {
            'impute_strategy': 'mean'
        },
        'Logistic Regression Classifier': {
            'penalty': 'l2',
            'C': 1.0,
        }
    }
    clf = LogisticRegressionMulticlassPipeline(parameters=parameters, random_state=1)
    clf.fit(X, y)
    clf_scores = clf.score(X, y, [objective])
    y_pred = clf.predict(X)
    assert((y_pred == sk_pipeline.predict(X)).all())
    assert (sk_score == clf_scores[objective.name])
    assert len(np.unique(y_pred)) == 3
    assert len(clf.feature_importances) == len(X[0])
    assert not clf.feature_importances.isnull().all().all()

    # testing objective parameter passed in does not change results
    clf.fit(X, y)
    y_pred_with_objective = clf.predict(X)
    assert((y_pred == y_pred_with_objective).all())


def test_lor_input_feature_names(X_y):
    X, y = X_y
    # create a list of column names
    col_names = ["col_{}".format(i) for i in range(len(X[0]))]
    X = pd.DataFrame(X, columns=col_names)
    parameters = {
        'Simple Imputer': {
            'impute_strategy': 'mean'
        },
        'Logistic Regression Classifier': {
            'penalty': 'l2',
            'C': 1.0,
        }
    }

<<<<<<< HEAD
    clf = LogisticRegressionBinaryPipeline(parameters=parameters)
    clf.fit(X, y)
=======
    clf = LogisticRegressionBinaryPipeline(parameters=parameters, random_state=1)
    clf.fit(X, y, objective)
>>>>>>> 0d7e8d17

    assert len(clf.feature_importances) == len(X.columns)
    assert not clf.feature_importances.isnull().all().all()
    for col_name in clf.feature_importances["feature"]:
        assert "col_" in col_name<|MERGE_RESOLUTION|>--- conflicted
+++ resolved
@@ -123,14 +123,8 @@
             'C': 1.0,
         }
     }
-
-<<<<<<< HEAD
-    clf = LogisticRegressionBinaryPipeline(parameters=parameters)
+    clf = LogisticRegressionBinaryPipeline(parameters=parameters, random_state=1)
     clf.fit(X, y)
-=======
-    clf = LogisticRegressionBinaryPipeline(parameters=parameters, random_state=1)
-    clf.fit(X, y, objective)
->>>>>>> 0d7e8d17
 
     assert len(clf.feature_importances) == len(X.columns)
     assert not clf.feature_importances.isnull().all().all()
