import category_encoders as ce
import numpy as np
import pandas as pd
from sklearn.ensemble import RandomForestClassifier
from sklearn.feature_selection import SelectFromModel
from sklearn.impute import SimpleImputer
from sklearn.pipeline import Pipeline

from evalml.objectives import Precision, PrecisionMicro
from evalml.pipelines import (
    RFBinaryClassificationPipeline,
    RFMulticlassClassificationPipeline
)


def test_rf_init(X_y):
    X, y = X_y

    parameters = {
        'Simple Imputer': {
            'impute_strategy': 'mean'
        },
        'RF Classifier Select From Model': {
            "percent_features": 1.0,
            "number_features": len(X[0]),
            "n_estimators": 20
        },
        'Random Forest Classifier': {
            "n_estimators": 20,
            "max_depth": 5,
        }
    }

    clf = RFBinaryClassificationPipeline(parameters=parameters)
    assert clf.parameters == parameters


def test_rf_multi(X_y_multi):
    X, y = X_y_multi

    # create sklearn pipeline
    imputer = SimpleImputer(strategy='mean')
    enc = ce.OneHotEncoder(use_cat_names=True, return_df=True)
    estimator = RandomForestClassifier(random_state=0,
                                       n_estimators=10,
                                       max_depth=3,
                                       n_jobs=-1)
    feature_selection = SelectFromModel(estimator=estimator,
                                        max_features=max(1, int(1 * len(X[0]))),
                                        threshold=-np.inf)
    sk_pipeline = Pipeline([("encoder", enc),
                            ("imputer", imputer),
                            ("feature_selection", feature_selection),
                            ("estimator", estimator)])
    sk_pipeline.fit(X, y)
    sk_score = sk_pipeline.score(X, y)

    objective = PrecisionMicro()
    parameters = {
        'Simple Imputer': {
            'impute_strategy': 'mean'
        },
        'RF Classifier Select From Model': {
            "percent_features": 1.0,
            "number_features": len(X[0]),
            "n_estimators": 10
        },
        'Random Forest Classifier': {
            "n_estimators": 10,
            "max_depth": 3
        }
    }
    clf = RFMulticlassClassificationPipeline(parameters=parameters)
    clf.fit(X, y)
    clf_scores = clf.score(X, y, [objective])
    y_pred = clf.predict(X)

    assert((y_pred == sk_pipeline.predict(X)).all())
    assert (sk_score == clf_scores[objective.name])
    assert len(np.unique(y_pred)) == 3
    assert len(clf.feature_importances) == len(X[0])
    assert not clf.feature_importances.isnull().all().all()

    # testing objective parameter passed in does not change results
    clf.fit(X, y, objective)
    y_pred_with_objective = clf.predict(X)
    assert((y_pred == y_pred_with_objective).all())


def test_rf_input_feature_names(X_y):
    X, y = X_y
    # create a list of column names
    col_names = ["col_{}".format(i) for i in range(len(X[0]))]
    X = pd.DataFrame(X, columns=col_names)
<<<<<<< HEAD
    objective = Precision()
    clf = RFBinaryClassificationPipeline(n_estimators=10, max_depth=3, impute_strategy='mean', percent_features=1.0, number_features=len(X.columns))
=======
    objective = PrecisionMicro()
    parameters = {
        'Simple Imputer': {
            'impute_strategy': 'mean'
        },
        'RF Classifier Select From Model': {
            "percent_features": 1.0,
            "number_features": len(X.columns),
            "n_estimators": 20
        },
        'Random Forest Classifier': {
            "n_estimators": 20,
            "max_depth": 5,
        }
    }
    clf = RFBinaryClassificationPipeline(parameters=parameters)
>>>>>>> dac473b0
    clf.fit(X, y, objective)
    assert len(clf.feature_importances) == len(X.columns)
    assert not clf.feature_importances.isnull().all().all()
    for col_name in clf.feature_importances["feature"]:
        assert "col_" in col_name<|MERGE_RESOLUTION|>--- conflicted
+++ resolved
@@ -92,11 +92,7 @@
     # create a list of column names
     col_names = ["col_{}".format(i) for i in range(len(X[0]))]
     X = pd.DataFrame(X, columns=col_names)
-<<<<<<< HEAD
     objective = Precision()
-    clf = RFBinaryClassificationPipeline(n_estimators=10, max_depth=3, impute_strategy='mean', percent_features=1.0, number_features=len(X.columns))
-=======
-    objective = PrecisionMicro()
     parameters = {
         'Simple Imputer': {
             'impute_strategy': 'mean'
@@ -111,8 +107,8 @@
             "max_depth": 5,
         }
     }
+
     clf = RFBinaryClassificationPipeline(parameters=parameters)
->>>>>>> dac473b0
     clf.fit(X, y, objective)
     assert len(clf.feature_importances) == len(X.columns)
     assert not clf.feature_importances.isnull().all().all()
