--- conflicted
+++ resolved
@@ -50,14 +50,9 @@
             'max_depth': 6,
             'max_features': "auto",
             'n_estimators': 20,
-<<<<<<< HEAD
-            'min_samples_split': 2,
-            'min_weight_fraction_leaf': 0.0
-=======
             "min_samples_split": 2,
             "min_weight_fraction_leaf": 0.0,
             "n_jobs": -1
->>>>>>> bcc9242f
         }
     }
 
