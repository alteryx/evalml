--- conflicted
+++ resolved
@@ -26,26 +26,16 @@
 def test_pipeline_has_classes_property(logistic_regression_binary_pipeline_class,
                                        logistic_regression_multiclass_pipeline_class, problem_type, use_ints):
     if problem_type == "binary":
-<<<<<<< HEAD
         X, y = load_breast_cancer(return_pandas=True)
-        pipeline = logistic_regression_binary_pipeline_class(parameters={})
-=======
-        X, y = load_breast_cancer()
         pipeline = logistic_regression_binary_pipeline_class(parameters={"Logistic Regression Classifier": {"n_jobs": 1}})
->>>>>>> b13e55e4
         if use_ints:
             y = y.map({'malignant': 0, 'benign': 1})
             answer = [0, 1]
         else:
             answer = ["benign", "malignant"]
     elif problem_type == "multi":
-<<<<<<< HEAD
         X, y = load_wine(return_pandas=True)
-        pipeline = logistic_regression_multiclass_pipeline_class(parameters={})
-=======
-        X, y = load_wine()
         pipeline = logistic_regression_multiclass_pipeline_class(parameters={"Logistic Regression Classifier": {"n_jobs": 1}})
->>>>>>> b13e55e4
         if use_ints:
             y = y.map({"class_0": 0, "class_1": 1, "class_2": 2})
             answer = [0, 1, 2]
@@ -61,13 +51,7 @@
 
 def test_woodwork_classification_pipeline(logistic_regression_binary_pipeline_class):
     X, y = load_breast_cancer()
-<<<<<<< HEAD
-    mock_pipeline = logistic_regression_binary_pipeline_class(parameters={})
-=======
-    X = ww.DataTable(X)
-    y = ww.DataColumn(y)
     mock_pipeline = logistic_regression_binary_pipeline_class(parameters={"Logistic Regression Classifier": {"n_jobs": 1}})
->>>>>>> b13e55e4
     mock_pipeline.fit(X, y)
     assert not pd.isnull(mock_pipeline.predict(X)).any()
     assert not pd.isnull(mock_pipeline.predict_proba(X)).any().any()