--- conflicted
+++ resolved
@@ -910,23 +910,13 @@
     # Also, column_4 will be treated as a datetime feature, but the identical column_5 set as natural language
     # should be treated as natural language, not as datetime.
     graph = {
-<<<<<<< HEAD
-        "Imputer": [Imputer, "X", "y"],
+        "Text": [TextFeaturizer, "X", "y"],
+        "Imputer": [Imputer, "Text.x", "y"],
         "OneHot": [OneHotEncoder, "Imputer.x", "y"],
         "DateTime": [DateTimeFeaturizer, "OneHot.x", "y"],
-        "Text": [TextFeaturizer, "DateTime.x", "y"],
-        "Scaler": [StandardScaler, "Text.x", "y"],
+        "Scaler": [StandardScaler, "DateTime.x", "y"],
         "Random Forest": [RandomForestClassifier, "Scaler.x", "y"],
         "Elastic Net": [ElasticNetClassifier, "Scaler.x", "y"],
-=======
-        "Text": [TextFeaturizer],
-        "Imputer": [Imputer, "Text.x"],
-        "OneHot": [OneHotEncoder, "Imputer.x"],
-        "DateTime": [DateTimeFeaturizer, "OneHot.x"],
-        "Scaler": [StandardScaler, "DateTime.x"],
-        "Random Forest": [RandomForestClassifier, "Scaler.x"],
-        "Elastic Net": [ElasticNetClassifier, "Scaler.x"],
->>>>>>> 23f5d9bc
         "Logistic Regression": [
             LogisticRegressionClassifier,
             "Random Forest.x",
@@ -1230,9 +1220,11 @@
 
 def test_component_graph_types_merge():
     graph = {
-<<<<<<< HEAD
         "Select numeric": [SelectColumns, "X", "y"],
         "Imputer numeric": [Imputer, "Select numeric.x", "y"],
+        "Select text": [SelectColumns, "X", "y"],
+        "Text": [TextFeaturizer, "Select text.x", "y"],
+        "Imputer text": [Imputer, "Text.x", "y"],
         "Scaler": [StandardScaler, "Imputer numeric.x", "y"],
         "Select categorical": [SelectColumns, "X", "y"],
         "Imputer categorical": [Imputer, "Select categorical.x", "y"],
@@ -1240,24 +1232,7 @@
         "Select datetime": [SelectColumns, "X", "y"],
         "Imputer datetime": [Imputer, "Select datetime.x", "y"],
         "DateTime": [DateTimeFeaturizer, "Imputer datetime.x", "y"],
-        "Select text": [SelectColumns, "X", "y"],
-        "Text": [TextFeaturizer, "Select text.x", "y"],
         "Select pass through": [SelectColumns, "X", "y"],
-=======
-        "Select numeric": [SelectColumns],
-        "Imputer numeric": [Imputer, "Select numeric.x"],
-        "Select text": [SelectColumns],
-        "Text": [TextFeaturizer, "Select text.x"],
-        "Imputer text": [Imputer, "Text.x"],
-        "Scaler": [StandardScaler, "Imputer numeric.x"],
-        "Select categorical": [SelectColumns],
-        "Imputer categorical": [Imputer, "Select categorical.x"],
-        "OneHot": [OneHotEncoder, "Imputer categorical.x"],
-        "Select datetime": [SelectColumns],
-        "Imputer datetime": [Imputer, "Select datetime.x"],
-        "DateTime": [DateTimeFeaturizer, "Imputer datetime.x"],
-        "Select pass through": [SelectColumns],
->>>>>>> 23f5d9bc
         "Random Forest": [
             RandomForestClassifier,
             "Scaler.x",
