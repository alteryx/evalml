from datetime import datetime, timedelta
from unittest.mock import patch

import numpy as np
import pandas as pd
import pytest
from pandas.testing import (
    assert_frame_equal,
    assert_index_equal,
    assert_series_equal,
)
from woodwork.logical_types import Double, Integer

from evalml.exceptions import MissingComponentError
from evalml.pipelines import ComponentGraph
from evalml.pipelines.components import (
    DateTimeFeaturizer,
    ElasticNetClassifier,
    Estimator,
    Imputer,
    LogisticRegressionClassifier,
    OneHotEncoder,
    RandomForestClassifier,
    SelectColumns,
    StandardScaler,
    TargetImputer,
    TextFeaturizer,
    Transformer,
    Undersampler,
)
from evalml.pipelines.components.transformers.transformer import (
    TargetTransformer,
)
from evalml.utils import infer_feature_types


class DummyTransformer(Transformer):
    name = "Dummy Transformer"

    def __init__(self, parameters=None, random_seed=0):
        parameters = parameters or {}
        super().__init__(
            parameters=parameters, component_obj=None, random_seed=random_seed
        )

    def fit(self, X, y):
        return self


class TransformerA(DummyTransformer):
    """copy class"""


class TransformerB(DummyTransformer):
    """copy class"""


class TransformerC(DummyTransformer):
    """copy class"""


class DummyEstimator(Estimator):
    name = "Dummy Estimator"
    model_family = None
    supported_problem_types = None

    def __init__(self, parameters=None, random_seed=0):
        parameters = parameters or {}
        super().__init__(
            parameters=parameters, component_obj=None, random_seed=random_seed
        )

    def fit(self, X, y):
        return self


class EstimatorA(DummyEstimator):
    """copy class"""


class EstimatorB(DummyEstimator):
    """copy class"""


class EstimatorC(DummyEstimator):
    """copy class"""


@pytest.fixture
def dummy_components():
    return TransformerA, TransformerB, TransformerC, EstimatorA, EstimatorB, EstimatorC


def test_init(example_graph):
    comp_graph = ComponentGraph()
    assert len(comp_graph.component_dict) == 0

    graph = example_graph
    comp_graph = ComponentGraph(graph)
    assert len(comp_graph.component_dict) == 6

    expected_order = [
        "Imputer",
        "OneHot_ElasticNet",
        "Elastic Net",
        "OneHot_RandomForest",
        "Random Forest",
        "Logistic Regression",
    ]
    assert comp_graph.compute_order == expected_order


def test_init_str_components():
    graph = {
        "Imputer": ["Imputer", "X", "y"],
        "OneHot_RandomForest": ["One Hot Encoder", "Imputer.x", "y"],
        "OneHot_ElasticNet": ["One Hot Encoder", "Imputer.x", "y"],
        "Random Forest": ["Random Forest Classifier", "OneHot_RandomForest.x", "y"],
        "Elastic Net": ["Elastic Net Classifier", "OneHot_ElasticNet.x", "y"],
        "Logistic Regression": [
            "Logistic Regression Classifier",
            "Random Forest.x",
            "Elastic Net.x",
            "y",
        ],
    }
    comp_graph = ComponentGraph(graph)
    assert len(comp_graph.component_dict) == 6

    expected_order = [
        "Imputer",
        "OneHot_ElasticNet",
        "Elastic Net",
        "OneHot_RandomForest",
        "Random Forest",
        "Logistic Regression",
    ]
    assert comp_graph.compute_order == expected_order


def test_invalid_init():
    invalid_graph = {"Imputer": [Imputer, "X", "y"], "OHE": OneHotEncoder}
    with pytest.raises(
        ValueError, match="All component information should be passed in as a list"
    ):
        ComponentGraph(invalid_graph)

    graph = {
        "Imputer": [
            Imputer(numeric_impute_strategy="constant", numeric_fill_value=0),
            "X",
            "y",
        ]
    }
    with pytest.raises(
        ValueError, match="may only contain str or ComponentBase subclasses"
    ):
        ComponentGraph(graph)

    graph = {
        "Fake": ["Fake Component", "X", "y"],
        "Estimator": [ElasticNetClassifier, "Fake.x", "y"],
    }
    with pytest.raises(MissingComponentError):
        ComponentGraph(graph)


def test_init_bad_graphs():
    graph_with_cycle = {
        "Imputer": [Imputer, "X", "y"],
        "OHE": [OneHotEncoder, "Imputer.x", "Estimator.x", "y"],
        "Estimator": [RandomForestClassifier, "OHE.x", "y"],
    }
    with pytest.raises(ValueError, match="given graph contains a cycle"):
        ComponentGraph(graph_with_cycle)

    graph_with_more_than_one_final_component = {
        "Imputer": ["Imputer", "X", "y"],
        "OneHot_RandomForest": ["One Hot Encoder", "Imputer.x", "y"],
        "OneHot_ElasticNet": ["One Hot Encoder", "Imputer.x", "y"],
        "Random Forest": ["Random Forest Classifier", "OneHot_RandomForest.x", "y"],
        "Elastic Net": ["Elastic Net Classifier", "X", "y"],
        "Logistic Regression": [
            "Logistic Regression Classifier",
            "Random Forest.x",
            "Elastic Net.x",
            "y",
        ],
    }
    with pytest.raises(ValueError, match="graph has more than one final"):
        ComponentGraph(graph_with_more_than_one_final_component)


def test_order_x_and_y():
    graph = {
        "Imputer": [Imputer, "X", "y"],
        "OHE": [OneHotEncoder, "Imputer.x", "Imputer.y"],
        "Random Forest": [RandomForestClassifier, "OHE.x", "y"],
    }
    component_graph = ComponentGraph(graph).instantiate({})
    assert component_graph.compute_order == ["Imputer", "OHE", "Random Forest"]


def test_list_raises_error():
    component_list = ["Imputer", "One Hot Encoder", RandomForestClassifier]
    with pytest.raises(
        ValueError,
        match="component_dict must be a dictionary which specifies the components and edges between components",
    ):
        ComponentGraph(component_list)


def test_instantiate_with_parameters(example_graph):
    graph = example_graph
    component_graph = ComponentGraph(graph)

    assert not isinstance(component_graph.get_component("Imputer"), Imputer)
    assert not isinstance(
        component_graph.get_component("Elastic Net"), ElasticNetClassifier
    )

    parameters = {
        "OneHot_RandomForest": {"top_n": 3},
        "OneHot_ElasticNet": {"top_n": 5},
        "Elastic Net": {"max_iter": 100},
    }
    component_graph.instantiate(parameters)

    expected_order = [
        "Imputer",
        "OneHot_ElasticNet",
        "Elastic Net",
        "OneHot_RandomForest",
        "Random Forest",
        "Logistic Regression",
    ]
    assert component_graph.compute_order == expected_order

    assert isinstance(component_graph.get_component("Imputer"), Imputer)
    assert isinstance(
        component_graph.get_component("Random Forest"), RandomForestClassifier
    )
    assert isinstance(
        component_graph.get_component("Logistic Regression"),
        LogisticRegressionClassifier,
    )
    assert component_graph.get_component("OneHot_RandomForest").parameters["top_n"] == 3
    assert component_graph.get_component("OneHot_ElasticNet").parameters["top_n"] == 5
    assert component_graph.get_component("Elastic Net").parameters["max_iter"] == 100


def test_instantiate_without_parameters(example_graph):
    graph = example_graph
    component_graph = ComponentGraph(graph)
    component_graph.instantiate({})
    assert (
        component_graph.get_component("OneHot_RandomForest").parameters["top_n"] == 10
    )
    assert component_graph.get_component("OneHot_ElasticNet").parameters["top_n"] == 10
    assert component_graph.get_component(
        "OneHot_RandomForest"
    ) is not component_graph.get_component("OneHot_ElasticNet")

    expected_order = [
        "Imputer",
        "OneHot_ElasticNet",
        "Elastic Net",
        "OneHot_RandomForest",
        "Random Forest",
        "Logistic Regression",
    ]
    assert component_graph.compute_order == expected_order


def test_reinstantiate(example_graph):
    component_graph = ComponentGraph(example_graph)
    component_graph.instantiate({})
    with pytest.raises(ValueError, match="Cannot reinstantiate a component graph"):
        component_graph.instantiate({"OneHot": {"top_n": 7}})


def test_bad_instantiate_can_reinstantiate(example_graph):
    component_graph = ComponentGraph(example_graph)
    with pytest.raises(ValueError, match="Error received when instantiating component"):
        component_graph.instantiate(
            parameters={"Elastic Net": {"max_iter": 100, "fake_param": None}}
        )

    component_graph.instantiate({"Elastic Net": {"max_iter": 22}})
    assert component_graph.get_component("Elastic Net").parameters["max_iter"] == 22


def test_get_component(example_graph):
    graph = example_graph
    component_graph = ComponentGraph(graph)

    assert component_graph.get_component("OneHot_ElasticNet") == OneHotEncoder
    assert (
        component_graph.get_component("Logistic Regression")
        == LogisticRegressionClassifier
    )

    with pytest.raises(ValueError, match="not in the graph"):
        component_graph.get_component("Fake Component")

    component_graph.instantiate(
        {
            "OneHot_RandomForest": {"top_n": 3},
            "Random Forest": {"max_depth": 4, "n_estimators": 50},
        }
    )
    assert component_graph.get_component("OneHot_ElasticNet") == OneHotEncoder()
    assert component_graph.get_component("OneHot_RandomForest") == OneHotEncoder(
        top_n=3
    )
    assert component_graph.get_component("Random Forest") == RandomForestClassifier(
        n_estimators=50, max_depth=4
    )


def test_get_estimators(example_graph):
    component_graph = ComponentGraph(example_graph)
    with pytest.raises(ValueError, match="Cannot get estimators until"):
        component_graph.get_estimators()

    component_graph.instantiate({})
    assert component_graph.get_estimators() == [
        RandomForestClassifier(),
        ElasticNetClassifier(),
        LogisticRegressionClassifier(),
    ]

    component_graph = ComponentGraph({"Imputer": ["Imputer", "X", "y"]})
    component_graph.instantiate({})
    assert component_graph.get_estimators() == []


def test_parents(example_graph):
    graph = example_graph
    component_graph = ComponentGraph(graph)

    assert component_graph.get_inputs("Imputer") == ["X", "y"]
    assert component_graph.get_inputs("OneHot_RandomForest") == ["Imputer.x", "y"]
    assert component_graph.get_inputs("OneHot_ElasticNet") == ["Imputer.x", "y"]
    assert component_graph.get_inputs("Random Forest") == ["OneHot_RandomForest.x", "y"]
    assert component_graph.get_inputs("Elastic Net") == ["OneHot_ElasticNet.x", "y"]
    assert component_graph.get_inputs("Logistic Regression") == [
        "Random Forest.x",
        "Elastic Net.x",
        "y",
    ]

    with pytest.raises(ValueError, match="not in the graph"):
        component_graph.get_inputs("Fake component")

    component_graph.instantiate({})
    assert component_graph.get_inputs("Imputer") == ["X", "y"]
    assert component_graph.get_inputs("OneHot_RandomForest") == ["Imputer.x", "y"]
    assert component_graph.get_inputs("OneHot_ElasticNet") == ["Imputer.x", "y"]
    assert component_graph.get_inputs("Random Forest") == ["OneHot_RandomForest.x", "y"]
    assert component_graph.get_inputs("Elastic Net") == ["OneHot_ElasticNet.x", "y"]
    assert component_graph.get_inputs("Logistic Regression") == [
        "Random Forest.x",
        "Elastic Net.x",
        "y",
    ]

    with pytest.raises(ValueError, match="not in the graph"):
        component_graph.get_inputs("Fake component")


def test_get_last_component(example_graph):
    component_graph = ComponentGraph()
    with pytest.raises(
        ValueError, match="Cannot get last component from edgeless graph"
    ):
        component_graph.get_last_component()

    component_graph = ComponentGraph(example_graph)
    assert component_graph.get_last_component() == LogisticRegressionClassifier

    component_graph.instantiate({})
    assert component_graph.get_last_component() == LogisticRegressionClassifier()

    component_graph = ComponentGraph({"Imputer": [Imputer, "X", "y"]})
    assert component_graph.get_last_component() == Imputer

    component_graph = ComponentGraph(
        {"Imputer": [Imputer, "X", "y"], "OneHot": [OneHotEncoder, "Imputer.x", "y"]}
    )
    assert component_graph.get_last_component() == OneHotEncoder


@patch("evalml.pipelines.components.Transformer.fit_transform")
@patch("evalml.pipelines.components.Estimator.fit")
@patch("evalml.pipelines.components.Estimator.predict")
def test_fit_component_graph(
    mock_predict, mock_fit, mock_fit_transform, example_graph, X_y_binary
):
    X, y = X_y_binary
    mock_fit_transform.return_value = pd.DataFrame(X)
    mock_predict.return_value = pd.Series(y)
    component_graph = ComponentGraph(example_graph).instantiate({})
    component_graph.fit(X, y)

    assert mock_fit_transform.call_count == 3
    assert mock_fit.call_count == 3
    assert mock_predict.call_count == 2


@patch("evalml.pipelines.components.Imputer.fit_transform")
@patch("evalml.pipelines.components.OneHotEncoder.fit_transform")
def test_fit_correct_inputs(
    mock_ohe_fit_transform, mock_imputer_fit_transform, X_y_binary
):
    X, y = X_y_binary
    X = pd.DataFrame(X)
    y = pd.Series(y)
    graph = {
        "Imputer": [Imputer, "X", "y"],
        "OHE": [OneHotEncoder, "Imputer.x", "Imputer.y"],
    }
    expected_x = pd.DataFrame(index=X.index, columns=X.columns).fillna(1.0)
    expected_x.ww.init()

    expected_y = pd.Series(index=y.index).fillna(0)
    mock_imputer_fit_transform.return_value = tuple((expected_x, expected_y))
    mock_ohe_fit_transform.return_value = expected_x
    component_graph = ComponentGraph(graph).instantiate({})
    component_graph.fit(X, y)
    assert_frame_equal(expected_x, mock_ohe_fit_transform.call_args[0][0])
    assert_series_equal(expected_y, mock_ohe_fit_transform.call_args[0][1])


@patch("evalml.pipelines.components.Transformer.fit_transform")
@patch("evalml.pipelines.components.Estimator.fit")
@patch("evalml.pipelines.components.Estimator.predict")
def test_component_graph_fit_features(
    mock_predict, mock_fit, mock_fit_transform, example_graph, X_y_binary
):
    X, y = X_y_binary
    component_graph = ComponentGraph(example_graph)
    component_graph.instantiate({})

    mock_X_t = pd.DataFrame(np.ones(pd.DataFrame(X).shape))
    mock_fit_transform.return_value = mock_X_t
    mock_fit.return_value = Estimator
    mock_predict.return_value = pd.Series(y)

    component_graph.fit_features(X, y)

    assert mock_fit_transform.call_count == 3
    assert mock_fit.call_count == 2
    assert mock_predict.call_count == 2


@patch("evalml.pipelines.components.Estimator.fit")
@patch("evalml.pipelines.components.Estimator.predict")
def test_predict(mock_predict, mock_fit, example_graph, X_y_binary):
    X, y = X_y_binary
    mock_predict.return_value = pd.Series(y)
    component_graph = ComponentGraph(example_graph).instantiate({})
    component_graph.fit(X, y)

    component_graph.predict(X)
    assert (
        mock_predict.call_count == 5
    )  # Called twice when fitting pipeline, thrice when predicting
    assert mock_fit.call_count == 3  # Only called during fit, not predict


@patch("evalml.pipelines.components.Estimator.fit")
@patch("evalml.pipelines.components.Estimator.predict")
def test_predict_repeat_estimator(mock_predict, mock_fit, X_y_binary):
    X, y = X_y_binary
    mock_predict.return_value = pd.Series(y)

    graph = {
        "Imputer": [Imputer, "X", "y"],
        "OneHot_RandomForest": [OneHotEncoder, "Imputer.x", "y"],
        "OneHot_Logistic": [OneHotEncoder, "Imputer.x", "y"],
        "Random Forest": [RandomForestClassifier, "OneHot_RandomForest.x", "y"],
        "Logistic Regression": [LogisticRegressionClassifier, "OneHot_Logistic.x", "y"],
        "Final Estimator": [
            LogisticRegressionClassifier,
            "Random Forest.x",
            "Logistic Regression.x",
            "y",
        ],
    }
    component_graph = ComponentGraph(graph)
    component_graph.instantiate({})
    component_graph.fit(X, y)

    assert (
        not component_graph.get_component("Logistic Regression")._component_obj
        == component_graph.get_component("Final Estimator")._component_obj
    )

    component_graph.predict(X)
    assert mock_predict.call_count == 5
    assert mock_fit.call_count == 3


@patch("evalml.pipelines.components.Imputer.transform")
@patch("evalml.pipelines.components.OneHotEncoder.transform")
@patch("evalml.pipelines.components.RandomForestClassifier.predict")
@patch("evalml.pipelines.components.ElasticNetClassifier.predict")
def test_compute_final_component_features(
    mock_en_predict, mock_rf_predict, mock_ohe, mock_imputer, example_graph, X_y_binary
):
    X, y = X_y_binary
    mock_imputer.return_value = pd.DataFrame(X)
    mock_ohe.return_value = pd.DataFrame(X)
    mock_en_predict.return_value = pd.Series(np.ones(X.shape[0]))
    mock_rf_predict.return_value = pd.Series(np.zeros(X.shape[0]))
    X_expected = pd.DataFrame(
        {"Random Forest.x": np.zeros(X.shape[0]), "Elastic Net.x": np.ones(X.shape[0])}
    )
    component_graph = ComponentGraph(example_graph).instantiate({})
    component_graph.fit(X, y)

    X_t = component_graph.compute_final_component_features(X)
    assert_frame_equal(X_expected, X_t)
    assert mock_imputer.call_count == 2
    assert mock_ohe.call_count == 4


@patch(f"{__name__}.DummyTransformer.transform")
def test_compute_final_component_features_single_component(mock_transform, X_y_binary):
    X, y = X_y_binary
    X = pd.DataFrame(X)
    mock_transform.return_value = X
    component_graph = ComponentGraph(
        {"Dummy Component": [DummyTransformer, "X", "y"]}
    ).instantiate({})
    component_graph.fit(X, y)

    X_t = component_graph.compute_final_component_features(X)
    assert_frame_equal(X, X_t)


@patch("evalml.pipelines.components.Imputer.fit_transform")
def test_fit_y_parent(mock_fit_transform, X_y_binary):
    X, y = X_y_binary
    graph = {
        "Imputer": [Imputer, "X", "y"],
        "OHE": [OneHotEncoder, "Imputer.x", "y"],
        "Random Forest": [RandomForestClassifier, "OHE.x", "y"],
    }
    component_graph = ComponentGraph(graph).instantiate({})
    mock_fit_transform.return_value = tuple((pd.DataFrame(X), pd.Series(y)))

    component_graph.fit(X, y)
    mock_fit_transform.assert_called_once()


def test_predict_empty_graph(X_y_binary):
    X, y = X_y_binary
    X = pd.DataFrame(X)
    component_graph = ComponentGraph()
    component_graph.instantiate({})

    component_graph.fit(X, y)
    X_t = component_graph.predict(X)
    assert_frame_equal(X, X_t)


@patch("evalml.pipelines.components.OneHotEncoder.fit_transform")
@patch("evalml.pipelines.components.OneHotEncoder.transform")
def test_predict_transformer_end(mock_fit_transform, mock_transform, X_y_binary):
    X, y = X_y_binary
    graph = {"Imputer": [Imputer, "X", "y"], "OHE": [OneHotEncoder, "Imputer.x", "y"]}
    component_graph = ComponentGraph(graph).instantiate({})
    mock_fit_transform.return_value = tuple((pd.DataFrame(X), pd.Series(y)))
    mock_transform.return_value = tuple((pd.DataFrame(X), pd.Series(y)))

    component_graph.fit(X, y)
    output = component_graph.predict(X)
    assert_frame_equal(pd.DataFrame(X), output)


def test_no_instantiate_before_fit(X_y_binary):
    X, y = X_y_binary
    graph = {
        "Imputer": [Imputer, "X", "y"],
        "OHE": [OneHotEncoder, "Imputer.x", "y"],
        "Estimator": [RandomForestClassifier, "OHE.x", "y"],
    }
    component_graph = ComponentGraph(graph)
    with pytest.raises(
        ValueError,
        match="All components must be instantiated before fitting or predicting",
    ):
        component_graph.fit(X, y)


@patch("evalml.pipelines.components.Imputer.fit_transform")
def test_multiple_y_parents(mock_fit_transform, X_y_binary):
    X, y = X_y_binary
    graph = {
        "Imputer": [Imputer, "X", "y"],
        "TargetImputer": [Imputer, "Imputer.x", "y"],
        "Estimator": [RandomForestClassifier, "Imputer.x", "y", "TargetImputer.y"],
    }
    component_graph = ComponentGraph(graph)
    component_graph.instantiate({})
    mock_fit_transform.return_value = tuple((pd.DataFrame(X), pd.Series(y)))
    with pytest.raises(
        ValueError, match="Cannot have multiple `y` parents for a single component"
    ):
        component_graph.fit(X, y)


def test_component_graph_order(example_graph):
    component_graph = ComponentGraph(example_graph)
    expected_order = [
        "Imputer",
        "OneHot_ElasticNet",
        "Elastic Net",
        "OneHot_RandomForest",
        "Random Forest",
        "Logistic Regression",
    ]
    assert expected_order == component_graph.compute_order

    component_graph = ComponentGraph({"Imputer": [Imputer, "X", "y"]})
    expected_order = ["Imputer"]
    assert expected_order == component_graph.compute_order


@pytest.mark.parametrize(
    "index",
    [
        list(range(-5, 0)),
        list(range(100, 105)),
        [f"row_{i}" for i in range(5)],
        pd.date_range("2020-09-08", periods=5),
    ],
)
def test_computation_input_custom_index(index, example_graph):
    X = pd.DataFrame(
        {"categories": [f"cat_{i}" for i in range(5)], "numbers": np.arange(5)},
        index=index,
    )
    y = pd.Series([1, 2, 1, 2, 1])
    component_graph = ComponentGraph(example_graph)
    component_graph.instantiate({})
    component_graph.fit(X, y)

    X_t = component_graph.predict(X)
    assert_index_equal(X_t.index, pd.RangeIndex(start=0, stop=5, step=1))
    assert not X_t.isna().any(axis=None)


@patch(f"{__name__}.EstimatorC.predict")
@patch(f"{__name__}.EstimatorB.predict")
@patch(f"{__name__}.EstimatorA.predict")
@patch(f"{__name__}.TransformerC.transform")
@patch(f"{__name__}.TransformerB.transform")
@patch(f"{__name__}.TransformerA.transform")
def test_component_graph_evaluation_plumbing(
    mock_transa,
    mock_transb,
    mock_transc,
    mock_preda,
    mock_predb,
    mock_predc,
    dummy_components,
):
    (
        TransformerA,
        TransformerB,
        TransformerC,
        EstimatorA,
        EstimatorB,
        EstimatorC,
    ) = dummy_components
    mock_transa.return_value = pd.DataFrame(
        {"feature trans": [1, 0, 0, 0, 0, 0], "feature a": np.ones(6)}
    )
    mock_transb.return_value = pd.DataFrame({"feature b": np.ones(6) * 2})
    mock_transc.return_value = pd.DataFrame({"feature c": np.ones(6) * 3})
    mock_preda.return_value = pd.Series([0, 0, 0, 1, 0, 0])
    mock_predb.return_value = pd.Series([0, 0, 0, 0, 1, 0])
    mock_predc.return_value = pd.Series([0, 0, 0, 0, 0, 1])
    graph = {
        "transformer a": [TransformerA, "X", "y"],
        "transformer b": [TransformerB, "transformer a.x", "y"],
        "transformer c": [TransformerC, "transformer a", "transformer b.x", "y"],
        "estimator a": [EstimatorA, "X", "y"],
        "estimator b": [EstimatorB, "transformer a.x", "y"],
        "estimator c": [
            EstimatorC,
            "transformer a.x",
            "estimator a.x",
            "transformer b.x",
            "estimator b.x",
            "transformer c.x",
            "y",
        ],
    }
    component_graph = ComponentGraph(graph)
    component_graph.instantiate({})
    X = pd.DataFrame({"feature1": np.zeros(6), "feature2": np.zeros(6)})
    y = pd.Series(np.zeros(6))
    component_graph.fit(X, y)
    predict_out = component_graph.predict(X)

    assert_frame_equal(mock_transa.call_args[0][0], X)
    assert_frame_equal(
        mock_transb.call_args[0][0],
        pd.DataFrame(
            {
                "feature trans": pd.Series([1, 0, 0, 0, 0, 0], dtype="int64"),
                "feature a": np.ones(6),
            },
            columns=["feature trans", "feature a"],
        ),
    )
    assert_frame_equal(
        mock_transc.call_args[0][0],
        pd.DataFrame(
            {
                "feature trans": pd.Series([1, 0, 0, 0, 0, 0], dtype="int64"),
                "feature a": np.ones(6),
                "feature b": np.ones(6) * 2,
            },
            columns=["feature trans", "feature a", "feature b"],
        ),
    )
    assert_frame_equal(mock_preda.call_args[0][0], X)
    assert_frame_equal(
        mock_predb.call_args[0][0],
        pd.DataFrame(
            {
                "feature trans": pd.Series([1, 0, 0, 0, 0, 0], dtype="int64"),
                "feature a": np.ones(6),
            },
            columns=["feature trans", "feature a"],
        ),
    )
    assert_frame_equal(
        mock_predc.call_args[0][0],
        pd.DataFrame(
            {
                "feature trans": pd.Series([1, 0, 0, 0, 0, 0], dtype="int64"),
                "feature a": np.ones(6),
                "estimator a.x": pd.Series([0, 0, 0, 1, 0, 0], dtype="int64"),
                "feature b": np.ones(6) * 2,
                "estimator b.x": pd.Series([0, 0, 0, 0, 1, 0], dtype="int64"),
                "feature c": np.ones(6) * 3,
            },
            columns=[
                "feature trans",
                "feature a",
                "estimator a.x",
                "feature b",
                "estimator b.x",
                "feature c",
            ],
        ),
    )
    assert_series_equal(pd.Series([0, 0, 0, 0, 0, 1], dtype="int64"), predict_out)


def test_input_feature_names(example_graph):
    X = pd.DataFrame(
        {
            "column_1": ["a", "b", "c", "d", "a", "a", "b", "c", "b"],
            "column_2": [1, 2, 3, 4, 5, 6, 5, 4, 3],
        }
    )
    y = pd.Series([1, 0, 1, 0, 1, 1, 0, 0, 0])

    component_graph = ComponentGraph(example_graph)
    component_graph.instantiate(
        {"OneHot_RandomForest": {"top_n": 2}, "OneHot_ElasticNet": {"top_n": 3}}
    )
    assert component_graph.input_feature_names == {}
    component_graph.fit(X, y)

    input_feature_names = component_graph.input_feature_names
    assert input_feature_names["Imputer"] == ["column_1", "column_2"]
    assert input_feature_names["OneHot_RandomForest"] == ["column_1", "column_2"]
    assert input_feature_names["OneHot_ElasticNet"] == ["column_1", "column_2"]
    assert input_feature_names["Random Forest"] == [
        "column_2",
        "column_1_a",
        "column_1_b",
    ]
    assert input_feature_names["Elastic Net"] == [
        "column_2",
        "column_1_a",
        "column_1_b",
        "column_1_c",
    ]
    assert input_feature_names["Logistic Regression"] == [
        "Random Forest.x",
        "Elastic Net.x",
    ]


def test_iteration(example_graph):
    component_graph = ComponentGraph(example_graph)

    expected = [
        Imputer,
        OneHotEncoder,
        ElasticNetClassifier,
        OneHotEncoder,
        RandomForestClassifier,
        LogisticRegressionClassifier,
    ]
    iteration = [component for component in component_graph]
    assert iteration == expected

    component_graph.instantiate({"OneHot_RandomForest": {"top_n": 32}})
    expected = [
        Imputer(),
        OneHotEncoder(),
        ElasticNetClassifier(),
        OneHotEncoder(top_n=32),
        RandomForestClassifier(),
        LogisticRegressionClassifier(),
    ]
    iteration = [component for component in component_graph]
    assert iteration == expected


def test_custom_input_feature_types(example_graph):
    X = pd.DataFrame(
        {
            "column_1": ["a", "a", "a", "b", "b", "b", "c", "c", "d"],
            "column_2": [1, 2, 3, 3, 4, 4, 5, 5, 6],
        }
    )
    y = pd.Series([1, 0, 1, 0, 1, 1, 0, 0, 0])
    X = infer_feature_types(X, {"column_2": "categorical"})

    component_graph = ComponentGraph(example_graph)
    component_graph.instantiate(
        {"OneHot_RandomForest": {"top_n": 2}, "OneHot_ElasticNet": {"top_n": 3}}
    )
    assert component_graph.input_feature_names == {}
    component_graph.fit(X, y)

    input_feature_names = component_graph.input_feature_names
    assert input_feature_names["Imputer"] == ["column_1", "column_2"]
    assert input_feature_names["OneHot_RandomForest"] == ["column_1", "column_2"]
    assert input_feature_names["OneHot_ElasticNet"] == ["column_1", "column_2"]
    assert input_feature_names["Random Forest"] == [
        "column_1_a",
        "column_1_b",
        "column_2_4",
        "column_2_5",
    ]
    assert input_feature_names["Elastic Net"] == [
        "column_1_a",
        "column_1_b",
        "column_1_c",
        "column_2_3",
        "column_2_4",
        "column_2_5",
    ]
    assert input_feature_names["Logistic Regression"] == [
        "Random Forest.x",
        "Elastic Net.x",
    ]


def test_component_graph_dataset_with_different_types():
    # Checks that types are converted correctly by Woodwork. Specifically, the standard scaler
    # should convert column_3 to float, so our code to try to convert back to the original boolean type
    # will catch the TypeError thrown and not convert the column.
    # Also, column_4 will be treated as a datetime feature, but the identical column_5 set as natural language
    # should be treated as natural language, not as datetime.
    graph = {
        "Text": [TextFeaturizer, "X", "y"],
        "Imputer": [Imputer, "Text.x", "y"],
        "OneHot": [OneHotEncoder, "Imputer.x", "y"],
        "DateTime": [DateTimeFeaturizer, "OneHot.x", "y"],
        "Scaler": [StandardScaler, "DateTime.x", "y"],
        "Random Forest": [RandomForestClassifier, "Scaler.x", "y"],
        "Elastic Net": [ElasticNetClassifier, "Scaler.x", "y"],
        "Logistic Regression": [
            LogisticRegressionClassifier,
            "Random Forest.x",
            "Elastic Net.x",
            "y",
        ],
    }

    X = pd.DataFrame(
        {
            "column_1": ["a", "b", "c", "d", "a", "a", "b", "c", "b"],
            "column_2": [1, 2, 3, 4, 5, 6, 5, 4, 3],
            "column_3": [True, False, True, False, True, False, True, False, False],
        }
    )
    X["column_4"] = [
        str((datetime(2021, 5, 21, 12, 0, 0) + timedelta(minutes=5 * x)))
        for x in range(len(X))
    ]
    X["column_5"] = X["column_4"]

    y = pd.Series([1, 0, 1, 0, 1, 1, 0, 0, 0])
    X = infer_feature_types(
        X, {"column_2": "categorical", "column_5": "NaturalLanguage"}
    )

    component_graph = ComponentGraph(graph)
    component_graph.instantiate({})
    assert component_graph.input_feature_names == {}
    component_graph.fit(X, y)

    def check_feature_names(input_feature_names):
        assert input_feature_names["Text"] == [
            "column_1",
            "column_2",
            "column_3",
            "column_4",
            "column_5",
        ]
        text_columns = [
            "DIVERSITY_SCORE(column_5)",
            "MEAN_CHARACTERS_PER_WORD(column_5)",
            "POLARITY_SCORE(column_5)",
            "LSA(column_5)[0]",
            "LSA(column_5)[1]",
        ]

        assert (
            input_feature_names["Imputer"]
            == [
                "column_1",
                "column_2",
                "column_3",
                "column_4",
            ]
            + text_columns
        )
        assert (
            input_feature_names["OneHot"]
            == [
                "column_1",
                "column_2",
                "column_3",
                "column_4",
            ]
            + text_columns
        )
        assert sorted(input_feature_names["DateTime"]) == sorted(
            [
                "column_3",
                "column_4",
                "column_1_a",
                "column_1_b",
                "column_1_c",
                "column_1_d",
                "column_2_1",
                "column_2_2",
                "column_2_3",
                "column_2_4",
                "column_2_5",
                "column_2_6",
            ]
            + text_columns
        )
        assert sorted(input_feature_names["Scaler"]) == sorted(
            (
                [
                    "column_3",
                    "column_1_a",
                    "column_1_b",
                    "column_1_c",
                    "column_1_d",
                    "column_2_1",
                    "column_2_2",
                    "column_2_3",
                    "column_2_4",
                    "column_2_5",
                    "column_2_6",
                    "column_4_year",
                    "column_4_month",
                    "column_4_day_of_week",
                    "column_4_hour",
                ]
                + text_columns
            )
        )
        assert sorted(input_feature_names["Random Forest"]) == sorted(
            (
                [
                    "column_3",
                    "column_1_a",
                    "column_1_b",
                    "column_1_c",
                    "column_1_d",
                    "column_2_1",
                    "column_2_2",
                    "column_2_3",
                    "column_2_4",
                    "column_2_5",
                    "column_2_6",
                    "column_4_year",
                    "column_4_month",
                    "column_4_day_of_week",
                    "column_4_hour",
                ]
                + text_columns
            )
        )
        assert sorted(input_feature_names["Elastic Net"]) == sorted(
            (
                [
                    "column_3",
                    "column_1_a",
                    "column_1_b",
                    "column_1_c",
                    "column_1_d",
                    "column_2_1",
                    "column_2_2",
                    "column_2_3",
                    "column_2_4",
                    "column_2_5",
                    "column_2_6",
                    "column_4_year",
                    "column_4_month",
                    "column_4_day_of_week",
                    "column_4_hour",
                ]
                + text_columns
            )
        )
        assert input_feature_names["Logistic Regression"] == [
            "Random Forest.x",
            "Elastic Net.x",
        ]

    check_feature_names(component_graph.input_feature_names)
    component_graph.input_feature_names = {}
    component_graph.predict(X)
    check_feature_names(component_graph.input_feature_names)


@patch("evalml.pipelines.components.RandomForestClassifier.fit")
def test_component_graph_types_merge_mock(mock_rf_fit):
    graph = {
        "Select numeric col_2": [SelectColumns, "X", "y"],
        "Imputer numeric col_2": [Imputer, "Select numeric col_2.x", "y"],
        "Scaler col_2": [StandardScaler, "Imputer numeric col_2.x", "y"],
        "Select categorical col_1": [SelectColumns, "X", "y"],
        "Imputer categorical col_1": [Imputer, "Select categorical col_1.x", "y"],
        "OneHot col_1": [OneHotEncoder, "Imputer categorical col_1.x", "y"],
        "Pass through col_3": [SelectColumns, "X", "y"],
        "Random Forest": [
            RandomForestClassifier,
            "Scaler col_2.x",
            "OneHot col_1.x",
            "Pass through col_3.x",
            "y",
        ],
    }

    X = pd.DataFrame(
        {
            "column_1": ["a", "b", "c", "d", "a", "a", "b", "c", "b"],
            "column_2": [1, 2, 3, 4, 5, 6, 5, 4, 3],
            "column_3": [True, False, True, False, True, False, True, False, False],
        }
    )
    y = pd.Series([1, 0, 1, 0, 1, 1, 0, 0, 0])
    # woodwork would infer this as boolean by default -- convert to a numeric type
    X = infer_feature_types(X, {"column_3": "integer"})

    component_graph = ComponentGraph(graph)
    # we don't have feature type selectors defined yet, so in order for the above graph to work we have to
    # specify the types to select here.
    # if the user-specified woodwork types are being respected, we should see the pass-through column_3 staying as numeric,
    # meaning it won't cause a modeling error when it reaches the estimator
    component_graph.instantiate(
        {
            "Select numeric col_2": {"columns": ["column_2"]},
            "Select categorical col_1": {"columns": ["column_1"]},
            "Pass through col_3": {"columns": ["column_3"]},
        }
    )
    assert component_graph.input_feature_names == {}
    component_graph.fit(X, y)

    input_feature_names = component_graph.input_feature_names
    assert input_feature_names["Random Forest"] == (
        ["column_2", "column_1_a", "column_1_b", "column_1_c", "column_1_d", "column_3"]
    )
    assert isinstance(mock_rf_fit.call_args[0][0].ww.logical_types["column_3"], Integer)
    assert isinstance(mock_rf_fit.call_args[0][0].ww.logical_types["column_2"], Double)


def test_component_graph_preserves_ltypes_created_during_pipeline_evaluation():

    # This test checks that the component graph preserves logical types created during pipeline evaluation
    # The other tests ensure that logical types set before pipeline evaluation are preserved

    class ZipCodeExtractor(Transformer):
        name = "Zip Code Extractor"

        def fit(self, X, y=None):
            return self

        def transform(self, X, y=None):
            X = pd.DataFrame({"zip_code": pd.Series(["02101", "02139", "02152"] * 3)})
            X.ww.init(logical_types={"zip_code": "PostalCode"})
            return X

    class ZipCodeToAveragePrice(Transformer):
        name = "Check Zip Code Preserved"

        def fit(self, X, y=None):
            return self

        def transform(self, X, y=None):
            X = infer_feature_types(X)
            original_columns = list(X.columns)
            X = X.ww.select(["PostalCode"])
            # This would make the test fail if the componant graph
            assert len(X.columns) > 0, "No Zip Code!"
            X.ww["average_apartment_price"] = pd.Series([1000, 2000, 3000] * 3)
            X = X.ww.drop(original_columns)
            return X

    graph = {
        "Select non address": [SelectColumns, "X", "y"],
        "OneHot": [OneHotEncoder, "Select non address.x", "y"],
        "Select address": [SelectColumns, "X", "y"],
        "Extract ZipCode": [ZipCodeExtractor, "Select address.x", "y"],
        "Average Price From ZipCode": [ZipCodeToAveragePrice, "Extract ZipCode.x", "y"],
        "Random Forest": [
            RandomForestClassifier,
            "OneHot.x",
            "Average Price From ZipCode.x",
            "y",
        ],
    }

    X = pd.DataFrame(
        {
            "column_1": ["a", "b", "c", "d", "a", "a", "b", "c", "b"],
            "column_2": [1, 2, 3, 4, 5, 6, 5, 4, 3],
            "column_3": [True, False, True, False, True, False, True, False, False],
            "address": [f"address-{i}" for i in range(9)],
        }
    )
    y = pd.Series([1, 0, 1, 0, 1, 1, 0, 0, 0])

    # woodwork would infer this as boolean by default -- convert to a numeric type
    X.ww.init(semantic_tags={"address": "address"})

    component_graph = ComponentGraph(graph)
    # we don't have feature type selectors defined yet, so in order for the above graph to work we have to
    # specify the types to select here.
    # if the user-specified woodwork types are being respected, we should see the pass-through column_3 staying as numeric,
    # meaning it won't cause a modeling error when it reaches the estimator
    component_graph.instantiate(
        {
            "Select non address": {"columns": ["column_1", "column_2", "column_3"]},
            "Select address": {"columns": ["address"]},
        }
    )
    assert component_graph.input_feature_names == {}
    component_graph.fit(X, y)

    input_feature_names = component_graph.input_feature_names
    assert sorted(input_feature_names["Random Forest"]) == sorted(
        [
            "column_2",
            "column_1_a",
            "column_1_b",
            "column_1_c",
            "column_1_d",
            "column_3",
            "average_apartment_price",
        ]
    )


def test_component_graph_types_merge():
    graph = {
        "Select numeric": [SelectColumns, "X", "y"],
        "Imputer numeric": [Imputer, "Select numeric.x", "y"],
        "Select text": [SelectColumns, "X", "y"],
        "Text": [TextFeaturizer, "Select text.x", "y"],
        "Imputer text": [Imputer, "Text.x", "y"],
        "Scaler": [StandardScaler, "Imputer numeric.x", "y"],
        "Select categorical": [SelectColumns, "X", "y"],
        "Imputer categorical": [Imputer, "Select categorical.x", "y"],
        "OneHot": [OneHotEncoder, "Imputer categorical.x", "y"],
        "Select datetime": [SelectColumns, "X", "y"],
        "Imputer datetime": [Imputer, "Select datetime.x", "y"],
        "DateTime": [DateTimeFeaturizer, "Imputer datetime.x", "y"],
        "Select pass through": [SelectColumns, "X", "y"],
        "Random Forest": [
            RandomForestClassifier,
            "Scaler.x",
            "OneHot.x",
            "DateTime.x",
            "Imputer text.x",
            "Select pass through.x",
            "y",
        ],
    }

    X = pd.DataFrame(
        {
            "column_1": ["a", "b", "c", "d", "a", "a", "b", "c", "b"],
            "column_2": [1, 2, 3, 4, 5, 6, 5, 4, 3],
            "column_3": [True, False, True, False, True, False, True, False, False],
        }
    )
    X["column_4"] = [
        str((datetime(2021, 5, 21, 12, 0, 0) + timedelta(minutes=5 * x)))
        for x in range(len(X))
    ]
    X["column_5"] = X["column_4"]
    X["column_6"] = [42.0] * len(X)
    y = pd.Series([1, 0, 1, 0, 1, 1, 0, 0, 0])
    X = infer_feature_types(X, {"column_5": "NaturalLanguage"})

    component_graph = ComponentGraph(graph)
    # we don't have feature type selectors defined yet, so in order for the above graph to work we have to
    # specify the types to select here.
    component_graph.instantiate(
        {
            "Select numeric": {"columns": ["column_2"]},
            "Select categorical": {"columns": ["column_1", "column_3"]},
            "Select datetime": {"columns": ["column_4"]},
            "Select text": {"columns": ["column_5"]},
            "Select pass through": {"columns": ["column_6"]},
        }
    )
    assert component_graph.input_feature_names == {}
    component_graph.fit(X, y)

    input_feature_names = component_graph.input_feature_names
    assert input_feature_names["Random Forest"] == (
        [
            "column_2",
            "column_3",
            "column_1_a",
            "column_1_b",
            "column_1_c",
            "column_1_d",
            "column_4_year",
            "column_4_month",
            "column_4_day_of_week",
            "column_4_hour",
            "DIVERSITY_SCORE(column_5)",
            "MEAN_CHARACTERS_PER_WORD(column_5)",
            "POLARITY_SCORE(column_5)",
            "LSA(column_5)[0]",
            "LSA(column_5)[1]",
            "column_6",
        ]
    )


def test_component_graph_sampler():
    graph = {
        "Imputer": [Imputer, "X", "y"],
        "OneHot": [OneHotEncoder, "Imputer.x", "y"],
        "Undersampler": [Undersampler, "OneHot.x", "y"],
        "Random Forest": [RandomForestClassifier, "Undersampler.x", "Undersampler.y"],
        "Elastic Net": [ElasticNetClassifier, "Undersampler.x", "Undersampler.y"],
        "Logistic Regression": [
            LogisticRegressionClassifier,
            "Random Forest.x",
            "Elastic Net.x",
            "Undersampler.y",
        ],
    }

    component_graph = ComponentGraph(graph)
    component_graph.instantiate({})
    assert component_graph.get_inputs("Imputer") == ["X", "y"]
    assert component_graph.get_inputs("OneHot") == ["Imputer.x", "y"]
    assert component_graph.get_inputs("Undersampler") == ["OneHot.x", "y"]
    assert component_graph.get_inputs("Random Forest") == [
        "Undersampler.x",
        "Undersampler.y",
    ]
    assert component_graph.get_inputs("Elastic Net") == [
        "Undersampler.x",
        "Undersampler.y",
    ]
    assert component_graph.get_inputs("Logistic Regression") == [
        "Random Forest.x",
        "Elastic Net.x",
        "Undersampler.y",
    ]


def test_component_graph_dataset_with_target_imputer():
    X = pd.DataFrame(
        {
            "column_1": ["a", "b", "c", "d", "a", "a", "b", "c", "b"],
            "column_2": [1, 2, 3, 4, 5, 6, 5, 4, 3],
        }
    )
    y = pd.Series([1, 0, 1, 0, 1, 1, 0, 0, np.nan])
    graph = {
        "Target Imputer": [TargetImputer, "X", "y"],
        "OneHot": [OneHotEncoder, "Target Imputer.x", "Target Imputer.y"],
        "Random Forest": [RandomForestClassifier, "OneHot.x", "Target Imputer.y"],
        "Elastic Net": [ElasticNetClassifier, "OneHot.x", "Target Imputer.y"],
        "Logistic Regression": [
            LogisticRegressionClassifier,
            "Random Forest.x",
            "Elastic Net.x",
            "Target Imputer.y",
        ],
    }

    component_graph = ComponentGraph(graph)
    component_graph.instantiate({})
    assert component_graph.get_inputs("Target Imputer") == ["X", "y"]
    assert component_graph.get_inputs("OneHot") == [
        "Target Imputer.x",
        "Target Imputer.y",
    ]
    assert component_graph.get_inputs("Random Forest") == [
        "OneHot.x",
        "Target Imputer.y",
    ]
    assert component_graph.get_inputs("Elastic Net") == [
        "OneHot.x",
        "Target Imputer.y",
    ]

    component_graph.fit(X, y)
    predictions = component_graph.predict(X)
    assert not pd.isnull(predictions).any()


@patch("evalml.pipelines.components.estimators.LogisticRegressionClassifier.fit")
def test_component_graph_sampler_y_passes(mock_estimator_fit):
    pytest.importorskip(
        "imblearn.over_sampling", reason="Cannot import imblearn, skipping tests"
    )
    # makes sure the y value from oversampler gets passed to the estimator
    X = pd.DataFrame({"a": [i for i in range(100)], "b": [i % 3 for i in range(100)]})
    y = pd.Series([0] * 90 + [1] * 10)
    component_graph = {
        "Imputer": ["Imputer", "X", "y"],
        "SMOTE Oversampler": ["SMOTE Oversampler", "Imputer.x", "y"],
        "Standard Scaler": [
            "Standard Scaler",
            "SMOTE Oversampler.x",
            "SMOTE Oversampler.y",
        ],
        "Logistic Regression Classifier": [
            "Logistic Regression Classifier",
            "Standard Scaler.x",
            "SMOTE Oversampler.y",
        ],
    }

    component_graph = ComponentGraph(component_graph)
    component_graph.instantiate({})
    component_graph.fit(X, y)
    assert len(mock_estimator_fit.call_args[0][0]) == len(
        mock_estimator_fit.call_args[0][1]
    )
    assert len(mock_estimator_fit.call_args[0][0]) == int(1.25 * 90)


def test_component_graph_equality(example_graph):
    different_graph = {
        "Target Imputer": [TargetImputer, "X", "y"],
        "OneHot": [OneHotEncoder, "Target Imputer.x", "Target Imputer.y"],
        "Random Forest": [RandomForestClassifier, "OneHot.x", "Target Imputer.y"],
        "Elastic Net": [ElasticNetClassifier, "OneHot.x", "Target Imputer.y"],
        "Logistic Regression": [
            LogisticRegressionClassifier,
            "Random Forest.x",
            "Elastic Net.x",
            "Target Imputer.y",
        ],
    }

    same_graph_different_order = {
        "Imputer": [Imputer, "X", "y"],
        "OneHot_ElasticNet": [OneHotEncoder, "Imputer.x", "y"],
        "OneHot_RandomForest": [OneHotEncoder, "Imputer.x", "y"],
        "Random Forest": [RandomForestClassifier, "OneHot_RandomForest.x", "y"],
        "Elastic Net": [ElasticNetClassifier, "OneHot_ElasticNet.x", "y"],
        "Logistic Regression": [
            LogisticRegressionClassifier,
            "Random Forest.x",
            "Elastic Net.x",
            "y",
        ],
    }

    component_graph = ComponentGraph(example_graph, random_seed=0)
    component_graph_eq = ComponentGraph(example_graph, random_seed=0)
    component_graph_different_seed = ComponentGraph(example_graph, random_seed=5)
    component_graph_not_eq = ComponentGraph(different_graph, random_seed=0)
    component_graph_different_order = ComponentGraph(
        same_graph_different_order, random_seed=0
    )

    component_graph.instantiate({})
    component_graph_eq.instantiate({})
    component_graph_different_seed.instantiate({})
    component_graph_not_eq.instantiate({})
    component_graph_different_order.instantiate({})

    assert component_graph == component_graph
    assert component_graph == component_graph_eq

    assert component_graph != "not a component graph"
    assert component_graph != component_graph_different_seed
    assert component_graph != component_graph_not_eq
    assert component_graph != component_graph_different_order


def test_component_graph_equality_same_graph():
    # Same component nodes and edges, just specified in a different order in the input dictionary
    component_graph = ComponentGraph(
        {
            "Component B": [OneHotEncoder, "X", "y"],
            "Component A": [DateTimeFeaturizer, "Component B.x", "y"],
            "Random Forest": [
                RandomForestClassifier,
                "Component A.x",
                "Component B.x",
                "y",
            ],
        }
    )

    equal_component_graph = ComponentGraph(
        {
            "Component B": [OneHotEncoder, "X", "y"],
            "Component A": [DateTimeFeaturizer, "Component B.x", "y"],
            "Random Forest": [
                RandomForestClassifier,
                "Component B.x",
                "Component A.x",
                "y",
            ],
        }
    )
    component_graph == equal_component_graph


@pytest.mark.parametrize("return_dict", [True, False])
def test_describe_component_graph(return_dict, example_graph, caplog):
    component_graph = ComponentGraph(example_graph, random_seed=0)
    component_graph.instantiate({})
    expected_component_graph_dict = {
        "Imputer": {
            "name": "Imputer",
            "parameters": {
                "categorical_impute_strategy": "most_frequent",
                "numeric_impute_strategy": "mean",
                "categorical_fill_value": None,
                "numeric_fill_value": None,
            },
        },
        "One Hot Encoder": {
            "name": "One Hot Encoder",
            "parameters": {
                "top_n": 10,
                "features_to_encode": None,
                "categories": None,
                "drop": "if_binary",
                "handle_unknown": "ignore",
                "handle_missing": "error",
            },
        },
        "Random Forest Classifier": {
            "name": "Random Forest Classifier",
            "parameters": {"n_estimators": 100, "max_depth": 6, "n_jobs": -1},
        },
        "Elastic Net Classifier": {
            "name": "Elastic Net Classifier",
            "parameters": {
                "C": 1,
                "l1_ratio": 0.15,
                "n_jobs": -1,
                "solver": "saga",
                "penalty": "elasticnet",
                "multi_class": "auto",
            },
        },
        "Logistic Regression Classifier": {
            "name": "Logistic Regression Classifier",
            "parameters": {
                "penalty": "l2",
                "C": 1.0,
                "n_jobs": -1,
                "multi_class": "auto",
                "solver": "lbfgs",
            },
        },
    }
    component_graph_dict = component_graph.describe(return_dict=return_dict)
    if return_dict:
        assert component_graph_dict == expected_component_graph_dict
    else:
        assert component_graph_dict is None

    out = caplog.text
    for component in component_graph.component_instances.values():
        if component.hyperparameter_ranges:
            for parameter in component.hyperparameter_ranges:
                assert parameter in out
        assert component.name in out


class LogTransform(TargetTransformer):
    name = "Log Transform"

    def __init__(self, parameters=None, random_seed=0):
        super().__init__(parameters={}, component_obj=None, random_seed=random_seed)

    def fit(self, X, y):
        return self

    def transform(self, X, y=None):
        if y is None:
            return X, y
        y = infer_feature_types(y)
        return X, infer_feature_types(np.log(y))

    def inverse_transform(self, y):
        y = infer_feature_types(y)
        return infer_feature_types(np.exp(y))


class DoubleTransform(TargetTransformer):
    name = "Double Transform"

    def __init__(self, parameters=None, random_seed=0):
        super().__init__(parameters={}, component_obj=None, random_seed=random_seed)

    def fit(self, X, y):
        return self

    def transform(self, X, y=None):
        if y is None:
            return X, y
        y = infer_feature_types(y)
        return X, infer_feature_types(y * 2)

    def inverse_transform(self, y):
        y = infer_feature_types(y)
        return infer_feature_types(y / 2)


class SubsetData(Transformer):
    """To simulate a transformer that modifies the target but is not a target transformer, e.g. a sampler."""

    name = "Subset Data"

    def __init__(self, parameters=None, random_seed=0):
        super().__init__(parameters={}, component_obj=None, random_seed=random_seed)

    def fit(self, X, y=None):
        return self

    def transform(self, X, y=None):
        X_new = X.iloc[:50]
        y_new = None
        if y is not None:
            y_new = y.iloc[:50]
        return X_new, y_new


component_graphs = [
    (
        ComponentGraph(
            {
                "Imputer": [Imputer, "X", "y"],
                "Log": [LogTransform, "X", "y"],
                "Random Forest": ["Random Forest Regressor", "Imputer.x", "Log.y"],
            }
        ),
        lambda y: infer_feature_types(np.exp(y)),
    ),
    (
        ComponentGraph(
            {
                "Imputer": [Imputer, "X", "y"],
                "Log": [LogTransform, "X", "y"],
                "Double": [DoubleTransform, "X", "Log.y"],
                "Random Forest": ["Random Forest Regressor", "Imputer.x", "Double.y"],
            }
        ),
        lambda y: infer_feature_types(np.exp(y / 2)),
    ),
    (
        ComponentGraph(
            {
                "Imputer": [Imputer, "X", "y"],
                "Log": [LogTransform, "Imputer.x", "y"],
                "Double": [DoubleTransform, "Log.x", "Log.y"],
                "Random Forest": ["Random Forest Regressor", "Double.x", "Double.y"],
            }
        ),
        lambda y: infer_feature_types(np.exp(y / 2)),
    ),
    (
        ComponentGraph(
            {
                "Imputer": [Imputer, "X", "y"],
                "OneHot": [OneHotEncoder, "Imputer.x", "y"],
                "DateTime": [DateTimeFeaturizer, "OneHot.x", "y"],
                "Log": [LogTransform, "X", "y"],
                "Double": [DoubleTransform, "DateTime.x", "Log.y"],
                "Random Forest": ["Random Forest Regressor", "DateTime.x", "Double.y"],
            }
        ),
        lambda y: infer_feature_types(np.exp(y / 2)),
    ),
    (
        ComponentGraph(
            {
                "Imputer": [Imputer, "X", "y"],
                "OneHot": [OneHotEncoder, "Imputer.x", "y"],
                "DateTime": [DateTimeFeaturizer, "OneHot.x", "y"],
                "Log": [LogTransform, "X", "y"],
                "Double": [DoubleTransform, "X", "Log.y"],
                "Double2": [DoubleTransform, "X", "Double.y"],
                "Random Forest": ["Random Forest Regressor", "DateTime.x", "Double2.y"],
            }
        ),
        lambda y: infer_feature_types(np.exp(y / 4)),
    ),
    (
        ComponentGraph(
            {
                "Imputer": ["Imputer", "X", "y"],
                "Double": [DoubleTransform, "X", "y"],
                "DateTime 1": ["DateTime Featurization Component", "Imputer.x", "y"],
                "ET": ["Extra Trees Regressor", "DateTime 1.x", "Double.y"],
                "Double 2": [DoubleTransform, "X", "y"],
                "DateTime 2": ["DateTime Featurization Component", "Imputer.x", "y"],
                "Double 3": [DoubleTransform, "X", "Double 2.y"],
                "RandomForest": [
                    "Random Forest Regressor",
                    "DateTime 2.x",
                    "Double 3.y",
                ],
                "DateTime 3": ["DateTime Featurization Component", "Imputer.x", "y"],
                "Double 4": [DoubleTransform, "X", "y"],
                "Catboost": ["Random Forest Regressor", "DateTime 3.x", "Double 4.y"],
                "Logistic Regression": [
                    "Linear Regressor",
                    "Catboost.x",
                    "RandomForest.x",
                    "ET.x",
                    "Double 3.y",
                ],
            }
        ),
        lambda y: infer_feature_types(y / 4),
    ),
    (
        ComponentGraph(
            {
                "Imputer": [Imputer, "X", "y"],
                "OneHot": [OneHotEncoder, "Imputer.x", "y"],
                "DateTime": [DateTimeFeaturizer, "OneHot.x", "y"],
                "Log": [LogTransform, "X", "y"],
                "Double": [DoubleTransform, "X", "Log.y"],
                "Double2": [DoubleTransform, "X", "Double.y"],
                "Subset": [SubsetData, "DateTime.x", "Double2.y"],
                "Random Forest": ["Random Forest Regressor", "Subset.x", "Subset.y"],
            }
        ),
        lambda y: infer_feature_types(np.exp(y / 4)),
    ),
    (
        ComponentGraph(
            {
                "Imputer": [Imputer, "X", "y"],
                "Random Forest": ["Random Forest Regressor", "Imputer.x", "y"],
            }
        ),
        lambda y: y,
    ),
    (
        ComponentGraph(
            {
                "Imputer": [Imputer, "X", "y"],
                "DateTime": [DateTimeFeaturizer, "Imputer.x", "y"],
                "OneHot": [OneHotEncoder, "DateTime.x", "y"],
                "Random Forest": ["Random Forest Regressor", "OneHot.x", "y"],
            }
        ),
        lambda y: y,
    ),
    (
        ComponentGraph({"Random Forest": ["Random Forest Regressor", "X", "y"]}),
        lambda y: y,
    ),
    (
        ComponentGraph(
            {
                "Imputer": ["Imputer", "X", "y"],
                "Double": [DoubleTransform, "X", "y"],
                "DateTime 1": ["DateTime Featurization Component", "Imputer.x", "y"],
                "ET": ["Extra Trees Regressor", "DateTime 1.x", "Double.y"],
                "Double 2": [DoubleTransform, "X", "y"],
                "DateTime 2": ["DateTime Featurization Component", "Imputer.x", "y"],
                "Double 3": [DoubleTransform, "X", "Double 2.y"],
                "RandomForest": [
                    "Random Forest Regressor",
                    "DateTime 2.x",
                    "Double 3.y",
                ],
                "DateTime 3": ["DateTime Featurization Component", "Imputer.x", "y"],
                "Double 4": [DoubleTransform, "X", "y"],
                "Linear": ["Linear Regressor", "DateTime 3.x", "Double 4.y"],
                "Logistic Regression": [
                    "Linear Regressor",
                    "Linear.x",
                    "RandomForest.x",
                    "ET.x",
                    "y",
                ],
            }
        ),
        lambda y: y,
    ),
]


@pytest.mark.parametrize("component_graph,answer_func", component_graphs)
def test_component_graph_inverse_transform(
    component_graph, answer_func, X_y_regression
):
    X, y = X_y_regression
    y = pd.Series(np.abs(y))
    X = pd.DataFrame(X)
    component_graph.instantiate({})
    component_graph.fit(X, y)
    predictions = component_graph.predict(X)
    answer = component_graph.inverse_transform(predictions)
    expected = answer_func(predictions)
    pd.testing.assert_series_equal(answer, expected)


def test_final_component_features_does_not_have_target():
    X = pd.DataFrame(
        {
            "column_1": ["a", "b", "c", "d", "a", "a", "b", "c", "b"],
            "column_2": [1, 2, 3, 4, 5, 6, 5, 4, 3],
        }
    )
    y = pd.Series([1, 0, 1, 0, 1, 1, 0, 0, 0])

    cg = ComponentGraph(
        {
            "Imputer": ["Imputer", "X", "y"],
            "OneHot": ["One Hot Encoder", "Imputer.x", "y"],
            "TargetImputer": ["Target Imputer", "OneHot.x", "y"],
            "Logistic Regression": [
                "Logistic Regression Classifier",
                "TargetImputer.x",
                "TargetImputer.y",
            ],
        }
    )
    cg.instantiate({})
    cg.fit(X, y)

    final_features = cg.compute_final_component_features(X, y)
    assert "TargetImputer.y" not in final_features.columns


@patch("evalml.pipelines.components.Imputer.fit_transform")
def test_component_graph_with_X_y_inputs_X(mock_fit):
    class DummyColumnNameTransformer(Transformer):
        name = "Dummy Column Name Transform"

        def __init__(self, parameters=None, random_seed=0):
            super().__init__(parameters={}, component_obj=None, random_seed=random_seed)

        def fit(self, X, y):
            return self

        def transform(self, X, y=None):
            return X.rename(columns=lambda x: x + "_new", inplace=False)

    X = pd.DataFrame(
        {
            "column_1": [0, 2, 3, 1, 5, 6, 5, 4, 3],
            "column_2": [1, 2, 3, 4, 5, 6, 5, 4, 3],
        }
    )

    y = pd.Series([1, 0, 1, 0, 1, 1, 0, 0, 0])
    graph = {
        "DummyColumnNameTransformer": [DummyColumnNameTransformer, "X", "y"],
        "Imputer": ["Imputer", "DummyColumnNameTransformer.x", "X", "y"],
        "Random Forest": ["Random Forest Classifier", "Imputer.x", "y"],
    }

    component_graph = ComponentGraph(graph)
    component_graph.instantiate({})
    mock_fit.return_value = X
    assert component_graph.get_inputs("DummyColumnNameTransformer") == ["X", "y"]
    assert component_graph.get_inputs("Imputer") == [
        "DummyColumnNameTransformer.x",
        "X",
        "y",
    ]

    component_graph.fit(X, y)

    # Check that we have columns from both the output of DummyColumnNameTransformer as well as the original columns since "X" was specified
    assert list(mock_fit.call_args[0][0].columns) == [
        "column_1_new",
        "column_2_new",
        "column_1",
        "column_2",
    ]


@patch("evalml.pipelines.components.Imputer.fit_transform")
@patch("evalml.pipelines.components.Estimator.fit")
def test_component_graph_with_X_y_inputs_y(mock_fit, mock_fit_transform):
    X = pd.DataFrame(
        {
            "column_1": [0, 2, 3, 1, 5, 6, 5, 4, 3],
            "column_2": [1, 2, 3, 4, 5, 6, 5, 4, 3],
        }
    )
    y = pd.Series([1, 0, 1, 0, 1, 1, 0, 0, 0])
    graph = {
        "Log": [LogTransform, "X", "y"],
        "Imputer": ["Imputer", "Log.x", "y"],
        "Random Forest": ["Random Forest Classifier", "Imputer.x", "Log.y"],
    }
    mock_fit_transform.return_value = X
    component_graph = ComponentGraph(graph)
    component_graph.instantiate({})
    assert component_graph.get_inputs("Log") == ["X", "y"]
    assert component_graph.get_inputs("Imputer") == ["Log.x", "y"]
    assert component_graph.get_inputs("Random Forest") == ["Imputer.x", "Log.y"]

    component_graph.fit(X, y)
    # Check that we use "y" for Imputer, not "Log.y"
    assert_series_equal(mock_fit_transform.call_args[0][1], y)
    # Check that we use "Log.y" for RF
    assert_series_equal(mock_fit.call_args[0][1], infer_feature_types(np.log(y)))


<<<<<<< HEAD
def test_component_graph_does_not_define_all_edges():
    # Graph does not define an X edge
    with pytest.raises(ValueError, match="All edges must be specified"):
        ComponentGraph(
            {
                "Imputer": [Imputer, "y"],  # offending line
                "One Hot Encoder": [OneHotEncoder, "Imputer.x", "y"],
                "Target Imputer": [TargetImputer, "One Hot Encoder.x", "y"],
                "Random Forest Classifier": [
                    RandomForestClassifier,
                    "One Hot Encoder.x",
                    "Target Imputer.y",
                ],
            }
        )
    # Graph does not define a y edge
    with pytest.raises(ValueError, match="All edges must be specified"):
        ComponentGraph(
            {
                "Imputer": [Imputer, "X"],  # offending line
                "One Hot Encoder": [OneHotEncoder, "Imputer.x", "y"],
                "Target Imputer": [TargetImputer, "One Hot Encoder.x", "y"],
                "Random Forest Classifier": [
                    RandomForestClassifier,
                    "One Hot Encoder.x",
                    "Target Imputer.y",
                ],
            }
        )
    # Graph does not define X and y edges
    with pytest.raises(ValueError, match="All edges must be specified"):
        ComponentGraph(
            {
                "Imputer": [Imputer],  # offending line
                "One Hot Encoder": [OneHotEncoder, "Imputer.x", "y"],
                "Target Imputer": [TargetImputer, "One Hot Encoder.x", "y"],
                "Random Forest Classifier": [
                    RandomForestClassifier,
                    "One Hot Encoder.x",
                    "Target Imputer.y",
                ],
            }
        )


def test_component_graph_defines_edge_with_invalid_syntax():
    # Graph does not define an X edge using .x
    with pytest.raises(ValueError, match="All edges must be specified"):
        ComponentGraph(
            {
                "Imputer": [Imputer, "X", "y"],
                "One Hot Encoder": [OneHotEncoder, "Imputer", "y"],  # offending line
                "Target Imputer": [TargetImputer, "One Hot Encoder.x", "y"],
                "Random Forest Classifier": [
                    RandomForestClassifier,
                    "One Hot Encoder.x",
                    "Target Imputer.y",
                ],
            }
        )
=======
def test_component_graph_repr():
    # Test with component graph defined by strings
    component_dict = {
        "Imputer": ["Imputer", "X", "y"],
        "OHE": ["One Hot Encoder", "Imputer.x", "y"],
        "Random Forest Regressor": ["Random Forest Regressor", "OHE.x", "y"],
    }
    expected_repr = "{'Imputer': ['Imputer', 'X', 'y'], 'OHE': ['One Hot Encoder', 'Imputer.x', 'y'], 'Random Forest Regressor': ['Random Forest Regressor', 'OHE.x', 'y']}"
    component_graph = ComponentGraph(component_dict)
    assert repr(component_graph) == expected_repr

    # Test with component graph defined by strings and objects
    component_dict_with_objs = {
        "Imputer": [Imputer, "X", "y"],
        "OHE": [OneHotEncoder, "Imputer.x", "y"],
        "Random Forest Classifier": [RandomForestClassifier, "OHE.x", "y"],
    }
    expected_repr = "{'Imputer': ['Imputer', 'X', 'y'], 'OHE': ['One Hot Encoder', 'Imputer.x', 'y'], 'Random Forest Classifier': ['Random Forest Classifier', 'OHE.x', 'y']}"
    component_graph = ComponentGraph(component_dict_with_objs)
    assert repr(component_graph) == expected_repr
>>>>>>> aae7b558
<|MERGE_RESOLUTION|>--- conflicted
+++ resolved
@@ -1859,7 +1859,6 @@
     assert_series_equal(mock_fit.call_args[0][1], infer_feature_types(np.log(y)))
 
 
-<<<<<<< HEAD
 def test_component_graph_does_not_define_all_edges():
     # Graph does not define an X edge
     with pytest.raises(ValueError, match="All edges must be specified"):
@@ -1920,7 +1919,8 @@
                 ],
             }
         )
-=======
+
+
 def test_component_graph_repr():
     # Test with component graph defined by strings
     component_dict = {
@@ -1940,5 +1940,4 @@
     }
     expected_repr = "{'Imputer': ['Imputer', 'X', 'y'], 'OHE': ['One Hot Encoder', 'Imputer.x', 'y'], 'Random Forest Classifier': ['Random Forest Classifier', 'OHE.x', 'y']}"
     component_graph = ComponentGraph(component_dict_with_objs)
-    assert repr(component_graph) == expected_repr
->>>>>>> aae7b558
+    assert repr(component_graph) == expected_repr