--- conflicted
+++ resolved
@@ -1260,7 +1260,6 @@
     )
 
 
-<<<<<<< HEAD
 def test_component_graph_equality(example_graph):
     different_graph = {
         "Target Imputer": [TargetImputer],
@@ -1394,7 +1393,8 @@
             for parameter in component.hyperparameter_ranges:
                 assert parameter in out
         assert component.name in out
-=======
+
+
 class LogTransform(TargetTransformer):
     name = "Log Transform"
 
@@ -1730,5 +1730,4 @@
 def test_from_list_with_target_transformers(component_list, answer):
     assert (
         ComponentGraph.from_list(component_list).component_dict == answer.component_dict
-    )
->>>>>>> 9c414d31
+    )