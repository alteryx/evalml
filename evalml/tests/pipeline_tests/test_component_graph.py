from datetime import datetime, timedelta
from unittest.mock import patch

import numpy as np
import pandas as pd
import pytest
from pandas.testing import (
    assert_frame_equal,
    assert_index_equal,
    assert_series_equal,
)
from woodwork.logical_types import Integer

from evalml.exceptions import MissingComponentError
from evalml.pipelines import ComponentGraph
from evalml.pipelines.components import (
    DateTimeFeaturizer,
    ElasticNetClassifier,
    Estimator,
    Imputer,
    LogisticRegressionClassifier,
    OneHotEncoder,
    RandomForestClassifier,
    SelectColumns,
    StandardScaler,
    TargetImputer,
    TextFeaturizer,
    Transformer,
    Undersampler,
)
from evalml.utils import infer_feature_types


class DummyTransformer(Transformer):
    name = "Dummy Transformer"

    def __init__(self, parameters={}, random_seed=0):
        super().__init__(
            parameters=parameters, component_obj=None, random_seed=random_seed
        )

    def fit(self, X, y):
        return self


class TransformerA(DummyTransformer):
    """copy class"""


class TransformerB(DummyTransformer):
    """copy class"""


class TransformerC(DummyTransformer):
    """copy class"""


class DummyEstimator(Estimator):
    name = "Dummy Estimator"
    model_family = None
    supported_problem_types = None

    def __init__(self, parameters={}, random_seed=0):
        super().__init__(
            parameters=parameters, component_obj=None, random_seed=random_seed
        )

    def fit(self, X, y):
        return self


class EstimatorA(DummyEstimator):
    """copy class"""


class EstimatorB(DummyEstimator):
    """copy class"""


class EstimatorC(DummyEstimator):
    """copy class"""


@pytest.fixture
def dummy_components():
    return TransformerA, TransformerB, TransformerC, EstimatorA, EstimatorB, EstimatorC


@pytest.fixture
def example_graph():
    graph = {
        "Imputer": [Imputer],
        "OneHot_RandomForest": [OneHotEncoder, "Imputer.x"],
        "OneHot_ElasticNet": [OneHotEncoder, "Imputer.x"],
        "Random Forest": [RandomForestClassifier, "OneHot_RandomForest.x"],
        "Elastic Net": [ElasticNetClassifier, "OneHot_ElasticNet.x"],
        "Logistic Regression": [
            LogisticRegressionClassifier,
            "Random Forest",
            "Elastic Net",
        ],
    }
    return graph


def test_init(example_graph):
    comp_graph = ComponentGraph()
    assert len(comp_graph.component_dict) == 0

    graph = example_graph
    comp_graph = ComponentGraph(graph)
    assert len(comp_graph.component_dict) == 6

    expected_order = [
        "Imputer",
        "OneHot_ElasticNet",
        "Elastic Net",
        "OneHot_RandomForest",
        "Random Forest",
        "Logistic Regression",
    ]
    assert comp_graph.compute_order == expected_order


def test_init_str_components():
    graph = {
        "Imputer": ["Imputer"],
        "OneHot_RandomForest": ["One Hot Encoder", "Imputer.x"],
        "OneHot_ElasticNet": ["One Hot Encoder", "Imputer.x"],
        "Random Forest": ["Random Forest Classifier", "OneHot_RandomForest.x"],
        "Elastic Net": ["Elastic Net Classifier", "OneHot_ElasticNet.x"],
        "Logistic Regression": [
            "Logistic Regression Classifier",
            "Random Forest",
            "Elastic Net",
        ],
    }
    comp_graph = ComponentGraph(graph)
    assert len(comp_graph.component_dict) == 6

    expected_order = [
        "Imputer",
        "OneHot_ElasticNet",
        "Elastic Net",
        "OneHot_RandomForest",
        "Random Forest",
        "Logistic Regression",
    ]
    assert comp_graph.compute_order == expected_order


def test_invalid_init():
    invalid_graph = {"Imputer": [Imputer], "OHE": OneHotEncoder}
    with pytest.raises(
        ValueError, match="All component information should be passed in as a list"
    ):
        ComponentGraph(invalid_graph)

    with pytest.raises(
        ValueError, match="may only contain str or ComponentBase subclasses"
    ):
        ComponentGraph(
            {
                "Imputer": [Imputer(numeric_impute_strategy="most_frequent")],
                "OneHot": [OneHotEncoder],
            }
        )

    graph = {
        "Imputer": [Imputer(numeric_impute_strategy="constant", numeric_fill_value=0)]
    }
    with pytest.raises(
        ValueError, match="may only contain str or ComponentBase subclasses"
    ):
        ComponentGraph(graph)

    graph = {
        "Imputer": ["Imputer", "Fake"],
        "Fake": ["Fake Component", "Estimator"],
        "Estimator": [ElasticNetClassifier],
    }
    with pytest.raises(MissingComponentError):
        ComponentGraph(graph)


def test_init_bad_graphs():
    graph = {
        "Imputer": [Imputer],
        "OHE": [OneHotEncoder, "Imputer.x", "Estimator"],
        "Estimator": [RandomForestClassifier, "OHE.x"],
    }
    with pytest.raises(ValueError, match="given graph contains a cycle"):
        ComponentGraph(graph)

    graph = {
        "Imputer": [Imputer],
        "OneHot_RandomForest": [OneHotEncoder, "Imputer.x"],
        "OneHot_ElasticNet": [OneHotEncoder, "Imputer.x"],
        "Random Forest": [RandomForestClassifier],
        "Elastic Net": [ElasticNetClassifier],
        "Logistic Regression": [
            LogisticRegressionClassifier,
            "Random Forest",
            "Elastic Net",
        ],
    }
    with pytest.raises(ValueError, match="graph is not completely connected"):
        ComponentGraph(graph)

    graph = {
        "Imputer": ["Imputer"],
        "OneHot_RandomForest": ["One Hot Encoder", "Imputer.x"],
        "OneHot_ElasticNet": ["One Hot Encoder", "Imputer.x"],
        "Random Forest": ["Random Forest Classifier", "OneHot_RandomForest.x"],
        "Elastic Net": ["Elastic Net Classifier"],
        "Logistic Regression": [
            "Logistic Regression Classifier",
            "Random Forest",
            "Elastic Net",
        ],
    }
    with pytest.raises(ValueError, match="graph has more than one final"):
        ComponentGraph(graph)


def test_order_x_and_y():
    graph = {
        "Imputer": [Imputer],
        "OHE": [OneHotEncoder, "Imputer.x", "Imputer.y"],
        "Random Forest": [RandomForestClassifier, "OHE.x"],
    }
    component_graph = ComponentGraph(graph).instantiate({})
    assert component_graph.compute_order == ["Imputer", "OHE", "Random Forest"]


def test_from_list():
    component_list = ["Imputer", "One Hot Encoder", RandomForestClassifier]

    component_graph = ComponentGraph.from_list(component_list)

    assert len(component_graph.component_dict) == 3
    assert component_graph.get_component("Imputer") == Imputer
    assert component_graph.get_component("One Hot Encoder") == OneHotEncoder
    assert (
        component_graph.get_component("Random Forest Classifier")
        == RandomForestClassifier
    )

    expected_order = ["Imputer", "One Hot Encoder", "Random Forest Classifier"]
    assert component_graph.compute_order == expected_order
    assert component_graph.component_dict == {
        "Imputer": [Imputer],
        "One Hot Encoder": [OneHotEncoder, "Imputer.x"],
        "Random Forest Classifier": [RandomForestClassifier, "One Hot Encoder.x"],
    }

    bad_component_list = ["Imputer", "Fake Estimator"]
    with pytest.raises(MissingComponentError, match="was not found"):
        ComponentGraph.from_list(bad_component_list)


def test_from_list_repeat_component():
    component_list = [
        "Imputer",
        "One Hot Encoder",
        "One Hot Encoder",
        RandomForestClassifier,
    ]
    component_graph = ComponentGraph.from_list(component_list)

    expected_order = [
        "Imputer",
        "One Hot Encoder",
        "One Hot Encoder_2",
        "Random Forest Classifier",
    ]
    assert component_graph.compute_order == expected_order

    component_graph.instantiate(
        {"One Hot Encoder": {"top_n": 2}, "One Hot Encoder_2": {"top_n": 11}}
    )
    assert component_graph.get_component("One Hot Encoder").parameters["top_n"] == 2
    assert component_graph.get_component("One Hot Encoder_2").parameters["top_n"] == 11


def test_instantiate_with_parameters(example_graph):
    graph = example_graph
    component_graph = ComponentGraph(graph)

    assert not isinstance(component_graph.get_component("Imputer"), Imputer)
    assert not isinstance(
        component_graph.get_component("Elastic Net"), ElasticNetClassifier
    )

    parameters = {
        "OneHot_RandomForest": {"top_n": 3},
        "OneHot_ElasticNet": {"top_n": 5},
        "Elastic Net": {"max_iter": 100},
    }
    component_graph.instantiate(parameters)

    expected_order = [
        "Imputer",
        "OneHot_ElasticNet",
        "Elastic Net",
        "OneHot_RandomForest",
        "Random Forest",
        "Logistic Regression",
    ]
    assert component_graph.compute_order == expected_order

    assert isinstance(component_graph.get_component("Imputer"), Imputer)
    assert isinstance(
        component_graph.get_component("Random Forest"), RandomForestClassifier
    )
    assert isinstance(
        component_graph.get_component("Logistic Regression"),
        LogisticRegressionClassifier,
    )
    assert component_graph.get_component("OneHot_RandomForest").parameters["top_n"] == 3
    assert component_graph.get_component("OneHot_ElasticNet").parameters["top_n"] == 5
    assert component_graph.get_component("Elastic Net").parameters["max_iter"] == 100


def test_instantiate_without_parameters(example_graph):
    graph = example_graph
    component_graph = ComponentGraph(graph)
    component_graph.instantiate({})
    assert (
        component_graph.get_component("OneHot_RandomForest").parameters["top_n"] == 10
    )
    assert component_graph.get_component("OneHot_ElasticNet").parameters["top_n"] == 10
    assert component_graph.get_component(
        "OneHot_RandomForest"
    ) is not component_graph.get_component("OneHot_ElasticNet")

    expected_order = [
        "Imputer",
        "OneHot_ElasticNet",
        "Elastic Net",
        "OneHot_RandomForest",
        "Random Forest",
        "Logistic Regression",
    ]
    assert component_graph.compute_order == expected_order


def test_instantiate_from_list():
    component_list = ["Imputer", "One Hot Encoder", "Random Forest Classifier"]
    component_graph = ComponentGraph().from_list(component_list)

    parameters = {"One Hot Encoder": {"top_n": 7}}
    component_graph.instantiate(parameters)
    assert isinstance(component_graph.get_component("Imputer"), Imputer)
    assert isinstance(
        component_graph.get_component("Random Forest Classifier"),
        RandomForestClassifier,
    )
    assert component_graph.get_component("One Hot Encoder").parameters["top_n"] == 7


def test_reinstantiate(example_graph):
    component_graph = ComponentGraph(example_graph)
    component_graph.instantiate({})
    with pytest.raises(ValueError, match="Cannot reinstantiate a component graph"):
        component_graph.instantiate({"OneHot": {"top_n": 7}})


def test_bad_instantiate_can_reinstantiate(example_graph):
    component_graph = ComponentGraph(example_graph)
    with pytest.raises(ValueError, match="Error received when instantiating component"):
        component_graph.instantiate(
            parameters={"Elastic Net": {"max_iter": 100, "fake_param": None}}
        )

    component_graph.instantiate({"Elastic Net": {"max_iter": 22}})
    assert component_graph.get_component("Elastic Net").parameters["max_iter"] == 22


def test_get_component(example_graph):
    graph = example_graph
    component_graph = ComponentGraph(graph)

    assert component_graph.get_component("OneHot_ElasticNet") == OneHotEncoder
    assert (
        component_graph.get_component("Logistic Regression")
        == LogisticRegressionClassifier
    )

    with pytest.raises(ValueError, match="not in the graph"):
        component_graph.get_component("Fake Component")

    component_graph.instantiate(
        {
            "OneHot_RandomForest": {"top_n": 3},
            "Random Forest": {"max_depth": 4, "n_estimators": 50},
        }
    )
    assert component_graph.get_component("OneHot_ElasticNet") == OneHotEncoder()
    assert component_graph.get_component("OneHot_RandomForest") == OneHotEncoder(
        top_n=3
    )
    assert component_graph.get_component("Random Forest") == RandomForestClassifier(
        n_estimators=50, max_depth=4
    )


def test_get_estimators(example_graph):
    component_graph = ComponentGraph(example_graph)
    with pytest.raises(ValueError, match="Cannot get estimators until"):
        component_graph.get_estimators()

    component_graph.instantiate({})
    assert component_graph.get_estimators() == [
        RandomForestClassifier(),
        ElasticNetClassifier(),
        LogisticRegressionClassifier(),
    ]

    component_graph = ComponentGraph.from_list(["Imputer", "One Hot Encoder"])
    component_graph.instantiate({})
    assert component_graph.get_estimators() == []


def test_parents(example_graph):
    graph = example_graph
    component_graph = ComponentGraph(graph)

    assert component_graph.get_parents("Imputer") == []
    assert component_graph.get_parents("OneHot_RandomForest") == ["Imputer.x"]
    assert component_graph.get_parents("OneHot_ElasticNet") == ["Imputer.x"]
    assert component_graph.get_parents("Random Forest") == ["OneHot_RandomForest.x"]
    assert component_graph.get_parents("Elastic Net") == ["OneHot_ElasticNet.x"]
    assert component_graph.get_parents("Logistic Regression") == [
        "Random Forest",
        "Elastic Net",
    ]

    with pytest.raises(ValueError, match="not in the graph"):
        component_graph.get_parents("Fake component")

    component_graph.instantiate({})
    assert component_graph.get_parents("Imputer") == []
    assert component_graph.get_parents("OneHot_RandomForest") == ["Imputer.x"]
    assert component_graph.get_parents("OneHot_ElasticNet") == ["Imputer.x"]
    assert component_graph.get_parents("Random Forest") == ["OneHot_RandomForest.x"]
    assert component_graph.get_parents("Elastic Net") == ["OneHot_ElasticNet.x"]
    assert component_graph.get_parents("Logistic Regression") == [
        "Random Forest",
        "Elastic Net",
    ]

    with pytest.raises(ValueError, match="not in the graph"):
        component_graph.get_parents("Fake component")


def test_get_last_component(example_graph):
    component_graph = ComponentGraph()
    with pytest.raises(
        ValueError, match="Cannot get last component from edgeless graph"
    ):
        component_graph.get_last_component()

    component_graph = ComponentGraph(example_graph)
    assert component_graph.get_last_component() == LogisticRegressionClassifier

    component_graph.instantiate({})
    assert component_graph.get_last_component() == LogisticRegressionClassifier()

    component_graph = ComponentGraph({"Imputer": [Imputer]})
    assert component_graph.get_last_component() == Imputer

    component_graph = ComponentGraph(
        {"Imputer": [Imputer], "OneHot": [OneHotEncoder, "Imputer"]}
    )
    assert component_graph.get_last_component() == OneHotEncoder

    component_graph = ComponentGraph({"Imputer": [Imputer], "OneHot": [OneHotEncoder]})
    with pytest.raises(
        ValueError, match="Cannot get last component from edgeless graph"
    ):
        component_graph.get_last_component()


@patch("evalml.pipelines.components.Transformer.fit_transform")
@patch("evalml.pipelines.components.Estimator.fit")
@patch("evalml.pipelines.components.Estimator.predict")
def test_fit(mock_predict, mock_fit, mock_fit_transform, example_graph, X_y_binary):
    X, y = X_y_binary
    mock_fit_transform.return_value = pd.DataFrame(X)
    mock_predict.return_value = pd.Series(y)
    component_graph = ComponentGraph(example_graph).instantiate({})
    component_graph.fit(X, y)

    assert mock_fit_transform.call_count == 3
    assert mock_fit.call_count == 3
    assert mock_predict.call_count == 2


@patch("evalml.pipelines.components.Imputer.fit_transform")
@patch("evalml.pipelines.components.OneHotEncoder.fit_transform")
def test_fit_correct_inputs(
    mock_ohe_fit_transform, mock_imputer_fit_transform, X_y_binary
):
    X, y = X_y_binary
    X = pd.DataFrame(X)
    y = pd.Series(y)
<<<<<<< HEAD
    graph = {'Imputer': [Imputer], 'OHE': [OneHotEncoder, 'Imputer.x', 'Imputer.y']}
    expected_x = pd.DataFrame(index=X.index, columns=X.columns).fillna(1)
=======
    graph = {"Imputer": [Imputer], "OHE": [OneHotEncoder, "Imputer.x", "Imputer.y"]}
    expected_x = pd.DataFrame(index=X.index, columns=X.index).fillna(1)
>>>>>>> c7a29904
    expected_y = pd.Series(index=y.index).fillna(0)
    mock_imputer_fit_transform.return_value = tuple((expected_x, expected_y))
    mock_ohe_fit_transform.return_value = expected_x
    component_graph = ComponentGraph(graph).instantiate({})
    component_graph.fit(X, y)
    expected_x_df = expected_x.astype("float64")
    assert_frame_equal(expected_x_df, mock_ohe_fit_transform.call_args[0][0])
    assert_series_equal(expected_y, mock_ohe_fit_transform.call_args[0][1])


@patch("evalml.pipelines.components.Transformer.fit_transform")
@patch("evalml.pipelines.components.Estimator.fit")
@patch("evalml.pipelines.components.Estimator.predict")
def test_fit_features(mock_predict, mock_fit, mock_fit_transform, X_y_binary):
    X, y = X_y_binary
    component_list = ["Imputer", "One Hot Encoder", "Random Forest Classifier"]
    component_graph = ComponentGraph.from_list(component_list)
    component_graph.instantiate({})

    mock_fit_transform.return_value = pd.DataFrame(np.ones(X.shape))
    mock_fit.return_value = Estimator
    mock_predict.return_value = pd.Series(y)

    component_graph.fit_features(X, y)

    assert mock_fit_transform.call_count == 2
    assert mock_fit.call_count == 0
    assert mock_predict.call_count == 0


@patch("evalml.pipelines.components.Transformer.fit_transform")
@patch("evalml.pipelines.components.Estimator.fit")
@patch("evalml.pipelines.components.Estimator.predict")
def test_fit_features_nonlinear(
    mock_predict, mock_fit, mock_fit_transform, example_graph, X_y_binary
):
    X, y = X_y_binary
    component_graph = ComponentGraph(example_graph)
    component_graph.instantiate({})

    mock_X_t = pd.DataFrame(np.ones(pd.DataFrame(X).shape))
    mock_fit_transform.return_value = mock_X_t
    mock_fit.return_value = Estimator
    mock_predict.return_value = pd.Series(y)

    component_graph.fit_features(X, y)

    assert mock_fit_transform.call_count == 3
    assert mock_fit.call_count == 2
    assert mock_predict.call_count == 2


@patch("evalml.pipelines.components.Estimator.fit")
@patch("evalml.pipelines.components.Estimator.predict")
def test_predict(mock_predict, mock_fit, example_graph, X_y_binary):
    X, y = X_y_binary
    mock_predict.return_value = pd.Series(y)
    component_graph = ComponentGraph(example_graph).instantiate({})
    component_graph.fit(X, y)

    component_graph.predict(X)
    assert (
        mock_predict.call_count == 5
    )  # Called twice when fitting pipeline, thrice when predicting
    assert mock_fit.call_count == 3  # Only called during fit, not predict


@patch("evalml.pipelines.components.Estimator.fit")
@patch("evalml.pipelines.components.Estimator.predict")
def test_predict_repeat_estimator(mock_predict, mock_fit, X_y_binary):
    X, y = X_y_binary
    mock_predict.return_value = pd.Series(y)

    graph = {
        "Imputer": [Imputer],
        "OneHot_RandomForest": [OneHotEncoder, "Imputer.x"],
        "OneHot_Logistic": [OneHotEncoder, "Imputer.x"],
        "Random Forest": [RandomForestClassifier, "OneHot_RandomForest.x"],
        "Logistic Regression": [LogisticRegressionClassifier, "OneHot_Logistic.x"],
        "Final Estimator": [
            LogisticRegressionClassifier,
            "Random Forest",
            "Logistic Regression",
        ],
    }
    component_graph = ComponentGraph(graph)
    component_graph.instantiate({})
    component_graph.fit(X, y)

    assert (
        not component_graph.get_component("Logistic Regression")._component_obj
        == component_graph.get_component("Final Estimator")._component_obj
    )

    component_graph.predict(X)
    assert mock_predict.call_count == 5
    assert mock_fit.call_count == 3


@patch("evalml.pipelines.components.Imputer.transform")
@patch("evalml.pipelines.components.OneHotEncoder.transform")
def test_compute_final_component_features_linear(mock_ohe, mock_imputer, X_y_binary):
    X, y = X_y_binary
    X = pd.DataFrame(X)
    X_expected = X.fillna(0)
    mock_imputer.return_value = X
    mock_ohe.return_value = X_expected

    component_list = ["Imputer", "One Hot Encoder", "Random Forest Classifier"]
    component_graph = ComponentGraph().from_list(component_list)
    component_graph.instantiate({})
    component_graph.fit(X, y)

    X_t = component_graph.compute_final_component_features(X)
    assert_frame_equal(X_expected, X_t)
    assert mock_imputer.call_count == 2
    assert mock_ohe.call_count == 2


@patch("evalml.pipelines.components.Imputer.transform")
@patch("evalml.pipelines.components.OneHotEncoder.transform")
@patch("evalml.pipelines.components.RandomForestClassifier.predict")
@patch("evalml.pipelines.components.ElasticNetClassifier.predict")
def test_compute_final_component_features_nonlinear(
    mock_en_predict, mock_rf_predict, mock_ohe, mock_imputer, example_graph, X_y_binary
):
    X, y = X_y_binary
    mock_imputer.return_value = pd.DataFrame(X)
    mock_ohe.return_value = pd.DataFrame(X)
    mock_en_predict.return_value = pd.Series(np.ones(X.shape[0]))
    mock_rf_predict.return_value = pd.Series(np.zeros(X.shape[0]))
    X_expected = pd.DataFrame(
        {"Random Forest": np.zeros(X.shape[0]), "Elastic Net": np.ones(X.shape[0])}
    )
    component_graph = ComponentGraph(example_graph).instantiate({})
    component_graph.fit(X, y)

    X_t = component_graph.compute_final_component_features(X)
    assert_frame_equal(X_expected, X_t)
    assert mock_imputer.call_count == 2
    assert mock_ohe.call_count == 4


@patch(f"{__name__}.DummyTransformer.transform")
def test_compute_final_component_features_single_component(mock_transform, X_y_binary):
    X, y = X_y_binary
    X = pd.DataFrame(X)
    mock_transform.return_value = X
    component_graph = ComponentGraph(
        {"Dummy Component": [DummyTransformer]}
    ).instantiate({})
    component_graph.fit(X, y)

    X_t = component_graph.compute_final_component_features(X)
    assert_frame_equal(X, X_t)


@patch("evalml.pipelines.components.Imputer.fit_transform")
def test_fit_y_parent(mock_fit_transform, X_y_binary):
    X, y = X_y_binary
    graph = {
        "Imputer": [Imputer],
        "OHE": [OneHotEncoder, "Imputer.x", "Imputer.y"],
        "Random Forest": [RandomForestClassifier, "OHE.x"],
    }
    component_graph = ComponentGraph(graph).instantiate({})
    mock_fit_transform.return_value = tuple((pd.DataFrame(X), pd.Series(y)))

    component_graph.fit(X, y)
    mock_fit_transform.assert_called_once()


def test_predict_empty_graph(X_y_binary):
    X, y = X_y_binary
    X = pd.DataFrame(X)
    component_graph = ComponentGraph()
    component_graph.instantiate({})

    component_graph.fit(X, y)
    X_t = component_graph.predict(X)
    assert_frame_equal(X, X_t)


@patch("evalml.pipelines.components.OneHotEncoder.fit_transform")
@patch("evalml.pipelines.components.OneHotEncoder.transform")
def test_predict_transformer_end(mock_fit_transform, mock_transform, X_y_binary):
    X, y = X_y_binary
    graph = {"Imputer": [Imputer], "OHE": [OneHotEncoder, "Imputer.x"]}
    component_graph = ComponentGraph(graph).instantiate({})
    mock_fit_transform.return_value = tuple((pd.DataFrame(X), pd.Series(y)))
    mock_transform.return_value = tuple((pd.DataFrame(X), pd.Series(y)))

    component_graph.fit(X, y)
    output = component_graph.predict(X)
    assert_frame_equal(pd.DataFrame(X), output)


def test_no_instantiate_before_fit(X_y_binary):
    X, y = X_y_binary
    graph = {
        "Imputer": [Imputer],
        "OHE": [OneHotEncoder, "Imputer.x"],
        "Estimator": [RandomForestClassifier, "OHE.x"],
    }
    component_graph = ComponentGraph(graph)
    with pytest.raises(
        ValueError,
        match="All components must be instantiated before fitting or predicting",
    ):
        component_graph.fit(X, y)


@patch("evalml.pipelines.components.Imputer.fit_transform")
def test_multiple_y_parents(mock_fit_transform, X_y_binary):
    X, y = X_y_binary
    graph = {
        "Imputer": [Imputer],
        "OHE": [OneHotEncoder, "Imputer.x"],
        "Estimator": [RandomForestClassifier, "Imputer.y", "OHE.y"],
    }
    component_graph = ComponentGraph(graph)
    component_graph.instantiate({})
    mock_fit_transform.return_value = tuple((pd.DataFrame(X), pd.Series(y)))
    with pytest.raises(
        ValueError, match="Cannot have multiple `y` parents for a single component"
    ):
        component_graph.fit(X, y)


def test_component_graph_order(example_graph):
    component_graph = ComponentGraph(example_graph)
    expected_order = [
        "Imputer",
        "OneHot_ElasticNet",
        "Elastic Net",
        "OneHot_RandomForest",
        "Random Forest",
        "Logistic Regression",
    ]
    assert expected_order == component_graph.compute_order

    component_graph = ComponentGraph({"Imputer": [Imputer]})
    expected_order = ["Imputer"]
    assert expected_order == component_graph.compute_order


@pytest.mark.parametrize(
    "index",
    [
        list(range(-5, 0)),
        list(range(100, 105)),
        [f"row_{i}" for i in range(5)],
        pd.date_range("2020-09-08", periods=5),
    ],
)
def test_computation_input_custom_index(index):
    graph = {
        "OneHot": [OneHotEncoder],
        "Random Forest": [RandomForestClassifier, "OneHot.x"],
        "Elastic Net": [ElasticNetClassifier, "OneHot.x"],
        "Logistic Regression": [
            LogisticRegressionClassifier,
            "Random Forest",
            "Elastic Net",
        ],
    }

    X = pd.DataFrame(
        {"categories": [f"cat_{i}" for i in range(5)], "numbers": np.arange(5)},
        index=index,
    )
    y = pd.Series([1, 2, 1, 2, 1])
    component_graph = ComponentGraph(graph)
    component_graph.instantiate({})
    component_graph.fit(X, y)

    X_t = component_graph.predict(X)
    assert_index_equal(X_t.index, pd.RangeIndex(start=0, stop=5, step=1))
    assert not X_t.isna().any(axis=None)


@patch(f"{__name__}.EstimatorC.predict")
@patch(f"{__name__}.EstimatorB.predict")
@patch(f"{__name__}.EstimatorA.predict")
@patch(f"{__name__}.TransformerC.transform")
@patch(f"{__name__}.TransformerB.transform")
@patch(f"{__name__}.TransformerA.transform")
def test_component_graph_evaluation_plumbing(
    mock_transa,
    mock_transb,
    mock_transc,
    mock_preda,
    mock_predb,
    mock_predc,
    dummy_components,
):
    (
        TransformerA,
        TransformerB,
        TransformerC,
        EstimatorA,
        EstimatorB,
        EstimatorC,
    ) = dummy_components
    mock_transa.return_value = pd.DataFrame(
        {"feature trans": [1, 0, 0, 0, 0, 0], "feature a": np.ones(6)}
    )
    mock_transb.return_value = pd.DataFrame({"feature b": np.ones(6) * 2})
    mock_transc.return_value = pd.DataFrame({"feature c": np.ones(6) * 3})
    mock_preda.return_value = pd.Series([0, 0, 0, 1, 0, 0])
    mock_predb.return_value = pd.Series([0, 0, 0, 0, 1, 0])
    mock_predc.return_value = pd.Series([0, 0, 0, 0, 0, 1])
    graph = {
        "transformer a": [TransformerA],
        "transformer b": [TransformerB, "transformer a"],
        "transformer c": [TransformerC, "transformer a", "transformer b"],
        "estimator a": [EstimatorA],
        "estimator b": [EstimatorB, "transformer a"],
        "estimator c": [
            EstimatorC,
            "transformer a",
            "estimator a",
            "transformer b",
            "estimator b",
            "transformer c",
        ],
    }
    component_graph = ComponentGraph(graph)
    component_graph.instantiate({})
    X = pd.DataFrame({"feature1": np.zeros(6), "feature2": np.zeros(6)})
    y = pd.Series(np.zeros(6))
    component_graph.fit(X, y)
    predict_out = component_graph.predict(X)

    assert_frame_equal(mock_transa.call_args[0][0], X)
    assert_frame_equal(
        mock_transb.call_args[0][0],
        pd.DataFrame(
            {
                "feature trans": pd.Series([1, 0, 0, 0, 0, 0], dtype="int64"),
                "feature a": np.ones(6),
            },
            columns=["feature trans", "feature a"],
        ),
    )
    assert_frame_equal(
        mock_transc.call_args[0][0],
        pd.DataFrame(
            {
                "feature trans": pd.Series([1, 0, 0, 0, 0, 0], dtype="int64"),
                "feature a": np.ones(6),
                "feature b": np.ones(6) * 2,
            },
            columns=["feature trans", "feature a", "feature b"],
        ),
    )
    assert_frame_equal(mock_preda.call_args[0][0], X)
    assert_frame_equal(
        mock_predb.call_args[0][0],
        pd.DataFrame(
            {
                "feature trans": pd.Series([1, 0, 0, 0, 0, 0], dtype="int64"),
                "feature a": np.ones(6),
            },
            columns=["feature trans", "feature a"],
        ),
    )
    assert_frame_equal(
        mock_predc.call_args[0][0],
        pd.DataFrame(
            {
                "feature trans": pd.Series([1, 0, 0, 0, 0, 0], dtype="int64"),
                "feature a": np.ones(6),
                "estimator a": pd.Series([0, 0, 0, 1, 0, 0], dtype="int64"),
                "feature b": np.ones(6) * 2,
                "estimator b": pd.Series([0, 0, 0, 0, 1, 0], dtype="int64"),
                "feature c": np.ones(6) * 3,
            },
            columns=[
                "feature trans",
                "feature a",
                "estimator a",
                "feature b",
                "estimator b",
                "feature c",
            ],
        ),
    )
    assert_series_equal(pd.Series([0, 0, 0, 0, 0, 1], dtype="int64"), predict_out)


def test_input_feature_names(example_graph):
    X = pd.DataFrame(
        {
            "column_1": ["a", "b", "c", "d", "a", "a", "b", "c", "b"],
            "column_2": [1, 2, 3, 4, 5, 6, 5, 4, 3],
        }
    )
    y = pd.Series([1, 0, 1, 0, 1, 1, 0, 0, 0])

    component_graph = ComponentGraph(example_graph)
    component_graph.instantiate(
        {"OneHot_RandomForest": {"top_n": 2}, "OneHot_ElasticNet": {"top_n": 3}}
    )
    assert component_graph.input_feature_names == {}
    component_graph.fit(X, y)

    input_feature_names = component_graph.input_feature_names
    assert input_feature_names["Imputer"] == ["column_1", "column_2"]
    assert input_feature_names["OneHot_RandomForest"] == ["column_1", "column_2"]
    assert input_feature_names["OneHot_ElasticNet"] == ["column_1", "column_2"]
    assert input_feature_names["Random Forest"] == [
        "column_2",
        "column_1_a",
        "column_1_b",
    ]
    assert input_feature_names["Elastic Net"] == [
        "column_2",
        "column_1_a",
        "column_1_b",
        "column_1_c",
    ]
    assert input_feature_names["Logistic Regression"] == [
        "Random Forest",
        "Elastic Net",
    ]


def test_iteration(example_graph):
    component_graph = ComponentGraph(example_graph)

    expected = [
        Imputer,
        OneHotEncoder,
        ElasticNetClassifier,
        OneHotEncoder,
        RandomForestClassifier,
        LogisticRegressionClassifier,
    ]
    iteration = [component for component in component_graph]
    assert iteration == expected

    component_graph.instantiate({"OneHot_RandomForest": {"top_n": 32}})
    expected = [
        Imputer(),
        OneHotEncoder(),
        ElasticNetClassifier(),
        OneHotEncoder(top_n=32),
        RandomForestClassifier(),
        LogisticRegressionClassifier(),
    ]
    iteration = [component for component in component_graph]
    assert iteration == expected


def test_custom_input_feature_types(example_graph):
<<<<<<< HEAD
    X = pd.DataFrame({'column_1': ['a', 'a', 'a', 'b', 'b', 'b', 'c', 'c', 'd'],
                      'column_2': [1, 2, 3, 3, 4, 4, 5, 5, 6]})
=======
    X = pd.DataFrame(
        {
            "column_1": ["a", "b", "c", "d", "a", "a", "b", "c", "b"],
            "column_2": [1, 2, 3, 4, 5, 6, 5, 4, 3],
        }
    )
>>>>>>> c7a29904
    y = pd.Series([1, 0, 1, 0, 1, 1, 0, 0, 0])
    X = infer_feature_types(X, {"column_2": "categorical"})

    component_graph = ComponentGraph(example_graph)
    component_graph.instantiate(
        {"OneHot_RandomForest": {"top_n": 2}, "OneHot_ElasticNet": {"top_n": 3}}
    )
    assert component_graph.input_feature_names == {}
    component_graph.fit(X, y)

    input_feature_names = component_graph.input_feature_names
    assert input_feature_names["Imputer"] == ["column_1", "column_2"]
    assert input_feature_names["OneHot_RandomForest"] == ["column_1", "column_2"]
    assert input_feature_names["OneHot_ElasticNet"] == ["column_1", "column_2"]
    assert input_feature_names["Random Forest"] == [
        "column_1_a",
        "column_1_b",
        "column_2_4",
        "column_2_5",
    ]
    assert input_feature_names["Elastic Net"] == [
        "column_1_a",
        "column_1_b",
        "column_1_c",
        "column_2_3",
        "column_2_4",
        "column_2_5",
    ]
    assert input_feature_names["Logistic Regression"] == [
        "Random Forest",
        "Elastic Net",
    ]


def test_component_graph_dataset_with_different_types():
    # Checks that types are converted correctly by Woodwork. Specifically, the standard scaler
    # should convert column_3 to float, so our code to try to convert back to the original boolean type
    # will catch the TypeError thrown and not convert the column.
<<<<<<< HEAD
    # Also, column_4 will be treated as a datetime feature, but the identical column_5 set as natural language
    # should be treated as natural language, not as datetime.
    graph = {'Imputer': [Imputer],
             'OneHot': [OneHotEncoder, 'Imputer.x'],
             'DateTime': [DateTimeFeaturizer, 'OneHot.x'],
             'Text': [TextFeaturizer, 'DateTime.x'],
             'Scaler': [StandardScaler, 'Text.x'],
             'Random Forest': [RandomForestClassifier, 'Scaler.x'],
             'Elastic Net': [ElasticNetClassifier, 'Scaler.x'],
             'Logistic Regression': [LogisticRegressionClassifier, 'Random Forest', 'Elastic Net']}

    X = pd.DataFrame({'column_1': ['a', 'b', 'c', 'd', 'a', 'a', 'b', 'c', 'b'],
                      'column_2': [1, 2, 3, 4, 5, 6, 5, 4, 3],
                      'column_3': [True, False, True, False, True, False, True, False, False]})
    X['column_4'] = [str((datetime(2021, 5, 21, 12, 0, 0) + timedelta(minutes=5 * x))) for x in range(len(X))]
    X['column_5'] = X['column_4']
=======
    graph = {
        "Imputer": [Imputer],
        "OneHot": [OneHotEncoder, "Imputer.x"],
        "DateTime": [DateTimeFeaturizer, "OneHot.x"],
        "Scaler": [StandardScaler, "DateTime.x"],
        "Random Forest": [RandomForestClassifier, "Scaler.x"],
        "Elastic Net": [ElasticNetClassifier, "Scaler.x"],
        "Logistic Regression": [
            LogisticRegressionClassifier,
            "Random Forest",
            "Elastic Net",
        ],
    }

    X = pd.DataFrame(
        {
            "column_1": ["a", "b", "c", "d", "a", "a", "b", "c", "b"],
            "column_2": [1, 2, 3, 4, 5, 6, 5, 4, 3],
            "column_3": [True, False, True, False, True, False, True, False, False],
        }
    )
>>>>>>> c7a29904
    y = pd.Series([1, 0, 1, 0, 1, 1, 0, 0, 0])
    X = infer_feature_types(X, {"column_2": "categorical", "column_5": "NaturalLanguage"})

    component_graph = ComponentGraph(graph)
    component_graph.instantiate({})
    assert component_graph.input_feature_names == {}
    component_graph.fit(X, y)

    def check_feature_names(input_feature_names):
        assert input_feature_names['Imputer'] == ['column_1', 'column_2', 'column_3', 'column_4', 'column_5']
        assert input_feature_names['OneHot'] == ['column_1', 'column_2', 'column_3', 'column_4', 'column_5']
        assert input_feature_names['DateTime'] == ['column_3', 'column_4', 'column_5',
                                                   'column_1_a', 'column_1_b', 'column_1_c', 'column_1_d',
                                                   'column_2_1', 'column_2_2', 'column_2_3', 'column_2_4', 'column_2_5', 'column_2_6']
        assert input_feature_names['Text'] == ['column_3', 'column_5', 'column_1_a', 'column_1_b', 'column_1_c', 'column_1_d',
                                               'column_2_1', 'column_2_2', 'column_2_3', 'column_2_4', 'column_2_5', 'column_2_6',
                                               'column_4_year', 'column_4_month', 'column_4_day_of_week', 'column_4_hour']
        text_columns = ['DIVERSITY_SCORE(column_5)', 'MEAN_CHARACTERS_PER_WORD(column_5)', 'POLARITY_SCORE(column_5)',
                        'LSA(column_5)[0]', 'LSA(column_5)[1]']
        assert input_feature_names['Scaler'] == (['column_3', 'column_1_a', 'column_1_b', 'column_1_c', 'column_1_d',
                                                  'column_2_1', 'column_2_2', 'column_2_3', 'column_2_4', 'column_2_5', 'column_2_6',
                                                  'column_4_year', 'column_4_month', 'column_4_day_of_week', 'column_4_hour'] +
                                                 text_columns)
        assert input_feature_names['Random Forest'] == (['column_3', 'column_1_a', 'column_1_b', 'column_1_c', 'column_1_d',
                                                         'column_2_1', 'column_2_2', 'column_2_3', 'column_2_4', 'column_2_5', 'column_2_6',
                                                         'column_4_year', 'column_4_month', 'column_4_day_of_week', 'column_4_hour'] +
                                                        text_columns)
        assert input_feature_names['Elastic Net'] == (['column_3', 'column_1_a', 'column_1_b', 'column_1_c', 'column_1_d',
                                                       'column_2_1', 'column_2_2', 'column_2_3', 'column_2_4', 'column_2_5', 'column_2_6',
                                                       'column_4_year', 'column_4_month', 'column_4_day_of_week', 'column_4_hour'] +
                                                      text_columns)
        assert input_feature_names['Logistic Regression'] == ['Random Forest', 'Elastic Net']

    check_feature_names(component_graph.input_feature_names)
    component_graph.input_feature_names = {}
    component_graph.predict(X)
    check_feature_names(component_graph.input_feature_names)


@patch('evalml.pipelines.components.RandomForestClassifier.fit')
def test_component_graph_types_merge_mock(mock_rf_fit):
    graph = {'Select numeric col_2': [SelectColumns],
             'Imputer numeric col_2': [Imputer, 'Select numeric col_2.x'],
             'Scaler col_2': [StandardScaler, 'Imputer numeric col_2.x'],
             'Select categorical col_1': [SelectColumns],
             'Imputer categorical col_1': [Imputer, 'Select categorical col_1.x'],
             'OneHot col_1': [OneHotEncoder, 'Imputer categorical col_1.x'],
             'Pass through col_3': [SelectColumns],
             'Random Forest': [RandomForestClassifier, 'Scaler col_2.x', 'OneHot col_1.x', 'Pass through col_3.x']}

    X = pd.DataFrame({'column_1': ['a', 'b', 'c', 'd', 'a', 'a', 'b', 'c', 'b'],
                      'column_2': [1, 2, 3, 4, 5, 6, 5, 4, 3],
                      'column_3': [True, False, True, False, True, False, True, False, False]})
    y = pd.Series([1, 0, 1, 0, 1, 1, 0, 0, 0])
    # woodwork would infer this as boolean by default -- convert to a numeric type
    X = infer_feature_types(X, {"column_3": "integer"})

    component_graph = ComponentGraph(graph)
    # we don't have feature type selectors defined yet, so in order for the above graph to work we have to
    # specify the types to select here.
    # if the user-specified woodwork types are being respected, we should see the pass-through column_3 staying as numeric,
    # meaning it won't cause a modeling error when it reaches the estimator
    component_graph.instantiate({'Select numeric col_2': {'columns': ['column_2']},
                                 'Select categorical col_1': {'columns': ['column_1']},
                                 'Pass through col_3': {'columns': ['column_3']}})
    assert component_graph.input_feature_names == {}
    component_graph.fit(X, y)

    input_feature_names = component_graph.input_feature_names
<<<<<<< HEAD
    assert input_feature_names['Random Forest'] == (['column_2', 'column_1_a', 'column_1_b', 'column_1_c', 'column_1_d',
                                                     'column_3'])
    assert mock_rf_fit.call_args[0][0].ww.logical_types['column_3'] == Integer


def test_component_graph_preserves_ltypes_created_during_pipeline_evaluation():

    # This test checks that the component graph preserves logical types created during pipeline evaluation
    # The other tests ensure that logical types set before pipeline evaluation are preserved

    class ZipCodeExtractor(Transformer):
        name = "Zip Code Extractor"

        def fit(self, X, y=None):
            return self

        def transform(self, X, y=None):
            X = pd.DataFrame({"zip_code": pd.Series(["02101", "02139", "02152"] * 3)})
            X.ww.init(logical_types={'zip_code': "PostalCode"})
            return X

    class ZipCodeToAveragePrice(Transformer):
        name = "Check Zip Code Preserved"

        def fit(self, X, y=None):
            return self

        def transform(self, X, y=None):
            X = infer_feature_types(X)
            original_columns = list(X.columns)
            X = X.ww.select(["PostalCode"])
            # This would make the test fail if the componant graph
            assert len(X.columns) > 0, "No Zip Code!"
            X.ww['average_apartment_price'] = pd.Series([1000, 2000, 3000] * 3)
            X = X.ww.drop(original_columns)
            return X

    graph = {'Select non address': [SelectColumns],
             'OneHot': [OneHotEncoder, "Select non address.x"],
             'Select address': [SelectColumns],
             'Extract ZipCode': [ZipCodeExtractor, 'Select address.x'],
             'Average Price From ZipCode': [ZipCodeToAveragePrice, "Extract ZipCode.x"],
             'Random Forest': [RandomForestClassifier, 'OneHot.x', 'Average Price From ZipCode.x']}

    X = pd.DataFrame({'column_1': ['a', 'b', 'c', 'd', 'a', 'a', 'b', 'c', 'b'],
                      'column_2': [1, 2, 3, 4, 5, 6, 5, 4, 3],
                      'column_3': [True, False, True, False, True, False, True, False, False],
                      'address': [f'address-{i}' for i in range(9)]})
    y = pd.Series([1, 0, 1, 0, 1, 1, 0, 0, 0])

    # woodwork would infer this as boolean by default -- convert to a numeric type
    X.ww.init(semantic_tags={"address": "address"})

    component_graph = ComponentGraph(graph)
    # we don't have feature type selectors defined yet, so in order for the above graph to work we have to
    # specify the types to select here.
    # if the user-specified woodwork types are being respected, we should see the pass-through column_3 staying as numeric,
    # meaning it won't cause a modeling error when it reaches the estimator
    component_graph.instantiate({'Select non address': {'columns': ['column_1', 'column_2', 'column_3']},
                                 'Select address': {'columns': ['address']}})
    assert component_graph.input_feature_names == {}
    component_graph.fit(X, y)

    input_feature_names = component_graph.input_feature_names
    assert sorted(input_feature_names['Random Forest']) == sorted(['column_2', 'column_1_a', 'column_1_b', 'column_1_c',
                                                                   'column_1_d', 'column_3', 'average_apartment_price'])


def test_component_graph_types_merge():
    graph = {'Select numeric': [SelectColumns],
             'Imputer numeric': [Imputer, 'Select numeric.x'],
             'Scaler': [StandardScaler, 'Imputer numeric.x'],
             'Select categorical': [SelectColumns],
             'Imputer categorical': [Imputer, 'Select categorical.x'],
             'OneHot': [OneHotEncoder, 'Imputer categorical.x'],
             'Select datetime': [SelectColumns],
             'Imputer datetime': [Imputer, 'Select datetime.x'],
             'DateTime': [DateTimeFeaturizer, 'Imputer datetime.x'],
             'Select text': [SelectColumns],
             'Text': [TextFeaturizer, 'Select text.x'],
             'Select pass through': [SelectColumns],
             'Random Forest': [RandomForestClassifier, 'Scaler.x', 'OneHot.x', 'DateTime.x', 'Text.x', 'Select pass through.x']}

    X = pd.DataFrame({'column_1': ['a', 'b', 'c', 'd', 'a', 'a', 'b', 'c', 'b'],
                      'column_2': [1, 2, 3, 4, 5, 6, 5, 4, 3],
                      'column_3': [True, False, True, False, True, False, True, False, False]})
    X['column_4'] = [str((datetime(2021, 5, 21, 12, 0, 0) + timedelta(minutes=5 * x))) for x in range(len(X))]
    X['column_5'] = X['column_4']
    X['column_6'] = [42.0] * len(X)
    y = pd.Series([1, 0, 1, 0, 1, 1, 0, 0, 0])
    X = infer_feature_types(X, {"column_5": "NaturalLanguage"})

    component_graph = ComponentGraph(graph)
    # we don't have feature type selectors defined yet, so in order for the above graph to work we have to
    # specify the types to select here.
    component_graph.instantiate({'Select numeric': {'columns': ['column_2']},
                                 'Select categorical': {'columns': ['column_1', 'column_3']},
                                 'Select datetime': {'columns': ['column_4']},
                                 'Select text': {'columns': ['column_5']},
                                 'Select pass through': {'columns': ['column_6']}})
    assert component_graph.input_feature_names == {}
    component_graph.fit(X, y)

    input_feature_names = component_graph.input_feature_names
    assert input_feature_names['Random Forest'] == (['column_2', 'column_3', 'column_1_a', 'column_1_b', 'column_1_c', 'column_1_d',
                                                     'column_4_year', 'column_4_month', 'column_4_day_of_week', 'column_4_hour',
                                                     'DIVERSITY_SCORE(column_5)', 'MEAN_CHARACTERS_PER_WORD(column_5)',
                                                     'POLARITY_SCORE(column_5)', 'LSA(column_5)[0]', 'LSA(column_5)[1]',
                                                     'column_6'])
=======
    assert input_feature_names["Imputer"] == ["column_1", "column_2", "column_3"]
    assert input_feature_names["OneHot"] == ["column_1", "column_2", "column_3"]
    assert input_feature_names["DateTime"] == [
        "column_3",
        "column_1_a",
        "column_1_b",
        "column_1_c",
        "column_1_d",
        "column_2_1",
        "column_2_2",
        "column_2_3",
        "column_2_4",
        "column_2_5",
        "column_2_6",
    ]
    assert input_feature_names["Scaler"] == [
        "column_3",
        "column_1_a",
        "column_1_b",
        "column_1_c",
        "column_1_d",
        "column_2_1",
        "column_2_2",
        "column_2_3",
        "column_2_4",
        "column_2_5",
        "column_2_6",
    ]
    assert input_feature_names["Random Forest"] == [
        "column_3",
        "column_1_a",
        "column_1_b",
        "column_1_c",
        "column_1_d",
        "column_2_1",
        "column_2_2",
        "column_2_3",
        "column_2_4",
        "column_2_5",
        "column_2_6",
    ]
    assert input_feature_names["Elastic Net"] == [
        "column_3",
        "column_1_a",
        "column_1_b",
        "column_1_c",
        "column_1_d",
        "column_2_1",
        "column_2_2",
        "column_2_3",
        "column_2_4",
        "column_2_5",
        "column_2_6",
    ]
    assert input_feature_names["Logistic Regression"] == [
        "Random Forest",
        "Elastic Net",
    ]
>>>>>>> c7a29904


def test_component_graph_sampler():
    graph = {
        "Imputer": [Imputer],
        "OneHot": [OneHotEncoder, "Imputer.x"],
        "Undersampler": [Undersampler, "OneHot.x"],
        "Random Forest": [RandomForestClassifier, "Undersampler.x", "Undersampler.y"],
        "Elastic Net": [ElasticNetClassifier, "Undersampler.x", "Undersampler.y"],
        "Logistic Regression": [
            LogisticRegressionClassifier,
            "Random Forest",
            "Elastic Net",
        ],
    }

    component_graph = ComponentGraph(graph)
    component_graph.instantiate({})
    assert component_graph.get_parents("Imputer") == []
    assert component_graph.get_parents("OneHot") == ["Imputer.x"]
    assert component_graph.get_parents("Undersampler") == ["OneHot.x"]
    assert component_graph.get_parents("Random Forest") == [
        "Undersampler.x",
        "Undersampler.y",
    ]
    assert component_graph.get_parents("Elastic Net") == [
        "Undersampler.x",
        "Undersampler.y",
    ]
    assert component_graph.get_parents("Logistic Regression") == [
        "Random Forest",
        "Elastic Net",
    ]


def test_component_graph_sampler_list():
    component_list = [
        "Imputer",
        "One Hot Encoder",
        "Undersampler",
        "Random Forest Classifier",
    ]
    component_graph = ComponentGraph.from_list(component_list)

    assert len(component_graph.component_dict) == 4
    assert component_graph.get_component("Imputer") == Imputer
    assert component_graph.get_component("One Hot Encoder") == OneHotEncoder
    assert component_graph.get_component("Undersampler") == Undersampler
    assert (
        component_graph.get_component("Random Forest Classifier")
        == RandomForestClassifier
    )

    assert component_graph.compute_order == component_list
    assert component_graph.component_dict == {
        "Imputer": [Imputer],
        "One Hot Encoder": [OneHotEncoder, "Imputer.x"],
        "Undersampler": [Undersampler, "One Hot Encoder.x"],
        "Random Forest Classifier": [
            RandomForestClassifier,
            "Undersampler.x",
            "Undersampler.y",
        ],
    }
    assert component_graph.get_parents("Imputer") == []
    assert component_graph.get_parents("One Hot Encoder") == ["Imputer.x"]
    assert component_graph.get_parents("Undersampler") == ["One Hot Encoder.x"]
    assert component_graph.get_parents("Random Forest Classifier") == [
        "Undersampler.x",
        "Undersampler.y",
    ]


def test_component_graph_dataset_with_target_imputer():
    X = pd.DataFrame(
        {
            "column_1": ["a", "b", "c", "d", "a", "a", "b", "c", "b"],
            "column_2": [1, 2, 3, 4, 5, 6, 5, 4, 3],
        }
    )
    y = pd.Series([1, 0, 1, 0, 1, 1, 0, 0, np.nan])
    graph = {
        "Target Imputer": [TargetImputer],
        "OneHot": [OneHotEncoder, "Target Imputer.x", "Target Imputer.y"],
        "Random Forest": [RandomForestClassifier, "OneHot.x", "Target Imputer.y"],
        "Elastic Net": [ElasticNetClassifier, "OneHot.x", "Target Imputer.y"],
        "Logistic Regression": [
            LogisticRegressionClassifier,
            "Random Forest",
            "Elastic Net",
            "Target Imputer.y",
        ],
    }

    component_graph = ComponentGraph(graph)
    component_graph.instantiate({})
    assert component_graph.get_parents("Target Imputer") == []
    assert component_graph.get_parents("OneHot") == [
        "Target Imputer.x",
        "Target Imputer.y",
    ]
    assert component_graph.get_parents("Random Forest") == [
        "OneHot.x",
        "Target Imputer.y",
    ]
    assert component_graph.get_parents("Elastic Net") == [
        "OneHot.x",
        "Target Imputer.y",
    ]

    component_graph.fit(X, y)
    predictions = component_graph.predict(X)
    assert not pd.isnull(predictions).any()


@patch("evalml.pipelines.components.estimators.LogisticRegressionClassifier.fit")
def test_component_graph_sampler_y_passes(mock_estimator_fit):
    pytest.importorskip(
        "imblearn.over_sampling", reason="Cannot import imblearn, skipping tests"
    )
    # makes sure the y value from oversampler gets passed to the estimator, even though StandardScaler has no y output
    X = pd.DataFrame({"a": [i for i in range(100)], "b": [i % 3 for i in range(100)]})
    y = pd.Series([0] * 90 + [1] * 10)
    component_list = [
        "Imputer",
        "SMOTE Oversampler",
        "Standard Scaler",
        "Logistic Regression Classifier",
    ]
    component_graph = ComponentGraph.from_list(component_list)
    component_graph.instantiate({})
    component_graph.fit(X, y)
    assert len(mock_estimator_fit.call_args[0][0]) == len(
        mock_estimator_fit.call_args[0][1]
    )
    assert len(mock_estimator_fit.call_args[0][0]) == int(1.25 * 90)


@patch("evalml.pipelines.components.estimators.RandomForestClassifier.fit")
@patch("evalml.pipelines.components.estimators.DecisionTreeClassifier.fit")
def test_component_graph_sampler_same_given_components(mock_dt_fit, mock_rf_fit):
    pytest.importorskip(
        "imblearn.over_sampling", reason="Cannot import imblearn, skipping tests"
    )
    X = pd.DataFrame({"a": [i for i in range(100)], "b": [i % 3 for i in range(100)]})
    y = pd.Series([0] * 90 + [1] * 10)
    component_list = ["Imputer", "SMOTE Oversampler", "Random Forest Classifier"]
    component_graph = ComponentGraph.from_list(component_list)
    component_graph.instantiate({})
    component_graph.fit(X, y)

    component_list2 = ["Imputer", "SMOTE Oversampler", "Decision Tree Classifier"]
    component_graph2 = ComponentGraph.from_list(component_list2)
    component_graph2.instantiate({})
    component_graph2.fit(X, y)
    pd.testing.assert_frame_equal(
        mock_dt_fit.call_args[0][0], mock_rf_fit.call_args[0][0]
    )
    pd.testing.assert_series_equal(
        mock_dt_fit.call_args[0][1], mock_rf_fit.call_args[0][1]
    )<|MERGE_RESOLUTION|>--- conflicted
+++ resolved
@@ -505,13 +505,9 @@
     X, y = X_y_binary
     X = pd.DataFrame(X)
     y = pd.Series(y)
-<<<<<<< HEAD
-    graph = {'Imputer': [Imputer], 'OHE': [OneHotEncoder, 'Imputer.x', 'Imputer.y']}
+    graph = {"Imputer": [Imputer], "OHE": [OneHotEncoder, "Imputer.x", "Imputer.y"]}
     expected_x = pd.DataFrame(index=X.index, columns=X.columns).fillna(1)
-=======
-    graph = {"Imputer": [Imputer], "OHE": [OneHotEncoder, "Imputer.x", "Imputer.y"]}
-    expected_x = pd.DataFrame(index=X.index, columns=X.index).fillna(1)
->>>>>>> c7a29904
+
     expected_y = pd.Series(index=y.index).fillna(0)
     mock_imputer_fit_transform.return_value = tuple((expected_x, expected_y))
     mock_ohe_fit_transform.return_value = expected_x
@@ -968,17 +964,12 @@
 
 
 def test_custom_input_feature_types(example_graph):
-<<<<<<< HEAD
-    X = pd.DataFrame({'column_1': ['a', 'a', 'a', 'b', 'b', 'b', 'c', 'c', 'd'],
-                      'column_2': [1, 2, 3, 3, 4, 4, 5, 5, 6]})
-=======
     X = pd.DataFrame(
         {
-            "column_1": ["a", "b", "c", "d", "a", "a", "b", "c", "b"],
-            "column_2": [1, 2, 3, 4, 5, 6, 5, 4, 3],
+            "column_1": ["a", "a", "a", "b", "b", "b", "c", "c", "d"],
+            "column_2": [1, 2, 3, 3, 4, 4, 5, 5, 6],
         }
     )
->>>>>>> c7a29904
     y = pd.Series([1, 0, 1, 0, 1, 1, 0, 0, 0])
     X = infer_feature_types(X, {"column_2": "categorical"})
 
@@ -1017,29 +1008,14 @@
     # Checks that types are converted correctly by Woodwork. Specifically, the standard scaler
     # should convert column_3 to float, so our code to try to convert back to the original boolean type
     # will catch the TypeError thrown and not convert the column.
-<<<<<<< HEAD
     # Also, column_4 will be treated as a datetime feature, but the identical column_5 set as natural language
     # should be treated as natural language, not as datetime.
-    graph = {'Imputer': [Imputer],
-             'OneHot': [OneHotEncoder, 'Imputer.x'],
-             'DateTime': [DateTimeFeaturizer, 'OneHot.x'],
-             'Text': [TextFeaturizer, 'DateTime.x'],
-             'Scaler': [StandardScaler, 'Text.x'],
-             'Random Forest': [RandomForestClassifier, 'Scaler.x'],
-             'Elastic Net': [ElasticNetClassifier, 'Scaler.x'],
-             'Logistic Regression': [LogisticRegressionClassifier, 'Random Forest', 'Elastic Net']}
-
-    X = pd.DataFrame({'column_1': ['a', 'b', 'c', 'd', 'a', 'a', 'b', 'c', 'b'],
-                      'column_2': [1, 2, 3, 4, 5, 6, 5, 4, 3],
-                      'column_3': [True, False, True, False, True, False, True, False, False]})
-    X['column_4'] = [str((datetime(2021, 5, 21, 12, 0, 0) + timedelta(minutes=5 * x))) for x in range(len(X))]
-    X['column_5'] = X['column_4']
-=======
     graph = {
         "Imputer": [Imputer],
         "OneHot": [OneHotEncoder, "Imputer.x"],
         "DateTime": [DateTimeFeaturizer, "OneHot.x"],
-        "Scaler": [StandardScaler, "DateTime.x"],
+        "Text": [TextFeaturizer, "DateTime.x"],
+        "Scaler": [StandardScaler, "Text.x"],
         "Random Forest": [RandomForestClassifier, "Scaler.x"],
         "Elastic Net": [ElasticNetClassifier, "Scaler.x"],
         "Logistic Regression": [
@@ -1056,9 +1032,16 @@
             "column_3": [True, False, True, False, True, False, True, False, False],
         }
     )
->>>>>>> c7a29904
+    X["column_4"] = [
+        str((datetime(2021, 5, 21, 12, 0, 0) + timedelta(minutes=5 * x)))
+        for x in range(len(X))
+    ]
+    X["column_5"] = X["column_4"]
+
     y = pd.Series([1, 0, 1, 0, 1, 1, 0, 0, 0])
-    X = infer_feature_types(X, {"column_2": "categorical", "column_5": "NaturalLanguage"})
+    X = infer_feature_types(
+        X, {"column_2": "categorical", "column_5": "NaturalLanguage"}
+    )
 
     component_graph = ComponentGraph(graph)
     component_graph.instantiate({})
@@ -1066,29 +1049,124 @@
     component_graph.fit(X, y)
 
     def check_feature_names(input_feature_names):
-        assert input_feature_names['Imputer'] == ['column_1', 'column_2', 'column_3', 'column_4', 'column_5']
-        assert input_feature_names['OneHot'] == ['column_1', 'column_2', 'column_3', 'column_4', 'column_5']
-        assert input_feature_names['DateTime'] == ['column_3', 'column_4', 'column_5',
-                                                   'column_1_a', 'column_1_b', 'column_1_c', 'column_1_d',
-                                                   'column_2_1', 'column_2_2', 'column_2_3', 'column_2_4', 'column_2_5', 'column_2_6']
-        assert input_feature_names['Text'] == ['column_3', 'column_5', 'column_1_a', 'column_1_b', 'column_1_c', 'column_1_d',
-                                               'column_2_1', 'column_2_2', 'column_2_3', 'column_2_4', 'column_2_5', 'column_2_6',
-                                               'column_4_year', 'column_4_month', 'column_4_day_of_week', 'column_4_hour']
-        text_columns = ['DIVERSITY_SCORE(column_5)', 'MEAN_CHARACTERS_PER_WORD(column_5)', 'POLARITY_SCORE(column_5)',
-                        'LSA(column_5)[0]', 'LSA(column_5)[1]']
-        assert input_feature_names['Scaler'] == (['column_3', 'column_1_a', 'column_1_b', 'column_1_c', 'column_1_d',
-                                                  'column_2_1', 'column_2_2', 'column_2_3', 'column_2_4', 'column_2_5', 'column_2_6',
-                                                  'column_4_year', 'column_4_month', 'column_4_day_of_week', 'column_4_hour'] +
-                                                 text_columns)
-        assert input_feature_names['Random Forest'] == (['column_3', 'column_1_a', 'column_1_b', 'column_1_c', 'column_1_d',
-                                                         'column_2_1', 'column_2_2', 'column_2_3', 'column_2_4', 'column_2_5', 'column_2_6',
-                                                         'column_4_year', 'column_4_month', 'column_4_day_of_week', 'column_4_hour'] +
-                                                        text_columns)
-        assert input_feature_names['Elastic Net'] == (['column_3', 'column_1_a', 'column_1_b', 'column_1_c', 'column_1_d',
-                                                       'column_2_1', 'column_2_2', 'column_2_3', 'column_2_4', 'column_2_5', 'column_2_6',
-                                                       'column_4_year', 'column_4_month', 'column_4_day_of_week', 'column_4_hour'] +
-                                                      text_columns)
-        assert input_feature_names['Logistic Regression'] == ['Random Forest', 'Elastic Net']
+        assert input_feature_names["Imputer"] == [
+            "column_1",
+            "column_2",
+            "column_3",
+            "column_4",
+            "column_5",
+        ]
+        assert input_feature_names["OneHot"] == [
+            "column_1",
+            "column_2",
+            "column_3",
+            "column_4",
+            "column_5",
+        ]
+        assert input_feature_names["DateTime"] == [
+            "column_3",
+            "column_4",
+            "column_5",
+            "column_1_a",
+            "column_1_b",
+            "column_1_c",
+            "column_1_d",
+            "column_2_1",
+            "column_2_2",
+            "column_2_3",
+            "column_2_4",
+            "column_2_5",
+            "column_2_6",
+        ]
+        assert input_feature_names["Text"] == [
+            "column_3",
+            "column_5",
+            "column_1_a",
+            "column_1_b",
+            "column_1_c",
+            "column_1_d",
+            "column_2_1",
+            "column_2_2",
+            "column_2_3",
+            "column_2_4",
+            "column_2_5",
+            "column_2_6",
+            "column_4_year",
+            "column_4_month",
+            "column_4_day_of_week",
+            "column_4_hour",
+        ]
+        text_columns = [
+            "DIVERSITY_SCORE(column_5)",
+            "MEAN_CHARACTERS_PER_WORD(column_5)",
+            "POLARITY_SCORE(column_5)",
+            "LSA(column_5)[0]",
+            "LSA(column_5)[1]",
+        ]
+        assert input_feature_names["Scaler"] == (
+            [
+                "column_3",
+                "column_1_a",
+                "column_1_b",
+                "column_1_c",
+                "column_1_d",
+                "column_2_1",
+                "column_2_2",
+                "column_2_3",
+                "column_2_4",
+                "column_2_5",
+                "column_2_6",
+                "column_4_year",
+                "column_4_month",
+                "column_4_day_of_week",
+                "column_4_hour",
+            ]
+            + text_columns
+        )
+        assert input_feature_names["Random Forest"] == (
+            [
+                "column_3",
+                "column_1_a",
+                "column_1_b",
+                "column_1_c",
+                "column_1_d",
+                "column_2_1",
+                "column_2_2",
+                "column_2_3",
+                "column_2_4",
+                "column_2_5",
+                "column_2_6",
+                "column_4_year",
+                "column_4_month",
+                "column_4_day_of_week",
+                "column_4_hour",
+            ]
+            + text_columns
+        )
+        assert input_feature_names["Elastic Net"] == (
+            [
+                "column_3",
+                "column_1_a",
+                "column_1_b",
+                "column_1_c",
+                "column_1_d",
+                "column_2_1",
+                "column_2_2",
+                "column_2_3",
+                "column_2_4",
+                "column_2_5",
+                "column_2_6",
+                "column_4_year",
+                "column_4_month",
+                "column_4_day_of_week",
+                "column_4_hour",
+            ]
+            + text_columns
+        )
+        assert input_feature_names["Logistic Regression"] == [
+            "Random Forest",
+            "Elastic Net",
+        ]
 
     check_feature_names(component_graph.input_feature_names)
     component_graph.input_feature_names = {}
@@ -1096,20 +1174,31 @@
     check_feature_names(component_graph.input_feature_names)
 
 
-@patch('evalml.pipelines.components.RandomForestClassifier.fit')
+@patch("evalml.pipelines.components.RandomForestClassifier.fit")
 def test_component_graph_types_merge_mock(mock_rf_fit):
-    graph = {'Select numeric col_2': [SelectColumns],
-             'Imputer numeric col_2': [Imputer, 'Select numeric col_2.x'],
-             'Scaler col_2': [StandardScaler, 'Imputer numeric col_2.x'],
-             'Select categorical col_1': [SelectColumns],
-             'Imputer categorical col_1': [Imputer, 'Select categorical col_1.x'],
-             'OneHot col_1': [OneHotEncoder, 'Imputer categorical col_1.x'],
-             'Pass through col_3': [SelectColumns],
-             'Random Forest': [RandomForestClassifier, 'Scaler col_2.x', 'OneHot col_1.x', 'Pass through col_3.x']}
-
-    X = pd.DataFrame({'column_1': ['a', 'b', 'c', 'd', 'a', 'a', 'b', 'c', 'b'],
-                      'column_2': [1, 2, 3, 4, 5, 6, 5, 4, 3],
-                      'column_3': [True, False, True, False, True, False, True, False, False]})
+    graph = {
+        "Select numeric col_2": [SelectColumns],
+        "Imputer numeric col_2": [Imputer, "Select numeric col_2.x"],
+        "Scaler col_2": [StandardScaler, "Imputer numeric col_2.x"],
+        "Select categorical col_1": [SelectColumns],
+        "Imputer categorical col_1": [Imputer, "Select categorical col_1.x"],
+        "OneHot col_1": [OneHotEncoder, "Imputer categorical col_1.x"],
+        "Pass through col_3": [SelectColumns],
+        "Random Forest": [
+            RandomForestClassifier,
+            "Scaler col_2.x",
+            "OneHot col_1.x",
+            "Pass through col_3.x",
+        ],
+    }
+
+    X = pd.DataFrame(
+        {
+            "column_1": ["a", "b", "c", "d", "a", "a", "b", "c", "b"],
+            "column_2": [1, 2, 3, 4, 5, 6, 5, 4, 3],
+            "column_3": [True, False, True, False, True, False, True, False, False],
+        }
+    )
     y = pd.Series([1, 0, 1, 0, 1, 1, 0, 0, 0])
     # woodwork would infer this as boolean by default -- convert to a numeric type
     X = infer_feature_types(X, {"column_3": "integer"})
@@ -1119,17 +1208,21 @@
     # specify the types to select here.
     # if the user-specified woodwork types are being respected, we should see the pass-through column_3 staying as numeric,
     # meaning it won't cause a modeling error when it reaches the estimator
-    component_graph.instantiate({'Select numeric col_2': {'columns': ['column_2']},
-                                 'Select categorical col_1': {'columns': ['column_1']},
-                                 'Pass through col_3': {'columns': ['column_3']}})
+    component_graph.instantiate(
+        {
+            "Select numeric col_2": {"columns": ["column_2"]},
+            "Select categorical col_1": {"columns": ["column_1"]},
+            "Pass through col_3": {"columns": ["column_3"]},
+        }
+    )
     assert component_graph.input_feature_names == {}
     component_graph.fit(X, y)
 
     input_feature_names = component_graph.input_feature_names
-<<<<<<< HEAD
-    assert input_feature_names['Random Forest'] == (['column_2', 'column_1_a', 'column_1_b', 'column_1_c', 'column_1_d',
-                                                     'column_3'])
-    assert mock_rf_fit.call_args[0][0].ww.logical_types['column_3'] == Integer
+    assert input_feature_names["Random Forest"] == (
+        ["column_2", "column_1_a", "column_1_b", "column_1_c", "column_1_d", "column_3"]
+    )
+    assert mock_rf_fit.call_args[0][0].ww.logical_types["column_3"] == Integer
 
 
 def test_component_graph_preserves_ltypes_created_during_pipeline_evaluation():
@@ -1145,7 +1238,7 @@
 
         def transform(self, X, y=None):
             X = pd.DataFrame({"zip_code": pd.Series(["02101", "02139", "02152"] * 3)})
-            X.ww.init(logical_types={'zip_code': "PostalCode"})
+            X.ww.init(logical_types={"zip_code": "PostalCode"})
             return X
 
     class ZipCodeToAveragePrice(Transformer):
@@ -1160,21 +1253,31 @@
             X = X.ww.select(["PostalCode"])
             # This would make the test fail if the componant graph
             assert len(X.columns) > 0, "No Zip Code!"
-            X.ww['average_apartment_price'] = pd.Series([1000, 2000, 3000] * 3)
+            X.ww["average_apartment_price"] = pd.Series([1000, 2000, 3000] * 3)
             X = X.ww.drop(original_columns)
             return X
 
-    graph = {'Select non address': [SelectColumns],
-             'OneHot': [OneHotEncoder, "Select non address.x"],
-             'Select address': [SelectColumns],
-             'Extract ZipCode': [ZipCodeExtractor, 'Select address.x'],
-             'Average Price From ZipCode': [ZipCodeToAveragePrice, "Extract ZipCode.x"],
-             'Random Forest': [RandomForestClassifier, 'OneHot.x', 'Average Price From ZipCode.x']}
-
-    X = pd.DataFrame({'column_1': ['a', 'b', 'c', 'd', 'a', 'a', 'b', 'c', 'b'],
-                      'column_2': [1, 2, 3, 4, 5, 6, 5, 4, 3],
-                      'column_3': [True, False, True, False, True, False, True, False, False],
-                      'address': [f'address-{i}' for i in range(9)]})
+    graph = {
+        "Select non address": [SelectColumns],
+        "OneHot": [OneHotEncoder, "Select non address.x"],
+        "Select address": [SelectColumns],
+        "Extract ZipCode": [ZipCodeExtractor, "Select address.x"],
+        "Average Price From ZipCode": [ZipCodeToAveragePrice, "Extract ZipCode.x"],
+        "Random Forest": [
+            RandomForestClassifier,
+            "OneHot.x",
+            "Average Price From ZipCode.x",
+        ],
+    }
+
+    X = pd.DataFrame(
+        {
+            "column_1": ["a", "b", "c", "d", "a", "a", "b", "c", "b"],
+            "column_2": [1, 2, 3, 4, 5, 6, 5, 4, 3],
+            "column_3": [True, False, True, False, True, False, True, False, False],
+            "address": [f"address-{i}" for i in range(9)],
+        }
+    )
     y = pd.Series([1, 0, 1, 0, 1, 1, 0, 0, 0])
 
     # woodwork would infer this as boolean by default -- convert to a numeric type
@@ -1185,117 +1288,105 @@
     # specify the types to select here.
     # if the user-specified woodwork types are being respected, we should see the pass-through column_3 staying as numeric,
     # meaning it won't cause a modeling error when it reaches the estimator
-    component_graph.instantiate({'Select non address': {'columns': ['column_1', 'column_2', 'column_3']},
-                                 'Select address': {'columns': ['address']}})
+    component_graph.instantiate(
+        {
+            "Select non address": {"columns": ["column_1", "column_2", "column_3"]},
+            "Select address": {"columns": ["address"]},
+        }
+    )
     assert component_graph.input_feature_names == {}
     component_graph.fit(X, y)
 
     input_feature_names = component_graph.input_feature_names
-    assert sorted(input_feature_names['Random Forest']) == sorted(['column_2', 'column_1_a', 'column_1_b', 'column_1_c',
-                                                                   'column_1_d', 'column_3', 'average_apartment_price'])
+    assert sorted(input_feature_names["Random Forest"]) == sorted(
+        [
+            "column_2",
+            "column_1_a",
+            "column_1_b",
+            "column_1_c",
+            "column_1_d",
+            "column_3",
+            "average_apartment_price",
+        ]
+    )
 
 
 def test_component_graph_types_merge():
-    graph = {'Select numeric': [SelectColumns],
-             'Imputer numeric': [Imputer, 'Select numeric.x'],
-             'Scaler': [StandardScaler, 'Imputer numeric.x'],
-             'Select categorical': [SelectColumns],
-             'Imputer categorical': [Imputer, 'Select categorical.x'],
-             'OneHot': [OneHotEncoder, 'Imputer categorical.x'],
-             'Select datetime': [SelectColumns],
-             'Imputer datetime': [Imputer, 'Select datetime.x'],
-             'DateTime': [DateTimeFeaturizer, 'Imputer datetime.x'],
-             'Select text': [SelectColumns],
-             'Text': [TextFeaturizer, 'Select text.x'],
-             'Select pass through': [SelectColumns],
-             'Random Forest': [RandomForestClassifier, 'Scaler.x', 'OneHot.x', 'DateTime.x', 'Text.x', 'Select pass through.x']}
-
-    X = pd.DataFrame({'column_1': ['a', 'b', 'c', 'd', 'a', 'a', 'b', 'c', 'b'],
-                      'column_2': [1, 2, 3, 4, 5, 6, 5, 4, 3],
-                      'column_3': [True, False, True, False, True, False, True, False, False]})
-    X['column_4'] = [str((datetime(2021, 5, 21, 12, 0, 0) + timedelta(minutes=5 * x))) for x in range(len(X))]
-    X['column_5'] = X['column_4']
-    X['column_6'] = [42.0] * len(X)
+    graph = {
+        "Select numeric": [SelectColumns],
+        "Imputer numeric": [Imputer, "Select numeric.x"],
+        "Scaler": [StandardScaler, "Imputer numeric.x"],
+        "Select categorical": [SelectColumns],
+        "Imputer categorical": [Imputer, "Select categorical.x"],
+        "OneHot": [OneHotEncoder, "Imputer categorical.x"],
+        "Select datetime": [SelectColumns],
+        "Imputer datetime": [Imputer, "Select datetime.x"],
+        "DateTime": [DateTimeFeaturizer, "Imputer datetime.x"],
+        "Select text": [SelectColumns],
+        "Text": [TextFeaturizer, "Select text.x"],
+        "Select pass through": [SelectColumns],
+        "Random Forest": [
+            RandomForestClassifier,
+            "Scaler.x",
+            "OneHot.x",
+            "DateTime.x",
+            "Text.x",
+            "Select pass through.x",
+        ],
+    }
+
+    X = pd.DataFrame(
+        {
+            "column_1": ["a", "b", "c", "d", "a", "a", "b", "c", "b"],
+            "column_2": [1, 2, 3, 4, 5, 6, 5, 4, 3],
+            "column_3": [True, False, True, False, True, False, True, False, False],
+        }
+    )
+    X["column_4"] = [
+        str((datetime(2021, 5, 21, 12, 0, 0) + timedelta(minutes=5 * x)))
+        for x in range(len(X))
+    ]
+    X["column_5"] = X["column_4"]
+    X["column_6"] = [42.0] * len(X)
     y = pd.Series([1, 0, 1, 0, 1, 1, 0, 0, 0])
     X = infer_feature_types(X, {"column_5": "NaturalLanguage"})
 
     component_graph = ComponentGraph(graph)
     # we don't have feature type selectors defined yet, so in order for the above graph to work we have to
     # specify the types to select here.
-    component_graph.instantiate({'Select numeric': {'columns': ['column_2']},
-                                 'Select categorical': {'columns': ['column_1', 'column_3']},
-                                 'Select datetime': {'columns': ['column_4']},
-                                 'Select text': {'columns': ['column_5']},
-                                 'Select pass through': {'columns': ['column_6']}})
+    component_graph.instantiate(
+        {
+            "Select numeric": {"columns": ["column_2"]},
+            "Select categorical": {"columns": ["column_1", "column_3"]},
+            "Select datetime": {"columns": ["column_4"]},
+            "Select text": {"columns": ["column_5"]},
+            "Select pass through": {"columns": ["column_6"]},
+        }
+    )
     assert component_graph.input_feature_names == {}
     component_graph.fit(X, y)
 
     input_feature_names = component_graph.input_feature_names
-    assert input_feature_names['Random Forest'] == (['column_2', 'column_3', 'column_1_a', 'column_1_b', 'column_1_c', 'column_1_d',
-                                                     'column_4_year', 'column_4_month', 'column_4_day_of_week', 'column_4_hour',
-                                                     'DIVERSITY_SCORE(column_5)', 'MEAN_CHARACTERS_PER_WORD(column_5)',
-                                                     'POLARITY_SCORE(column_5)', 'LSA(column_5)[0]', 'LSA(column_5)[1]',
-                                                     'column_6'])
-=======
-    assert input_feature_names["Imputer"] == ["column_1", "column_2", "column_3"]
-    assert input_feature_names["OneHot"] == ["column_1", "column_2", "column_3"]
-    assert input_feature_names["DateTime"] == [
-        "column_3",
-        "column_1_a",
-        "column_1_b",
-        "column_1_c",
-        "column_1_d",
-        "column_2_1",
-        "column_2_2",
-        "column_2_3",
-        "column_2_4",
-        "column_2_5",
-        "column_2_6",
-    ]
-    assert input_feature_names["Scaler"] == [
-        "column_3",
-        "column_1_a",
-        "column_1_b",
-        "column_1_c",
-        "column_1_d",
-        "column_2_1",
-        "column_2_2",
-        "column_2_3",
-        "column_2_4",
-        "column_2_5",
-        "column_2_6",
-    ]
-    assert input_feature_names["Random Forest"] == [
-        "column_3",
-        "column_1_a",
-        "column_1_b",
-        "column_1_c",
-        "column_1_d",
-        "column_2_1",
-        "column_2_2",
-        "column_2_3",
-        "column_2_4",
-        "column_2_5",
-        "column_2_6",
-    ]
-    assert input_feature_names["Elastic Net"] == [
-        "column_3",
-        "column_1_a",
-        "column_1_b",
-        "column_1_c",
-        "column_1_d",
-        "column_2_1",
-        "column_2_2",
-        "column_2_3",
-        "column_2_4",
-        "column_2_5",
-        "column_2_6",
-    ]
-    assert input_feature_names["Logistic Regression"] == [
-        "Random Forest",
-        "Elastic Net",
-    ]
->>>>>>> c7a29904
+    assert input_feature_names["Random Forest"] == (
+        [
+            "column_2",
+            "column_3",
+            "column_1_a",
+            "column_1_b",
+            "column_1_c",
+            "column_1_d",
+            "column_4_year",
+            "column_4_month",
+            "column_4_day_of_week",
+            "column_4_hour",
+            "DIVERSITY_SCORE(column_5)",
+            "MEAN_CHARACTERS_PER_WORD(column_5)",
+            "POLARITY_SCORE(column_5)",
+            "LSA(column_5)[0]",
+            "LSA(column_5)[1]",
+            "column_6",
+        ]
+    )
 
 
 def test_component_graph_sampler():
