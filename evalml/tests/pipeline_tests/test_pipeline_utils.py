
import numpy as np
import pandas as pd
import pytest
import woodwork as ww

from evalml.data_checks import DataCheckAction, DataCheckActionCode
from evalml.model_family import ModelFamily
from evalml.pipelines import (
    BinaryClassificationPipeline,
    MulticlassClassificationPipeline,
    RegressionPipeline
)
from evalml.pipelines.components import (
    DateTimeFeaturizer,
    DelayedFeatureTransformer,
    DropColumns,
    DropNullColumns,
    Estimator,
    Imputer,
    LinearRegressor,
    LogisticRegressionClassifier,
    OneHotEncoder,
    StackedEnsembleClassifier,
    StackedEnsembleRegressor,
    StandardScaler,
    TargetImputer,
    TextFeaturizer,
    Transformer
)
from evalml.pipelines.utils import (
    _get_pipeline_base_class,
    _make_component_list_from_actions,
    generate_pipeline_code,
    get_estimators,
    make_pipeline
)
from evalml.problem_types import ProblemTypes, is_time_series


def test_make_pipeline_error():
    X = pd.DataFrame([[0, 1], [1, 0]])
    y = pd.Series([1, 0])
    estimators = get_estimators(problem_type="binary")
    custom_hyperparameters = [{"Imputer": {"numeric_imput_strategy": ["median"]}}, {"One Hot Encoder": {"value1": ["value2"]}}]

    for estimator in estimators:
        with pytest.raises(ValueError, match="if custom_hyperparameters provided, must be dictionary"):
            make_pipeline(X, y, estimator, "binary", {}, custom_hyperparameters)


@pytest.mark.parametrize("problem_type", [ProblemTypes.BINARY, ProblemTypes.MULTICLASS, ProblemTypes.REGRESSION,
                                          ProblemTypes.TIME_SERIES_REGRESSION])
def test_make_pipeline_custom_hyperparameters(problem_type):
    X = pd.DataFrame({"all_null": [np.nan, np.nan, np.nan, np.nan, np.nan],
                      "categorical": ["a", "b", "a", "c", "c"],
                      "some dates": pd.date_range('2000-02-03', periods=5, freq='W')})
    custom_hyperparameters = {'Imputer': {
        'numeric_impute_strategy': ['median']
    }}

    y = pd.Series([0, 0, 1, 0, 0])
    estimators = get_estimators(problem_type=problem_type)

    for estimator_class in estimators:
        for problem_type in estimator_class.supported_problem_types:
            parameters = {}
            if is_time_series(problem_type):
                parameters = {"pipeline": {"date_index": "some dates", "gap": 1, "max_delay": 1},
                              "Time Series Baseline Estimator": {"date_index": "some dates", "gap": 1, "max_delay": 1}}

            pipeline = make_pipeline(X, y, estimator_class, problem_type, parameters, custom_hyperparameters)
            assert pipeline.custom_hyperparameters == custom_hyperparameters

            pipeline2 = make_pipeline(X, y, estimator_class, problem_type, parameters)
            assert not pipeline2.custom_hyperparameters


@pytest.mark.parametrize("input_type", ["pd", "ww"])
@pytest.mark.parametrize("problem_type", ProblemTypes.all_problem_types)
def test_make_pipeline_all_nan_no_categoricals(input_type, problem_type):
    # testing that all_null column is not considered categorical
    X = pd.DataFrame({"all_null": [np.nan, np.nan, np.nan, np.nan, np.nan],
                      "num": [1, 2, 3, 4, 5]})
    y = pd.Series([0, 0, 1, 1, 0])
    if input_type == 'ww':
        X = ww.DataTable(X)
        y = ww.DataColumn(y)

    estimators = get_estimators(problem_type=problem_type)
    pipeline_class = _get_pipeline_base_class(problem_type)
    if problem_type == ProblemTypes.MULTICLASS:
        y = pd.Series([0, 2, 1, 2])

    for estimator_class in estimators:
        if problem_type in estimator_class.supported_problem_types:
            parameters = {}
            if is_time_series(problem_type):
                parameters = {"pipeline": {"date_index": None, "gap": 1, "max_delay": 1},
                              "Time Series Baseline Estimator": {"date_index": None, "gap": 1, "max_delay": 1}}

            pipeline = make_pipeline(X, y, estimator_class, problem_type, parameters)
            assert isinstance(pipeline, pipeline_class)
            assert pipeline.custom_hyperparameters is None
            delayed_features = []
            if is_time_series(problem_type):
                delayed_features = [DelayedFeatureTransformer]
            if estimator_class.model_family == ModelFamily.LINEAR_MODEL:
                estimator_components = [StandardScaler, estimator_class]
            else:
                estimator_components = [estimator_class]
            assert pipeline.component_graph == [DropNullColumns, Imputer] + delayed_features + estimator_components


@pytest.mark.parametrize("input_type", ["pd", "ww"])
@pytest.mark.parametrize("problem_type", ProblemTypes.all_problem_types)
def test_make_pipeline(input_type, problem_type):
    X = pd.DataFrame({"all_null": [np.nan, np.nan, np.nan, np.nan, np.nan],
                      "categorical": ["a", "b", "a", "c", "c"],
                      "some dates": pd.date_range('2000-02-03', periods=5, freq='W')})
    y = pd.Series([0, 0, 1, 0, 0])
    if input_type == 'ww':
        X = ww.DataTable(X)
        y = ww.DataColumn(y)

    estimators = get_estimators(problem_type=problem_type)
    pipeline_class = _get_pipeline_base_class(problem_type)
    if problem_type == ProblemTypes.MULTICLASS:
        y = pd.Series([0, 2, 1, 2])

    for estimator_class in estimators:
        if problem_type in estimator_class.supported_problem_types:
            parameters = {}
            if is_time_series(problem_type):
                parameters = {"pipeline": {"date_index": "some dates", "gap": 1, "max_delay": 1},
                              "Time Series Baseline Estimator": {"date_index": "some dates", "gap": 1, "max_delay": 1}}

            pipeline = make_pipeline(X, y, estimator_class, problem_type, parameters)
            assert isinstance(pipeline, pipeline_class)
            assert pipeline.custom_hyperparameters is None
            delayed_features = []
            if is_time_series(problem_type):
                delayed_features = [DelayedFeatureTransformer]
            if estimator_class.model_family == ModelFamily.LINEAR_MODEL:
                estimator_components = [OneHotEncoder, StandardScaler, estimator_class]
            elif estimator_class.model_family == ModelFamily.CATBOOST:
                estimator_components = [estimator_class]
            else:
                estimator_components = [OneHotEncoder, estimator_class]
            assert pipeline.component_graph == [DropNullColumns, Imputer, DateTimeFeaturizer] + delayed_features + estimator_components


@pytest.mark.parametrize("input_type", ["pd", "ww"])
@pytest.mark.parametrize("problem_type", ProblemTypes.all_problem_types)
def test_make_pipeline_no_nulls(input_type, problem_type):
    X = pd.DataFrame({"numerical": [1, 2, 3, 1, 2],
                      "categorical": ["a", "b", "a", "c", "c"],
                      "some dates": pd.date_range('2000-02-03', periods=5, freq='W')})
    y = pd.Series([0, 1, 1, 0, 0])
    if input_type == 'ww':
        X = ww.DataTable(X)
        y = ww.DataColumn(y)

    estimators = get_estimators(problem_type=problem_type)
    pipeline_class = _get_pipeline_base_class(problem_type)
    if problem_type == ProblemTypes.MULTICLASS:
        y = pd.Series([0, 2, 1, 2])

    for estimator_class in estimators:
        if problem_type in estimator_class.supported_problem_types:
            parameters = {}
            if is_time_series(problem_type):
                parameters = {"pipeline": {"date_index": "some dates", "gap": 1, "max_delay": 1},
                              "Time Series Baseline Estimator": {"date_index": "some dates", "gap": 1, "max_delay": 1}}

            pipeline = make_pipeline(X, y, estimator_class, problem_type, parameters)
            assert isinstance(pipeline, pipeline_class)
            assert pipeline.custom_hyperparameters is None
            delayed_features = []
            if is_time_series(problem_type):
                delayed_features = [DelayedFeatureTransformer]
            if estimator_class.model_family == ModelFamily.LINEAR_MODEL:
                estimator_components = [OneHotEncoder, StandardScaler, estimator_class]
            elif estimator_class.model_family == ModelFamily.CATBOOST:
                estimator_components = [estimator_class]
            else:
                estimator_components = [OneHotEncoder, estimator_class]
            assert pipeline.component_graph == [Imputer, DateTimeFeaturizer] + delayed_features + estimator_components


@pytest.mark.parametrize("input_type", ["pd", "ww"])
@pytest.mark.parametrize("problem_type", ProblemTypes.all_problem_types)
def test_make_pipeline_no_datetimes(input_type, problem_type):
    X = pd.DataFrame({"numerical": [1, 2, 3, 1, 2],
                      "categorical": ["a", "b", "a", "c", "c"],
                      "all_null": [np.nan, np.nan, np.nan, np.nan, np.nan]})
    y = pd.Series([0, 1, 1, 0, 0])
    if input_type == 'ww':
        X = ww.DataTable(X)
        y = ww.DataColumn(y)

    estimators = get_estimators(problem_type=problem_type)
    pipeline_class = _get_pipeline_base_class(problem_type)
    if problem_type == ProblemTypes.MULTICLASS:
        y = pd.Series([0, 2, 1, 2])

    for estimator_class in estimators:
        if problem_type in estimator_class.supported_problem_types:
            parameters = {}
            if is_time_series(problem_type):
                parameters = {"pipeline": {"date_index": None, "gap": 1, "max_delay": 1},
                              "Time Series Baseline Estimator": {"date_index": None, "gap": 1, "max_delay": 1}}

            pipeline = make_pipeline(X, y, estimator_class, problem_type, parameters)
            assert isinstance(pipeline, pipeline_class)
            assert pipeline.custom_hyperparameters is None
            delayed_features = []
            if is_time_series(problem_type):
                delayed_features = [DelayedFeatureTransformer]
            if estimator_class.model_family == ModelFamily.LINEAR_MODEL:
                estimator_components = [OneHotEncoder, StandardScaler, estimator_class]
            elif estimator_class.model_family == ModelFamily.CATBOOST:
                estimator_components = [estimator_class]
            else:
                estimator_components = [OneHotEncoder, estimator_class]
            assert pipeline.component_graph == [DropNullColumns, Imputer] + delayed_features + estimator_components


@pytest.mark.parametrize("input_type", ["pd", "ww"])
@pytest.mark.parametrize("problem_type", ProblemTypes.all_problem_types)
def test_make_pipeline_no_column_names(input_type, problem_type):
    X = pd.DataFrame([[1, "a", np.nan], [2, "b", np.nan], [5, "b", np.nan]])
    y = pd.Series([0, 0, 1])
    if input_type == 'ww':
        X = ww.DataTable(X)
        y = ww.DataColumn(y)
    estimators = get_estimators(problem_type=problem_type)
    pipeline_class = _get_pipeline_base_class(problem_type)
    if problem_type == ProblemTypes.MULTICLASS:
        y = pd.Series([0, 2, 1, 2])

    for estimator_class in estimators:
        if problem_type in estimator_class.supported_problem_types:
            parameters = {}
            if is_time_series(problem_type):
                parameters = {"pipeline": {"date_index": None, "gap": 1, "max_delay": 1},
                              "Time Series Baseline Estimator": {"date_index": None, "gap": 1, "max_delay": 1}}

            pipeline = make_pipeline(X, y, estimator_class, problem_type, parameters)
            assert isinstance(pipeline, pipeline_class)
            assert pipeline.custom_hyperparameters is None
            delayed_features = []
            if is_time_series(problem_type):
                delayed_features = [DelayedFeatureTransformer]
            if estimator_class.model_family == ModelFamily.LINEAR_MODEL:
                estimator_components = [OneHotEncoder, StandardScaler, estimator_class]
            elif estimator_class.model_family == ModelFamily.CATBOOST:
                estimator_components = [estimator_class]
            else:
                estimator_components = [OneHotEncoder, estimator_class]
            assert pipeline.component_graph == [DropNullColumns, Imputer] + delayed_features + estimator_components


@pytest.mark.parametrize("input_type", ["pd", "ww"])
@pytest.mark.parametrize("problem_type", ProblemTypes.all_problem_types)
def test_make_pipeline_text_columns(input_type, problem_type):
    X = pd.DataFrame({"numerical": [1, 2, 3, 1, 2],
                      "categorical": ["a", "b", "a", "c", "c"],
                      "text": ["string one", "another", "text for a column, this should be a text column!!", "text string", "hello world"]})
    y = pd.Series([0, 0, 1, 1, 0])
    if input_type == 'ww':
        X = ww.DataTable(X)
        y = ww.DataColumn(y)
    estimators = get_estimators(problem_type=problem_type)

    pipeline_class = _get_pipeline_base_class(problem_type)
    if problem_type == ProblemTypes.MULTICLASS:
        y = pd.Series([0, 2, 1, 2])

    for estimator_class in estimators:
        if problem_type in estimator_class.supported_problem_types:
            parameters = {}
            if is_time_series(problem_type):
                parameters = {"pipeline": {"date_index": None, "gap": 1, "max_delay": 1},
                              "Time Series Baseline Estimator": {"date_index": None, "gap": 1, "max_delay": 1}}

            pipeline = make_pipeline(X, y, estimator_class, problem_type, parameters)
            assert isinstance(pipeline, pipeline_class)
            assert pipeline.custom_hyperparameters is None
            delayed_features = []
            if is_time_series(problem_type):
                delayed_features = [DelayedFeatureTransformer]
            if estimator_class.model_family == ModelFamily.LINEAR_MODEL:
                estimator_components = [OneHotEncoder, StandardScaler, estimator_class]
            elif estimator_class.model_family == ModelFamily.CATBOOST:
                estimator_components = [estimator_class]
            else:
                estimator_components = [OneHotEncoder, estimator_class]
            assert pipeline.component_graph == [Imputer, TextFeaturizer] + delayed_features + estimator_components


@pytest.mark.parametrize("input_type", ["pd", "ww"])
@pytest.mark.parametrize("problem_type", ProblemTypes.all_problem_types)
def test_make_pipeline_only_text_columns(input_type, problem_type):
    X = pd.DataFrame({"text": ["string one", "the evalml team is full of wonderful people", "text for a column, this should be a text column!!", "text string", "hello world"],
                      "another text": ["ladidididididida", "cats are great", "text for a column, this should be a text column!!", "text string", "goodbye world"]})
    y = pd.Series([0, 0, 1, 1, 0])
    if input_type == 'ww':
        X = ww.DataTable(X)
        y = ww.DataColumn(y)
    estimators = get_estimators(problem_type=problem_type)

    pipeline_class = _get_pipeline_base_class(problem_type)
    if problem_type == ProblemTypes.MULTICLASS:
        y = pd.Series([0, 2, 1, 2])

    for estimator_class in estimators:
        if problem_type in estimator_class.supported_problem_types:
            parameters = {}
            if is_time_series(problem_type):
                parameters = {"pipeline": {"date_index": None, "gap": 1, "max_delay": 1},
                              "Time Series Baseline Estimator": {"date_index": None, "gap": 1, "max_delay": 1}}

            pipeline = make_pipeline(X, y, estimator_class, problem_type, parameters)
            assert isinstance(pipeline, pipeline_class)
            assert pipeline.custom_hyperparameters is None
            delayed_features = []
            if is_time_series(problem_type):
                delayed_features = [DelayedFeatureTransformer]
            standard_scaler = []
            if estimator_class.model_family == ModelFamily.LINEAR_MODEL:
                standard_scaler = [StandardScaler]
            assert pipeline.component_graph == [TextFeaturizer] + delayed_features + standard_scaler + [estimator_class]


@pytest.mark.parametrize("input_type", ["pd", "ww"])
@pytest.mark.parametrize("problem_type", ProblemTypes.all_problem_types)
def test_make_pipeline_only_datetime_columns(input_type, problem_type):
    X = pd.DataFrame({"some dates": pd.date_range('2000-02-03', periods=5, freq='W'),
                      "some other dates": pd.date_range('2000-05-19', periods=5, freq='W')})
    y = pd.Series([0, 0, 1, 1, 0])
    if input_type == 'ww':
        X = ww.DataTable(X)
        y = ww.DataColumn(y)
    estimators = get_estimators(problem_type=problem_type)

    pipeline_class = _get_pipeline_base_class(problem_type)
    if problem_type == ProblemTypes.MULTICLASS:
        y = pd.Series([0, 2, 1, 2])

    for estimator_class in estimators:
        if problem_type in estimator_class.supported_problem_types:
            parameters = {}
            if is_time_series(problem_type):
                parameters = {"pipeline": {"date_index": "some dates", "gap": 1, "max_delay": 1},
                              "Time Series Baseline Estimator": {"date_index": "some dates", "gap": 1, "max_delay": 1}}

            pipeline = make_pipeline(X, y, estimator_class, problem_type, parameters)
            assert isinstance(pipeline, pipeline_class)
            assert pipeline.custom_hyperparameters is None
            delayed_features = []
            if is_time_series(problem_type):
                delayed_features = [DelayedFeatureTransformer]
            standard_scaler = []
            if estimator_class.model_family == ModelFamily.LINEAR_MODEL:
                standard_scaler = [StandardScaler]
            assert pipeline.component_graph == [DateTimeFeaturizer] + delayed_features + standard_scaler + [estimator_class]


@pytest.mark.parametrize("problem_type", ProblemTypes.all_problem_types)
def test_make_pipeline_numpy_input(problem_type):
    X = np.array([[1, 2, 0, np.nan], [2, 2, 1, np.nan], [5, 1, np.nan, np.nan]])
    y = np.array([0, 0, 1, 0])

    estimators = get_estimators(problem_type=problem_type)
    pipeline_class = _get_pipeline_base_class(problem_type)
    if problem_type == ProblemTypes.MULTICLASS:
        y = pd.Series([0, 2, 1, 2])

    for estimator_class in estimators:
        if problem_type in estimator_class.supported_problem_types:
            parameters = {}
            if is_time_series(problem_type):
                parameters = {"pipeline": {"date_index": None, "gap": 1, "max_delay": 1},
                              "Time Series Baseline Estimator": {"date_index": None, "gap": 1, "max_delay": 1}}

            pipeline = make_pipeline(X, y, estimator_class, problem_type, parameters)
            assert isinstance(pipeline, pipeline_class)
            delayed_features = []
            if is_time_series(problem_type):
                delayed_features = [DelayedFeatureTransformer]
            if estimator_class.model_family == ModelFamily.LINEAR_MODEL:
                estimator_components = [StandardScaler, estimator_class]
            else:
                estimator_components = [estimator_class]
            assert pipeline.component_graph == [DropNullColumns, Imputer] + delayed_features + estimator_components


@pytest.mark.parametrize("input_type", ["pd", "ww"])
@pytest.mark.parametrize("problem_type", ProblemTypes.all_problem_types)
def test_make_pipeline_datetime_no_categorical(input_type, problem_type):
    X = pd.DataFrame({"numerical": [1, 2, 3, 1, 2],
                      "some dates": pd.date_range('2000-02-03', periods=5, freq='W')})
    y = pd.Series([0, 1, 1, 0, 0])
    if input_type == 'ww':
        X = ww.DataTable(X)
        y = ww.DataColumn(y)

    estimators = get_estimators(problem_type=problem_type)
    pipeline_class = _get_pipeline_base_class(problem_type)
    if problem_type == ProblemTypes.MULTICLASS:
        y = pd.Series([0, 2, 1, 2])

    for estimator_class in estimators:
        if problem_type in estimator_class.supported_problem_types:
            parameters = {}
            if is_time_series(problem_type):
                parameters = {"pipeline": {"date_index": "soem dates", "gap": 1, "max_delay": 1},
                              "Time Series Baseline Estimator": {"date_index": "some dates", "gap": 1, "max_delay": 1}}

            pipeline = make_pipeline(X, y, estimator_class, problem_type, parameters)
            assert isinstance(pipeline, pipeline_class)
            assert pipeline.custom_hyperparameters is None
            delayed_features = []
            if is_time_series(problem_type):
                delayed_features = [DelayedFeatureTransformer]
            if estimator_class.model_family == ModelFamily.LINEAR_MODEL:
                estimator_components = [StandardScaler, estimator_class]
            elif estimator_class.model_family == ModelFamily.CATBOOST:
                estimator_components = [estimator_class]
            else:
                estimator_components = [estimator_class]
            assert pipeline.component_graph == [Imputer, DateTimeFeaturizer] + delayed_features + estimator_components


def test_make_pipeline_problem_type_mismatch():
    with pytest.raises(ValueError, match=f"{LogisticRegressionClassifier.name} is not a valid estimator for problem type"):
        make_pipeline(pd.DataFrame(), pd.Series(), LogisticRegressionClassifier, ProblemTypes.REGRESSION)
    with pytest.raises(ValueError, match=f"{LinearRegressor.name} is not a valid estimator for problem type"):
        make_pipeline(pd.DataFrame(), pd.Series(), LinearRegressor, ProblemTypes.MULTICLASS)
    with pytest.raises(ValueError, match=f"{Transformer.name} is not a valid estimator for problem type"):
        make_pipeline(pd.DataFrame(), pd.Series(), Transformer, ProblemTypes.MULTICLASS)


@pytest.mark.parametrize("problem_type", [ProblemTypes.BINARY, ProblemTypes.MULTICLASS, ProblemTypes.REGRESSION])
def test_stacked_estimator_in_pipeline(problem_type, X_y_binary, X_y_multi, X_y_regression,
                                       stackable_classifiers,
                                       stackable_regressors,
                                       logistic_regression_binary_pipeline_class,
                                       logistic_regression_multiclass_pipeline_class,
                                       linear_regression_pipeline_class):
    if problem_type == ProblemTypes.BINARY:
        X, y = X_y_binary
        base_pipeline_class = BinaryClassificationPipeline
        stacking_component_name = StackedEnsembleClassifier.name
        input_pipelines = [BinaryClassificationPipeline([classifier]) for classifier in stackable_classifiers]
        comparison_pipeline = logistic_regression_binary_pipeline_class(parameters={"Logistic Regression Classifier": {"n_jobs": 1}})
        objective = 'Log Loss Binary'
    elif problem_type == ProblemTypes.MULTICLASS:
        X, y = X_y_multi
        base_pipeline_class = MulticlassClassificationPipeline
        stacking_component_name = StackedEnsembleClassifier.name
        input_pipelines = [MulticlassClassificationPipeline([classifier]) for classifier in stackable_classifiers]
        comparison_pipeline = logistic_regression_multiclass_pipeline_class(parameters={"Logistic Regression Classifier": {"n_jobs": 1}})
        objective = 'Log Loss Multiclass'
    elif problem_type == ProblemTypes.REGRESSION:
        X, y = X_y_regression
        base_pipeline_class = RegressionPipeline
        stacking_component_name = StackedEnsembleRegressor.name
        input_pipelines = [RegressionPipeline([regressor]) for regressor in stackable_regressors]
        comparison_pipeline = linear_regression_pipeline_class(parameters={"Linear Regressor": {"n_jobs": 1}})
        objective = 'R2'
    parameters = {
        stacking_component_name: {
            "input_pipelines": input_pipelines,
            "n_jobs": 1
        }
    }
    graph = ['Simple Imputer', stacking_component_name]

    pipeline = base_pipeline_class(component_graph=graph, parameters=parameters)
    pipeline.fit(X, y)
    comparison_pipeline.fit(X, y)
    assert not np.isnan(pipeline.predict(X).to_series()).values.any()

    pipeline_score = pipeline.score(X, y, [objective])[objective]
    comparison_pipeline_score = comparison_pipeline.score(X, y, [objective])[objective]

    if problem_type == ProblemTypes.BINARY or problem_type == ProblemTypes.MULTICLASS:
        assert not np.isnan(pipeline.predict_proba(X).to_dataframe()).values.any()
        assert (pipeline_score <= comparison_pipeline_score)
    else:
        assert (pipeline_score >= comparison_pipeline_score)


def test_make_component_list_from_actions():
    assert _make_component_list_from_actions([]) == []

    actions = [DataCheckAction(DataCheckActionCode.DROP_COL, {"columns": ['some col']})]
    assert _make_component_list_from_actions(actions) == [DropColumns(columns=['some col'])]

    actions = [DataCheckAction(DataCheckActionCode.DROP_COL, metadata={"columns": ['some col']}),
               DataCheckAction(DataCheckActionCode.IMPUTE_COL, metadata={"column": None, "is_target": True, "impute_strategy": "most_frequent"})]
    assert _make_component_list_from_actions(actions) == [DropColumns(columns=['some col']),
                                                          TargetImputer(impute_strategy="most_frequent")]


@pytest.mark.parametrize("samplers", [None, "Undersampler", "SMOTE Oversampler", "SMOTENC Oversampler", "SMOTEN Oversampler"])
@pytest.mark.parametrize("problem_type", ['binary', 'multiclass', 'regression'])
def test_make_pipeline_samplers(problem_type, samplers, X_y_binary, X_y_multi, X_y_regression, has_minimal_dependencies):
    if problem_type == 'binary':
        X, y = X_y_binary
    elif problem_type == 'multiclass':
        X, y = X_y_multi
    else:
        X, y = X_y_regression
    estimators = get_estimators(problem_type=problem_type)

    for estimator in estimators:
        if problem_type == 'regression' and samplers is not None:
            with pytest.raises(ValueError, match='Sampling is unsupported for'):
                make_pipeline(X, y, estimator, problem_type, sampler_name=samplers)
        else:
            pipeline = make_pipeline(X, y, estimator, problem_type, sampler_name=samplers)
            if has_minimal_dependencies and samplers is not None:
                samplers = 'Undersampler'
            # check that we do add the sampler properly
            if samplers is not None and problem_type != 'regression':
<<<<<<< HEAD
                assert any('sampler' in comp.name for comp in pipeline.component_graph)
=======
                # we add the sampler before the scaler if it exists
                if pipeline.component_graph[-2].name == 'Standard Scaler':
                    assert pipeline.component_graph[-3].name == samplers
                else:
                    assert pipeline.component_graph[-2].name == samplers
>>>>>>> ba0d2cb0
            else:
                assert not any('sampler' in comp.name for comp in pipeline.component_graph)


def test_get_estimators(has_minimal_dependencies):
    if has_minimal_dependencies:
        assert len(get_estimators(problem_type=ProblemTypes.BINARY)) == 5
        assert len(get_estimators(problem_type=ProblemTypes.BINARY, model_families=[ModelFamily.LINEAR_MODEL])) == 2
        assert len(get_estimators(problem_type=ProblemTypes.MULTICLASS)) == 5
        assert len(get_estimators(problem_type=ProblemTypes.REGRESSION)) == 5
    else:
        assert len(get_estimators(problem_type=ProblemTypes.BINARY)) == 8
        assert len(get_estimators(problem_type=ProblemTypes.BINARY, model_families=[ModelFamily.LINEAR_MODEL])) == 2
        assert len(get_estimators(problem_type=ProblemTypes.MULTICLASS)) == 8
        assert len(get_estimators(problem_type=ProblemTypes.REGRESSION)) == 8

    assert len(get_estimators(problem_type=ProblemTypes.BINARY, model_families=[])) == 0
    assert len(get_estimators(problem_type=ProblemTypes.MULTICLASS, model_families=[])) == 0
    assert len(get_estimators(problem_type=ProblemTypes.REGRESSION, model_families=[])) == 0

    with pytest.raises(RuntimeError, match="Unrecognized model type for problem type"):
        get_estimators(problem_type=ProblemTypes.REGRESSION, model_families=["random_forest", "none"])
    with pytest.raises(TypeError, match="model_families parameter is not a list."):
        get_estimators(problem_type=ProblemTypes.REGRESSION, model_families='random_forest')
    with pytest.raises(KeyError):
        get_estimators(problem_type="Not A Valid Problem Type")


def test_generate_code_pipeline_errors():
    class MockBinaryPipeline(BinaryClassificationPipeline):
        name = "Mock Binary Pipeline"
        component_graph = ['Imputer', 'Random Forest Classifier']

    class MockMulticlassPipeline(MulticlassClassificationPipeline):
        name = "Mock Multiclass Pipeline"
        component_graph = ['Imputer', 'Random Forest Classifier']

    class MockRegressionPipeline(RegressionPipeline):
        name = "Mock Regression Pipeline"
        component_graph = ['Imputer', 'Random Forest Regressor']

    with pytest.raises(ValueError, match="Element must be a pipeline instance"):
        generate_pipeline_code(MockBinaryPipeline)

    with pytest.raises(ValueError, match="Element must be a pipeline instance"):
        generate_pipeline_code(MockMulticlassPipeline)

    with pytest.raises(ValueError, match="Element must be a pipeline instance"):
        generate_pipeline_code(MockRegressionPipeline)

    with pytest.raises(ValueError, match="Element must be a pipeline instance"):
        generate_pipeline_code([Imputer])

    with pytest.raises(ValueError, match="Element must be a pipeline instance"):
        generate_pipeline_code([Imputer, LogisticRegressionClassifier])

    with pytest.raises(ValueError, match="Element must be a pipeline instance"):
        generate_pipeline_code([Imputer(), LogisticRegressionClassifier()])


def test_generate_code_pipeline_json_errors():
    class CustomEstimator(Estimator):
        name = "My Custom Estimator"
        hyperparameter_ranges = {}
        supported_problem_types = [ProblemTypes.BINARY, ProblemTypes.MULTICLASS]
        model_family = ModelFamily.NONE

        def __init__(self, random_arg=False, numpy_arg=[], random_seed=0):
            parameters = {'random_arg': random_arg,
                          'numpy_arg': numpy_arg}

            super().__init__(parameters=parameters,
                             component_obj=None,
                             random_seed=random_seed)

    class MockBinaryPipelineTransformer(BinaryClassificationPipeline):
        custom_name = "Mock Binary Pipeline with Transformer"
        component_graph = ['Imputer', CustomEstimator]

        def __init__(self, parameters, random_seed=0):
            super().__init__(self.component_graph, parameters=parameters, custom_name=self.custom_name, custom_hyperparameters=None, random_seed=random_seed)

    pipeline = MockBinaryPipelineTransformer({})
    generate_pipeline_code(pipeline)

    pipeline = MockBinaryPipelineTransformer({'My Custom Estimator': {'numpy_arg': np.array([0])}})
    with pytest.raises(TypeError, match="cannot be JSON-serialized"):
        generate_pipeline_code(pipeline)

    pipeline = MockBinaryPipelineTransformer({'My Custom Estimator': {'random_arg': pd.DataFrame()}})
    with pytest.raises(TypeError, match="cannot be JSON-serialized"):
        generate_pipeline_code(pipeline)

    pipeline = MockBinaryPipelineTransformer({'My Custom Estimator': {'random_arg': ProblemTypes.BINARY}})
    with pytest.raises(TypeError, match="cannot be JSON-serialized"):
        generate_pipeline_code(pipeline)

    pipeline = MockBinaryPipelineTransformer({'My Custom Estimator': {'random_arg': BinaryClassificationPipeline}})
    with pytest.raises(TypeError, match="cannot be JSON-serialized"):
        generate_pipeline_code(pipeline)

    pipeline = MockBinaryPipelineTransformer({'My Custom Estimator': {'random_arg': Estimator}})
    with pytest.raises(TypeError, match="cannot be JSON-serialized"):
        generate_pipeline_code(pipeline)

    pipeline = MockBinaryPipelineTransformer({'My Custom Estimator': {'random_arg': Imputer()}})
    with pytest.raises(TypeError, match="cannot be JSON-serialized"):
        generate_pipeline_code(pipeline)


def test_generate_code_pipeline():
    class MockBinaryPipeline(BinaryClassificationPipeline):
        component_graph = ['Imputer', 'Random Forest Classifier']
        custom_hyperparameters = {
            "Imputer": {
                "numeric_impute_strategy": 'most_frequent'
            }
        }

        def __init__(self, parameters, random_seed=0):
            super().__init__(self.component_graph, parameters=parameters, custom_hyperparameters=self.custom_hyperparameters, random_seed=random_seed)

    class MockRegressionPipeline(RegressionPipeline):
        name = "Mock Regression Pipeline"
        component_graph = ['Imputer', 'Random Forest Regressor']

        def __init__(self, parameters, random_seed=0):
            super().__init__(self.component_graph, parameters=parameters, custom_name=self.name, custom_hyperparameters=None, random_seed=random_seed)

    mock_binary_pipeline = MockBinaryPipeline({})
    expected_code = 'import json\n' \
                    'from evalml.pipelines.binary_classification_pipeline import BinaryClassificationPipeline' \
                    '\n\nclass MockBinaryPipeline(BinaryClassificationPipeline):' \
                    '\n\tcomponent_graph = [\n\t\t\'Imputer\',\n\t\t\'Random Forest Classifier\'\n\t]' \
                    '\n\tcustom_hyperparameters = {\'Imputer\': {\'numeric_impute_strategy\': \'most_frequent\'}}\n' \
                    '\n\tdef __init__(self, parameters, random_seed=0):'\
                    '\n\t\tsuper().__init__(self.component_graph, custom_name=self.custom_name, parameters=parameters, custom_hyperparameters=custom_hyperparameters, random_seed=random_seed)'\
                    '\n\nparameters = json.loads("""{\n\t"Imputer": {\n\t\t"categorical_impute_strategy": "most_frequent",\n\t\t"numeric_impute_strategy": "mean",\n\t\t"categorical_fill_value": null,\n\t\t"numeric_fill_value": null\n\t},' \
                    '\n\t"Random Forest Classifier": {\n\t\t"n_estimators": 100,\n\t\t"max_depth": 6,\n\t\t"n_jobs": -1\n\t}\n}""")\n' \
                    'pipeline = MockBinaryPipeline(parameters)'
    pipeline = generate_pipeline_code(mock_binary_pipeline)

    assert expected_code == pipeline

    mock_regression_pipeline = MockRegressionPipeline({})
    expected_code = 'import json\n' \
                    'from evalml.pipelines.regression_pipeline import RegressionPipeline' \
                    '\n\nclass MockRegressionPipeline(RegressionPipeline):' \
                    '\n\tcomponent_graph = [\n\t\t\'Imputer\',\n\t\t\'Random Forest Regressor\'\n\t]\n\t' \
                    'name = \'Mock Regression Pipeline\'\n\n' \
                    '\tdef __init__(self, parameters, random_seed=0):'\
                    '\n\t\tsuper().__init__(self.component_graph, custom_name=self.custom_name, parameters=parameters, custom_hyperparameters=custom_hyperparameters, random_seed=random_seed)'\
                    '\n\nparameters = json.loads("""{\n\t"Imputer": {\n\t\t"categorical_impute_strategy": "most_frequent",\n\t\t"numeric_impute_strategy": "mean",\n\t\t"categorical_fill_value": null,\n\t\t"numeric_fill_value": null\n\t},' \
                    '\n\t"Random Forest Regressor": {\n\t\t"n_estimators": 100,\n\t\t"max_depth": 6,\n\t\t"n_jobs": -1\n\t}\n}""")' \
                    '\npipeline = MockRegressionPipeline(parameters)'
    pipeline = generate_pipeline_code(mock_regression_pipeline)
    assert pipeline == expected_code

    mock_regression_pipeline_params = MockRegressionPipeline({"Imputer": {"numeric_impute_strategy": "most_frequent"}, "Random Forest Regressor": {"n_estimators": 50}})
    expected_code_params = 'import json\n' \
                           'from evalml.pipelines.regression_pipeline import RegressionPipeline' \
                           '\n\nclass MockRegressionPipeline(RegressionPipeline):' \
                           '\n\tcomponent_graph = [\n\t\t\'Imputer\',\n\t\t\'Random Forest Regressor\'\n\t]' \
                           '\n\tname = \'Mock Regression Pipeline\'' \
                           '\n\n\tdef __init__(self, parameters, random_seed=0):'\
                           '\n\t\tsuper().__init__(self.component_graph, custom_name=self.custom_name, parameters=parameters, custom_hyperparameters=custom_hyperparameters, random_seed=random_seed)'\
                           '\n\nparameters = json.loads("""{\n\t"Imputer": {\n\t\t"categorical_impute_strategy": "most_frequent",\n\t\t"numeric_impute_strategy": "most_frequent",\n\t\t"categorical_fill_value": null,\n\t\t"numeric_fill_value": null\n\t},' \
                           '\n\t"Random Forest Regressor": {\n\t\t"n_estimators": 50,\n\t\t"max_depth": 6,\n\t\t"n_jobs": -1\n\t}\n}""")' \
                           '\npipeline = MockRegressionPipeline(parameters)'
    pipeline = generate_pipeline_code(mock_regression_pipeline_params)
    assert pipeline == expected_code_params


def test_generate_code_nonlinear_pipeline_error(nonlinear_binary_pipeline_class):
    pipeline = nonlinear_binary_pipeline_class({})
    with pytest.raises(ValueError, match="Code generation for nonlinear pipelines is not supported yet"):
        generate_pipeline_code(pipeline)


def test_generate_code_pipeline_custom():
    class CustomTransformer(Transformer):
        name = "My Custom Transformer"
        hyperparameter_ranges = {}

        def __init__(self, random_seed=0):
            parameters = {}

            super().__init__(parameters=parameters,
                             component_obj=None,
                             random_seed=random_seed)

    class CustomEstimator(Estimator):
        name = "My Custom Estimator"
        hyperparameter_ranges = {}
        supported_problem_types = [ProblemTypes.BINARY, ProblemTypes.MULTICLASS]
        model_family = ModelFamily.NONE

        def __init__(self, random_arg=False, random_seed=0):
            parameters = {'random_arg': random_arg}

            super().__init__(parameters=parameters,
                             component_obj=None,
                             random_seed=random_seed)

    class MockBinaryPipelineTransformer(BinaryClassificationPipeline):
        name = "Mock Binary Pipeline with Transformer"
        component_graph = [CustomTransformer, 'Random Forest Classifier']

        def __init__(self, parameters, random_seed=0):
            super().__init__(self.component_graph, parameters=parameters, custom_name=self.name, custom_hyperparameters=None, random_seed=random_seed)

    class MockBinaryPipelineEstimator(BinaryClassificationPipeline):
        name = "Mock Binary Pipeline with Estimator"
        component_graph = ['Imputer', CustomEstimator]
        custom_hyperparameters = {
            'Imputer': {
                'numeric_impute_strategy': 'most_frequent'
            }
        }

        def __init__(self, parameters, random_seed=0):
            super().__init__(self.component_graph, parameters=parameters, custom_name=self.name, custom_hyperparameters=None, random_seed=random_seed)

    class MockAllCustom(BinaryClassificationPipeline):
        name = "Mock All Custom Pipeline"
        component_graph = [CustomTransformer, CustomEstimator]

        def __init__(self, parameters, random_seed=0):
            super().__init__(self.component_graph, parameters=parameters, custom_name=self.name, custom_hyperparameters=None, random_seed=random_seed)

    mockBinaryTransformer = MockBinaryPipelineTransformer({})
    expected_code = 'import json\n' \
                    'from evalml.pipelines.binary_classification_pipeline import BinaryClassificationPipeline' \
                    '\n\nclass MockBinaryPipelineTransformer(BinaryClassificationPipeline):' \
                    '\n\tcomponent_graph = [\n\t\tCustomTransformer,\n\t\t\'Random Forest Classifier\'\n\t]' \
                    '\n\tname = \'Mock Binary Pipeline with Transformer\'' \
                    '\n\n\tdef __init__(self, parameters, random_seed=0):'\
                    '\n\t\tsuper().__init__(self.component_graph, custom_name=self.custom_name, parameters=parameters, custom_hyperparameters=custom_hyperparameters, random_seed=random_seed)'\
                    '\n\nparameters = json.loads("""{\n\t"Random Forest Classifier": {\n\t\t"n_estimators": 100,\n\t\t"max_depth": 6,\n\t\t"n_jobs": -1\n\t}\n}""")' \
                    '\npipeline = MockBinaryPipelineTransformer(parameters)'
    pipeline = generate_pipeline_code(mockBinaryTransformer)
    assert pipeline == expected_code

    mockBinaryPipeline = MockBinaryPipelineEstimator({})
    expected_code = 'import json\n' \
                    'from evalml.pipelines.binary_classification_pipeline import BinaryClassificationPipeline' \
                    '\n\nclass MockBinaryPipelineEstimator(BinaryClassificationPipeline):' \
                    '\n\tcomponent_graph = [\n\t\t\'Imputer\',\n\t\tCustomEstimator\n\t]' \
                    '\n\tcustom_hyperparameters = {\'Imputer\': {\'numeric_impute_strategy\': \'most_frequent\'}}' \
                    '\n\tname = \'Mock Binary Pipeline with Estimator\'' \
                    '\n\n\tdef __init__(self, parameters, random_seed=0):'\
                    '\n\t\tsuper().__init__(self.component_graph, custom_name=self.custom_name, parameters=parameters, custom_hyperparameters=custom_hyperparameters, random_seed=random_seed)'\
                    '\n\nparameters = json.loads("""{\n\t"Imputer": {\n\t\t"categorical_impute_strategy": "most_frequent",\n\t\t"numeric_impute_strategy": "mean",\n\t\t"categorical_fill_value": null,\n\t\t"numeric_fill_value": null\n\t},' \
                    '\n\t"My Custom Estimator": {\n\t\t"random_arg": false\n\t}\n}""")' \
                    '\npipeline = MockBinaryPipelineEstimator(parameters)'
    pipeline = generate_pipeline_code(mockBinaryPipeline)
    assert pipeline == expected_code

    mockAllCustom = MockAllCustom({})
    expected_code = 'import json\n' \
                    'from evalml.pipelines.binary_classification_pipeline import BinaryClassificationPipeline' \
                    '\n\nclass MockAllCustom(BinaryClassificationPipeline):' \
                    '\n\tcomponent_graph = [\n\t\tCustomTransformer,\n\t\tCustomEstimator\n\t]' \
                    '\n\tname = \'Mock All Custom Pipeline\''\
                    '\n\n\tdef __init__(self, parameters, random_seed=0):'\
                    '\n\t\tsuper().__init__(self.component_graph, custom_name=self.custom_name, parameters=parameters, custom_hyperparameters=custom_hyperparameters, random_seed=random_seed)'\
                    '\n\nparameters = json.loads("""{\n\t"My Custom Estimator": {\n\t\t"random_arg": false\n\t}\n}""")' \
                    '\npipeline = MockAllCustom(parameters)'
    pipeline = generate_pipeline_code(mockAllCustom)
    assert pipeline == expected_code<|MERGE_RESOLUTION|>--- conflicted
+++ resolved
@@ -526,15 +526,7 @@
                 samplers = 'Undersampler'
             # check that we do add the sampler properly
             if samplers is not None and problem_type != 'regression':
-<<<<<<< HEAD
                 assert any('sampler' in comp.name for comp in pipeline.component_graph)
-=======
-                # we add the sampler before the scaler if it exists
-                if pipeline.component_graph[-2].name == 'Standard Scaler':
-                    assert pipeline.component_graph[-3].name == samplers
-                else:
-                    assert pipeline.component_graph[-2].name == samplers
->>>>>>> ba0d2cb0
             else:
                 assert not any('sampler' in comp.name for comp in pipeline.component_graph)
 
