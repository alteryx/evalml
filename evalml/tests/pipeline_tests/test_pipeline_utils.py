--- conflicted
+++ resolved
@@ -404,10 +404,6 @@
                     },
                 },
                 "default_impute_strategy": "most_frequent",
-<<<<<<< HEAD
-                "impute_all": False,
-=======
->>>>>>> 9e366844
             },
         },
         random_seed=0,
