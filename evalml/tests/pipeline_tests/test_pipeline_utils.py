import os
from unittest.mock import patch

import black
import numpy as np
import pandas as pd
import pytest

from evalml.data_checks import DataCheckAction, DataCheckActionCode
from evalml.model_family import ModelFamily
from evalml.pipelines import (
    BinaryClassificationPipeline,
    MulticlassClassificationPipeline,
    RegressionPipeline,
)
from evalml.pipelines.components import (
    DateTimeFeaturizer,
    DFSTransformer,
    DropColumns,
    DropNaNRowsTransformer,
    DropRowsTransformer,
    EmailFeaturizer,
    Estimator,
    Imputer,
    LinearRegressor,
    LogisticRegressionClassifier,
    NaturalLanguageFeaturizer,
    OneHotEncoder,
    ReplaceNullableTypes,
    StandardScaler,
    STLDecomposer,
    TargetImputer,
    TimeSeriesFeaturizer,
    Transformer,
    URLFeaturizer,
)
from evalml.pipelines.components.transformers.encoders.label_encoder import LabelEncoder
from evalml.pipelines.components.transformers.imputers.per_column_imputer import (
    PerColumnImputer,
)
from evalml.pipelines.components.utils import (
    estimator_unable_to_handle_nans,
    handle_component_class,
)
from evalml.pipelines.utils import (
    _get_pipeline_base_class,
    _get_preprocessing_components,
    _make_pipeline_from_multiple_graphs,
    generate_pipeline_code,
    generate_pipeline_example,
    get_estimators,
    is_classification,
    is_regression,
    make_pipeline,
    make_pipeline_from_actions,
    rows_of_interest,
)
from evalml.problem_types import ProblemTypes, is_time_series


@pytest.mark.parametrize("input_type", ["pd", "ww"])
@pytest.mark.parametrize("problem_type", ProblemTypes.all_problem_types)
@pytest.mark.parametrize("features", [True, False])
@pytest.mark.parametrize(
    "test_description, column_names",
    [
        ("all nan is not categorical", ["all_null", "numerical"]),
        ("mixed types", ["all_null", "categorical", "dates", "numerical"]),
        ("no all_null columns", ["numerical", "categorical", "dates"]),
        ("date, numerical", ["dates", "numerical"]),
        ("only text", ["text"]),
        ("only dates", ["dates"]),
        ("only numerical", ["numerical"]),
        ("only ip", ["ip"]),
        ("only all_null", ["all_null"]),
        ("only categorical", ["categorical"]),
        ("text with other features", ["text", "numerical", "categorical"]),
        ("url with other features", ["url", "numerical", "categorical"]),
        ("ip with other features", ["ip", "numerical", "categorical"]),
        ("email with other features", ["email", "numerical", "categorical"]),
        ("only null int", ["int_null"]),
        ("only null bool", ["bool_null"]),
        ("only null age", ["age_null"]),
        ("nullable_types", ["numerical", "int_null", "bool_null", "age_null"]),
    ],
)
def test_make_pipeline(
    problem_type,
    input_type,
    features,
    test_description,
    column_names,
    get_test_data_from_configuration,
):
    X, y = get_test_data_from_configuration(
        input_type,
        problem_type,
        column_names=column_names,
    )
    estimators = get_estimators(problem_type=problem_type)
    pipeline_class = _get_pipeline_base_class(problem_type)
    for estimator_class in estimators:
        if problem_type in estimator_class.supported_problem_types:
            parameters = {}
            if is_time_series(problem_type):
                parameters = {
                    "pipeline": {
                        "time_index": "date",
                        "gap": 1,
                        "max_delay": 1,
                        "forecast_horizon": 3,
                    },
                }

            pipeline = make_pipeline(
                X,
                y,
                estimator_class,
                problem_type,
                parameters,
                features=features,
            )
            assert isinstance(pipeline, pipeline_class)
            label_encoder = [LabelEncoder] if is_classification(problem_type) else []
            delayed_features = (
                [TimeSeriesFeaturizer] if is_time_series(problem_type) else []
            )

            if estimator_class.model_family != ModelFamily.CATBOOST and any(
                column_name in ["url", "email", "categorical", "bool_null"]
                for column_name in column_names
            ):
                ohe = [OneHotEncoder]
            else:
                ohe = []
            dfs = [DFSTransformer] if features else []
            decomposer = [STLDecomposer] if is_regression(problem_type) else []
            datetime = (
                [DateTimeFeaturizer]
                if estimator_class.model_family
                not in [ModelFamily.ARIMA, ModelFamily.PROPHET]
                and "dates" in column_names
                else []
            )
            standard_scaler = (
                [StandardScaler]
                if estimator_class.model_family == ModelFamily.LINEAR_MODEL
                else []
            )
            drop_null = [DropColumns] if "all_null" in column_names else []
            replace_null = (
                [] if (column_names in [["email"], ["url"]]) else [ReplaceNullableTypes]
            )
            natural_language_featurizer = (
                [NaturalLanguageFeaturizer] if "text" in column_names else []
            )
            email_featurizer = [EmailFeaturizer] if "email" in column_names else []
            url_featurizer = [URLFeaturizer] if "url" in column_names else []
            imputer = [] if (column_names in [["ip"], ["all_null"]]) else [Imputer]
            drop_nan_rows_transformer = (
                [DropNaNRowsTransformer]
                if is_time_series(problem_type)
                and estimator_unable_to_handle_nans(estimator_class)
                else []
            )

            if is_time_series(problem_type):
                expected_components = (
                    dfs
                    + label_encoder
                    + replace_null
                    + email_featurizer
                    + url_featurizer
                    + drop_null
                    + natural_language_featurizer
                    + imputer
                    + delayed_features
                    + decomposer
                    + datetime
                    + ohe
                    + drop_nan_rows_transformer
                    + standard_scaler
                    + [estimator_class]
                )
            else:
                expected_components = (
                    dfs
                    + label_encoder
                    + replace_null
                    + email_featurizer
                    + url_featurizer
                    + drop_null
                    + delayed_features
                    + datetime
                    + natural_language_featurizer
                    + imputer
                    + ohe
                    + standard_scaler
                    + [estimator_class]
                )
            assert pipeline.component_graph.compute_order == [
                component.name for component in expected_components
            ], test_description


@pytest.mark.parametrize(
    "problem_type",
    [
        ProblemTypes.TIME_SERIES_BINARY,
        ProblemTypes.TIME_SERIES_MULTICLASS,
        ProblemTypes.TIME_SERIES_REGRESSION,
    ],
)
@pytest.mark.parametrize(
    "frequency, period, should_decomp",
    [
        ("D", 7, True),
        ("MS", 12, True),
        ("A", None, False),
        ("T", 24, True),
        ("10T", None, False),
        ("AS-JAN", None, False),
        ("YS", 6, True),
        ("Q", 4, True),
        ("Q", 2, False),
        (None, None, False),
    ],
)
def test_make_pipeline_controls_decomposer_time_series(
    problem_type,
    frequency,
    period,
    should_decomp,
    generate_seasonal_data,
):
    X, y = generate_seasonal_data(real_or_synthetic="synthetic")(
        period,
        freq_str=frequency,
    )
    X.ww.init()
    if frequency is None:
        X.ww["dates"] = pd.Series(
            pd.date_range("2000-02-03", periods=10, freq=frequency).append(
                pd.date_range("2000-02-15", periods=10, freq=frequency),
            ),
        )
    else:
        X.ww["dates"] = pd.Series(X.index)
    parameters = {
        "pipeline": {
            "time_index": "date",
            "gap": 1,
            "max_delay": 1,
            "forecast_horizon": 3,
        },
    }
    estimators = get_estimators(problem_type=problem_type)
    pipeline_class = _get_pipeline_base_class(problem_type)
    for estimator_class in estimators:
        if problem_type in estimator_class.supported_problem_types:
            pipeline = make_pipeline(X, y, estimator_class, problem_type, parameters)
            assert isinstance(pipeline, pipeline_class)

            if is_regression(problem_type) and should_decomp:
                assert "STL Decomposer" in pipeline.component_graph.compute_order
            else:
                assert "STL Decomposer" not in pipeline.component_graph.compute_order

            pipeline = make_pipeline(
                X,
                y,
                estimator_class,
                problem_type,
                parameters,
                include_decomposer=False,
            )
            assert isinstance(pipeline, pipeline_class)
            assert "STL Decomposer" not in pipeline.component_graph.compute_order


@pytest.mark.parametrize(
    "sampler",
    ["Oversampler", "Undersampler"],
)
@pytest.mark.parametrize(
    "problem_type",
    [
        ProblemTypes.TIME_SERIES_MULTICLASS,
        ProblemTypes.TIME_SERIES_REGRESSION,
        ProblemTypes.TIME_SERIES_BINARY,
    ],
)
@pytest.mark.parametrize(
    "test_description, known_in_advance",
    [
        ("categorical", ["categorical"]),
        ("email", ["email"]),
        ("url", ["url"]),
        ("text", ["text"]),
        ("nullable", ["int_null", "bool_null", "age_null"]),
        (
            "all",
            [
                "int_null",
                "bool_null",
                "age_null",
                "categorical",
                "email",
                "url",
                "text",
            ],
        ),
        ("other numerical", []),
    ],
)
def test_make_pipeline_known_in_advance(
    test_description,
    known_in_advance,
    problem_type,
    sampler,
    get_test_data_from_configuration,
):
    X, y = get_test_data_from_configuration(
        "ww",
        problem_type,
        column_names=["numerical"] + known_in_advance,
    )
    if test_description == "other numerical":
        X.ww["other numerical"] = pd.Series(range(X.shape[0]))
        known_in_advance = ["other numerical"]

    estimators = get_estimators(problem_type=problem_type)
    for estimator_class in estimators:
        parameters = {
            "pipeline": {
                "time_index": "date",
                "gap": 1,
                "max_delay": 1,
                "forecast_horizon": 3,
            },
            "Known In Advance Pipeline - Select Columns Transformer": {
                "columns": known_in_advance,
            },
            "Not Known In Advance Pipeline - Select Columns Transformer": {
                "columns": ["numerical"],
            },
        }

        pipeline = make_pipeline(
            X,
            y,
            estimator_class,
            problem_type,
            parameters,
            known_in_advance=known_in_advance,
            sampler_name=sampler if is_classification(problem_type) else None,
        )
        expected_known_in_advance_components = _get_preprocessing_components(
            X.ww[known_in_advance],
            y,
            "regression",
            estimator_class,
            sampler_name=sampler if is_classification(problem_type) else None,
        )
        expected_known_in_advance_components = [
            c.name
            for c in expected_known_in_advance_components
            if c.name != "Label Encoder"
        ]
        expected_known_in_advance_components = [
            "Select Columns Transformer",
        ] + expected_known_in_advance_components
        known_in_advance_components = [
            c.split("-")[1].strip()
            for c in pipeline.component_graph.compute_order
            if c.startswith("Known In Advance")
        ]

        assert expected_known_in_advance_components == known_in_advance_components
        for k in [
            "pipeline",
            "Known In Advance Pipeline - Select Columns Transformer",
            "Not Known In Advance Pipeline - Select Columns Transformer",
        ]:
            assert pipeline.parameters[k] == parameters[k]
        if is_classification(problem_type):
            assert (
                len([c for c in pipeline.component_graph if "Label Encoder" in c.name])
                == 2
            )
            assert len([c for c in pipeline.component_graph if sampler in c.name]) == 2


def test_make_pipeline_problem_type_mismatch():
    with pytest.raises(
        ValueError,
        match=f"{LogisticRegressionClassifier.name} is not a valid estimator for problem type",
    ):
        make_pipeline(
            pd.DataFrame(),
            pd.Series(),
            LogisticRegressionClassifier,
            ProblemTypes.REGRESSION,
        )
    with pytest.raises(
        ValueError,
        match=f"{LinearRegressor.name} is not a valid estimator for problem type",
    ):
        make_pipeline(
            pd.DataFrame(),
            pd.Series(),
            LinearRegressor,
            ProblemTypes.MULTICLASS,
        )
    with pytest.raises(
        ValueError,
        match=f"{Transformer.name} is not a valid estimator for problem type",
    ):
        make_pipeline(pd.DataFrame(), pd.Series(), Transformer, ProblemTypes.MULTICLASS)


@pytest.mark.parametrize("problem_type", ["binary", "multiclass", "regression"])
def test_make_pipeline_from_actions(problem_type):
    pipeline_class = _get_pipeline_base_class(problem_type)

    assert make_pipeline_from_actions(problem_type, []) == pipeline_class(
        component_graph={},
    )

    actions = [
        DataCheckAction(DataCheckActionCode.DROP_COL, None, {"columns": ["some col"]}),
    ]
    assert make_pipeline_from_actions(problem_type, actions) == pipeline_class(
        component_graph={"Drop Columns Transformer": [DropColumns, "X", "y"]},
        parameters={"Drop Columns Transformer": {"columns": ["some col"]}},
        random_seed=0,
    )

    actions = [
        DataCheckAction(
            DataCheckActionCode.DROP_COL,
            None,
            metadata={"columns": ["some col"]},
        ),
        DataCheckAction(
            DataCheckActionCode.IMPUTE_COL,
            None,
            metadata={
                "columns": None,
                "is_target": True,
                "parameters": {"impute_strategy": "most_frequent"},
            },
        ),
        DataCheckAction(DataCheckActionCode.DROP_ROWS, None, metadata={"rows": [1, 2]}),
        DataCheckAction(
            DataCheckActionCode.IMPUTE_COL,
            None,
            metadata={
                "columns": None,
                "is_target": False,
                "parameters": {
                    "impute_strategies": {
                        "some_column": {
                            "impute_strategy": "most_frequent",
                            "fill_value": 0.0,
                        },
                        "some_other_column": {
                            "impute_strategy": "mean",
                            "fill_value": 1.0,
                        },
                    },
                },
            },
        ),
    ]

    assert make_pipeline_from_actions(problem_type, actions) == pipeline_class(
        component_graph={
            "Target Imputer": [TargetImputer, "X", "y"],
            "Per Column Imputer": [PerColumnImputer, "X", "Target Imputer.y"],
            "Drop Columns Transformer": [
                DropColumns,
                "Per Column Imputer.x",
                "Target Imputer.y",
            ],
            "Drop Rows Transformer": [
                DropRowsTransformer,
                "Drop Columns Transformer.x",
                "Target Imputer.y",
            ],
        },
        parameters={
            "Target Imputer": {"impute_strategy": "most_frequent", "fill_value": None},
            "Drop Columns Transformer": {"columns": ["some col"]},
            "Drop Rows Transformer": {"indices_to_drop": [1, 2]},
            "Per Column Imputer": {
                "impute_strategies": {
                    "some_column": {
                        "impute_strategy": "most_frequent",
                        "fill_value": 0.0,
                    },
                    "some_other_column": {
                        "impute_strategy": "mean",
                        "fill_value": 1.0,
                    },
                },
                "default_impute_strategy": "most_frequent",
            },
        },
        random_seed=0,
    )


@pytest.mark.parametrize("problem_type", ["binary", "multiclass", "regression"])
@pytest.mark.parametrize("different_names", [True, False])
def test_make_pipeline_from_actions_with_duplicate_actions(
    problem_type,
    different_names,
):
    pipeline_class = _get_pipeline_base_class(problem_type)

    actions = [
        DataCheckAction(DataCheckActionCode.DROP_COL, None, {"columns": ["some col"]}),
        DataCheckAction(
            DataCheckActionCode.DROP_COL,
            None if different_names else "Data check name",
            {"columns": ["some other col"]},
        ),
    ]
    assert make_pipeline_from_actions(problem_type, actions) == pipeline_class(
        component_graph={"Drop Columns Transformer": [DropColumns, "X", "y"]},
        parameters={
            "Drop Columns Transformer": {"columns": ["some col", "some other col"]},
        },
        random_seed=0,
    )
    actions = [
        DataCheckAction(
            DataCheckActionCode.DROP_ROWS,
            None,
            metadata={"rows": [0, 1, 3]},
        ),
        DataCheckAction(
            DataCheckActionCode.DROP_ROWS,
            None if different_names else "Data check name",
            metadata={"rows": [1, 2]},
        ),
    ]
    assert make_pipeline_from_actions(problem_type, actions) == pipeline_class(
        component_graph={"Drop Rows Transformer": [DropRowsTransformer, "X", "y"]},
        parameters={"Drop Rows Transformer": {"indices_to_drop": [0, 1, 2, 3]}},
        random_seed=0,
    )


@pytest.mark.parametrize(
    "sampler",
    [
        None,
        "Undersampler",
        "Oversampler",
    ],
)
@pytest.mark.parametrize("problem_type", ["binary", "multiclass", "regression"])
def test_make_pipeline_samplers(
    problem_type,
    sampler,
    X_y_binary,
    X_y_multi,
    X_y_regression,
):
    if problem_type == "binary":
        X, y = X_y_binary
    elif problem_type == "multiclass":
        X, y = X_y_multi
    else:
        X, y = X_y_regression
    estimators = get_estimators(problem_type=problem_type)

    for estimator in estimators:
        if problem_type == "regression" and sampler is not None:
            with pytest.raises(ValueError, match="Sampling is unsupported for"):
                make_pipeline(X, y, estimator, problem_type, sampler_name=sampler)
        else:
            pipeline = make_pipeline(
                X,
                y,
                estimator,
                problem_type,
                sampler_name=sampler,
            )
            # check that we do add the sampler properly
            if sampler is not None and problem_type != "regression":
                assert any("sampler" in comp.name for comp in pipeline.component_graph)
            else:
                assert not any(
                    "sampler" in comp.name for comp in pipeline.component_graph
                )


def test_get_estimators():
    assert len(get_estimators(problem_type=ProblemTypes.BINARY)) == 8
    assert (
        len(
            get_estimators(
                problem_type=ProblemTypes.BINARY,
                model_families=[ModelFamily.LINEAR_MODEL],
            ),
        )
        == 2
    )
    assert len(get_estimators(problem_type=ProblemTypes.MULTICLASS)) == 8
    assert len(get_estimators(problem_type=ProblemTypes.REGRESSION)) == 7

    assert len(get_estimators(problem_type=ProblemTypes.BINARY, model_families=[])) == 0
    assert (
        len(get_estimators(problem_type=ProblemTypes.MULTICLASS, model_families=[]))
        == 0
    )
    assert (
        len(get_estimators(problem_type=ProblemTypes.REGRESSION, model_families=[]))
        == 0
    )

    with pytest.raises(RuntimeError, match="Unrecognized model type for problem type"):
        get_estimators(
            problem_type=ProblemTypes.REGRESSION,
            model_families=["random_forest", "none"],
        )
    with pytest.raises(TypeError, match="model_families parameter is not a list."):
        get_estimators(
            problem_type=ProblemTypes.REGRESSION,
            model_families="random_forest",
        )
    with pytest.raises(KeyError):
        get_estimators(problem_type="Not A Valid Problem Type")


def test_generate_code_pipeline_errors():
    with pytest.raises(ValueError, match="Element must be a pipeline instance"):
        generate_pipeline_code(BinaryClassificationPipeline)

    with pytest.raises(ValueError, match="Element must be a pipeline instance"):
        generate_pipeline_code(RegressionPipeline)

    with pytest.raises(ValueError, match="Element must be a pipeline instance"):
        generate_pipeline_code(MulticlassClassificationPipeline)

    with pytest.raises(ValueError, match="Element must be a pipeline instance"):
        generate_pipeline_code([Imputer])

    with pytest.raises(ValueError, match="Element must be a pipeline instance"):
        generate_pipeline_code([Imputer, LogisticRegressionClassifier])

    with pytest.raises(ValueError, match="Element must be a pipeline instance"):
        generate_pipeline_code([Imputer(), LogisticRegressionClassifier()])


def test_generate_code_pipeline_json_with_objects(get_black_config):
    class CustomEstimator(Estimator):
        name = "My Custom Estimator"
        hyperparameter_ranges = {}
        supported_problem_types = [ProblemTypes.BINARY, ProblemTypes.MULTICLASS]
        model_family = ModelFamily.NONE

        def __init__(self, random_arg=False, numpy_arg=[], random_seed=0):
            parameters = {"random_arg": random_arg, "numpy_arg": numpy_arg}

            super().__init__(
                parameters=parameters,
                component_obj=None,
                random_seed=random_seed,
            )

    component_graph = ["Imputer", CustomEstimator]
    pipeline = BinaryClassificationPipeline(
        component_graph,
        custom_name="Mock Binary Pipeline with Transformer",
        parameters={"My Custom Estimator": {"numpy_arg": np.array([0])}},
    )
    generated_pipeline_code = generate_pipeline_code(pipeline)
    assert generated_pipeline_code == black.format_str(
        "from evalml.pipelines.binary_classification_pipeline import BinaryClassificationPipeline\n"
        "pipeline = BinaryClassificationPipeline(component_graph={'Imputer': ['Imputer', 'X', 'y'], 'My Custom Estimator': [CustomEstimator, 'Imputer.x', 'y']}, "
        "parameters={'Imputer':{'categorical_impute_strategy': 'most_frequent', 'numeric_impute_strategy': 'mean', 'boolean_impute_strategy': 'most_frequent', 'categorical_fill_value': None, 'numeric_fill_value': None, 'boolean_fill_value': None}, "
        "'My Custom Estimator':{'random_arg': False, 'numpy_arg': array([0])}}, custom_name='Mock Binary Pipeline with Transformer', random_seed=0)",
        mode=black.Mode(**get_black_config),
    )

    pipeline = BinaryClassificationPipeline(
        component_graph,
        custom_name="Mock Binary Pipeline with Transformer",
        parameters={"My Custom Estimator": {"random_arg": Imputer()}},
    )
    generated_pipeline_code = generate_pipeline_code(pipeline)
    assert generated_pipeline_code == black.format_str(
        "from evalml.pipelines.binary_classification_pipeline import BinaryClassificationPipeline\n"
        "pipeline = BinaryClassificationPipeline(component_graph={'Imputer': ['Imputer', 'X', 'y'], 'My Custom Estimator': [CustomEstimator, 'Imputer.x', 'y']}, "
        "parameters={'Imputer':{'categorical_impute_strategy': 'most_frequent', 'numeric_impute_strategy': 'mean', 'boolean_impute_strategy': 'most_frequent', 'categorical_fill_value': None, 'numeric_fill_value': None, 'boolean_fill_value': None}, "
        "'My Custom Estimator':{'random_arg': Imputer(categorical_impute_strategy='most_frequent', numeric_impute_strategy='mean', boolean_impute_strategy='most_frequent', categorical_fill_value=None, numeric_fill_value=None, boolean_fill_value=None), 'numpy_arg': []}}, "
        "custom_name='Mock Binary Pipeline with Transformer', random_seed=0)",
        mode=black.Mode(**get_black_config),
    )


def test_generate_code_pipeline(get_black_config):
    binary_pipeline = BinaryClassificationPipeline(
        ["Imputer", "Random Forest Classifier"],
    )
    expected_code = black.format_str(
        "from evalml.pipelines.binary_classification_pipeline import BinaryClassificationPipeline\n"
        "pipeline = BinaryClassificationPipeline(component_graph={'Imputer': ['Imputer', 'X', 'y'], 'Random Forest Classifier': ['Random Forest Classifier', 'Imputer.x', 'y']}, "
        "parameters={'Imputer':{'categorical_impute_strategy': 'most_frequent', 'numeric_impute_strategy': 'mean', 'boolean_impute_strategy': 'most_frequent', 'categorical_fill_value': None, 'numeric_fill_value': None, 'boolean_fill_value': None}, "
        "'Random Forest Classifier':{'n_estimators': 100, 'max_depth': 6, 'n_jobs': -1}}, random_seed=0)",
        mode=black.Mode(**get_black_config),
    )

    pipeline = generate_pipeline_code(binary_pipeline)
    assert expected_code == pipeline

    regression_pipeline = RegressionPipeline(
        ["Imputer", "Random Forest Regressor"],
        custom_name="Mock Regression Pipeline",
    )
    expected_code = black.format_str(
        "from evalml.pipelines.regression_pipeline import RegressionPipeline\n"
        "pipeline = RegressionPipeline(component_graph={'Imputer': ['Imputer', 'X', 'y'], 'Random Forest Regressor': ['Random Forest Regressor', 'Imputer.x', 'y']}, parameters={'Imputer':{'categorical_impute_strategy': 'most_frequent', 'numeric_impute_strategy': 'mean', 'boolean_impute_strategy': 'most_frequent', 'categorical_fill_value': None, 'numeric_fill_value': None, 'boolean_fill_value': None}, "
        "'Random Forest Regressor':{'n_estimators': 100, 'max_depth': 6, 'n_jobs': -1}}, custom_name='Mock Regression Pipeline', random_seed=0)",
        mode=black.Mode(**get_black_config),
    )
    pipeline = generate_pipeline_code(regression_pipeline)
    assert pipeline == expected_code

    regression_pipeline_with_params = RegressionPipeline(
        ["DFS Transformer", "Imputer", "Random Forest Regressor"],
        custom_name="Mock Regression Pipeline",
        parameters={
            "DFS Transformer": {"features": None},
            "Imputer": {"numeric_impute_strategy": "most_frequent"},
            "Random Forest Regressor": {"n_estimators": 50},
        },
    )
    expected_code_params = black.format_str(
        "from evalml.pipelines.regression_pipeline import RegressionPipeline\n"
        "pipeline = RegressionPipeline(component_graph={'DFS Transformer': ['DFS Transformer', 'X', 'y'],'Imputer': ['Imputer', 'DFS Transformer.x', 'y'], 'Random Forest Regressor': ['Random Forest Regressor', 'Imputer.x', 'y']}, "
        "parameters={'DFS Transformer':{}, 'Imputer':{'categorical_impute_strategy': 'most_frequent', 'numeric_impute_strategy': 'most_frequent', 'boolean_impute_strategy': 'most_frequent', 'categorical_fill_value': None, 'numeric_fill_value': None, 'boolean_fill_value': None}, "
        "'Random Forest Regressor':{'n_estimators': 50, 'max_depth': 6, 'n_jobs': -1}}, custom_name='Mock Regression Pipeline', random_seed=0)",
        mode=black.Mode(**get_black_config),
    )
    pipeline = generate_pipeline_code(regression_pipeline_with_params)
    assert pipeline == expected_code_params


def test_generate_code_nonlinear_pipeline(get_black_config):
    custom_name = "Non Linear Binary Pipeline"
    component_graph = {
        "Imputer": ["Imputer", "X", "y"],
        "OneHot_RandomForest": ["One Hot Encoder", "Imputer.x", "y"],
        "OneHot_ElasticNet": ["One Hot Encoder", "Imputer.x", "y"],
        "Random Forest": ["Random Forest Classifier", "OneHot_RandomForest.x", "y"],
        "Elastic Net": ["Elastic Net Classifier", "OneHot_ElasticNet.x", "y"],
        "Logistic Regression Classifier": [
            "Logistic Regression Classifier",
            "Random Forest.x",
            "Elastic Net.x",
            "y",
        ],
    }
    pipeline = BinaryClassificationPipeline(
        component_graph=component_graph,
        custom_name=custom_name,
    )
    expected = black.format_str(
        "from evalml.pipelines.binary_classification_pipeline import BinaryClassificationPipeline\n"
        "pipeline = BinaryClassificationPipeline("
        "component_graph={'Imputer': ['Imputer', 'X', 'y'], "
        "'OneHot_RandomForest': ['One Hot Encoder', 'Imputer.x', 'y'], "
        "'OneHot_ElasticNet': ['One Hot Encoder', 'Imputer.x', 'y'], "
        "'Random Forest': ['Random Forest Classifier', 'OneHot_RandomForest.x', 'y'], "
        "'Elastic Net': ['Elastic Net Classifier', 'OneHot_ElasticNet.x', 'y'], "
        "'Logistic Regression Classifier': ['Logistic Regression Classifier', 'Random Forest.x', 'Elastic Net.x', 'y']}, "
        "parameters={'Imputer':{'categorical_impute_strategy': 'most_frequent', 'numeric_impute_strategy': 'mean', 'boolean_impute_strategy': 'most_frequent', 'categorical_fill_value': None, 'numeric_fill_value': None, 'boolean_fill_value': None}, "
        "'OneHot_RandomForest':{'top_n': 10, 'features_to_encode': None, 'categories': None, 'drop': 'if_binary', 'handle_unknown': 'ignore', 'handle_missing': 'error'}, "
        "'OneHot_ElasticNet':{'top_n': 10, 'features_to_encode': None, 'categories': None, 'drop': 'if_binary', 'handle_unknown': 'ignore', 'handle_missing': 'error'}, "
        "'Random Forest':{'n_estimators': 100, 'max_depth': 6, 'n_jobs': -1}, "
        "'Elastic Net':{'penalty': 'elasticnet', 'C': 1.0, 'l1_ratio': 0.15, 'n_jobs': -1, 'multi_class': 'auto', 'solver': 'saga'}, "
        "'Logistic Regression Classifier':{'penalty': 'l2', 'C': 1.0, 'n_jobs': -1, 'multi_class': 'auto', 'solver': 'lbfgs'}}, "
        "custom_name='Non Linear Binary Pipeline', random_seed=0)",
        mode=black.Mode(**get_black_config),
    )
    pipeline_code = generate_pipeline_code(pipeline)
    assert pipeline_code == expected


def test_generate_code_pipeline_with_custom_components(get_black_config):
    class CustomTransformer(Transformer):
        name = "My Custom Transformer"
        hyperparameter_ranges = {}

        def __init__(self, random_seed=0):
            parameters = {}

            super().__init__(
                parameters=parameters,
                component_obj=None,
                random_seed=random_seed,
            )

        def transform(self, X, y=None):
            return X

    class CustomEstimator(Estimator):
        name = "My Custom Estimator"
        hyperparameter_ranges = {}
        supported_problem_types = [ProblemTypes.BINARY, ProblemTypes.MULTICLASS]
        model_family = ModelFamily.NONE

        def __init__(self, random_arg=False, random_seed=0):
            parameters = {"random_arg": random_arg}

            super().__init__(
                parameters=parameters,
                component_obj=None,
                random_seed=random_seed,
            )

    mock_pipeline_with_custom_components = BinaryClassificationPipeline(
        [CustomTransformer, CustomEstimator],
    )
    expected_code = black.format_str(
        "from evalml.pipelines.binary_classification_pipeline import BinaryClassificationPipeline\n"
        "pipeline = BinaryClassificationPipeline(component_graph={'My Custom Transformer': [CustomTransformer, 'X', 'y'], 'My Custom Estimator': [CustomEstimator, 'My Custom Transformer.x', 'y']}, "
        "parameters={'My Custom Estimator':{'random_arg': False}}, random_seed=0)",
        mode=black.Mode(**get_black_config),
    )
    pipeline = generate_pipeline_code(mock_pipeline_with_custom_components)
    assert pipeline == expected_code


@pytest.mark.parametrize(
    "automl_type",
    [
        ProblemTypes.BINARY,
        ProblemTypes.MULTICLASS,
        ProblemTypes.REGRESSION,
        ProblemTypes.TIME_SERIES_REGRESSION,
        ProblemTypes.TIME_SERIES_MULTICLASS,
        ProblemTypes.TIME_SERIES_BINARY,
    ],
)
def test_generate_pipeline_example(
    automl_type,
    tmpdir,
    AutoMLTestEnv,
    X_y_binary,
    X_y_multi,
    X_y_regression,
    ts_data,
    is_using_windows,
):
<<<<<<< HEAD
    if is_using_windows:
        pytest.xfail(
            "Pipeline code generation is not expected to work on Windows machines",
        )

    path = os.path.join(str(tmpdir), "train.csv")
=======
>>>>>>> 20d5b2cb
    if automl_type == ProblemTypes.BINARY:
        X, y = X_y_binary
    elif automl_type == ProblemTypes.MULTICLASS:
        X, y = X_y_multi
    elif automl_type == ProblemTypes.REGRESSION:
        X, y = X_y_regression
    elif is_time_series(automl_type):
        X, _, y = ts_data(problem_type=automl_type)

    problem_configuration = (
        {
            "time_index": "date",
            "gap": 1,
            "max_delay": 1,
            "forecast_horizon": 3,
        }
        if is_time_series(automl_type)
        else None
    )

    import featuretools as ft

    from evalml import AutoMLSearch
    from evalml.preprocessing import split_data

    X_train, X_test, y_train, y_test = split_data(
        X,
        y,
        problem_type=automl_type,
        test_size=0.2,
    )

    X_train = pd.DataFrame(X_train)
    X_train.columns = X_train.columns.astype(str)
    es = ft.EntitySet()
    es = es.add_dataframe(
        dataframe_name="X",
        dataframe=X_train,
        index="index",
        make_index=False,
    )
    X_train_t, features = ft.dfs(
        entityset=es,
        target_dataframe_name="X",
        trans_primitives=["absolute"],
        return_types="all",
    )
    features_path = os.path.join(str(tmpdir), "features.json")
    ft.save_features(features, features_path)

    aml = AutoMLSearch(
        X_train=X_train_t,
        y_train=y_train,
        problem_type=automl_type,
        optimize_thresholds=False,
        max_iterations=5,
        problem_configuration=problem_configuration,
        features=features,
    )
    env = AutoMLTestEnv(automl_type)
    with env.test_context(score_return_value={aml.objective.name: 1.0}):
        aml.search()

    pipeline = aml.get_pipeline(2)

    y_train.index = X_train_t.index
    y_test.index = X_test.index
    X_train_t.ww["target"] = y_train
    X_test.ww["target"] = y_test.reindex(X_test.index)

    train_path = os.path.join(str(tmpdir), "train")
    holdout_path = os.path.join(str(tmpdir), "holdout")

    X_train_t.ww.to_disk(train_path)
    X_test.ww.to_disk(holdout_path)
    output_path = os.path.join(str(tmpdir), "example.py")

    # extra features provided to example
    with pytest.raises(
        ValueError,
        match="Provided features in `features_path` do not match pipeline features. There is a different amount of features in the loaded features.",
    ):
        _, false_features = ft.dfs(
            entityset=es,
            target_dataframe_name="X",
            trans_primitives=["absolute", "is_null"],
            return_types="all",
        )
        false_features_path = os.path.join(str(tmpdir), "false_features.json")
        ft.save_features(false_features, false_features_path)
        _ = generate_pipeline_example(
            pipeline=pipeline,
            path_to_train=train_path,
            path_to_holdout=holdout_path,
            path_to_features=false_features_path,
            target="target",
            output_file_path=output_path,
        )

    # different features provided to example
    with pytest.raises(
        ValueError,
        match="Provided features in `features_path` do not match pipeline features.",
    ):
        _, false_features = ft.dfs(
            entityset=es,
            target_dataframe_name="X",
            trans_primitives=["sine"],
            return_types="all",
        )
        false_features_path = os.path.join(str(tmpdir), "false_features.json")
        ft.save_features(false_features, false_features_path)
        _ = generate_pipeline_example(
            pipeline=pipeline,
            path_to_train=train_path,
            path_to_holdout=holdout_path,
            path_to_features=false_features_path,
            target="target",
            output_file_path=output_path,
        )

    pipeline_example = generate_pipeline_example(
        pipeline=pipeline,
        path_to_train=train_path,
        path_to_holdout=holdout_path,
        path_to_features=features_path,
        target="target",
        output_file_path=output_path,
    )
    assert f'PATH_TO_TRAIN = "{train_path}"' in pipeline_example
    assert f'PATH_TO_HOLDOUT = "{holdout_path}"' in pipeline_example
    assert 'TARGET = "target"' in pipeline_example
    assert 'column_mapping = ""' in pipeline_example
    assert generate_pipeline_code(pipeline, features_path) in pipeline_example

    if is_time_series(automl_type):
        assert "predict(X_test, X_train=X_train, y_train=y_train)" in pipeline_example
    else:
        assert "predict(X_test)" in pipeline_example

    exec(pipeline_example)
    assert os.path.exists(output_path)


def test_rows_of_interest_errors(X_y_binary):
    pipeline = BinaryClassificationPipeline(
        component_graph=["Logistic Regression Classifier"],
    )
    pipeline_mc = MulticlassClassificationPipeline(
        component_graph=["Logistic Regression Classifier"],
    )
    X, y = X_y_binary

    with pytest.raises(ValueError, match="Invalid arg for"):
        rows_of_interest(pipeline, X, y, types="ball")

    with pytest.raises(ValueError, match="Need an input y in order to"):
        rows_of_interest(pipeline, X, types="correct")

    with pytest.raises(ValueError, match="Pipeline provided must be a fitted"):
        rows_of_interest(pipeline, X, y, types="all")

    with pytest.raises(ValueError, match="Pipeline provided must be a fitted"):
        rows_of_interest(pipeline_mc, X, y, types="all")

    with pytest.raises(ValueError, match="Pipeline provided must be a fitted"):
        rows_of_interest(pipeline_mc, X, y, types="all")

    pipeline._is_fitted = True
    with pytest.raises(ValueError, match="Provided threshold 1.1 must be between"):
        rows_of_interest(pipeline, X, y, threshold=1.1)

    with pytest.raises(ValueError, match="Provided threshold -0.1 must be between"):
        rows_of_interest(pipeline, X, y, threshold=-0.1)


@patch("evalml.pipelines.BinaryClassificationPipeline.predict_proba")
@patch("evalml.pipelines.BinaryClassificationPipeline.fit")
@pytest.mark.parametrize("threshold", [0.3, None, 0.7])
@pytest.mark.parametrize("y", [pd.Series([i % 2 for i in range(100)]), None])
def test_rows_of_interest_threshold(mock_fit, mock_pred_proba, threshold, y):
    pipeline = BinaryClassificationPipeline(
        component_graph=[
            "Imputer",
            "Standard Scaler",
            "Logistic Regression Classifier",
        ],
    )
    X = pd.DataFrame([i for i in range(100)])
    y = y
    pipeline._is_fitted = True

    vals = [0.2] * 25 + [0.5] * 50 + [0.8] * 25
    predicted_proba_values = pd.DataFrame({0: [1 - v for v in vals], 1: vals})
    mock_pred_proba.return_value = predicted_proba_values
    vals = rows_of_interest(
        pipeline,
        X,
        y,
        threshold=threshold,
        epsilon=0.5,
        sort_values=True,
    )
    if threshold == 0.3:
        assert vals == list(range(100))
    elif threshold == 0.7:
        assert vals == list(range(75, 100)) + list(range(25, 75)) + list(range(25))
    else:
        assert vals == list(range(25, 75)) + list(range(25)) + list(range(75, 100))

    pipeline._threshold = 0.9
    vals = rows_of_interest(
        pipeline,
        X,
        y,
        threshold=None,
        epsilon=0.5,
        sort_values=True,
    )
    assert vals == list(range(75, 100)) + list(range(25, 75))


@patch("evalml.pipelines.BinaryClassificationPipeline.predict_proba")
@patch("evalml.pipelines.BinaryClassificationPipeline.fit")
@pytest.mark.parametrize(
    "types,expected_val",
    [
        ("incorrect", list(range(75, 100))),
        ("correct", list(range(75))),
        ("true_positive", list(range(25, 75))),
        ("true_negative", list(range(25)) + list(range(75, 100))),
        ("all", list(range(100))),
    ],
)
def test_rows_of_interest_types(mock_fit, mock_pred_proba, types, expected_val):
    pipeline = BinaryClassificationPipeline(
        component_graph=["Logistic Regression Classifier"],
    )
    X = pd.DataFrame([i for i in range(100)])
    y = pd.Series([0] * 25 + [1] * 50 + [0] * 25)
    pipeline._is_fitted = True

    vals = [0.2] * 25 + [0.5] * 50 + [0.8] * 25
    predicted_proba_values = pd.DataFrame({0: [1 - v for v in vals], 1: vals})
    mock_pred_proba.return_value = predicted_proba_values
    vals = rows_of_interest(pipeline, X, y, types=types, epsilon=0.5, sort_values=False)
    assert vals == expected_val


@patch("evalml.pipelines.BinaryClassificationPipeline.predict_proba")
@patch("evalml.pipelines.BinaryClassificationPipeline.fit")
@pytest.mark.parametrize("epsilon,expected_len", [(0.01, 50), (0.3, 75), (0.5, 100)])
def test_rows_of_interest_epsilon(mock_fit, mock_pred_proba, epsilon, expected_len):
    pipeline = BinaryClassificationPipeline(
        component_graph=["Logistic Regression Classifier"],
    )
    X = pd.DataFrame([i for i in range(100)])
    y = pd.Series([0] * 25 + [1] * 50 + [0] * 25)
    pipeline._is_fitted = True

    vals = [0.2] * 25 + [0.5] * 50 + [0.85] * 25
    predicted_proba_values = pd.DataFrame({0: [1 - v for v in vals], 1: vals})
    mock_pred_proba.return_value = predicted_proba_values
    vals = rows_of_interest(pipeline, X, y, epsilon=epsilon)
    assert len(vals) == expected_len

    if epsilon == 0.01:
        vals = [0.2] * 25 + [0.65] * 50 + [0.85] * 25
        predicted_proba_values = pd.DataFrame({0: [1 - v for v in vals], 1: vals})
        mock_pred_proba.return_value = predicted_proba_values
        vals = rows_of_interest(pipeline, X, y, epsilon=epsilon)
        assert len(vals) == 0


@patch("evalml.pipelines.BinaryClassificationPipeline.predict_proba")
@patch("evalml.pipelines.BinaryClassificationPipeline.fit")
@pytest.mark.parametrize(
    "sorts,expected_val",
    [
        (True, list(range(75, 100)) + list(range(25, 75)) + list(range(25))),
        (False, list(range(100))),
    ],
)
def test_rows_of_interest_sorted(mock_fit, mock_pred_proba, sorts, expected_val):
    pipeline = BinaryClassificationPipeline(
        component_graph=["Logistic Regression Classifier"],
    )
    X = pd.DataFrame([i for i in range(100)])
    y = pd.Series([0] * 25 + [1] * 50 + [0] * 25)
    pipeline._is_fitted = True

    vals = [0.2] * 25 + [0.5] * 50 + [0.8] * 25
    predicted_proba_values = pd.DataFrame({0: [1 - v for v in vals], 1: vals})
    mock_pred_proba.return_value = predicted_proba_values
    vals = rows_of_interest(
        pipeline,
        X,
        y,
        threshold=0.9,
        epsilon=0.9,
        sort_values=sorts,
    )
    assert vals == expected_val


@patch("evalml.pipelines.BinaryClassificationPipeline.predict_proba")
@patch("evalml.pipelines.BinaryClassificationPipeline.fit")
def test_rows_of_interest_index(mock_fit, mock_pred_proba):
    pipeline = BinaryClassificationPipeline(
        component_graph=["Logistic Regression Classifier"],
    )
    X = pd.DataFrame(
        [i for i in range(100)],
        index=["index_{}".format(i) for i in range(100)],
    )
    pipeline._is_fitted = True

    vals = [0.2] * 25 + [0.5] * 50 + [0.8] * 25
    predicted_proba_values = pd.DataFrame({0: [1 - v for v in vals], 1: vals})
    mock_pred_proba.return_value = predicted_proba_values
    vals = rows_of_interest(pipeline, X, epsilon=0.5)
    assert vals == list(range(25, 75)) + list(range(25)) + list(range(75, 100))


@patch("evalml.pipelines.BinaryClassificationPipeline.predict_proba")
@patch("evalml.pipelines.BinaryClassificationPipeline.fit")
@pytest.mark.parametrize(
    "types,sorts,epsilon,expected_vals",
    [
        ("correct", True, 0.01, list(range(25, 75))),
        ("true_negative", True, 0.3, list(range(25))),
        ("all", False, 0.3, list(range(75))),
    ],
)
def test_rows_of_interest(
    mock_fit,
    mock_pred_proba,
    types,
    sorts,
    epsilon,
    expected_vals,
):
    pipeline = BinaryClassificationPipeline(
        component_graph=["Logistic Regression Classifier"],
    )
    X = pd.DataFrame([i for i in range(100)])
    y = pd.Series([0] * 25 + [1] * 50 + [0] * 25)
    pipeline._is_fitted = True

    vals = [0.2] * 25 + [0.5] * 50 + [0.85] * 25
    predicted_proba_values = pd.DataFrame({0: [1 - v for v in vals], 1: vals})
    mock_pred_proba.return_value = predicted_proba_values
    vals = rows_of_interest(
        pipeline,
        X,
        y,
        types=types,
        sort_values=sorts,
        epsilon=epsilon,
    )
    assert vals == expected_vals

    if types == "all":
        vals = rows_of_interest(
            pipeline,
            X,
            types=types,
            sort_values=sorts,
            epsilon=epsilon,
        )
        assert vals == expected_vals


@patch("evalml.pipelines.BinaryClassificationPipeline.predict_proba")
@patch("evalml.pipelines.BinaryClassificationPipeline.fit")
def test_rows_of_interest_empty(mock_fit, mock_pred_proba):
    pipeline = BinaryClassificationPipeline(
        component_graph=["Logistic Regression Classifier"],
    )
    X = pd.DataFrame([i for i in range(100)])
    y = pd.Series([0] * 25 + [1] * 50 + [0] * 25)
    pipeline._is_fitted = True

    vals = [1] * 25 + [0] * 50 + [1] * 25
    predicted_proba_values = pd.DataFrame({0: [1 - v for v in vals], 1: vals})
    mock_pred_proba.return_value = predicted_proba_values
    vals = rows_of_interest(pipeline, X, y, epsilon=0.5, types="correct")
    assert len(vals) == 0


def test_make_pipeline_from_multiple_graphs_with_sampler(X_y_binary):
    X, y = X_y_binary
    estimator = handle_component_class("Random Forest Classifier")
    pipeline_1 = make_pipeline(
        X,
        y,
        estimator,
        ProblemTypes.BINARY,
        sampler_name="Undersampler",
        use_estimator=False,
    )
    pipeline_2 = make_pipeline(
        X,
        y,
        estimator,
        ProblemTypes.BINARY,
        sampler_name="Undersampler",
        use_estimator=False,
    )
    input_pipelines = [pipeline_1, pipeline_2]

    combined_pipeline = _make_pipeline_from_multiple_graphs(
        input_pipelines=input_pipelines,
        estimator=estimator,
        problem_type=ProblemTypes.BINARY,
    )
    second_pipeline_sampler = "Pipeline w/ Label Encoder + Replace Nullable Types Transformer + Imputer + Undersampler Pipeline 2 - Undersampler.y"
    assert (
        combined_pipeline.component_graph.get_inputs("Random Forest Classifier")[2]
        == second_pipeline_sampler
    )


def test_make_pipeline_from_multiple_graphs_pre_pipeline_components(X_y_binary):
    X, y = X_y_binary
    estimator = handle_component_class("Random Forest Classifier")
    pre_pipeline_components = {"DFS Transformer": ["DFS Transformer", "X", "y"]}
    pipeline_1 = make_pipeline(
        X,
        y,
        estimator,
        ProblemTypes.BINARY,
        sampler_name="Undersampler",
        use_estimator=False,
    )
    pipeline_2 = make_pipeline(
        X,
        y,
        estimator,
        ProblemTypes.BINARY,
        sampler_name="Undersampler",
        use_estimator=False,
    )

    input_pipelines = [pipeline_1, pipeline_2]
    pipeline_1._custom_name = "First"
    pipeline_2._custom_name = "Second"
    sub_pipeline_names = {
        pipeline_1.name: "First",
        pipeline_2.name: "Second",
    }
    combined_pipeline = _make_pipeline_from_multiple_graphs(
        input_pipelines=input_pipelines,
        estimator=estimator,
        problem_type=ProblemTypes.BINARY,
        pre_pipeline_components=pre_pipeline_components,
        sub_pipeline_names=sub_pipeline_names,
    )

    assert (
        combined_pipeline.component_graph.get_inputs("First Pipeline - Imputer")[0]
        == "First Pipeline - Replace Nullable Types Transformer.x"
    )
    assert (
        combined_pipeline.component_graph.get_inputs("Second Pipeline - Imputer")[0]
        == "Second Pipeline - Replace Nullable Types Transformer.x"
    )


def test_make_pipeline_features_and_dfs(X_y_binary):
    X, y = X_y_binary
    estimator = handle_component_class("Random Forest Classifier")
    features = True
    pipeline = make_pipeline(
        X,
        y,
        estimator,
        ProblemTypes.BINARY,
        sampler_name="Undersampler",
        features=features,
    )

    assert "DFS Transformer" == pipeline.component_graph.compute_order[0]<|MERGE_RESOLUTION|>--- conflicted
+++ resolved
@@ -858,15 +858,10 @@
     ts_data,
     is_using_windows,
 ):
-<<<<<<< HEAD
     if is_using_windows:
         pytest.xfail(
             "Pipeline code generation is not expected to work on Windows machines",
         )
-
-    path = os.path.join(str(tmpdir), "train.csv")
-=======
->>>>>>> 20d5b2cb
     if automl_type == ProblemTypes.BINARY:
         X, y = X_y_binary
     elif automl_type == ProblemTypes.MULTICLASS:
