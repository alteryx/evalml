--- conflicted
+++ resolved
@@ -140,15 +140,12 @@
                 estimator_components = [StandardScaler, estimator_class]
             else:
                 estimator_components = [estimator_class]
-<<<<<<< HEAD
-            expected_components = [DropNullColumns, Imputer] + delayed_features + estimator_components
-            assert pipeline.component_graph.compute_order == [component.name for component in expected_components]
-=======
-            assert (
-                pipeline.component_graph
-                == [DropNullColumns, Imputer] + delayed_features + estimator_components
+            expected_components = (
+                [DropNullColumns, Imputer] + delayed_features + estimator_components
             )
->>>>>>> c7a29904
+            assert pipeline.component_graph.compute_order == [
+                component.name for component in expected_components
+            ]
 
 
 @pytest.mark.parametrize("input_type", ["pd", "ww"])
@@ -197,24 +194,16 @@
             else:
                 estimator_components = [OneHotEncoder, estimator_class]
             if estimator_class.model_family == ModelFamily.ARIMA:
-<<<<<<< HEAD
                 expected_components = [DropNullColumns, Imputer] + estimator_components
             else:
-                expected_components = [DropNullColumns, Imputer, DateTimeFeaturizer] + delayed_features + estimator_components
-            pipeline.component_graph.compute_order == [component.name for component in expected_components]
-=======
-                assert (
-                    pipeline.component_graph
-                    == [DropNullColumns, Imputer] + estimator_components
-                )
-            else:
-                assert (
-                    pipeline.component_graph
-                    == [DropNullColumns, Imputer, DateTimeFeaturizer]
+                expected_components = (
+                    [DropNullColumns, Imputer, DateTimeFeaturizer]
                     + delayed_features
                     + estimator_components
                 )
->>>>>>> c7a29904
+            pipeline.component_graph.compute_order == [
+                component.name for component in expected_components
+            ]
 
 
 @pytest.mark.parametrize("input_type", ["pd", "ww"])
@@ -265,17 +254,14 @@
             if estimator_class.model_family == ModelFamily.ARIMA:
                 expected_components = [Imputer] + estimator_components
             else:
-<<<<<<< HEAD
-                expected_components = [Imputer, DateTimeFeaturizer] + delayed_features + estimator_components
-            pipeline.component_graph.compute_order == [component.name for component in expected_components]
-=======
-                assert (
-                    pipeline.component_graph
-                    == [Imputer, DateTimeFeaturizer]
+                expected_components = (
+                    [Imputer, DateTimeFeaturizer]
                     + delayed_features
                     + estimator_components
                 )
->>>>>>> c7a29904
+            pipeline.component_graph.compute_order == [
+                component.name for component in expected_components
+            ]
 
 
 @pytest.mark.parametrize("input_type", ["pd", "ww"])
@@ -324,24 +310,14 @@
             else:
                 estimator_components = [OneHotEncoder, estimator_class]
             if estimator_class.model_family == ModelFamily.ARIMA:
-<<<<<<< HEAD
                 expected_components = [DropNullColumns, Imputer] + estimator_components
             else:
-                expected_components = [DropNullColumns, Imputer] + delayed_features + estimator_components
-            pipeline.component_graph.compute_order == [component.name for component in expected_components]
-=======
-                assert (
-                    pipeline.component_graph
-                    == [DropNullColumns, Imputer] + estimator_components
-                )
-            else:
-                assert (
-                    pipeline.component_graph
-                    == [DropNullColumns, Imputer]
-                    + delayed_features
-                    + estimator_components
-                )
->>>>>>> c7a29904
+                expected_components = (
+                    [DropNullColumns, Imputer] + delayed_features + estimator_components
+                )
+            pipeline.component_graph.compute_order == [
+                component.name for component in expected_components
+            ]
 
 
 @pytest.mark.parametrize("input_type", ["pd", "ww"])
@@ -383,24 +359,14 @@
             else:
                 estimator_components = [OneHotEncoder, estimator_class]
             if estimator_class.model_family == ModelFamily.ARIMA:
-<<<<<<< HEAD
                 expected_components = [DropNullColumns, Imputer] + estimator_components
             else:
-                expected_components = [DropNullColumns, Imputer] + delayed_features + estimator_components
-            pipeline.component_graph.compute_order == [component.name for component in expected_components]
-=======
-                assert (
-                    pipeline.component_graph
-                    == [DropNullColumns, Imputer] + estimator_components
-                )
-            else:
-                assert (
-                    pipeline.component_graph
-                    == [DropNullColumns, Imputer]
-                    + delayed_features
-                    + estimator_components
-                )
->>>>>>> c7a29904
+                expected_components = (
+                    [DropNullColumns, Imputer] + delayed_features + estimator_components
+                )
+            pipeline.component_graph.compute_order == [
+                component.name for component in expected_components
+            ]
 
 
 @pytest.mark.parametrize("input_type", ["pd", "ww"])
@@ -455,24 +421,14 @@
             else:
                 estimator_components = [OneHotEncoder, estimator_class]
             if estimator_class.model_family == ModelFamily.ARIMA:
-<<<<<<< HEAD
                 expected_components = [Imputer, TextFeaturizer] + estimator_components
             else:
-                expected_components = [Imputer, TextFeaturizer] + delayed_features + estimator_components
-            pipeline.component_graph.compute_order == [component.name for component in expected_components]
-=======
-                assert (
-                    pipeline.component_graph
-                    == [Imputer, TextFeaturizer] + estimator_components
-                )
-            else:
-                assert (
-                    pipeline.component_graph
-                    == [Imputer, TextFeaturizer]
-                    + delayed_features
-                    + estimator_components
-                )
->>>>>>> c7a29904
+                expected_components = (
+                    [Imputer, TextFeaturizer] + delayed_features + estimator_components
+                )
+            pipeline.component_graph.compute_order == [
+                component.name for component in expected_components
+            ]
 
 
 @pytest.mark.parametrize("input_type", ["pd", "ww"])
@@ -529,20 +485,19 @@
             if estimator_class.model_family == ModelFamily.LINEAR_MODEL:
                 standard_scaler = [StandardScaler]
             if estimator_class.model_family == ModelFamily.ARIMA:
-<<<<<<< HEAD
-                expected_components = [TextFeaturizer] + standard_scaler + [estimator_class]
-            else:
-                expected_components = [TextFeaturizer] + delayed_features + standard_scaler + [estimator_class]
-            pipeline.component_graph.compute_order == [component.name for component in expected_components]
-=======
-                assert pipeline.component_graph == [
-                    TextFeaturizer
-                ] + standard_scaler + [estimator_class]
-            else:
-                assert pipeline.component_graph == [
-                    TextFeaturizer
-                ] + delayed_features + standard_scaler + [estimator_class]
->>>>>>> c7a29904
+                expected_components = (
+                    [TextFeaturizer] + standard_scaler + [estimator_class]
+                )
+            else:
+                expected_components = (
+                    [TextFeaturizer]
+                    + delayed_features
+                    + standard_scaler
+                    + [estimator_class]
+                )
+            pipeline.component_graph.compute_order == [
+                component.name for component in expected_components
+            ]
 
 
 @pytest.mark.parametrize("input_type", ["pd", "ww"])
@@ -589,14 +544,15 @@
             if estimator_class.model_family == ModelFamily.ARIMA:
                 expected_components = standard_scaler + [estimator_class]
             else:
-<<<<<<< HEAD
-                expected_components = [DateTimeFeaturizer] + delayed_features + standard_scaler + [estimator_class]
-            pipeline.component_graph.compute_order == [component.name for component in expected_components]
-=======
-                assert pipeline.component_graph == [
-                    DateTimeFeaturizer
-                ] + delayed_features + standard_scaler + [estimator_class]
->>>>>>> c7a29904
+                expected_components = (
+                    [DateTimeFeaturizer]
+                    + delayed_features
+                    + standard_scaler
+                    + [estimator_class]
+                )
+            pipeline.component_graph.compute_order == [
+                component.name for component in expected_components
+            ]
 
 
 @pytest.mark.parametrize("problem_type", ProblemTypes.all_problem_types)
@@ -632,24 +588,14 @@
             else:
                 estimator_components = [estimator_class]
             if estimator_class.model_family == ModelFamily.ARIMA:
-<<<<<<< HEAD
                 expected_components = [DropNullColumns, Imputer] + estimator_components
             else:
-                expected_components = [DropNullColumns, Imputer] + delayed_features + estimator_components
-            pipeline.component_graph.compute_order == [component.name for component in expected_components]
-=======
-                assert (
-                    pipeline.component_graph
-                    == [DropNullColumns, Imputer] + estimator_components
-                )
-            else:
-                assert (
-                    pipeline.component_graph
-                    == [DropNullColumns, Imputer]
-                    + delayed_features
-                    + estimator_components
-                )
->>>>>>> c7a29904
+                expected_components = (
+                    [DropNullColumns, Imputer] + delayed_features + estimator_components
+                )
+            pipeline.component_graph.compute_order == [
+                component.name for component in expected_components
+            ]
 
 
 @pytest.mark.parametrize("input_type", ["pd", "ww"])
@@ -699,17 +645,14 @@
             if estimator_class.model_family == ModelFamily.ARIMA:
                 expected_components = [Imputer] + estimator_components
             else:
-<<<<<<< HEAD
-                expected_components = [Imputer, DateTimeFeaturizer] + delayed_features + estimator_components
-            pipeline.component_graph.compute_order == [component.name for component in expected_components]
-=======
-                assert (
-                    pipeline.component_graph
-                    == [Imputer, DateTimeFeaturizer]
+                expected_components = (
+                    [Imputer, DateTimeFeaturizer]
                     + delayed_features
                     + estimator_components
                 )
->>>>>>> c7a29904
+            pipeline.component_graph.compute_order == [
+                component.name for component in expected_components
+            ]
 
 
 def test_make_pipeline_problem_type_mismatch():
@@ -984,17 +927,11 @@
         parameters={"My Custom Estimator": {"numpy_arg": np.array([0])}},
     )
     generated_pipeline_code = generate_pipeline_code(pipeline)
-<<<<<<< HEAD
-    assert generated_pipeline_code == "from evalml.pipelines.binary_classification_pipeline import BinaryClassificationPipeline\n" \
-        "pipeline = BinaryClassificationPipeline(component_graph={'Imputer': ['Imputer'], 'My Custom Estimator': [CustomEstimator, 'Imputer.x']}, " \
-        "parameters={'Imputer':{'categorical_impute_strategy': 'most_frequent', 'numeric_impute_strategy': 'mean', 'categorical_fill_value': None, 'numeric_fill_value': None}, " \
-=======
     assert (
         generated_pipeline_code
         == "from evalml.pipelines.binary_classification_pipeline import BinaryClassificationPipeline\n"
-        "pipeline = BinaryClassificationPipeline(component_graph=['Imputer', CustomEstimator], "
+        "pipeline = BinaryClassificationPipeline(component_graph={'Imputer': ['Imputer'], 'My Custom Estimator': [CustomEstimator, 'Imputer.x']}, "
         "parameters={'Imputer':{'categorical_impute_strategy': 'most_frequent', 'numeric_impute_strategy': 'mean', 'categorical_fill_value': None, 'numeric_fill_value': None}, "
->>>>>>> c7a29904
         "'My Custom Estimator':{'random_arg': False, 'numpy_arg': array([0])}}, custom_name='Mock Binary Pipeline with Transformer', random_seed=0)"
     )
 
@@ -1004,36 +941,17 @@
         parameters={"My Custom Estimator": {"random_arg": Imputer()}},
     )
     generated_pipeline_code = generate_pipeline_code(pipeline)
-<<<<<<< HEAD
-    assert generated_pipeline_code == "from evalml.pipelines.binary_classification_pipeline import BinaryClassificationPipeline\n" \
-        "pipeline = BinaryClassificationPipeline(component_graph={'Imputer': ['Imputer'], 'My Custom Estimator': [CustomEstimator, 'Imputer.x']}, " \
-        "parameters={'Imputer':{'categorical_impute_strategy': 'most_frequent', 'numeric_impute_strategy': 'mean', 'categorical_fill_value': None, 'numeric_fill_value': None}, " \
-        "'My Custom Estimator':{'random_arg': Imputer(categorical_impute_strategy='most_frequent', numeric_impute_strategy='mean', categorical_fill_value=None, numeric_fill_value=None), 'numpy_arg': []}}, " \
-=======
     assert (
         generated_pipeline_code
         == "from evalml.pipelines.binary_classification_pipeline import BinaryClassificationPipeline\n"
-        "pipeline = BinaryClassificationPipeline(component_graph=['Imputer', CustomEstimator], "
+        "pipeline = BinaryClassificationPipeline(component_graph={'Imputer': ['Imputer'], 'My Custom Estimator': [CustomEstimator, 'Imputer.x']}, "
         "parameters={'Imputer':{'categorical_impute_strategy': 'most_frequent', 'numeric_impute_strategy': 'mean', 'categorical_fill_value': None, 'numeric_fill_value': None}, "
         "'My Custom Estimator':{'random_arg': Imputer(categorical_impute_strategy='most_frequent', numeric_impute_strategy='mean', categorical_fill_value=None, numeric_fill_value=None), 'numpy_arg': []}}, "
->>>>>>> c7a29904
         "custom_name='Mock Binary Pipeline with Transformer', random_seed=0)"
     )
 
 
 def test_generate_code_pipeline():
-<<<<<<< HEAD
-    custom_hyperparameters = {
-        "Imputer": {
-            "numeric_impute_strategy": 'most_frequent'
-        }
-    }
-
-    binary_pipeline = BinaryClassificationPipeline(['Imputer', 'Random Forest Classifier'], custom_hyperparameters=custom_hyperparameters)
-    expected_code = "from evalml.pipelines.binary_classification_pipeline import BinaryClassificationPipeline\n" \
-        "pipeline = BinaryClassificationPipeline(component_graph={'Imputer': ['Imputer'], 'Random Forest Classifier': ['Random Forest Classifier', 'Imputer.x']}, " \
-        "parameters={'Imputer':{'categorical_impute_strategy': 'most_frequent', 'numeric_impute_strategy': 'mean', 'categorical_fill_value': None, 'numeric_fill_value': None}, " \
-=======
     custom_hyperparameters = {"Imputer": {"numeric_impute_strategy": "most_frequent"}}
 
     binary_pipeline = BinaryClassificationPipeline(
@@ -1042,39 +960,24 @@
     )
     expected_code = (
         "from evalml.pipelines.binary_classification_pipeline import BinaryClassificationPipeline\n"
-        "pipeline = BinaryClassificationPipeline(component_graph=['Imputer', 'Random Forest Classifier'], "
+        "pipeline = BinaryClassificationPipeline(component_graph={'Imputer': ['Imputer'], 'Random Forest Classifier': ['Random Forest Classifier', 'Imputer.x']}, "
         "parameters={'Imputer':{'categorical_impute_strategy': 'most_frequent', 'numeric_impute_strategy': 'mean', 'categorical_fill_value': None, 'numeric_fill_value': None}, "
->>>>>>> c7a29904
         "'Random Forest Classifier':{'n_estimators': 100, 'max_depth': 6, 'n_jobs': -1}}, custom_hyperparameters={'Imputer':{'numeric_impute_strategy': 'most_frequent'}}, random_seed=0)"
     )
     pipeline = generate_pipeline_code(binary_pipeline)
     assert expected_code == pipeline
 
-<<<<<<< HEAD
-    regression_pipeline = RegressionPipeline(['Imputer', 'Random Forest Regressor'], custom_name="Mock Regression Pipeline")
-    expected_code = "from evalml.pipelines.regression_pipeline import RegressionPipeline\n" \
-        "pipeline = RegressionPipeline(component_graph={'Imputer': ['Imputer'], 'Random Forest Regressor': ['Random Forest Regressor', 'Imputer.x']}, parameters={'Imputer':{'categorical_impute_strategy': 'most_frequent', 'numeric_impute_strategy': 'mean', 'categorical_fill_value': None, 'numeric_fill_value': None}, " \
-=======
     regression_pipeline = RegressionPipeline(
         ["Imputer", "Random Forest Regressor"], custom_name="Mock Regression Pipeline"
     )
     expected_code = (
         "from evalml.pipelines.regression_pipeline import RegressionPipeline\n"
-        "pipeline = RegressionPipeline(component_graph=['Imputer', 'Random Forest Regressor'], parameters={'Imputer':{'categorical_impute_strategy': 'most_frequent', 'numeric_impute_strategy': 'mean', 'categorical_fill_value': None, 'numeric_fill_value': None}, "
->>>>>>> c7a29904
+        "pipeline = RegressionPipeline(component_graph={'Imputer': ['Imputer'], 'Random Forest Regressor': ['Random Forest Regressor', 'Imputer.x']}, parameters={'Imputer':{'categorical_impute_strategy': 'most_frequent', 'numeric_impute_strategy': 'mean', 'categorical_fill_value': None, 'numeric_fill_value': None}, "
         "'Random Forest Regressor':{'n_estimators': 100, 'max_depth': 6, 'n_jobs': -1}}, custom_name='Mock Regression Pipeline', random_seed=0)"
     )
     pipeline = generate_pipeline_code(regression_pipeline)
     assert pipeline == expected_code
 
-<<<<<<< HEAD
-    regression_pipeline_with_params = RegressionPipeline(['Imputer', 'Random Forest Regressor'],
-                                                         custom_name="Mock Regression Pipeline",
-                                                         parameters={"Imputer": {"numeric_impute_strategy": "most_frequent"}, "Random Forest Regressor": {"n_estimators": 50}})
-    expected_code_params = "from evalml.pipelines.regression_pipeline import RegressionPipeline\n" \
-        "pipeline = RegressionPipeline(component_graph={'Imputer': ['Imputer'], 'Random Forest Regressor': ['Random Forest Regressor', 'Imputer.x']}, " \
-        "parameters={'Imputer':{'categorical_impute_strategy': 'most_frequent', 'numeric_impute_strategy': 'most_frequent', 'categorical_fill_value': None, 'numeric_fill_value': None}, " \
-=======
     regression_pipeline_with_params = RegressionPipeline(
         ["Imputer", "Random Forest Regressor"],
         custom_name="Mock Regression Pipeline",
@@ -1085,9 +988,8 @@
     )
     expected_code_params = (
         "from evalml.pipelines.regression_pipeline import RegressionPipeline\n"
-        "pipeline = RegressionPipeline(component_graph=['Imputer', 'Random Forest Regressor'], "
+        "pipeline = RegressionPipeline(component_graph={'Imputer': ['Imputer'], 'Random Forest Regressor': ['Random Forest Regressor', 'Imputer.x']}, "
         "parameters={'Imputer':{'categorical_impute_strategy': 'most_frequent', 'numeric_impute_strategy': 'most_frequent', 'categorical_fill_value': None, 'numeric_fill_value': None}, "
->>>>>>> c7a29904
         "'Random Forest Regressor':{'n_estimators': 50, 'max_depth': 6, 'n_jobs': -1}}, custom_name='Mock Regression Pipeline', random_seed=0)"
     )
     pipeline = generate_pipeline_code(regression_pipeline_with_params)
@@ -1096,14 +998,7 @@
 
 def test_generate_code_nonlinear_pipeline_error(nonlinear_binary_pipeline_class):
     pipeline = nonlinear_binary_pipeline_class({})
-<<<<<<< HEAD
     generate_pipeline_code(pipeline)
-=======
-    with pytest.raises(
-        ValueError, match="Code generation for nonlinear pipelines is not supported yet"
-    ):
-        generate_pipeline_code(pipeline)
->>>>>>> c7a29904
 
 
 def test_generate_code_pipeline_with_custom_components():
@@ -1125,17 +1020,6 @@
         model_family = ModelFamily.NONE
 
         def __init__(self, random_arg=False, random_seed=0):
-<<<<<<< HEAD
-            parameters = {'random_arg': random_arg}
-
-            super().__init__(parameters=parameters,
-                             component_obj=None,
-                             random_seed=random_seed)
-
-    mock_pipeline_with_custom_components = BinaryClassificationPipeline([CustomTransformer, CustomEstimator])
-    expected_code = "from evalml.pipelines.binary_classification_pipeline import BinaryClassificationPipeline\n" \
-        "pipeline = BinaryClassificationPipeline(component_graph={'My Custom Transformer': [CustomTransformer], 'My Custom Estimator': [CustomEstimator, 'My Custom Transformer.x']}, " \
-=======
             parameters = {"random_arg": random_arg}
 
             super().__init__(
@@ -1147,8 +1031,7 @@
     )
     expected_code = (
         "from evalml.pipelines.binary_classification_pipeline import BinaryClassificationPipeline\n"
-        "pipeline = BinaryClassificationPipeline(component_graph=[CustomTransformer, CustomEstimator], "
->>>>>>> c7a29904
+        "pipeline = BinaryClassificationPipeline(component_graph={'My Custom Transformer': [CustomTransformer], 'My Custom Estimator': [CustomEstimator, 'My Custom Transformer.x']}, "
         "parameters={'My Custom Estimator':{'random_arg': False}}, random_seed=0)"
     )
     pipeline = generate_pipeline_code(mock_pipeline_with_custom_components)
