--- conflicted
+++ resolved
@@ -581,7 +581,6 @@
                                                           TargetImputer(impute_strategy="most_frequent")]
 
 
-<<<<<<< HEAD
 @pytest.mark.parametrize("samplers", [None, "Undersampler", "SMOTE Oversampler", "SMOTENC Oversampler", "SMOTEN Oversampler"])
 @pytest.mark.parametrize("problem_type", ['binary', 'multiclass', 'regression'])
 def test_make_pipeline_samplers(problem_type, samplers, X_y_binary, X_y_multi, X_y_regression, has_minimal_dependencies):
@@ -607,7 +606,8 @@
                 assert component_to_check[-2].name == samplers
         else:
             assert not any('sampler' in comp.name for comp in component_to_check)
-=======
+
+
 def test_get_estimators(has_minimal_dependencies):
     if has_minimal_dependencies:
         assert len(get_estimators(problem_type=ProblemTypes.BINARY)) == 5
@@ -873,5 +873,4 @@
                     '\n\nparameters = json.loads("""{\n\t"My Custom Estimator": {\n\t\t"random_arg": false\n\t}\n}""")' \
                     '\npipeline = MockAllCustom(parameters)'
     pipeline = generate_pipeline_code(mockAllCustom)
-    assert pipeline == expected_code
->>>>>>> ccf70220
+    assert pipeline == expected_code