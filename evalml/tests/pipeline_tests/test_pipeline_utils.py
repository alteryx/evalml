--- conflicted
+++ resolved
@@ -865,13 +865,10 @@
     ts_data,
     is_using_windows,
 ):
-<<<<<<< HEAD
-=======
     if is_using_windows:
         pytest.xfail(
             "Pipeline code generation is not expected to work on Windows machines",
         )
->>>>>>> be8b543f
     if automl_type == ProblemTypes.BINARY:
         X, y = X_y_binary
     elif automl_type == ProblemTypes.MULTICLASS:
@@ -880,7 +877,6 @@
         X, y = X_y_regression
     elif is_time_series(automl_type):
         X, _, y = ts_data(problem_type=automl_type)
-<<<<<<< HEAD
 
     problem_configuration = (
         {
@@ -898,34 +894,12 @@
     from evalml import AutoMLSearch
     from evalml.preprocessing import split_data
 
-=======
-
-    problem_configuration = (
-        {
-            "time_index": "date",
-            "gap": 1,
-            "max_delay": 1,
-            "forecast_horizon": 3,
-        }
-        if is_time_series(automl_type)
-        else None
-    )
-
-    import featuretools as ft
-
-    from evalml import AutoMLSearch
-    from evalml.preprocessing import split_data
-
->>>>>>> be8b543f
     X_train, X_test, y_train, y_test = split_data(
         X,
         y,
         problem_type=automl_type,
         test_size=0.2,
-<<<<<<< HEAD
         problem_configuration=problem_configuration,
-=======
->>>>>>> be8b543f
     )
 
     X_train = pd.DataFrame(X_train)
@@ -943,36 +917,23 @@
         trans_primitives=["absolute"],
         return_types="all",
     )
-<<<<<<< HEAD
 
     X_train_t.index = y_train.index
     features_path = os.path.join(str(tmpdir), "features.json")
     ft.save_features(features, features_path)
     ensembling = ensembling if not is_time_series(automl_type) else False
-=======
-    features_path = os.path.join(str(tmpdir), "features.json")
-    ft.save_features(features, features_path)
-
->>>>>>> be8b543f
     aml = AutoMLSearch(
         X_train=X_train_t,
         y_train=y_train,
         problem_type=automl_type,
         optimize_thresholds=False,
-<<<<<<< HEAD
         problem_configuration=problem_configuration,
         features=features,
         ensembling=ensembling,
-=======
-        max_iterations=5,
-        problem_configuration=problem_configuration,
-        features=features,
->>>>>>> be8b543f
     )
 
     if ensembling:
         aml.search()
-<<<<<<< HEAD
     else:
         env = AutoMLTestEnv(automl_type)
         with env.test_context(score_return_value={aml.objective.name: 1.0}):
@@ -1000,16 +961,6 @@
     X_train_t.ww["target"] = y_train
     X_test.ww["target"] = y_test.reindex(X_test.index)
 
-=======
-
-    pipeline = aml.get_pipeline(2)
-
-    y_train.index = X_train_t.index
-    y_test.index = X_test.index
-    X_train_t.ww["target"] = y_train
-    X_test.ww["target"] = y_test.reindex(X_test.index)
-
->>>>>>> be8b543f
     train_path = os.path.join(str(tmpdir), "train")
     holdout_path = os.path.join(str(tmpdir), "holdout")
 
