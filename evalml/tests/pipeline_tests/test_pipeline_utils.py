--- conflicted
+++ resolved
@@ -357,10 +357,6 @@
                 "columns": None,
                 "is_target": False,
                 "parameters": {
-<<<<<<< HEAD
-=======
-                    "global_parameter_name": 0.0,
->>>>>>> b6f290f7
                     "impute_strategies": {
                         "some_column": {
                             "impute_strategy": "most_frequent",
@@ -407,10 +403,6 @@
                     },
                 },
                 "default_impute_strategy": "most_frequent",
-<<<<<<< HEAD
-                "impute_all": False,
-=======
->>>>>>> b6f290f7
             },
         },
         random_seed=0,
