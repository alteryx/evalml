--- conflicted
+++ resolved
@@ -1379,15 +1379,9 @@
 
 
 @pytest.mark.parametrize("target_name", ["target", "Target_Data"])
-<<<<<<< HEAD
-@pytest.mark.parametrize("keep_time_in_index", [True, False])
+
 def test_unstack_multiseries(
     target_name,
-    keep_time_in_index,
-=======
-def test_unstack_multiseries(
-    target_name,
->>>>>>> 74685807
     multiseries_ts_data_stacked,
     multiseries_ts_data_unstacked,
 ):
@@ -1397,12 +1391,6 @@
     y_unstacked.columns = [
         f"{target_name}_{i}" for i in range(len(y_unstacked.columns))
     ]
-<<<<<<< HEAD
-    if not keep_time_in_index:
-        X_unstacked.reset_index(drop=True, inplace=True)
-        y_unstacked.reset_index(drop=True, inplace=True)
-=======
->>>>>>> 74685807
 
     X_unstacked_transformed, y_unstacked_transformed = unstack_multiseries(
         X,
@@ -1410,10 +1398,6 @@
         "series_id",
         "date",
         target_name=target_name,
-<<<<<<< HEAD
-        keep_time_in_index=keep_time_in_index,
-=======
->>>>>>> 74685807
     )
     pd.testing.assert_frame_equal(
         X_unstacked.sort_index(axis=1),
@@ -1429,17 +1413,10 @@
 
 @pytest.mark.parametrize("include_series_id", [True, False])
 @pytest.mark.parametrize("series_id_name", [None, "SERIES"])
-<<<<<<< HEAD
-@pytest.mark.parametrize("index_type", ["datetime", "int"])
+
 def test_stack_data(
     include_series_id,
     series_id_name,
-    index_type,
-=======
-def test_stack_data(
-    include_series_id,
-    series_id_name,
->>>>>>> 74685807
     multiseries_ts_data_stacked,
     multiseries_ts_data_unstacked,
 ):
@@ -1447,16 +1424,7 @@
     _, y_stacked = multiseries_ts_data_stacked
 
     y_stacked.name = "target"
-<<<<<<< HEAD
-
-    if index_type == "datetime":
-        y_stacked.index = pd.date_range(start="1/1/2018", periods=20).repeat(5)
-        y_stacked.index.name = "date"
-    else:
-        y = y.reset_index(drop=True)
-
-=======
->>>>>>> 74685807
+
     y_stacked_transformed = stack_data(
         y,
         include_series_id=include_series_id,
