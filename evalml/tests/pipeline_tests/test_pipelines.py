--- conflicted
+++ resolved
@@ -4,14 +4,9 @@
 import pytest
 from skopt.space import Real
 
-<<<<<<< HEAD
-from evalml.model_types import ModelTypes
-from evalml.objectives import FraudCost, Precision, Recall
-=======
 from evalml.exceptions import IllFormattedClassNameError
 from evalml.model_family import ModelFamily
-from evalml.objectives import FraudCost, Precision
->>>>>>> 2b1118c1
+from evalml.objectives import FraudCost, Precision, Recall
 from evalml.pipelines import LogisticRegressionBinaryPipeline, PipelineBase
 from evalml.pipelines.components import (
     LogisticRegressionClassifier,
@@ -91,11 +86,7 @@
     path = os.path.join(str(tmpdir), 'pickled_pipe.pkl')
     MockPrecision = type('MockPrecision', (Precision,), {})
     pipeline = LogisticRegressionBinaryPipeline(parameters=lr_pipeline.parameters)
-<<<<<<< HEAD
     pipeline.fit(X, y)
-=======
-    pipeline.fit(X, y, MockPrecision())
->>>>>>> 2b1118c1
     save_pipeline(pipeline, path)
     return path
 
@@ -107,11 +98,7 @@
         MockPrecision()  # noqa: F821: ignore flake8's "undefined name" error
     objective = Precision()
     pipeline = LogisticRegressionBinaryPipeline(parameters=lr_pipeline.parameters)
-<<<<<<< HEAD
     pipeline.fit(X, y)
-=======
-    pipeline.fit(X, y, objective)
->>>>>>> 2b1118c1
     assert load_pipeline(pickled_pipeline_path).score(X, y, [objective]) == pipeline.score(X, y, [objective])
 
 
@@ -136,17 +123,10 @@
     }
 
     clf = LogisticRegressionBinaryPipeline(parameters=parameters)
-<<<<<<< HEAD
     clf.fit(X, y)
 
     clf_1 = LogisticRegressionBinaryPipeline(parameters=parameters)
     clf_1.fit(X, y)
-=======
-    clf.fit(X, y, objective)
-
-    clf_1 = LogisticRegressionBinaryPipeline(parameters=parameters)
-    clf_1.fit(X, y, objective)
->>>>>>> 2b1118c1
 
     assert clf_1.score(X, y, [objective]) == clf.score(X, y, [objective])
 
@@ -173,17 +153,10 @@
     lrp = lr_pipeline
     lrp.describe()
     out, err = capsys.readouterr()
-<<<<<<< HEAD
-
-    assert "Logistic Regression Classifier w/ One Hot Encoder + Simple Imputer + Standard Scaler" in out
-    assert "Problem Types: Binary Classification" in out
-    assert "Model Type: Linear Model" in out
-=======
     lrp.describe()
     assert "Logistic Regression Binary Pipeline" in out
     assert "Problem Types: Binary Classification" in out
     assert "Model Family: Linear Model" in out
->>>>>>> 2b1118c1
 
     for component in lrp.component_graph:
         if component.hyperparameter_ranges:
@@ -298,11 +271,7 @@
     assert clf.model_family == ModelFamily.LINEAR_MODEL
     assert clf.problem_types == [ProblemTypes.BINARY, ProblemTypes.MULTICLASS]
 
-<<<<<<< HEAD
-    clf.fit(X, y)
-=======
-    clf.fit(X, y, 'precision')
->>>>>>> 2b1118c1
+    clf.fit(X, y)
     clf.score(X, y, ['precision'])
     assert not clf.feature_importances.isnull().all().all()
 
@@ -330,11 +299,7 @@
     assert clf.model_family == ModelFamily.LINEAR_MODEL
     assert clf.problem_types == [ProblemTypes.BINARY, ProblemTypes.MULTICLASS]
 
-<<<<<<< HEAD
-    clf.fit(X, y)
-=======
-    clf.fit(X, y, 'precision')
->>>>>>> 2b1118c1
+    clf.fit(X, y)
     clf.score(X, y, ['precision'])
     assert not clf.feature_importances.isnull().all().all()
 
@@ -349,7 +314,6 @@
 
     with pytest.raises(ValueError, match="not valid for this component graph. Valid problem types include *."):
         TestPipeline(parameters={})
-<<<<<<< HEAD
 
 
 def test_score_with_list_of_multiple_objectives(X_y):
@@ -376,8 +340,6 @@
     assert len(scores.values()) == 2
     assert all(name in scores.keys() for name in objective_names)
     assert not any(np.isnan(val) for val in scores.values())
-=======
->>>>>>> 2b1118c1
 
 
 def test_no_default_parameters():
