--- conflicted
+++ resolved
@@ -4,11 +4,7 @@
 import pytest
 
 from evalml.model_types import ModelTypes
-<<<<<<< HEAD
-from evalml.objectives import FraudCost, Precision
-=======
 from evalml.objectives import FraudCost, Precision, Recall
->>>>>>> 1ca67690
 from evalml.pipelines import (
     LogisticRegressionBinaryPipeline,
     LogisticRegressionMulticlassPipeline,
@@ -186,10 +182,6 @@
     X, y = X_y
     clf = LogisticRegressionBinaryPipeline(penalty='l2', C=1.0, impute_strategy='mean', number_features=len(X[0]), random_state=0)
     clf.fit(X, y)
-<<<<<<< HEAD
-    with pytest.raises(IndexError):
-        clf.score(X, y, [])
-=======
     scores = clf.score(X, y, [])
     assert len(scores.values()) == 0
 
@@ -205,7 +197,6 @@
     assert len(scores.values()) == 2
     assert all(name in scores.keys() for name in objective_names)
     assert not any(np.isnan(val) for val in scores.values())
->>>>>>> 1ca67690
 
 
 def test_n_jobs(X_y):
