import os

import numpy as np
import pytest
from skopt.space import Real

from evalml.model_types import ModelTypes
from evalml.objectives import FraudCost, Precision, Recall
from evalml.pipelines import (
    LogisticRegressionBinaryPipeline,
    LogisticRegressionMulticlassPipeline,
    PipelineBase
)
from evalml.pipelines.components import (
    LogisticRegressionClassifier,
    OneHotEncoder,
    RFClassifierSelectFromModel,
    SimpleImputer,
    StandardScaler,
    Transformer
)
from evalml.pipelines.utils import (
    get_pipelines,
    list_model_types,
    load_pipeline,
    save_pipeline
)
from evalml.problem_types import ProblemTypes


def test_list_model_types():
    assert set(list_model_types(ProblemTypes.BINARY)) == set([ModelTypes.RANDOM_FOREST, ModelTypes.XGBOOST, ModelTypes.LINEAR_MODEL, ModelTypes.CATBOOST])
    assert set(list_model_types(ProblemTypes.REGRESSION)) == set([ModelTypes.RANDOM_FOREST, ModelTypes.LINEAR_MODEL, ModelTypes.CATBOOST])


def test_get_pipelines():
    assert len(get_pipelines(problem_type=ProblemTypes.BINARY)) == 4
    assert len(get_pipelines(problem_type=ProblemTypes.BINARY, model_types=[ModelTypes.LINEAR_MODEL])) == 1
    assert len(get_pipelines(problem_type=ProblemTypes.MULTICLASS)) == 4
    assert len(get_pipelines(problem_type=ProblemTypes.REGRESSION)) == 3
    with pytest.raises(RuntimeError, match="Unrecognized model type for problem type"):
        get_pipelines(problem_type=ProblemTypes.REGRESSION, model_types=["random_forest", "xgboost"])
    with pytest.raises(KeyError):
        get_pipelines(problem_type="Not A Valid Problem Type")


@pytest.fixture
def lr_pipeline():
<<<<<<< HEAD
=======
    objective = Precision()
>>>>>>> 91c2b3a0
    parameters = {
        'Simple Imputer': {
            'impute_strategy': 'median'
        },
        'Logistic Regression Classifier': {
            'penalty': 'l2',
            'C': 3.0,
            'random_state': 1
        }
    }

<<<<<<< HEAD
    return LogisticRegressionPipeline(parameters=parameters)
=======
    return LogisticRegressionPipeline(objective=objective, parameters=parameters)
>>>>>>> 91c2b3a0


def test_required_fields():
    class TestPipelineWithComponentGraph(PipelineBase):
        component_graph = ['Logistic Regression']

    with pytest.raises(TypeError):
<<<<<<< HEAD
        TestPipelineWithComponentGraph(parameters={})
=======
        TestPipelineWithComponentGraph(parameters={}, objective='precision')
>>>>>>> 91c2b3a0

    class TestPipelineWithProblemTypes(PipelineBase):
        component_graph = ['Logistic Regression']

    with pytest.raises(TypeError):
<<<<<<< HEAD
        TestPipelineWithProblemTypes(parameters={})
=======
        TestPipelineWithProblemTypes(parameters={}, objective='precision')
>>>>>>> 91c2b3a0


def test_serialization(X_y, tmpdir, lr_pipeline):
    X, y = X_y
    path = os.path.join(str(tmpdir), 'pipe.pkl')
    pipeline = lr_pipeline
    pipeline.fit(X, y)
    save_pipeline(pipeline, path)
    assert pipeline.score(X, y, [objective]) == load_pipeline(path).score(X, y, [objective])


@pytest.fixture
def pickled_pipeline_path(X_y, tmpdir, lr_pipeline):
    X, y = X_y
    path = os.path.join(str(tmpdir), 'pickled_pipe.pkl')
    MockPrecision = type('MockPrecision', (Precision,), {})
<<<<<<< HEAD
    pipeline = LogisticRegressionPipeline(parameters=lr_pipeline.parameters)
    pipeline.fit(X, y, MockPrecision())
=======
    pipeline = LogisticRegressionPipeline(objective=MockPrecision(), parameters=lr_pipeline.parameters)
    pipeline.fit(X, y)
>>>>>>> 91c2b3a0
    save_pipeline(pipeline, path)
    return path


def test_load_pickled_pipeline_with_custom_objective(X_y, pickled_pipeline_path, lr_pipeline):
    X, y = X_y
    # checks that class is not defined before loading in pipeline
    with pytest.raises(NameError):
        MockPrecision()  # noqa: F821: ignore flake8's "undefined name" error
    objective = Precision()
<<<<<<< HEAD
    pipeline = LogisticRegressionPipeline(parameters=lr_pipeline.parameters)
    pipeline.fit(X, y, objective)
=======
    pipeline = LogisticRegressionPipeline(objective=objective, parameters=lr_pipeline.parameters)
    pipeline.fit(X, y)
>>>>>>> 91c2b3a0
    assert load_pipeline(pickled_pipeline_path).score(X, y) == pipeline.score(X, y)


def test_reproducibility(X_y):
    X, y = X_y
    objective = FraudCost(
        retry_percentage=.5,
        interchange_fee=.02,
        fraud_payout_percentage=.75,
        amount_col=10
    )

    parameters = {
        'Simple Imputer': {
            'impute_strategy': 'mean'
        },
        'Logistic Regression Classifier': {
            'penalty': 'l2',
            'C': 1.0,
            'random_state': 1
        }
    }

<<<<<<< HEAD
    clf = LogisticRegressionPipeline(parameters=parameters)
    clf.fit(X, y)

    clf_1 = LogisticRegressionPipeline(parameters=parameters)
=======
    clf = LogisticRegressionPipeline(objective=objective, parameters=parameters)
    clf.fit(X, y)

    clf_1 = LogisticRegressionPipeline(objective=objective, parameters=parameters)
>>>>>>> 91c2b3a0
    clf_1.fit(X, y)

    assert clf_1.score(X, y, [objective]) == clf.score(X, y, [objective])


def test_indexing(X_y, lr_pipeline):
    X, y = X_y
    clf = lr_pipeline
    clf.fit(X, y)

    assert isinstance(clf[0], OneHotEncoder)
    assert isinstance(clf['Simple Imputer'], SimpleImputer)

    setting_err_msg = 'Setting pipeline components is not supported.'
    with pytest.raises(NotImplementedError, match=setting_err_msg):
        clf[1] = OneHotEncoder()

    slicing_err_msg = 'Slicing pipelines is currently not supported.'
    with pytest.raises(NotImplementedError, match=slicing_err_msg):
        clf[:1]


def test_describe(X_y, lr_pipeline):
    X, y = X_y
    lrp = lr_pipeline
    assert lrp.describe(True) == {
        'Simple Imputer': {
            'impute_strategy': 'median'
        },
        'Logistic Regression Classifier': {
            'penalty': 'l2',
            'C': 3.0,
            'random_state': 1
        }
    }


def test_name(X_y, lr_pipeline):
    X, y = X_y
    clf = lr_pipeline
    assert clf.name == 'Logistic Regression Classifier w/ One Hot Encoder + Simple Imputer + Standard Scaler'


def test_estimator_not_last(X_y):
    X, y = X_y

    parameters = {
        'Simple Imputer': {
            'impute_strategy': 'mean'
        },
        'Logistic Regression Classifier': {
            'penalty': 'l2',
            'C': 1.0,
            'random_state': 1
        }
    }

    class MockLogisticRegressionPipeline(PipelineBase):
        name = "Mock Logistic Regression Pipeline"
        problem_types = ['binary', 'multiclass']
        component_graph = ['One Hot Encoder', 'Simple Imputer', 'Logistic Regression Classifier', 'Standard Scaler']

<<<<<<< HEAD
        def __init__(self, parameters):
            super().__init__(parameters=parameters)

    err_msg = "A pipeline must have an Estimator as the last component in component_graph."
    with pytest.raises(ValueError, match=err_msg):
        MockLogisticRegressionPipeline(parameters=parameters)
>>>>>> > 873b5137... starting to fix merge conflicts, still more to go
=======
        def __init__(self, objective, parameters):
            super().__init__(objective=objective,
                             parameters=parameters)

    err_msg = "A pipeline must have an Estimator as the last component in component_graph."
    with pytest.raises(ValueError, match=err_msg):
        MockLogisticRegressionPipeline(objective='recall', parameters=parameters)
>>>>>>> 91c2b3a0


def test_multi_format_creation(X_y):
    X, y = X_y

    class TestPipeline(PipelineBase):
        model_type = ModelTypes.LINEAR_MODEL
        component_graph = component_graph = ['Simple Imputer', 'One Hot Encoder', StandardScaler(), 'Logistic Regression Classifier']
        problem_types = ['binary', 'multiclass']

        hyperparameters = {
            "penalty": ["l2"],
            "C": Real(.01, 10),
            "impute_strategy": ["mean", "median", "most_frequent"],
        }

<<<<<<< HEAD
        def __init__(self, parameters):
            super().__init__(parameters=parameters)
=======
        def __init__(self, objective, parameters):
            super().__init__(objective=objective,
                             parameters=parameters)
>>>>>>> 91c2b3a0

    parameters = {
        'Simple Imputer': {
            'impute_strategy': 'mean'
        },
        'Logistic Regression Classifier': {
            'penalty': 'l2',
            'C': 1.0,
            'random_state': 1
        }
    }

<<<<<<< HEAD
    clf = TestPipeline(parameters=parameters)
=======
    clf = TestPipeline(parameters=parameters, objective='precision')
>>>>>>> 91c2b3a0
    correct_components = [SimpleImputer, OneHotEncoder, StandardScaler, LogisticRegressionClassifier]
    for component, correct_components in zip(clf.component_graph, correct_components):
        assert isinstance(component, correct_components)
    assert clf.model_type == ModelTypes.LINEAR_MODEL
    assert clf.problem_types == [ProblemTypes.BINARY, ProblemTypes.MULTICLASS]

    clf.fit(X, y, 'precision')
    clf.score(X, y, ['precision'])
    assert not clf.feature_importances.isnull().all().all()


def test_multiple_feature_selectors(X_y):
    X, y = X_y

    class TestPipeline(PipelineBase):
        model_type = ModelTypes.LINEAR_MODEL
        component_graph = ['Simple Imputer', 'One Hot Encoder', 'RF Classifier Select From Model', StandardScaler(), 'RF Classifier Select From Model', 'Logistic Regression Classifier']
        problem_types = ['binary', 'multiclass']

        hyperparameters = {
            "penalty": ["l2"],
            "C": Real(.01, 10),
            "impute_strategy": ["mean", "median", "most_frequent"],
        }

<<<<<<< HEAD
        def __init__(self, parameters):
            super().__init__(parameters=parameters)

    clf = TestPipeline(parameters={})
=======
        def __init__(self, objective, parameters):
            super().__init__(objective=objective,
                             parameters=parameters)

    clf = TestPipeline(parameters={}, objective='precision')
>>>>>>> 91c2b3a0
    correct_components = [SimpleImputer, OneHotEncoder, RFClassifierSelectFromModel, StandardScaler, RFClassifierSelectFromModel, LogisticRegressionClassifier]
    for component, correct_components in zip(clf.component_graph, correct_components):
        assert isinstance(component, correct_components)
    assert clf.model_type == ModelTypes.LINEAR_MODEL
    assert clf.problem_types == [ProblemTypes.BINARY, ProblemTypes.MULTICLASS]

    clf.fit(X, y, 'precision')
    clf.score(X, y, ['precision'])
    assert not clf.feature_importances.isnull().all().all()


def test_problem_types():
    class TestPipeline(PipelineBase):
        model_type = ModelTypes.LINEAR_MODEL
        component_graph = ['Logistic Regression Classifier']
        problem_types = ['binary', 'regression']

<<<<<<< HEAD
        def __init__(self, parameters):
            super().__init__(parameters=parameters)
=======
        def __init__(self, objective, parameters):
            super().__init__(objective=objective,
                             parameters=parameters)
>>>>>>> 91c2b3a0

    with pytest.raises(ValueError, match="not valid for this component graph. Valid problem types include *."):
        TestPipeline(parameters={}, objective='precision')


def test_no_default_parameters():
    class MockComponent(Transformer):
        name = "Mock Component"
        hyperparameter_ranges = {
            'a': [0, 1, 2]
        }

        def __init__(self, a, b=1, c='2',):
            self.a = a
            self.b = b
            self.c = c

    class TestPipeline(PipelineBase):
        component_graph = [MockComponent(a=0), 'Logistic Regression Classifier']
        problem_types = ['binary']

<<<<<<< HEAD
        def __init__(self, parameters):
            super().__init__(parameters=parameters)
=======
        def __init__(self, objective, parameters):
            super().__init__(objective=objective,
                             parameters=parameters)
>>>>>>> 91c2b3a0

    with pytest.raises(ValueError, match="Error received when instantiating component *."):
        TestPipeline(parameters={}, objective='precision')

    assert TestPipeline(parameters={'Mock Component': {'a': 42}}, objective='precision')


def test_init_components_invalid_parameters():
    class TestPipeline(PipelineBase):
        component_graph = ['RF Classifier Select From Model', 'Logistic Regression Classifier']
        problem_types = ['binary']

<<<<<<< HEAD
        def __init__(self, parameters):
            super().__init__(parameters=parameters)
=======
        def __init__(self, objective, parameters):
            super().__init__(objective=objective,
                             parameters=parameters)
>>>>>>> 91c2b3a0

    parameters = {
        'Logistic Regression Classifier': {
            "cool_parameter": "yes"
        }
    }

    with pytest.raises(ValueError, match="Error received when instantiating component"):
        TestPipeline(parameters=parameters, objective='precision')


def test_correct_parameters(lr_pipeline):
    lr_pipeline = lr_pipeline

    assert lr_pipeline.estimator.random_state == 1
    assert lr_pipeline.estimator.parameters['C'] == 3.0
    assert lr_pipeline['Simple Imputer'].parameters['impute_strategy'] == 'median'<|MERGE_RESOLUTION|>--- conflicted
+++ resolved
@@ -1,16 +1,11 @@
 import os
 
-import numpy as np
 import pytest
 from skopt.space import Real
 
 from evalml.model_types import ModelTypes
-from evalml.objectives import FraudCost, Precision, Recall
-from evalml.pipelines import (
-    LogisticRegressionBinaryPipeline,
-    LogisticRegressionMulticlassPipeline,
-    PipelineBase
-)
+from evalml.objectives import FraudCost, Precision
+from evalml.pipelines import LogisticRegressionBinaryPipeline, PipelineBase
 from evalml.pipelines.components import (
     LogisticRegressionClassifier,
     OneHotEncoder,
@@ -46,10 +41,6 @@
 
 @pytest.fixture
 def lr_pipeline():
-<<<<<<< HEAD
-=======
-    objective = Precision()
->>>>>>> 91c2b3a0
     parameters = {
         'Simple Imputer': {
             'impute_strategy': 'median'
@@ -61,11 +52,7 @@
         }
     }
 
-<<<<<<< HEAD
-    return LogisticRegressionPipeline(parameters=parameters)
-=======
-    return LogisticRegressionPipeline(objective=objective, parameters=parameters)
->>>>>>> 91c2b3a0
+    return LogisticRegressionBinaryPipeline(parameters=parameters)
 
 
 def test_required_fields():
@@ -73,21 +60,13 @@
         component_graph = ['Logistic Regression']
 
     with pytest.raises(TypeError):
-<<<<<<< HEAD
         TestPipelineWithComponentGraph(parameters={})
-=======
-        TestPipelineWithComponentGraph(parameters={}, objective='precision')
->>>>>>> 91c2b3a0
 
     class TestPipelineWithProblemTypes(PipelineBase):
         component_graph = ['Logistic Regression']
 
     with pytest.raises(TypeError):
-<<<<<<< HEAD
         TestPipelineWithProblemTypes(parameters={})
-=======
-        TestPipelineWithProblemTypes(parameters={}, objective='precision')
->>>>>>> 91c2b3a0
 
 
 def test_serialization(X_y, tmpdir, lr_pipeline):
@@ -96,7 +75,7 @@
     pipeline = lr_pipeline
     pipeline.fit(X, y)
     save_pipeline(pipeline, path)
-    assert pipeline.score(X, y, [objective]) == load_pipeline(path).score(X, y, [objective])
+    assert pipeline.score(X, y, ['precision']) == load_pipeline(path).score(X, y, ['precision'])
 
 
 @pytest.fixture
@@ -104,13 +83,8 @@
     X, y = X_y
     path = os.path.join(str(tmpdir), 'pickled_pipe.pkl')
     MockPrecision = type('MockPrecision', (Precision,), {})
-<<<<<<< HEAD
-    pipeline = LogisticRegressionPipeline(parameters=lr_pipeline.parameters)
+    pipeline = LogisticRegressionBinaryPipeline(parameters=lr_pipeline.parameters)
     pipeline.fit(X, y, MockPrecision())
-=======
-    pipeline = LogisticRegressionPipeline(objective=MockPrecision(), parameters=lr_pipeline.parameters)
-    pipeline.fit(X, y)
->>>>>>> 91c2b3a0
     save_pipeline(pipeline, path)
     return path
 
@@ -121,13 +95,8 @@
     with pytest.raises(NameError):
         MockPrecision()  # noqa: F821: ignore flake8's "undefined name" error
     objective = Precision()
-<<<<<<< HEAD
-    pipeline = LogisticRegressionPipeline(parameters=lr_pipeline.parameters)
+    pipeline = LogisticRegressionBinaryPipeline(parameters=lr_pipeline.parameters)
     pipeline.fit(X, y, objective)
-=======
-    pipeline = LogisticRegressionPipeline(objective=objective, parameters=lr_pipeline.parameters)
-    pipeline.fit(X, y)
->>>>>>> 91c2b3a0
     assert load_pipeline(pickled_pipeline_path).score(X, y) == pipeline.score(X, y)
 
 
@@ -151,17 +120,10 @@
         }
     }
 
-<<<<<<< HEAD
-    clf = LogisticRegressionPipeline(parameters=parameters)
+    clf = LogisticRegressionBinaryPipeline(parameters=parameters)
     clf.fit(X, y)
 
-    clf_1 = LogisticRegressionPipeline(parameters=parameters)
-=======
-    clf = LogisticRegressionPipeline(objective=objective, parameters=parameters)
-    clf.fit(X, y)
-
-    clf_1 = LogisticRegressionPipeline(objective=objective, parameters=parameters)
->>>>>>> 91c2b3a0
+    clf_1 = LogisticRegressionBinaryPipeline(parameters=parameters)
     clf_1.fit(X, y)
 
     assert clf_1.score(X, y, [objective]) == clf.score(X, y, [objective])
@@ -219,28 +181,17 @@
         }
     }
 
-    class MockLogisticRegressionPipeline(PipelineBase):
+    class MockLogisticRegressionBinaryPipeline(PipelineBase):
         name = "Mock Logistic Regression Pipeline"
         problem_types = ['binary', 'multiclass']
         component_graph = ['One Hot Encoder', 'Simple Imputer', 'Logistic Regression Classifier', 'Standard Scaler']
 
-<<<<<<< HEAD
         def __init__(self, parameters):
             super().__init__(parameters=parameters)
 
     err_msg = "A pipeline must have an Estimator as the last component in component_graph."
     with pytest.raises(ValueError, match=err_msg):
-        MockLogisticRegressionPipeline(parameters=parameters)
->>>>>> > 873b5137... starting to fix merge conflicts, still more to go
-=======
-        def __init__(self, objective, parameters):
-            super().__init__(objective=objective,
-                             parameters=parameters)
-
-    err_msg = "A pipeline must have an Estimator as the last component in component_graph."
-    with pytest.raises(ValueError, match=err_msg):
-        MockLogisticRegressionPipeline(objective='recall', parameters=parameters)
->>>>>>> 91c2b3a0
+        MockLogisticRegressionBinaryPipeline(parameters=parameters)
 
 
 def test_multi_format_creation(X_y):
@@ -257,14 +208,8 @@
             "impute_strategy": ["mean", "median", "most_frequent"],
         }
 
-<<<<<<< HEAD
-        def __init__(self, parameters):
-            super().__init__(parameters=parameters)
-=======
-        def __init__(self, objective, parameters):
-            super().__init__(objective=objective,
-                             parameters=parameters)
->>>>>>> 91c2b3a0
+        def __init__(self, parameters):
+            super().__init__(parameters=parameters)
 
     parameters = {
         'Simple Imputer': {
@@ -277,11 +222,7 @@
         }
     }
 
-<<<<<<< HEAD
     clf = TestPipeline(parameters=parameters)
-=======
-    clf = TestPipeline(parameters=parameters, objective='precision')
->>>>>>> 91c2b3a0
     correct_components = [SimpleImputer, OneHotEncoder, StandardScaler, LogisticRegressionClassifier]
     for component, correct_components in zip(clf.component_graph, correct_components):
         assert isinstance(component, correct_components)
@@ -307,18 +248,10 @@
             "impute_strategy": ["mean", "median", "most_frequent"],
         }
 
-<<<<<<< HEAD
         def __init__(self, parameters):
             super().__init__(parameters=parameters)
 
     clf = TestPipeline(parameters={})
-=======
-        def __init__(self, objective, parameters):
-            super().__init__(objective=objective,
-                             parameters=parameters)
-
-    clf = TestPipeline(parameters={}, objective='precision')
->>>>>>> 91c2b3a0
     correct_components = [SimpleImputer, OneHotEncoder, RFClassifierSelectFromModel, StandardScaler, RFClassifierSelectFromModel, LogisticRegressionClassifier]
     for component, correct_components in zip(clf.component_graph, correct_components):
         assert isinstance(component, correct_components)
@@ -336,14 +269,8 @@
         component_graph = ['Logistic Regression Classifier']
         problem_types = ['binary', 'regression']
 
-<<<<<<< HEAD
-        def __init__(self, parameters):
-            super().__init__(parameters=parameters)
-=======
-        def __init__(self, objective, parameters):
-            super().__init__(objective=objective,
-                             parameters=parameters)
->>>>>>> 91c2b3a0
+        def __init__(self, parameters):
+            super().__init__(parameters=parameters)
 
     with pytest.raises(ValueError, match="not valid for this component graph. Valid problem types include *."):
         TestPipeline(parameters={}, objective='precision')
@@ -365,14 +292,8 @@
         component_graph = [MockComponent(a=0), 'Logistic Regression Classifier']
         problem_types = ['binary']
 
-<<<<<<< HEAD
-        def __init__(self, parameters):
-            super().__init__(parameters=parameters)
-=======
-        def __init__(self, objective, parameters):
-            super().__init__(objective=objective,
-                             parameters=parameters)
->>>>>>> 91c2b3a0
+        def __init__(self, parameters):
+            super().__init__(parameters=parameters)
 
     with pytest.raises(ValueError, match="Error received when instantiating component *."):
         TestPipeline(parameters={}, objective='precision')
@@ -385,14 +306,8 @@
         component_graph = ['RF Classifier Select From Model', 'Logistic Regression Classifier']
         problem_types = ['binary']
 
-<<<<<<< HEAD
-        def __init__(self, parameters):
-            super().__init__(parameters=parameters)
-=======
-        def __init__(self, objective, parameters):
-            super().__init__(objective=objective,
-                             parameters=parameters)
->>>>>>> 91c2b3a0
+        def __init__(self, parameters):
+            super().__init__(parameters=parameters)
 
     parameters = {
         'Logistic Regression Classifier': {
