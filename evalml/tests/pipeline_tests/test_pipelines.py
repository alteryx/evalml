--- conflicted
+++ resolved
@@ -54,18 +54,7 @@
         assert len(all_pipelines()) == 12
 
 
-<<<<<<< HEAD
-def test_all_estimators(has_minimal_dependencies):
-    if has_minimal_dependencies:
-        assert len(all_estimators()) == 10
-    else:
-        assert len(all_estimators()) == 14
-
-
-def make_mock_import_module(libs_to_blacklist):
-=======
 def make_mock_import_module(libs_to_exclude):
->>>>>>> 2e8c859a
     def _import_module(library):
         if library in libs_to_exclude:
             raise ImportError("Cannot import {}; excluded by mock muahahaha".format(library))
