import os
from unittest.mock import patch

import cloudpickle
import numpy as np
import pandas as pd
import pytest
import woodwork as ww
from pandas.testing import assert_frame_equal
from skopt.space import Categorical, Integer

from evalml.exceptions import (
    MissingComponentError,
    ObjectiveCreationError,
    ObjectiveNotFoundError,
    PipelineNotYetFittedError,
    PipelineScoreError,
)
from evalml.model_family import ModelFamily
from evalml.objectives import (
    CostBenefitMatrix,
    FraudCost,
    Precision,
    get_objective,
)
from evalml.pipelines import (
    BinaryClassificationPipeline,
    MulticlassClassificationPipeline,
    PipelineBase,
    RegressionPipeline,
)
from evalml.pipelines.components import (
    DropNullColumns,
    ElasticNetClassifier,
    Imputer,
    LogisticRegressionClassifier,
    OneHotEncoder,
    RandomForestClassifier,
    StandardScaler,
    TargetImputer,
    Transformer,
    Undersampler,
)
from evalml.pipelines.components.utils import (
    _all_estimators_used_in_search,
    allowed_model_families,
)
from evalml.preprocessing.utils import is_classification
from evalml.problem_types import (
    ProblemTypes,
    is_binary,
    is_multiclass,
    is_time_series,
)


@pytest.mark.parametrize(
    "pipeline_class",
    [
        BinaryClassificationPipeline,
        MulticlassClassificationPipeline,
        RegressionPipeline,
    ],
)
def test_init_with_invalid_type_raises_error(pipeline_class):
    with pytest.raises(
        ValueError,
        match="component_graph must be a list, dict, or ComponentGraph object",
    ):
        pipeline_class(component_graph="this is not a valid component graph")


@pytest.mark.parametrize(
    "pipeline_class",
    [
        BinaryClassificationPipeline,
        MulticlassClassificationPipeline,
        RegressionPipeline,
    ],
)
def test_init_list_with_component_that_is_not_supported_by_list_API(pipeline_class):
    assert not TargetImputer._supported_by_list_API
    with pytest.raises(
        ValueError,
        match=f"{TargetImputer.name} cannot be defined in a list because edges may be ambiguous",
    ):
        pipeline_class(component_graph=["Target Imputer"])


def test_allowed_model_families(has_minimal_dependencies):
    families = [
        ModelFamily.RANDOM_FOREST,
        ModelFamily.LINEAR_MODEL,
        ModelFamily.EXTRA_TREES,
        ModelFamily.DECISION_TREE,
    ]
    expected_model_families_binary = set(families)
    expected_model_families_regression = set(families)
    if not has_minimal_dependencies:
        expected_model_families_binary.update(
            [ModelFamily.XGBOOST, ModelFamily.CATBOOST, ModelFamily.LIGHTGBM]
        )
        expected_model_families_regression.update(
            [ModelFamily.CATBOOST, ModelFamily.XGBOOST, ModelFamily.LIGHTGBM]
        )
    assert (
        set(allowed_model_families(ProblemTypes.BINARY))
        == expected_model_families_binary
    )
    assert (
        set(allowed_model_families(ProblemTypes.REGRESSION))
        == expected_model_families_regression
    )


def test_all_estimators(
    has_minimal_dependencies, is_running_py_39_or_above, is_using_conda
):
    if has_minimal_dependencies:
        assert len((_all_estimators_used_in_search())) == 10
    else:
        if is_using_conda:
            n_estimators = 16
        else:
            n_estimators = 16 if is_running_py_39_or_above else 17
        assert len(_all_estimators_used_in_search()) == n_estimators


def test_required_fields():
    class TestPipelineWithoutComponentGraph(PipelineBase):
        pass

    with pytest.raises(TypeError):
        TestPipelineWithoutComponentGraph(parameters={})


def test_serialization(X_y_binary, tmpdir, logistic_regression_binary_pipeline_class):
    X, y = X_y_binary
    path = os.path.join(str(tmpdir), "pipe.pkl")
    pipeline = logistic_regression_binary_pipeline_class(
        parameters={"Logistic Regression Classifier": {"n_jobs": 1}}
    )
    pipeline.fit(X, y)
    pipeline.save(path)
    assert pipeline.score(X, y, ["precision"]) == PipelineBase.load(path).score(
        X, y, ["precision"]
    )


@patch("cloudpickle.dump")
def test_serialization_protocol(
    mock_cloudpickle_dump, tmpdir, logistic_regression_binary_pipeline_class
):
    path = os.path.join(str(tmpdir), "pipe.pkl")
    pipeline = logistic_regression_binary_pipeline_class(parameters={})

    pipeline.save(path)
    assert len(mock_cloudpickle_dump.call_args_list) == 1
    assert (
        mock_cloudpickle_dump.call_args_list[0][1]["protocol"]
        == cloudpickle.DEFAULT_PROTOCOL
    )

    mock_cloudpickle_dump.reset_mock()

    pipeline.save(path, pickle_protocol=42)
    assert len(mock_cloudpickle_dump.call_args_list) == 1
    assert mock_cloudpickle_dump.call_args_list[0][1]["protocol"] == 42


@pytest.fixture
def pickled_pipeline_path(
    X_y_binary, tmpdir, logistic_regression_binary_pipeline_class
):
    X, y = X_y_binary
    path = os.path.join(str(tmpdir), "pickled_pipe.pkl")
    pipeline = logistic_regression_binary_pipeline_class(
        parameters={"Logistic Regression Classifier": {"n_jobs": 1}}
    )
    pipeline.fit(X, y)
    pipeline.save(path)
    return path


def test_load_pickled_pipeline_with_custom_objective(
    X_y_binary, pickled_pipeline_path, logistic_regression_binary_pipeline_class
):
    X, y = X_y_binary
    # checks that class is not defined before loading in pipeline
    with pytest.raises(NameError):
        MockPrecision()  # noqa: F821: ignore flake8's "undefined name" error
    objective = Precision()
    pipeline = logistic_regression_binary_pipeline_class(
        parameters={"Logistic Regression Classifier": {"n_jobs": 1}}
    )
    pipeline.fit(X, y)
    assert PipelineBase.load(pickled_pipeline_path).score(
        X, y, [objective]
    ) == pipeline.score(X, y, [objective])


def test_reproducibility(X_y_binary, logistic_regression_binary_pipeline_class):
    X, y = X_y_binary
    objective = FraudCost(
        retry_percentage=0.5,
        interchange_fee=0.02,
        fraud_payout_percentage=0.75,
        amount_col=10,
    )

    parameters = {
        "Imputer": {
            "categorical_impute_strategy": "most_frequent",
            "numeric_impute_strategy": "mean",
        },
        "Logistic Regression Classifier": {"penalty": "l2", "C": 1.0, "n_jobs": 1},
    }

    clf = logistic_regression_binary_pipeline_class(parameters=parameters)
    clf.fit(X, y)

    clf_1 = logistic_regression_binary_pipeline_class(parameters=parameters)
    clf_1.fit(X, y)

    assert clf_1.score(X, y, [objective]) == clf.score(X, y, [objective])


def test_indexing(X_y_binary, logistic_regression_binary_pipeline_class):
    X, y = X_y_binary
    clf = logistic_regression_binary_pipeline_class(
        parameters={"Logistic Regression Classifier": {"n_jobs": 1}}
    )
    clf.fit(X, y)

    assert isinstance(clf[1], OneHotEncoder)
    assert isinstance(clf["Imputer"], Imputer)

    setting_err_msg = "Setting pipeline components is not supported."
    with pytest.raises(NotImplementedError, match=setting_err_msg):
        clf[1] = OneHotEncoder()

    slicing_err_msg = "Slicing pipelines is currently not supported."
    with pytest.raises(NotImplementedError, match=slicing_err_msg):
        clf[:1]


@pytest.mark.parametrize("is_linear", [True, False])
@pytest.mark.parametrize("is_fitted", [True, False])
@pytest.mark.parametrize("return_dict", [True, False])
def test_describe_pipeline(
    is_linear,
    is_fitted,
    return_dict,
    X_y_binary,
    caplog,
    logistic_regression_binary_pipeline_class,
    nonlinear_binary_pipeline_class,
):
    X, y = X_y_binary

    if is_linear:
        pipeline = logistic_regression_binary_pipeline_class(parameters={})
        name = "Logistic Regression Binary Pipeline"
        expected_pipeline_dict = {
            "name": name,
            "problem_type": ProblemTypes.BINARY,
            "model_family": ModelFamily.LINEAR_MODEL,
            "components": {
                "Imputer": {
                    "name": "Imputer",
                    "parameters": {
                        "categorical_impute_strategy": "most_frequent",
                        "numeric_impute_strategy": "mean",
                        "categorical_fill_value": None,
                        "numeric_fill_value": None,
                    },
                },
                "One Hot Encoder": {
                    "name": "One Hot Encoder",
                    "parameters": {
                        "top_n": 10,
                        "features_to_encode": None,
                        "categories": None,
                        "drop": "if_binary",
                        "handle_unknown": "ignore",
                        "handle_missing": "error",
                    },
                },
                "Standard Scaler": {"name": "Standard Scaler", "parameters": {}},
                "Logistic Regression Classifier": {
                    "name": "Logistic Regression Classifier",
                    "parameters": {
                        "penalty": "l2",
                        "C": 1.0,
                        "n_jobs": -1,
                        "multi_class": "auto",
                        "solver": "lbfgs",
                    },
                },
            },
        }
    else:
        pipeline = nonlinear_binary_pipeline_class(parameters={})
        name = "Non Linear Binary Pipeline"
        expected_pipeline_dict = {
            "name": name,
            "problem_type": ProblemTypes.BINARY,
            "model_family": ModelFamily.LINEAR_MODEL,
            "components": {
                "Imputer": {
                    "name": "Imputer",
                    "parameters": {
                        "categorical_impute_strategy": "most_frequent",
                        "numeric_impute_strategy": "mean",
                        "categorical_fill_value": None,
                        "numeric_fill_value": None,
                    },
                },
                "One Hot Encoder": {
                    "name": "One Hot Encoder",
                    "parameters": {
                        "top_n": 10,
                        "features_to_encode": None,
                        "categories": None,
                        "drop": "if_binary",
                        "handle_unknown": "ignore",
                        "handle_missing": "error",
                    },
                },
                "Elastic Net Classifier": {
                    "name": "Elastic Net Classifier",
                    "parameters": {
                        "C": 1,
                        "l1_ratio": 0.15,
                        "n_jobs": -1,
                        "solver": "saga",
                        "penalty": "elasticnet",
                        "multi_class": "auto",
                    },
                },
                "Random Forest Classifier": {
                    "name": "Random Forest Classifier",
                    "parameters": {"n_estimators": 100, "max_depth": 6, "n_jobs": -1},
                },
                "Logistic Regression Classifier": {
                    "name": "Logistic Regression Classifier",
                    "parameters": {
                        "penalty": "l2",
                        "C": 1.0,
                        "n_jobs": -1,
                        "multi_class": "auto",
                        "solver": "lbfgs",
                    },
                },
            },
        }

    if is_fitted:
        pipeline.fit(X, y)

    pipeline_dict = pipeline.describe(return_dict=return_dict)
    if return_dict:
        assert pipeline_dict == expected_pipeline_dict
    else:
        assert pipeline_dict is None

    out = caplog.text
    assert name in out
    assert "Problem Type: binary" in out
    assert "Model Family: Linear" in out

    if is_fitted:
        assert "Number of features: " in out
    else:
        assert "Number of features: " not in out

    for component in pipeline:
        if component.hyperparameter_ranges:
            for parameter in component.hyperparameter_ranges:
                assert parameter in out
        assert component.name in out


def test_nonlinear_model_family():
    class DummyNonlinearPipeline(BinaryClassificationPipeline):
        component_graph = {
            "Imputer": ["Imputer", "X", "y"],
            "OneHot": ["One Hot Encoder", "Imputer.x", "y"],
            "Elastic Net": ["Elastic Net Classifier", "OneHot.x", "y"],
            "Logistic Regression": ["Logistic Regression Classifier", "OneHot.x", "y"],
            "Random Forest": [
                "Random Forest Classifier",
                "Logistic Regression.x",
                "Elastic Net.x",
                "y",
            ],
        }

        def __init__(self, parameters, random_seed=0):
            super().__init__(
                self.component_graph,
                parameters=parameters,
                random_seed=random_seed,
            )

    class DummyTransformerEndPipeline(BinaryClassificationPipeline):
        component_graph = {
            "Imputer": ["Imputer", "X", "y"],
            "OneHot": ["One Hot Encoder", "Imputer.x", "y"],
            "Random Forest": ["Random Forest Classifier", "OneHot.x", "y"],
            "Logistic Regression": ["Logistic Regression Classifier", "OneHot.x", "y"],
            "Scaler": [
                "Standard Scaler",
                "Random Forest.x",
                "Logistic Regression.x",
                "y",
            ],
        }

        def __init__(self, parameters, random_seed=0):
            super().__init__(
                self.component_graph,
                parameters=parameters,
                random_seed=random_seed,
            )

    nlbp = DummyNonlinearPipeline({})
    nltp = DummyTransformerEndPipeline({})

    assert nlbp.model_family == ModelFamily.RANDOM_FOREST
    assert nltp.model_family == ModelFamily.NONE


def test_parameters(logistic_regression_binary_pipeline_class):
    parameters = {
        "Imputer": {
            "categorical_impute_strategy": "most_frequent",
            "numeric_impute_strategy": "median",
        },
        "Logistic Regression Classifier": {
            "penalty": "l2",
            "C": 3.0,
        },
    }
    lrp = logistic_regression_binary_pipeline_class(parameters=parameters)
    expected_parameters = {
        "Imputer": {
            "categorical_impute_strategy": "most_frequent",
            "numeric_impute_strategy": "median",
            "categorical_fill_value": None,
            "numeric_fill_value": None,
        },
        "One Hot Encoder": {
            "top_n": 10,
            "features_to_encode": None,
            "categories": None,
            "drop": "if_binary",
            "handle_unknown": "ignore",
            "handle_missing": "error",
        },
        "Logistic Regression Classifier": {
            "penalty": "l2",
            "C": 3.0,
            "n_jobs": -1,
            "multi_class": "auto",
            "solver": "lbfgs",
        },
    }
    assert lrp.parameters == expected_parameters


def test_parameters_nonlinear(nonlinear_binary_pipeline_class):
    parameters = {
        "Imputer": {
            "categorical_impute_strategy": "most_frequent",
            "numeric_impute_strategy": "median",
        },
        "Logistic Regression": {
            "penalty": "l2",
            "C": 3.0,
        },
    }
    nlbp = nonlinear_binary_pipeline_class(parameters=parameters)
    expected_parameters = {
        "Imputer": {
            "categorical_impute_strategy": "most_frequent",
            "numeric_impute_strategy": "median",
            "categorical_fill_value": None,
            "numeric_fill_value": None,
        },
        "OneHot_RandomForest": {
            "top_n": 10,
            "features_to_encode": None,
            "categories": None,
            "drop": "if_binary",
            "handle_unknown": "ignore",
            "handle_missing": "error",
        },
        "OneHot_ElasticNet": {
            "top_n": 10,
            "features_to_encode": None,
            "categories": None,
            "drop": "if_binary",
            "handle_unknown": "ignore",
            "handle_missing": "error",
        },
        "Random Forest": {"max_depth": 6, "n_estimators": 100, "n_jobs": -1},
        "Elastic Net": {
            "C": 1.0,
            "l1_ratio": 0.15,
            "multi_class": "auto",
            "solver": "saga",
            "n_jobs": -1,
            "penalty": "elasticnet",
        },
        "Logistic Regression": {
            "penalty": "l2",
            "C": 3.0,
            "n_jobs": -1,
            "multi_class": "auto",
            "solver": "lbfgs",
        },
    }
    assert nlbp.parameters == expected_parameters


def test_name():
    pipeline = BinaryClassificationPipeline(
        component_graph=["Logistic Regression Classifier"]
    )
    assert pipeline.name == "Logistic Regression Classifier"
    assert pipeline.custom_name is None

    pipeline_with_custom_name = BinaryClassificationPipeline(
        component_graph=["Logistic Regression Classifier"],
        custom_name="Cool Logistic Regression",
    )
    assert pipeline_with_custom_name.name == "Cool Logistic Regression"
    assert pipeline_with_custom_name.custom_name == "Cool Logistic Regression"

    pipeline_with_neat_name = BinaryClassificationPipeline(
        component_graph=["Logistic Regression Classifier"], custom_name="some_neat_name"
    )
    assert pipeline_with_neat_name.name == "some_neat_name"
    assert pipeline_with_neat_name.custom_name == "some_neat_name"


def test_multi_format_creation(X_y_binary):
    X, y = X_y_binary
    # Test that we can mix and match string and component classes

    component_graph = {
        "Imputer": ["Imputer", "X", "y"],
        "OneHot": ["One Hot Encoder", "Imputer.x", "y"],
        "Scaler": [StandardScaler, "OneHot.x", "y"],
        "Logistic Regression": ["Logistic Regression Classifier", "Scaler.x", "y"],
    }
    parameters = {
        "Imputer": {
            "categorical_impute_strategy": "most_frequent",
            "numeric_impute_strategy": "mean",
        },
        "Logistic Regression Classifier": {"penalty": "l2", "C": 1.0, "n_jobs": 1},
    }

    clf = BinaryClassificationPipeline(
        component_graph=component_graph, parameters=parameters
    )
    correct_components = [
        Imputer,
        OneHotEncoder,
        StandardScaler,
        LogisticRegressionClassifier,
    ]
    for component, correct_components in zip(clf, correct_components):
        assert isinstance(component, correct_components)
    assert clf.model_family == ModelFamily.LINEAR_MODEL

    clf.fit(X, y)
    clf.score(X, y, ["precision"])
    assert not clf.feature_importance.isnull().all().all()


#


def test_problem_types():
    with pytest.raises(
        ValueError,
        match="not valid for this component graph. Valid problem types include *.",
    ):
        BinaryClassificationPipeline(
            component_graph=["Random Forest Regressor"], parameters={}
        )


def make_mock_regression_pipeline():
    return RegressionPipeline(
        component_graph=["Random Forest Regressor"], parameters={}
    )


def make_mock_binary_pipeline():
    return BinaryClassificationPipeline(
        component_graph=["Random Forest Classifier"], parameters={}
    )


def make_mock_multiclass_pipeline():
    return MulticlassClassificationPipeline(
        component_graph=["Random Forest Classifier"], parameters={}
    )


@patch("evalml.pipelines.RegressionPipeline.fit")
@patch("evalml.pipelines.RegressionPipeline.predict")
def test_score_regression_single(mock_predict, mock_fit, X_y_regression):
    X, y = X_y_regression
    mock_predict.return_value = pd.Series(y)
    clf = make_mock_regression_pipeline()
    clf.fit(X, y)
    objective_names = ["r2"]
    scores = clf.score(X, y, objective_names)
    mock_predict.assert_called()
    assert scores == {"R2": 1.0}


@patch("evalml.pipelines.ComponentGraph.fit")
@patch("evalml.pipelines.RegressionPipeline.predict")
def test_score_nonlinear_regression(
    mock_predict, mock_fit, nonlinear_regression_pipeline_class, X_y_regression
):
    X, y = X_y_regression
    mock_predict.return_value = pd.Series(y)
    clf = nonlinear_regression_pipeline_class({})
    clf.fit(X, y)
    objective_names = ["r2"]
    scores = clf.score(X, y, objective_names)
    mock_predict.assert_called()
    assert scores == {"R2": 1.0}


@patch("evalml.pipelines.BinaryClassificationPipeline._encode_targets")
@patch("evalml.pipelines.BinaryClassificationPipeline.fit")
@patch("evalml.pipelines.components.Estimator.predict")
def test_score_binary_single(mock_predict, mock_fit, mock_encode, X_y_binary):
    X, y = X_y_binary
    mock_predict.return_value = y
    mock_encode.return_value = y
    clf = make_mock_binary_pipeline()
    clf.fit(X, y)
    objective_names = ["f1"]
    scores = clf.score(X, y, objective_names)
    mock_encode.assert_called()
    mock_fit.assert_called()
    mock_predict.assert_called()
    assert scores == {"F1": 1.0}


@patch("evalml.pipelines.MulticlassClassificationPipeline._encode_targets")
@patch("evalml.pipelines.MulticlassClassificationPipeline.fit")
@patch("evalml.pipelines.components.Estimator.predict")
def test_score_multiclass_single(mock_predict, mock_fit, mock_encode, X_y_binary):
    X, y = X_y_binary
    mock_predict.return_value = y
    mock_encode.return_value = y
    clf = make_mock_multiclass_pipeline()
    clf.fit(X, y)
    objective_names = ["f1 micro"]
    scores = clf.score(X, y, objective_names)
    mock_encode.assert_called()
    mock_fit.assert_called()
    mock_predict.assert_called()
    assert scores == {"F1 Micro": 1.0}


@patch("evalml.pipelines.MulticlassClassificationPipeline._encode_targets")
@patch("evalml.pipelines.MulticlassClassificationPipeline.fit")
@patch("evalml.pipelines.ComponentGraph.predict")
def test_score_nonlinear_multiclass(
    mock_predict, mock_fit, mock_encode, nonlinear_multiclass_pipeline_class, X_y_multi
):
    X, y = X_y_multi
    mock_predict.return_value = pd.Series(y)
    mock_encode.return_value = pd.Series(y)
    clf = nonlinear_multiclass_pipeline_class({})
    clf.fit(X, y)
    objective_names = ["f1 micro", "precision micro"]
    scores = clf.score(X, y, objective_names)
    mock_predict.assert_called()
    assert scores == {"F1 Micro": 1.0, "Precision Micro": 1.0}


@patch("evalml.pipelines.RegressionPipeline.fit")
@patch("evalml.pipelines.RegressionPipeline.predict")
def test_score_regression_list(mock_predict, mock_fit, X_y_binary):
    X, y = X_y_binary
    mock_predict.return_value = pd.Series(y)
    clf = make_mock_regression_pipeline()
    clf.fit(X, y)
    objective_names = ["r2", "mse"]
    scores = clf.score(X, y, objective_names)
    mock_predict.assert_called()
    assert scores == {"R2": 1.0, "MSE": 0.0}


@patch("evalml.pipelines.BinaryClassificationPipeline._encode_targets")
@patch("evalml.pipelines.BinaryClassificationPipeline.fit")
@patch("evalml.pipelines.components.Estimator.predict")
def test_score_binary_list(mock_predict, mock_fit, mock_encode, X_y_binary):
    X, y = X_y_binary
    mock_predict.return_value = y
    mock_encode.return_value = y
    clf = make_mock_binary_pipeline()
    clf.fit(X, y)
    objective_names = ["f1", "precision"]
    scores = clf.score(X, y, objective_names)
    mock_fit.assert_called()
    mock_encode.assert_called()
    mock_predict.assert_called()
    assert scores == {"F1": 1.0, "Precision": 1.0}


@patch("evalml.pipelines.MulticlassClassificationPipeline._encode_targets")
@patch("evalml.pipelines.MulticlassClassificationPipeline.fit")
@patch("evalml.pipelines.components.Estimator.predict")
def test_score_multi_list(mock_predict, mock_fit, mock_encode, X_y_binary):
    X, y = X_y_binary
    mock_predict.return_value = y
    mock_encode.return_value = y
    clf = make_mock_multiclass_pipeline()
    clf.fit(X, y)
    objective_names = ["f1 micro", "precision micro"]
    scores = clf.score(X, y, objective_names)
    mock_predict.assert_called()
    assert scores == {"F1 Micro": 1.0, "Precision Micro": 1.0}


@patch("evalml.objectives.R2.score")
@patch("evalml.pipelines.RegressionPipeline.fit")
@patch("evalml.pipelines.RegressionPipeline.predict")
def test_score_regression_objective_error(
    mock_predict, mock_fit, mock_objective_score, X_y_binary
):
    mock_objective_score.side_effect = Exception("finna kabooom 💣")
    X, y = X_y_binary
    mock_predict.return_value = pd.Series(y)
    clf = make_mock_regression_pipeline()
    clf.fit(X, y)
    objective_names = ["r2", "mse"]
    # Using pytest.raises to make sure we error if an error is not thrown.
    with pytest.raises(PipelineScoreError):
        _ = clf.score(X, y, objective_names)
    try:
        _ = clf.score(X, y, objective_names)
    except PipelineScoreError as e:
        assert e.scored_successfully == {"MSE": 0.0}
        assert "finna kabooom 💣" in e.message
        assert "R2" in e.exceptions


@patch("evalml.pipelines.BinaryClassificationPipeline._encode_targets")
@patch("evalml.objectives.F1.score")
@patch("evalml.pipelines.BinaryClassificationPipeline.fit")
@patch("evalml.pipelines.components.Estimator.predict")
def test_score_binary_objective_error(
    mock_predict, mock_fit, mock_objective_score, mock_encode, X_y_binary
):
    mock_objective_score.side_effect = Exception("finna kabooom 💣")
    X, y = X_y_binary
    mock_predict.return_value = y
    mock_encode.return_value = y
    clf = make_mock_binary_pipeline()
    clf.fit(X, y)
    objective_names = ["f1", "precision"]
    # Using pytest.raises to make sure we error if an error is not thrown.
    with pytest.raises(PipelineScoreError):
        _ = clf.score(X, y, objective_names)
    try:
        _ = clf.score(X, y, objective_names)
    except PipelineScoreError as e:
        assert e.scored_successfully == {"Precision": 1.0}
        assert "finna kabooom 💣" in e.message


@patch("evalml.pipelines.BinaryClassificationPipeline._encode_targets")
@patch("evalml.objectives.F1.score")
@patch("evalml.pipelines.BinaryClassificationPipeline.fit")
@patch("evalml.pipelines.ComponentGraph.predict")
def test_score_nonlinear_binary_objective_error(
    mock_predict,
    mock_fit,
    mock_objective_score,
    mock_encode,
    nonlinear_binary_pipeline_class,
    X_y_binary,
):
    mock_objective_score.side_effect = Exception("finna kabooom 💣")
    X, y = X_y_binary
    mock_predict.return_value = pd.Series(y)
    mock_encode.return_value = y
    clf = nonlinear_binary_pipeline_class({})
    clf.fit(X, y)
    objective_names = ["f1", "precision"]
    # Using pytest.raises to make sure we error if an error is not thrown.
    with pytest.raises(PipelineScoreError):
        _ = clf.score(X, y, objective_names)
    try:
        _ = clf.score(X, y, objective_names)
    except PipelineScoreError as e:
        assert e.scored_successfully == {"Precision": 1.0}
        assert "finna kabooom 💣" in e.message


@patch("evalml.pipelines.MulticlassClassificationPipeline._encode_targets")
@patch("evalml.objectives.F1Micro.score")
@patch("evalml.pipelines.MulticlassClassificationPipeline.fit")
@patch("evalml.pipelines.components.Estimator.predict")
def test_score_multiclass_objective_error(
    mock_predict, mock_fit, mock_objective_score, mock_encode, X_y_binary
):
    mock_objective_score.side_effect = Exception("finna kabooom 💣")
    X, y = X_y_binary
    mock_predict.return_value = y
    mock_encode.return_value = y
    clf = make_mock_multiclass_pipeline()
    clf.fit(X, y)
    objective_names = ["f1 micro", "precision micro"]
    # Using pytest.raises to make sure we error if an error is not thrown.
    with pytest.raises(PipelineScoreError):
        _ = clf.score(X, y, objective_names)
    try:
        _ = clf.score(X, y, objective_names)
    except PipelineScoreError as e:
        assert e.scored_successfully == {"Precision Micro": 1.0}
        assert "finna kabooom 💣" in e.message
        assert "F1 Micro" in e.exceptions


@patch("evalml.pipelines.components.Imputer.transform")
@patch("evalml.pipelines.components.OneHotEncoder.transform")
@patch("evalml.pipelines.components.StandardScaler.transform")
def test_compute_estimator_features(
    mock_scaler,
    mock_ohe,
    mock_imputer,
    X_y_binary,
    logistic_regression_binary_pipeline_class,
):
    X, y = X_y_binary
    X = pd.DataFrame(X)
    X_expected = pd.DataFrame(index=X.index, columns=X.columns).fillna(0)
    mock_imputer.return_value = X
    mock_ohe.return_value = X
    mock_scaler.return_value = X_expected
    X_expected = X_expected.astype("int64")

    pipeline = logistic_regression_binary_pipeline_class({})
    pipeline.fit(X, y)

    X_t = pipeline.compute_estimator_features(X)
    assert_frame_equal(X_expected, X_t)
    assert mock_imputer.call_count == 2
    assert mock_ohe.call_count == 2
    assert mock_scaler.call_count == 2


@patch("evalml.pipelines.components.Imputer.transform")
@patch("evalml.pipelines.components.OneHotEncoder.transform")
@patch("evalml.pipelines.components.RandomForestClassifier.predict")
@patch("evalml.pipelines.components.ElasticNetClassifier.predict")
def test_compute_estimator_features_nonlinear(
    mock_en_predict,
    mock_rf_predict,
    mock_ohe,
    mock_imputer,
    X_y_binary,
    nonlinear_binary_pipeline_class,
):
    X, y = X_y_binary
    mock_imputer.return_value = pd.DataFrame(X)
    mock_ohe.return_value = pd.DataFrame(X)
    mock_en_predict.return_value = pd.Series(np.ones(X.shape[0]))
    mock_rf_predict.return_value = pd.Series(np.zeros(X.shape[0]))
    X_expected_df = pd.DataFrame(
        {"Random Forest.x": np.zeros(X.shape[0]), "Elastic Net.x": np.ones(X.shape[0])}
    )

    pipeline = nonlinear_binary_pipeline_class({})
    pipeline.fit(X, y)
    X_t = pipeline.compute_estimator_features(X)

    assert_frame_equal(X_expected_df, X_t)
    assert mock_imputer.call_count == 2
    assert mock_ohe.call_count == 4
    assert mock_en_predict.call_count == 2
    assert mock_rf_predict.call_count == 2


def test_no_default_parameters():
    class MockComponent(Transformer):
        name = "Mock Component"
        hyperparameter_ranges = {"a": [0, 1, 2]}

        def __init__(self, a, b=1, c="2", random_seed=0):
            self.a = a
            self.b = b
            self.c = c
            super().__init__()

    class TestPipeline(BinaryClassificationPipeline):
        component_graph = [MockComponent, "Logistic Regression Classifier"]

        def __init__(self, parameters, random_seed=0):
            super().__init__(self.component_graph, parameters=parameters)

    with pytest.raises(
        ValueError, match="Error received when instantiating component *."
    ):
        TestPipeline(parameters={})

    assert TestPipeline(parameters={"Mock Component": {"a": 42}})


def test_init_components_invalid_parameters():
    component_graph = [
        "RF Classifier Select From Model",
        "Logistic Regression Classifier",
    ]
    parameters = {"Logistic Regression Classifier": {"cool_parameter": "yes"}}

    with pytest.raises(ValueError, match="Error received when instantiating component"):
        BinaryClassificationPipeline(
            component_graph=component_graph, parameters=parameters
        )


def test_correct_parameters(logistic_regression_binary_pipeline_class):
    parameters = {
        "Imputer": {
            "categorical_impute_strategy": "most_frequent",
            "numeric_impute_strategy": "mean",
        },
        "Logistic Regression Classifier": {
            "penalty": "l2",
            "C": 3.0,
        },
    }
    lr_pipeline = logistic_regression_binary_pipeline_class(parameters=parameters)
    assert lr_pipeline.estimator.random_seed == 0
    assert lr_pipeline.estimator.parameters["C"] == 3.0
    assert (
        lr_pipeline["Imputer"].parameters["categorical_impute_strategy"]
        == "most_frequent"
    )
    assert lr_pipeline["Imputer"].parameters["numeric_impute_strategy"] == "mean"


def test_correct_nonlinear_parameters(nonlinear_binary_pipeline_class):
    parameters = {
        "Imputer": {
            "categorical_impute_strategy": "most_frequent",
            "numeric_impute_strategy": "mean",
        },
        "OneHot_RandomForest": {"top_n": 4},
        "Logistic Regression": {
            "penalty": "l2",
            "C": 3.0,
        },
    }
    nlb_pipeline = nonlinear_binary_pipeline_class(parameters=parameters)
    assert nlb_pipeline.estimator.random_seed == 0
    assert nlb_pipeline.estimator.parameters["C"] == 3.0
    assert (
        nlb_pipeline["Imputer"].parameters["categorical_impute_strategy"]
        == "most_frequent"
    )
    assert nlb_pipeline["Imputer"].parameters["numeric_impute_strategy"] == "mean"
    assert nlb_pipeline["OneHot_RandomForest"].parameters["top_n"] == 4
    assert nlb_pipeline["OneHot_ElasticNet"].parameters["top_n"] == 10


@patch("evalml.pipelines.components.Estimator.predict")
def test_score_with_objective_that_requires_predict_proba(
    mock_predict, dummy_regression_pipeline_class, X_y_binary
):
    X, y = X_y_binary
    mock_predict.return_value = pd.Series([1] * 100)
    # Using pytest.raises to make sure we error if an error is not thrown.
    with pytest.raises(PipelineScoreError):
        clf = dummy_regression_pipeline_class(parameters={})
        clf.fit(X, y)
        clf.score(X, y, ["precision", "auc"])
    try:
        clf = dummy_regression_pipeline_class(parameters={})
        clf.fit(X, y)
        clf.score(X, y, ["precision", "auc"])
    except PipelineScoreError as e:
        assert (
            "Invalid objective AUC specified for problem type regression" in e.message
        )
        assert (
            "Invalid objective Precision specified for problem type regression"
            in e.message
        )
    mock_predict.assert_called()


def test_score_auc(X_y_binary, logistic_regression_binary_pipeline_class):
    X, y = X_y_binary
    lr_pipeline = logistic_regression_binary_pipeline_class(
        parameters={"Logistic Regression Classifier": {"n_jobs": 1}}
    )
    lr_pipeline.fit(X, y)
    lr_pipeline.score(X, y, ["auc"])


def test_pipeline_summary():
    assert (
        BinaryClassificationPipeline(["Imputer", "One Hot Encoder"]).summary
        == "Pipeline w/ Imputer + One Hot Encoder"
    )
    assert BinaryClassificationPipeline(["Imputer"]).summary == "Pipeline w/ Imputer"
    assert (
        BinaryClassificationPipeline(["Random Forest Classifier"]).summary
        == "Random Forest Classifier"
    )
    assert BinaryClassificationPipeline([]).summary == "Empty Pipeline"
    assert (
        BinaryClassificationPipeline(
            ["Imputer", "One Hot Encoder", "Random Forest Classifier"]
        ).summary
        == "Random Forest Classifier w/ Imputer + One Hot Encoder"
    )


def test_nonlinear_pipeline_summary(
    nonlinear_binary_pipeline_class,
    nonlinear_multiclass_pipeline_class,
    nonlinear_regression_pipeline_class,
):
    assert (
        nonlinear_binary_pipeline_class({}).summary
        == "Logistic Regression Classifier w/ Imputer + One Hot Encoder + One Hot Encoder + Random Forest Classifier + Elastic Net Classifier"
    )
    assert (
        nonlinear_multiclass_pipeline_class({}).summary
        == "Logistic Regression Classifier w/ Imputer + One Hot Encoder + One Hot Encoder + Random Forest Classifier + Elastic Net Classifier"
    )
    assert (
        nonlinear_regression_pipeline_class({}).summary
        == "Linear Regressor w/ Imputer + One Hot Encoder + Random Forest Regressor + Elastic Net Regressor"
    )


def test_drop_columns_in_pipeline():
    parameters = {
        "Drop Columns Transformer": {"columns": ["column to drop"]},
        "Imputer": {
            "categorical_impute_strategy": "most_frequent",
            "numeric_impute_strategy": "mean",
        },
        "Logistic Regression Classifier": {"penalty": "l2", "C": 3.0, "n_jobs": 1},
    }
    pipeline_with_drop_col = BinaryClassificationPipeline(
        component_graph=[
            "Drop Columns Transformer",
            "Imputer",
            "Logistic Regression Classifier",
        ],
        parameters=parameters,
    )
    X = pd.DataFrame({"column to drop": [1, 0, 1, 3], "other col": [1, 2, 4, 1]})
    y = pd.Series([1, 0, 1, 0])
    pipeline_with_drop_col.fit(X, y)
    pipeline_with_drop_col.score(X, y, ["auc"])
    assert list(pipeline_with_drop_col.feature_importance["feature"]) == ["other col"]


@pytest.mark.parametrize("is_linear", [True, False])
def test_clone_init(
    is_linear, linear_regression_pipeline_class, nonlinear_regression_pipeline_class
):
    if is_linear:
        pipeline_class = linear_regression_pipeline_class
    else:
        pipeline_class = nonlinear_regression_pipeline_class
    parameters = {
        "Imputer": {
            "categorical_impute_strategy": "most_frequent",
            "numeric_impute_strategy": "mean",
        },
        "Linear Regressor": {
            "fit_intercept": True,
            "normalize": True,
        },
    }
    pipeline = pipeline_class(parameters=parameters, random_seed=42)
    pipeline_clone = pipeline.clone()
    assert pipeline.parameters == pipeline_clone.parameters
    assert pipeline.random_seed == pipeline_clone.random_seed


@pytest.mark.parametrize("is_linear", [True, False])
def test_clone_fitted(
    is_linear,
    X_y_binary,
    logistic_regression_binary_pipeline_class,
    nonlinear_binary_pipeline_class,
):
    X, y = X_y_binary
    if is_linear:
        pipeline_class = logistic_regression_binary_pipeline_class
    else:
        pipeline_class = nonlinear_binary_pipeline_class
    pipeline = pipeline_class(
        parameters={"Logistic Regression Classifier": {"n_jobs": 1}}, random_seed=42
    )
    pipeline.fit(X, y)
    X_t = pipeline.predict_proba(X)

    pipeline_clone = pipeline.clone()
    assert pipeline.parameters == pipeline_clone.parameters
    assert pipeline.random_seed == pipeline_clone.random_seed

    with pytest.raises(PipelineNotYetFittedError):
        pipeline_clone.predict(X)
    pipeline_clone.fit(X, y)

    X_t_clone = pipeline_clone.predict_proba(X)
    assert_frame_equal(X_t, X_t_clone)


def test_feature_importance_has_feature_names(
    X_y_binary, logistic_regression_binary_pipeline_class
):
    X, y = X_y_binary
    col_names = ["col_{}".format(i) for i in range(len(X[0]))]
    X = pd.DataFrame(X, columns=col_names)
    parameters = {
        "Imputer": {
            "categorical_impute_strategy": "most_frequent",
            "numeric_impute_strategy": "mean",
        },
        "RF Classifier Select From Model": {
            "percent_features": 1.0,
            "number_features": len(X.columns),
            "n_estimators": 20,
        },
        "Logistic Regression Classifier": {"penalty": "l2", "C": 1.0, "n_jobs": 1},
    }

    clf = logistic_regression_binary_pipeline_class(parameters=parameters)
    clf.fit(X, y)
    assert len(clf.feature_importance) == len(X.columns)
    assert not clf.feature_importance.isnull().all().all()
    assert sorted(clf.feature_importance["feature"]) == sorted(col_names)


def test_nonlinear_feature_importance_has_feature_names(
    X_y_binary, nonlinear_binary_pipeline_class
):
    X, y = X_y_binary
    col_names = ["col_{}".format(i) for i in range(len(X[0]))]
    X = pd.DataFrame(X, columns=col_names)
    parameters = {
        "Imputer": {
            "categorical_impute_strategy": "most_frequent",
            "numeric_impute_strategy": "mean",
        },
        "Logistic Regression Classifier": {"penalty": "l2", "C": 1.0, "n_jobs": 1},
    }

    clf = nonlinear_binary_pipeline_class(parameters=parameters)
    clf.fit(X, y)
    assert len(clf.feature_importance) == 2
    assert not clf.feature_importance.isnull().all().all()
    assert sorted(clf.feature_importance["feature"]) == [
        "Elastic Net.x",
        "Random Forest.x",
    ]


@pytest.mark.parametrize(
    "problem_type",
    [ProblemTypes.BINARY, ProblemTypes.MULTICLASS, ProblemTypes.REGRESSION],
)
def test_feature_importance_has_feature_names_xgboost(
    problem_type, has_minimal_dependencies, X_y_regression, X_y_binary, X_y_multi
):
    # Testing that we store the original feature names since we map to numeric values for XGBoost
    if has_minimal_dependencies:
        pytest.skip("Skipping because XGBoost not installed for minimal dependencies")
    if problem_type == ProblemTypes.REGRESSION:
        pipeline = RegressionPipeline(
            component_graph=["Simple Imputer", "XGBoost Regressor"],
            parameters={"XGBoost Regressor": {"nthread": 1}},
        )
        X, y = X_y_regression
    elif problem_type == ProblemTypes.BINARY:
        pipeline = BinaryClassificationPipeline(
            component_graph=["Simple Imputer", "XGBoost Classifier"],
            parameters={"XGBoost Classifier": {"nthread": 1}},
        )
        X, y = X_y_binary
    elif problem_type == ProblemTypes.MULTICLASS:
        pipeline = MulticlassClassificationPipeline(
            component_graph=["Simple Imputer", "XGBoost Classifier"],
            parameters={"XGBoost Classifier": {"nthread": 1}},
        )
        X, y = X_y_multi

    X = pd.DataFrame(X)
    X = X.rename(columns={col_name: f"<[{col_name}]" for col_name in X.columns.values})
    col_names = X.columns.values
    pipeline.fit(X, y)
    assert len(pipeline.feature_importance) == len(X.columns)
    assert not pipeline.feature_importance.isnull().all().all()
    assert sorted(pipeline.feature_importance["feature"]) == sorted(col_names)


def test_component_not_found():
    with pytest.raises(MissingComponentError, match="was not found"):
        BinaryClassificationPipeline(
            component_graph=[
                "Imputer",
                "One Hot Encoder",
                "This Component Does Not Exist",
                "Standard Scaler",
                "Logistic Regression Classifier",
            ]
        )


def test_get_default_parameters(logistic_regression_binary_pipeline_class):
    expected_defaults = {
        "Imputer": {
            "categorical_impute_strategy": "most_frequent",
            "numeric_impute_strategy": "mean",
            "categorical_fill_value": None,
            "numeric_fill_value": None,
        },
        "One Hot Encoder": {
            "top_n": 10,
            "features_to_encode": None,
            "categories": None,
            "drop": "if_binary",
            "handle_unknown": "ignore",
            "handle_missing": "error",
        },
        "Logistic Regression Classifier": {
            "penalty": "l2",
            "C": 1.0,
            "n_jobs": -1,
            "multi_class": "auto",
            "solver": "lbfgs",
        },
    }
    assert (
        logistic_regression_binary_pipeline_class({}).component_graph.default_parameters
        == expected_defaults
    )


@pytest.mark.parametrize("data_type", ["li", "np", "pd", "ww"])
@pytest.mark.parametrize("problem_type", [ProblemTypes.BINARY, ProblemTypes.MULTICLASS])
@pytest.mark.parametrize(
    "target_type",
    [
        "int16",
        "int32",
        "int64",
        "float16",
        "float32",
        "float64",
        "bool",
        "category",
        "object",
    ],
)
def test_targets_data_types_classification_pipelines(
    breast_cancer_local,
    wine_local,
    data_type,
    problem_type,
    target_type,
    all_binary_pipeline_classes,
    make_data_type,
    all_multiclass_pipeline_classes,
    helper_functions,
):
    if data_type == "np" and target_type in ["Int64", "boolean"]:
        pytest.skip(
            "Skipping test where data type is numpy and target type is nullable dtype"
        )

    if problem_type == ProblemTypes.BINARY:
        objective = "Log Loss Binary"
        pipeline_classes = all_binary_pipeline_classes
        X, y = breast_cancer_local
        if "bool" in target_type:
            y = y.map({"malignant": False, "benign": True})
    elif problem_type == ProblemTypes.MULTICLASS:
        if "bool" in target_type:
            pytest.skip(
                "Skipping test where problem type is multiclass but target type is boolean"
            )
        objective = "Log Loss Multiclass"
        pipeline_classes = all_multiclass_pipeline_classes
        X, y = wine_local

    # Update target types as necessary
    unique_vals = y.unique()

    if "int" in target_type.lower():
        unique_vals = y.unique()
        y = y.map({unique_vals[i]: int(i) for i in range(len(unique_vals))})
    elif "float" in target_type.lower():
        unique_vals = y.unique()
        y = y.map({unique_vals[i]: float(i) for i in range(len(unique_vals))})
    if target_type == "category":
        y = pd.Series(pd.Categorical(y))
    else:
        y = y.astype(target_type)
    unique_vals = y.unique()

    X = make_data_type(data_type, X)
    y = make_data_type(data_type, y)

    for pipeline_class in pipeline_classes:
        pipeline = helper_functions.safe_init_pipeline_with_njobs_1(pipeline_class)
        pipeline.fit(X, y)
        predictions = pipeline.predict(X, objective)
        assert set(predictions.unique()).issubset(unique_vals)
        predict_proba = pipeline.predict_proba(X)
        assert set(predict_proba.columns) == set(unique_vals)


@pytest.mark.parametrize(
    "problem_type",
    [ProblemTypes.BINARY, ProblemTypes.MULTICLASS, ProblemTypes.REGRESSION],
)
def test_pipeline_not_fitted_error(
    problem_type,
    X_y_binary,
    X_y_multi,
    X_y_regression,
    logistic_regression_binary_pipeline_class,
    logistic_regression_multiclass_pipeline_class,
    linear_regression_pipeline_class,
):
    if problem_type == ProblemTypes.BINARY:
        X, y = X_y_binary
        clf = logistic_regression_binary_pipeline_class(
            parameters={"Logistic Regression Classifier": {"n_jobs": 1}}
        )
    elif problem_type == ProblemTypes.MULTICLASS:
        X, y = X_y_multi
        clf = logistic_regression_multiclass_pipeline_class(
            parameters={"Logistic Regression Classifier": {"n_jobs": 1}}
        )
    elif problem_type == ProblemTypes.REGRESSION:
        X, y = X_y_regression
        clf = linear_regression_pipeline_class(
            parameters={"Linear Regressor": {"n_jobs": 1}}
        )

    with pytest.raises(PipelineNotYetFittedError):
        clf.predict(X)
    with pytest.raises(PipelineNotYetFittedError):
        clf.feature_importance

    if is_classification(problem_type):
        with pytest.raises(PipelineNotYetFittedError):
            clf.predict_proba(X)

    clf.fit(X, y)

    if is_classification(problem_type):
        to_patch = "evalml.pipelines.ClassificationPipeline._predict"
        if problem_type == ProblemTypes.BINARY:
            to_patch = "evalml.pipelines.BinaryClassificationPipeline._predict"
        with patch(to_patch) as mock_predict:
            clf.predict(X)
            mock_predict.assert_called()
            _, kwargs = mock_predict.call_args
            assert kwargs["objective"] is None

            mock_predict.reset_mock()
            clf.predict(X, "Log Loss Binary")
            mock_predict.assert_called()
            _, kwargs = mock_predict.call_args
            assert kwargs["objective"] is not None

            mock_predict.reset_mock()
            clf.predict(X, objective="Log Loss Binary")
            mock_predict.assert_called()
            _, kwargs = mock_predict.call_args
            assert kwargs["objective"] is not None

        clf.predict_proba(X)
    else:
        clf.predict(X)
    clf.feature_importance


@patch("evalml.pipelines.PipelineBase.fit")
@pytest.mark.parametrize(
    "problem_type",
    [ProblemTypes.BINARY, ProblemTypes.MULTICLASS, ProblemTypes.REGRESSION],
)
def test_nonlinear_pipeline_not_fitted_error(
    mock_fit,
    problem_type,
    X_y_binary,
    X_y_multi,
    X_y_regression,
    nonlinear_binary_pipeline_class,
    nonlinear_multiclass_pipeline_class,
    nonlinear_regression_pipeline_class,
):
    if problem_type == ProblemTypes.BINARY:
        X, y = X_y_binary
        clf = nonlinear_binary_pipeline_class(
            parameters={"Logistic Regression Classifier": {"n_jobs": 1}}
        )
    elif problem_type == ProblemTypes.MULTICLASS:
        X, y = X_y_multi
        clf = nonlinear_multiclass_pipeline_class(
            parameters={"Logistic Regression Classifier": {"n_jobs": 1}}
        )
    elif problem_type == ProblemTypes.REGRESSION:
        X, y = X_y_regression
        clf = nonlinear_regression_pipeline_class(
            parameters={"Linear Regressor": {"n_jobs": 1}}
        )

    with pytest.raises(PipelineNotYetFittedError):
        clf.predict(X)
    with pytest.raises(PipelineNotYetFittedError):
        clf.feature_importance

    if problem_type in [ProblemTypes.BINARY, ProblemTypes.MULTICLASS]:
        with pytest.raises(PipelineNotYetFittedError):
            clf.predict_proba(X)

    clf.fit(X, y)
    if problem_type in [ProblemTypes.BINARY, ProblemTypes.MULTICLASS]:
        with patch("evalml.pipelines.ClassificationPipeline.predict") as mock_predict:
            clf.predict(X)
            mock_predict.assert_called()
        with patch(
            "evalml.pipelines.ClassificationPipeline.predict_proba"
        ) as mock_predict_proba:
            clf.predict_proba(X)
            mock_predict_proba.assert_called()
    else:
        with patch("evalml.pipelines.RegressionPipeline.predict") as mock_predict:
            clf.predict(X)
            mock_predict.assert_called()
    clf.feature_importance


@pytest.mark.parametrize(
    "pipeline_class",
    [
        BinaryClassificationPipeline,
        MulticlassClassificationPipeline,
        RegressionPipeline,
    ],
)
def test_pipeline_equality_different_attributes(pipeline_class):
    # Tests that two classes which are equivalent are not equal
    if pipeline_class in [
        BinaryClassificationPipeline,
        MulticlassClassificationPipeline,
    ]:
        final_estimator = "Random Forest Classifier"
    else:
        final_estimator = "Random Forest Regressor"

    class MockPipeline(pipeline_class):
        custom_name = "Mock Pipeline"
        component_graph = ["Imputer", final_estimator]

        def __init__(self, parameters, random_seed=0):
            super().__init__(
                self.component_graph,
                parameters=parameters,
                custom_name=self.custom_name,
                random_seed=random_seed,
            )

    class MockPipelineWithADifferentClassName(pipeline_class):
        custom_name = "Mock Pipeline"
        component_graph = ["Imputer", final_estimator]

        def __init__(self, parameters, random_seed=0):
            super().__init__(
                self.component_graph,
                parameters=parameters,
                custom_name=self.custom_name,
                random_seed=random_seed,
            )

    assert MockPipeline(parameters={}) != MockPipelineWithADifferentClassName(
        parameters={}
    )


@pytest.mark.parametrize(
    "pipeline_class",
    [
        BinaryClassificationPipeline,
        MulticlassClassificationPipeline,
        RegressionPipeline,
    ],
)
def test_pipeline_equality_subclasses(pipeline_class):
    if pipeline_class in [
        BinaryClassificationPipeline,
        MulticlassClassificationPipeline,
    ]:
        final_estimator = "Random Forest Classifier"
    else:
        final_estimator = "Random Forest Regressor"

    class MockPipeline(pipeline_class):
        custom_name = "Mock Pipeline"
        component_graph = ["Imputer", final_estimator]

        def __init__(self, parameters, random_seed=0):
            super().__init__(
                self.component_graph,
                parameters=parameters,
                custom_name=self.custom_name,
                random_seed=random_seed,
            )

    class MockPipelineSubclass(MockPipeline):
        pass

    assert MockPipeline(parameters={}) != MockPipelineSubclass(parameters={})


@pytest.mark.parametrize(
    "pipeline_class",
    [
        BinaryClassificationPipeline,
        MulticlassClassificationPipeline,
        RegressionPipeline,
    ],
)
@patch("evalml.pipelines.ComponentGraph.fit")
def test_pipeline_equality(mock_fit, pipeline_class):
    if pipeline_class in [
        BinaryClassificationPipeline,
        MulticlassClassificationPipeline,
    ]:
        final_estimator = "Random Forest Classifier"
    else:
        final_estimator = "Random Forest Regressor"

    parameters = {
        "Imputer": {
            "categorical_impute_strategy": "most_frequent",
            "numeric_impute_strategy": "mean",
        }
    }

    different_parameters = {
        "Imputer": {
            "categorical_impute_strategy": "constant",
            "numeric_impute_strategy": "mean",
        }
    }

    class MockPipeline(pipeline_class):
        custom_name = "Mock Pipeline"
        component_graph = ["Imputer", final_estimator]

        def __init__(self, parameters, random_seed=0):
            super().__init__(
                self.component_graph,
                parameters=parameters,
                custom_name=self.custom_name,
                random_seed=random_seed,
            )

    # Test self-equality
    mock_pipeline = MockPipeline(parameters={})
    assert mock_pipeline == mock_pipeline

    # Test defaults
    assert MockPipeline(parameters={}) == MockPipeline(parameters={})

    # Test random_seed
    assert MockPipeline(parameters={}, random_seed=10) == MockPipeline(
        parameters={}, random_seed=10
    )
    assert MockPipeline(parameters={}, random_seed=10) != MockPipeline(
        parameters={}, random_seed=0
    )

    # Test parameters
    assert MockPipeline(parameters=parameters) != MockPipeline(
        parameters=different_parameters
    )

    # Test fitted equality
    X = pd.DataFrame({})
    y = pd.Series([])
    mock_pipeline.fit(X, y)
    assert mock_pipeline != MockPipeline(parameters={})

    mock_pipeline_equal = MockPipeline(parameters={})
    mock_pipeline_equal.fit(X, y)
    assert mock_pipeline == mock_pipeline_equal

    # Test fitted equality: same data but different target names are not equal
    mock_pipeline_different_target_name = MockPipeline(parameters={})
    mock_pipeline_different_target_name.fit(
        X, y=pd.Series([], name="target with a name")
    )
    assert mock_pipeline != mock_pipeline_different_target_name


@pytest.mark.parametrize(
    "pipeline_class",
    [
        BinaryClassificationPipeline,
        MulticlassClassificationPipeline,
        RegressionPipeline,
    ],
)
def test_nonlinear_pipeline_equality(pipeline_class):
    if pipeline_class in [
        BinaryClassificationPipeline,
        MulticlassClassificationPipeline,
    ]:
        final_estimator = "Random Forest Classifier"
    else:
        final_estimator = "Random Forest Regressor"

    parameters = {
        "Imputer": {
            "categorical_impute_strategy": "most_frequent",
            "numeric_impute_strategy": "mean",
        },
        "OHE_1": {"top_n": 5},
    }

    different_parameters = {
        "Imputer": {
            "categorical_impute_strategy": "constant",
            "numeric_impute_strategy": "mean",
        },
        "OHE_2": {
            "top_n": 7,
        },
    }

    class MockPipeline(pipeline_class):
        custom_name = "Mock Pipeline"
        component_graph = {
            "Imputer": ["Imputer", "X", "y"],
            "OHE_1": ["One Hot Encoder", "Imputer.x", "y"],
            "OHE_2": ["One Hot Encoder", "Imputer.x", "y"],
            "Estimator": [final_estimator, "OHE_1.x", "OHE_2.x", "y"],
        }

        def __init__(self, parameters, random_seed=0):
            super().__init__(
                self.component_graph,
                parameters=parameters,
                custom_name=self.custom_name,
                random_seed=random_seed,
            )

        def fit(self, X, y=None):
            return self

    # Test self-equality
    mock_pipeline = MockPipeline(parameters={})
    assert mock_pipeline == mock_pipeline

    # Test defaults
    assert MockPipeline(parameters={}) == MockPipeline(parameters={})

    # Test random_seed
    assert MockPipeline(parameters={}, random_seed=10) == MockPipeline(
        parameters={}, random_seed=10
    )
    assert MockPipeline(parameters={}, random_seed=10) != MockPipeline(
        parameters={}, random_seed=0
    )

    # Test parameters
    assert MockPipeline(parameters=parameters) != MockPipeline(
        parameters=different_parameters
    )

    # Test fitted equality
    X = pd.DataFrame({})
    mock_pipeline.fit(X)
    assert mock_pipeline != MockPipeline(parameters={})

    mock_pipeline_equal = MockPipeline(parameters={})
    mock_pipeline_equal.fit(X)
    assert mock_pipeline == mock_pipeline_equal


@pytest.mark.parametrize(
    "problem_type",
    [ProblemTypes.BINARY, ProblemTypes.MULTICLASS, ProblemTypes.REGRESSION],
)
def test_pipeline_equality_different_fitted_data(
    problem_type,
    X_y_binary,
    X_y_multi,
    X_y_regression,
    linear_regression_pipeline_class,
    logistic_regression_binary_pipeline_class,
    logistic_regression_multiclass_pipeline_class,
):
    # Test fitted on different data
    if problem_type == ProblemTypes.BINARY:
        pipeline = logistic_regression_binary_pipeline_class(
            parameters={"Logistic Regression Classifier": {"n_jobs": 1}}
        )
        X, y = X_y_binary
    elif problem_type == ProblemTypes.MULTICLASS:
        pipeline = logistic_regression_multiclass_pipeline_class(
            parameters={"Logistic Regression Classifier": {"n_jobs": 1}}
        )
        X, y = X_y_multi
    elif problem_type == ProblemTypes.REGRESSION:
        pipeline = linear_regression_pipeline_class(
            parameters={"Linear Regressor": {"n_jobs": 1}}
        )
        X, y = X_y_regression

    pipeline_diff_data = pipeline.clone()
    assert pipeline == pipeline_diff_data

    pipeline.fit(X, y)
    # Add new column to data to make it different
    X = np.append(X, np.zeros((len(X), 1)), axis=1)
    pipeline_diff_data.fit(X, y)

    assert pipeline != pipeline_diff_data


def test_pipeline_str():
    class MockBinaryPipeline(BinaryClassificationPipeline):
        custom_name = "Mock Binary Pipeline"
        component_graph = ["Imputer", "Random Forest Classifier"]

        def __init__(self, parameters, random_seed=0):
            super().__init__(
                self.component_graph,
                parameters=parameters,
                custom_name=self.custom_name,
                random_seed=random_seed,
            )

    class MockMulticlassPipeline(MulticlassClassificationPipeline):
        custom_name = "Mock Multiclass Pipeline"
        component_graph = ["Imputer", "Random Forest Classifier"]

        def __init__(self, parameters, random_seed=0):
            super().__init__(
                self.component_graph,
                parameters=parameters,
                custom_name=self.custom_name,
                random_seed=random_seed,
            )

    class MockRegressionPipeline(RegressionPipeline):
        custom_name = "Mock Regression Pipeline"
        component_graph = {
            "Imputer": ["Imputer", "X", "y"],
            "Random Forest Regressor": ["Random Forest Regressor", "Imputer.x", "y"],
        }

        def __init__(self, parameters, random_seed=0):
            super().__init__(
                self.component_graph,
                parameters=parameters,
                custom_name=self.custom_name,
                random_seed=random_seed,
            )

    binary_pipeline = MockBinaryPipeline(parameters={})
    multiclass_pipeline = MockMulticlassPipeline(parameters={})
    regression_pipeline = MockRegressionPipeline(parameters={})

    assert str(binary_pipeline) == "Mock Binary Pipeline"
    assert str(multiclass_pipeline) == "Mock Multiclass Pipeline"
    assert str(regression_pipeline) == "Mock Regression Pipeline"


@pytest.mark.parametrize(
    "pipeline_class",
    [
        BinaryClassificationPipeline,
        MulticlassClassificationPipeline,
        RegressionPipeline,
    ],
)
def test_pipeline_repr(pipeline_class):
    if pipeline_class in [
        BinaryClassificationPipeline,
        MulticlassClassificationPipeline,
    ]:
        final_estimator = "Random Forest Classifier"
    else:
        final_estimator = "Random Forest Regressor"

    custom_name = "Mock Pipeline"
    component_graph = ["Imputer", final_estimator]
<<<<<<< HEAD
    component_graph_str = f"{{'Imputer': ['Imputer', 'X', 'y'], '{final_estimator}': ['{final_estimator}', 'Imputer.x', 'y']}}"
=======
    component_graph_str = ""
    if pipeline_class == RegressionPipeline:
        component_graph_str = f"{{'Imputer': ['Imputer', 'X', 'y'], 'Random Forest Regressor': ['Random Forest Regressor', 'Imputer.x', 'y']}}"
    else:
        component_graph_str = f"{{'Imputer': ['Imputer', 'X', 'y'], 'Random Forest Classifier': ['Random Forest Classifier', 'Imputer.x', 'y']}}"
>>>>>>> 9c8acf7f

    pipeline = pipeline_class(component_graph=component_graph, custom_name=custom_name)
    expected_repr = (
        f"pipeline = {pipeline_class.__name__}(component_graph={component_graph_str}, "
        f"parameters={{'Imputer':{{'categorical_impute_strategy': 'most_frequent', 'numeric_impute_strategy': 'mean', 'categorical_fill_value': None, 'numeric_fill_value': None}}, '{final_estimator}':{{'n_estimators': 100, 'max_depth': 6, 'n_jobs': -1}}}}, "
        "custom_name='Mock Pipeline', random_seed=0)"
    )
    assert repr(pipeline) == expected_repr

    pipeline_with_parameters = pipeline_class(
        component_graph=component_graph,
        parameters={"Imputer": {"numeric_fill_value": 42}},
        custom_name=custom_name,
    )
    expected_repr = (
        f"pipeline = {pipeline_class.__name__}(component_graph={component_graph_str}, "
        f"parameters={{'Imputer':{{'categorical_impute_strategy': 'most_frequent', 'numeric_impute_strategy': 'mean', 'categorical_fill_value': None, 'numeric_fill_value': 42}}, '{final_estimator}':{{'n_estimators': 100, 'max_depth': 6, 'n_jobs': -1}}}}, "
        "custom_name='Mock Pipeline', random_seed=0)"
    )
    assert repr(pipeline_with_parameters) == expected_repr

    pipeline_with_inf_parameters = pipeline_class(
        component_graph=component_graph,
        parameters={
            "Imputer": {
                "numeric_fill_value": float("inf"),
                "categorical_fill_value": np.inf,
            }
        },
    )
    expected_repr = (
        f"pipeline = {pipeline_class.__name__}(component_graph={component_graph_str}, "
        f"parameters={{'Imputer':{{'categorical_impute_strategy': 'most_frequent', 'numeric_impute_strategy': 'mean', 'categorical_fill_value': float('inf'), 'numeric_fill_value': float('inf')}}, '{final_estimator}':{{'n_estimators': 100, 'max_depth': 6, 'n_jobs': -1}}}}, random_seed=0)"
    )
    assert repr(pipeline_with_inf_parameters) == expected_repr

    pipeline_with_nan_parameters = pipeline_class(
        component_graph=component_graph,
        parameters={
            "Imputer": {
                "numeric_fill_value": float("nan"),
                "categorical_fill_value": np.nan,
            }
        },
    )
    expected_repr = (
        f"pipeline = {pipeline_class.__name__}(component_graph={component_graph_str}, "
        f"parameters={{'Imputer':{{'categorical_impute_strategy': 'most_frequent', 'numeric_impute_strategy': 'mean', 'categorical_fill_value': np.nan, 'numeric_fill_value': np.nan}}, '{final_estimator}':{{'n_estimators': 100, 'max_depth': 6, 'n_jobs': -1}}}}, random_seed=0)"
    )
    assert repr(pipeline_with_nan_parameters) == expected_repr


@pytest.mark.parametrize(
    "pipeline_class",
    [
        BinaryClassificationPipeline,
        MulticlassClassificationPipeline,
        RegressionPipeline,
    ],
)
def test_nonlinear_pipeline_repr(pipeline_class):
    if pipeline_class in [
        BinaryClassificationPipeline,
        MulticlassClassificationPipeline,
    ]:
        final_estimator = "Random Forest Classifier"
    else:
        final_estimator = "Random Forest Regressor"

    custom_name = "Mock Pipeline"
    component_graph = {
        "Imputer": ["Imputer", "X", "y"],
        "OHE_1": ["One Hot Encoder", "Imputer.x", "y"],
        "OHE_2": ["One Hot Encoder", "Imputer.x", "y"],
        "Estimator": [final_estimator, "OHE_1.x", "OHE_2.x", "y"],
    }

    pipeline = pipeline_class(component_graph=component_graph, custom_name=custom_name)
<<<<<<< HEAD
    component_graph_str = ""
    if pipeline_class == RegressionPipeline:
        component_graph_str = "{'Imputer': ['Imputer', 'X', 'y'], 'OHE_1': ['One Hot Encoder', 'Imputer.x', 'y'], 'OHE_2': ['One Hot Encoder', 'Imputer.x', 'y'], 'Estimator': ['Random Forest Regressor', 'OHE_1.x', 'OHE_2.x', 'y']}"
    else:
        component_graph_str = "{'Imputer': ['Imputer', 'X', 'y'], 'OHE_1': ['One Hot Encoder', 'Imputer.x', 'y'], 'OHE_2': ['One Hot Encoder', 'Imputer.x', 'y'], 'Estimator': ['Random Forest Classifier', 'OHE_1.x', 'OHE_2.x', 'y']}"
=======
    component_graph_str = f"{{'Imputer': ['Imputer', 'X', 'y'], 'OHE_1': ['One Hot Encoder', 'Imputer.x', 'y'], 'OHE_2': ['One Hot Encoder', 'Imputer.x', 'y'], 'Estimator': ['{final_estimator}', 'OHE_1.x', 'OHE_2.x', 'y']}}"
>>>>>>> 9c8acf7f
    expected_repr = (
        f"pipeline = {pipeline_class.__name__}(component_graph={component_graph_str}, "
        "parameters={'Imputer':{'categorical_impute_strategy': 'most_frequent', 'numeric_impute_strategy': 'mean', 'categorical_fill_value': None, 'numeric_fill_value': None}, "
        "'OHE_1':{'top_n': 10, 'features_to_encode': None, 'categories': None, 'drop': 'if_binary', 'handle_unknown': 'ignore', 'handle_missing': 'error'}, "
        "'OHE_2':{'top_n': 10, 'features_to_encode': None, 'categories': None, 'drop': 'if_binary', 'handle_unknown': 'ignore', 'handle_missing': 'error'}, "
        "'Estimator':{'n_estimators': 100, 'max_depth': 6, 'n_jobs': -1}}, custom_name='Mock Pipeline', random_seed=0)"
    )
    assert repr(pipeline) == expected_repr

    pipeline_with_parameters = pipeline_class(
        component_graph=component_graph,
        custom_name=custom_name,
        parameters={"Imputer": {"numeric_fill_value": 42}},
    )
    expected_repr = (
        f"pipeline = {pipeline_class.__name__}(component_graph={component_graph_str}, "
        "parameters={'Imputer':{'categorical_impute_strategy': 'most_frequent', 'numeric_impute_strategy': 'mean', 'categorical_fill_value': None, 'numeric_fill_value': 42}, "
        "'OHE_1':{'top_n': 10, 'features_to_encode': None, 'categories': None, 'drop': 'if_binary', 'handle_unknown': 'ignore', 'handle_missing': 'error'}, "
        "'OHE_2':{'top_n': 10, 'features_to_encode': None, 'categories': None, 'drop': 'if_binary', 'handle_unknown': 'ignore', 'handle_missing': 'error'}, "
        "'Estimator':{'n_estimators': 100, 'max_depth': 6, 'n_jobs': -1}}, custom_name='Mock Pipeline', random_seed=0)"
    )
    assert repr(pipeline_with_parameters) == expected_repr

    pipeline_with_inf_parameters = pipeline_class(
        component_graph=component_graph,
        custom_name=custom_name,
        parameters={
            "Imputer": {
                "numeric_fill_value": float("inf"),
                "categorical_fill_value": np.inf,
            }
        },
    )
    expected_repr = (
        f"pipeline = {pipeline_class.__name__}(component_graph={component_graph_str}, "
        "parameters={'Imputer':{'categorical_impute_strategy': 'most_frequent', 'numeric_impute_strategy': 'mean', 'categorical_fill_value': float('inf'), 'numeric_fill_value': float('inf')}, "
        "'OHE_1':{'top_n': 10, 'features_to_encode': None, 'categories': None, 'drop': 'if_binary', 'handle_unknown': 'ignore', 'handle_missing': 'error'}, "
        "'OHE_2':{'top_n': 10, 'features_to_encode': None, 'categories': None, 'drop': 'if_binary', 'handle_unknown': 'ignore', 'handle_missing': 'error'}, "
        "'Estimator':{'n_estimators': 100, 'max_depth': 6, 'n_jobs': -1}}, custom_name='Mock Pipeline', random_seed=0)"
    )
    assert repr(pipeline_with_inf_parameters) == expected_repr

    pipeline_with_nan_parameters = pipeline_class(
        component_graph=component_graph,
        custom_name=custom_name,
        parameters={
            "Imputer": {
                "numeric_fill_value": float("nan"),
                "categorical_fill_value": np.nan,
            }
        },
    )
    expected_repr = (
        f"pipeline = {pipeline_class.__name__}(component_graph={component_graph_str}, "
        "parameters={'Imputer':{'categorical_impute_strategy': 'most_frequent', 'numeric_impute_strategy': 'mean', 'categorical_fill_value': np.nan, 'numeric_fill_value': np.nan}, "
        "'OHE_1':{'top_n': 10, 'features_to_encode': None, 'categories': None, 'drop': 'if_binary', 'handle_unknown': 'ignore', 'handle_missing': 'error'}, "
        "'OHE_2':{'top_n': 10, 'features_to_encode': None, 'categories': None, 'drop': 'if_binary', 'handle_unknown': 'ignore', 'handle_missing': 'error'}, "
        "'Estimator':{'n_estimators': 100, 'max_depth': 6, 'n_jobs': -1}}, custom_name='Mock Pipeline', random_seed=0)"
    )
    assert repr(pipeline_with_nan_parameters) == expected_repr


@pytest.mark.parametrize(
    "problem_type",
    [
        ProblemTypes.BINARY,
        ProblemTypes.MULTICLASS,
        ProblemTypes.REGRESSION,
        ProblemTypes.TIME_SERIES_REGRESSION,
        ProblemTypes.TIME_SERIES_BINARY,
        ProblemTypes.TIME_SERIES_MULTICLASS,
    ],
)
def test_predict_has_input_target_name(
    problem_type,
    X_y_binary,
    X_y_multi,
    X_y_regression,
    ts_data,
    logistic_regression_binary_pipeline_class,
    logistic_regression_multiclass_pipeline_class,
    linear_regression_pipeline_class,
    time_series_regression_pipeline_class,
    time_series_binary_classification_pipeline_class,
    time_series_multiclass_classification_pipeline_class,
):
    if problem_type == ProblemTypes.BINARY:
        X, y = X_y_binary
        clf = logistic_regression_binary_pipeline_class(
            parameters={"Logistic Regression Classifier": {"n_jobs": 1}}
        )

    elif problem_type == ProblemTypes.MULTICLASS:
        X, y = X_y_multi
        clf = logistic_regression_multiclass_pipeline_class(
            parameters={"Logistic Regression Classifier": {"n_jobs": 1}}
        )

    elif problem_type == ProblemTypes.REGRESSION:
        X, y = X_y_regression
        clf = linear_regression_pipeline_class(
            parameters={"Linear Regressor": {"n_jobs": 1}}
        )

    elif problem_type == ProblemTypes.TIME_SERIES_REGRESSION:
        X, y = ts_data
        clf = time_series_regression_pipeline_class(
            parameters={"pipeline": {"gap": 0, "max_delay": 0, "date_index": None}}
        )
    elif problem_type == ProblemTypes.TIME_SERIES_BINARY:
        X, y = X_y_binary
        clf = time_series_binary_classification_pipeline_class(
            parameters={
                "Logistic Regression Classifier": {"n_jobs": 1},
                "pipeline": {"gap": 0, "max_delay": 0, "date_index": None},
            }
        )
    elif problem_type == ProblemTypes.TIME_SERIES_MULTICLASS:
        X, y = X_y_multi
        clf = time_series_multiclass_classification_pipeline_class(
            parameters={
                "Logistic Regression Classifier": {"n_jobs": 1},
                "pipeline": {"gap": 0, "max_delay": 0, "date_index": None},
            }
        )
    y = pd.Series(y, name="test target name")
    clf.fit(X, y)
    if is_time_series(problem_type):
        predictions = clf.predict(X, y)
    else:
        predictions = clf.predict(X)
    assert predictions.name == "test target name"


def test_linear_pipeline_iteration(logistic_regression_binary_pipeline_class):
    expected_order = [
        Imputer(),
        OneHotEncoder(),
        StandardScaler(),
        LogisticRegressionClassifier(),
    ]

    pipeline = logistic_regression_binary_pipeline_class({})
    order = [c for c in pipeline]
    order_again = [c for c in pipeline]

    assert order == expected_order
    assert order_again == expected_order

    expected_order_params = [
        Imputer(numeric_impute_strategy="median"),
        OneHotEncoder(top_n=2),
        StandardScaler(),
        LogisticRegressionClassifier(),
    ]

    pipeline = logistic_regression_binary_pipeline_class(
        {
            "One Hot Encoder": {"top_n": 2},
            "Imputer": {"numeric_impute_strategy": "median"},
        }
    )
    order_params = [c for c in pipeline]
    order_again_params = [c for c in pipeline]

    assert order_params == expected_order_params
    assert order_again_params == expected_order_params


def test_nonlinear_pipeline_iteration(nonlinear_binary_pipeline_class):
    expected_order = [
        Imputer(),
        OneHotEncoder(),
        ElasticNetClassifier(),
        OneHotEncoder(),
        RandomForestClassifier(),
        LogisticRegressionClassifier(),
    ]

    pipeline = nonlinear_binary_pipeline_class({})
    order = [c for c in pipeline]
    order_again = [c for c in pipeline]

    assert order == expected_order
    assert order_again == expected_order

    expected_order_params = [
        Imputer(),
        OneHotEncoder(top_n=2),
        ElasticNetClassifier(),
        OneHotEncoder(top_n=5),
        RandomForestClassifier(),
        LogisticRegressionClassifier(),
    ]

    pipeline = nonlinear_binary_pipeline_class(
        {"OneHot_ElasticNet": {"top_n": 2}, "OneHot_RandomForest": {"top_n": 5}}
    )
    order_params = [c for c in pipeline]
    order_again_params = [c for c in pipeline]

    assert order_params == expected_order_params
    assert order_again_params == expected_order_params


def test_linear_getitem(logistic_regression_binary_pipeline_class):
    pipeline = logistic_regression_binary_pipeline_class(
        {"One Hot Encoder": {"top_n": 4}}
    )

    assert pipeline[0] == Imputer()
    assert pipeline[1] == OneHotEncoder(top_n=4)
    assert pipeline[2] == StandardScaler()
    assert pipeline[3] == LogisticRegressionClassifier()

    assert pipeline["Imputer"] == Imputer()
    assert pipeline["One Hot Encoder"] == OneHotEncoder(top_n=4)
    assert pipeline["Standard Scaler"] == StandardScaler()
    assert pipeline["Logistic Regression Classifier"] == LogisticRegressionClassifier()


def test_nonlinear_getitem(nonlinear_binary_pipeline_class):
    pipeline = nonlinear_binary_pipeline_class({"OneHot_RandomForest": {"top_n": 4}})

    assert pipeline[0] == Imputer()
    assert pipeline[1] == OneHotEncoder()
    assert pipeline[2] == ElasticNetClassifier()
    assert pipeline[3] == OneHotEncoder(top_n=4)
    assert pipeline[4] == RandomForestClassifier()
    assert pipeline[5] == LogisticRegressionClassifier()

    assert pipeline["Imputer"] == Imputer()
    assert pipeline["OneHot_ElasticNet"] == OneHotEncoder()
    assert pipeline["Elastic Net"] == ElasticNetClassifier()
    assert pipeline["OneHot_RandomForest"] == OneHotEncoder(top_n=4)
    assert pipeline["Random Forest"] == RandomForestClassifier()
    assert pipeline["Logistic Regression"] == LogisticRegressionClassifier()


def test_get_component(
    logistic_regression_binary_pipeline_class, nonlinear_binary_pipeline_class
):
    pipeline = logistic_regression_binary_pipeline_class(
        {"One Hot Encoder": {"top_n": 4}}
    )

    assert pipeline.get_component("Imputer") == Imputer()
    assert pipeline.get_component("One Hot Encoder") == OneHotEncoder(top_n=4)
    assert pipeline.get_component("Standard Scaler") == StandardScaler()
    assert (
        pipeline.get_component("Logistic Regression Classifier")
        == LogisticRegressionClassifier()
    )

    pipeline = nonlinear_binary_pipeline_class({"OneHot_RandomForest": {"top_n": 4}})

    assert pipeline.get_component("Imputer") == Imputer()
    assert pipeline.get_component("OneHot_ElasticNet") == OneHotEncoder()
    assert pipeline.get_component("Elastic Net") == ElasticNetClassifier()
    assert pipeline.get_component("OneHot_RandomForest") == OneHotEncoder(top_n=4)
    assert pipeline.get_component("Random Forest") == RandomForestClassifier()
    assert (
        pipeline.get_component("Logistic Regression") == LogisticRegressionClassifier()
    )


@pytest.mark.parametrize("problem_type", ProblemTypes.all_problem_types)
def test_score_error_when_custom_objective_not_instantiated(
    problem_type,
    logistic_regression_binary_pipeline_class,
    dummy_multiclass_pipeline_class,
    dummy_regression_pipeline_class,
    X_y_binary,
):
    pipeline = dummy_regression_pipeline_class({})
    if is_binary(problem_type):
        pipeline = logistic_regression_binary_pipeline_class({})
    elif is_multiclass(problem_type):
        pipeline = dummy_multiclass_pipeline_class({})

    X, y = X_y_binary
    pipeline.fit(X, y)
    msg = "Cannot pass cost benefit matrix as a string in pipeline.score. Instantiate first and then add it to the list of objectives."
    with pytest.raises(ObjectiveCreationError, match=msg):
        pipeline.score(X, y, objectives=["cost benefit matrix", "F1"])

    # Verify ObjectiveCreationError only raised when string matches an existing objective
    with pytest.raises(
        ObjectiveNotFoundError, match="cost benefit is not a valid Objective!"
    ):
        pipeline.score(X, y, objectives=["cost benefit", "F1"])

    # Verify no exception when objective properly specified
    if is_binary(problem_type):
        pipeline.score(X, y, objectives=[CostBenefitMatrix(1, 1, -1, -1), "F1"])


@pytest.mark.parametrize("is_time_series", [True, False])
def test_binary_pipeline_string_target_thresholding(
    is_time_series,
    make_data_type,
    time_series_binary_classification_pipeline_class,
    logistic_regression_binary_pipeline_class,
    X_y_binary,
):
    X, y = X_y_binary
    X = make_data_type("ww", X)
    y = ww.init_series(pd.Series([f"String value {i}" for i in y]), "Categorical")
    objective = get_objective("F1", return_instance=True)
    pipeline_class = (
        time_series_binary_classification_pipeline_class
        if is_time_series
        else logistic_regression_binary_pipeline_class
    )

    pipeline = pipeline_class(
        parameters={
            "Logistic Regression Classifier": {"n_jobs": 1},
            "pipeline": {"gap": 0, "max_delay": 1, "date_index": None},
        }
    )
    pipeline.fit(X, y)
    assert pipeline.threshold is None
    pred_proba = pipeline.predict_proba(X, y).iloc[:, 1]
    pipeline.optimize_threshold(X, y, pred_proba, objective)
    assert pipeline.threshold is not None


@patch("evalml.pipelines.components.LogisticRegressionClassifier.fit")
def test_undersampler_component_in_pipeline_fit(mock_fit):
    X = pd.DataFrame({"a": [i for i in range(1000)], "b": [i % 3 for i in range(1000)]})
    y = pd.Series([0] * 100 + [1] * 900)
    pipeline = BinaryClassificationPipeline(
        {
            "Imputer": ["Imputer", "X", "y"],
            "Undersampler": ["Undersampler", "Imputer.x", "y"],
            "Logistic Regression Classifier": [
                "Logistic Regression Classifier",
                "Undersampler.x",
                "Undersampler.y",
            ],
        }
    )
    pipeline.fit(X, y)
    # make sure we undersample to 500 values in the X and y
    assert len(mock_fit.call_args[0][0]) == 500
    assert all(mock_fit.call_args[0][1].value_counts().values == [400, 100])

    # balance the data
    y_balanced = pd.Series([0] * 400 + [1] * 600)
    pipeline.fit(X, y_balanced)
    assert len(mock_fit.call_args[0][0]) == 1000


def test_undersampler_component_in_pipeline_predict():
    X = pd.DataFrame({"a": [i for i in range(1000)], "b": [i % 3 for i in range(1000)]})
    y = pd.Series([0] * 100 + [1] * 900)
    pipeline = BinaryClassificationPipeline(
        {
            "Imputer": ["Imputer", "X", "y"],
            "Undersampler": ["Undersampler", "Imputer.x", "y"],
            "Logistic Regression Classifier": [
                "Logistic Regression Classifier",
                "Undersampler.x",
                "Undersampler.y",
            ],
        }
    )
    pipeline.fit(X, y)
    preds = pipeline.predict(X)
    assert len(preds) == 1000
    preds = pipeline.predict_proba(X)
    assert len(preds) == 1000


@pytest.mark.parametrize(
    "oversampler", ["SMOTE Oversampler", "SMOTENC Oversampler", "SMOTEN Oversampler"]
)
@patch("evalml.pipelines.components.LogisticRegressionClassifier.fit")
def test_oversampler_component_in_pipeline_fit(mock_fit, oversampler):
    pytest.importorskip(
        "imblearn.over_sampling",
        reason="Skipping test because imbalanced-learn not installed",
    )

    X = pd.DataFrame(
        {
            "a": [i for i in range(1000)],
            "b": [i % 3 for i in range(1000)],
            "c": [i % 7 for i in range(1, 1001)],
        }
    )
    X.ww.init(logical_types={"c": "Categorical"})
    y = pd.Series([0] * 100 + [1] * 900)
    pipeline = BinaryClassificationPipeline(
        {
            "Imputer": ["Imputer", "X", "y"],
            oversampler: [oversampler, "Imputer.x", "y"],
            "Logistic Regression Classifier": [
                "Logistic Regression Classifier",
                f"{oversampler}.x",
                f"{oversampler}.y",
            ],
        }
    )
    pipeline.fit(X, y)
    # make sure we oversample 0 to 225 values values in the X and y
    assert len(mock_fit.call_args[0][0]) == 1125
    assert all(mock_fit.call_args[0][1].value_counts().values == [900, 225])

    # balance the data
    y_balanced = pd.Series([0] * 400 + [1] * 600)
    pipeline.fit(X, y_balanced)
    assert len(mock_fit.call_args[0][0]) == 1000


@pytest.mark.parametrize(
    "oversampler", ["SMOTE Oversampler", "SMOTENC Oversampler", "SMOTEN Oversampler"]
)
def test_oversampler_component_in_pipeline_predict(oversampler):
    pytest.importorskip(
        "imblearn.over_sampling",
        reason="Skipping test because imbalanced-learn not installed",
    )
    X = pd.DataFrame(
        {
            "a": [i for i in range(1000)],
            "b": [i % 3 for i in range(1000)],
            "c": [i % 7 for i in range(1, 1001)],
        }
    )
    X.ww.init(logical_types={"c": "Categorical"})
    y = pd.Series([0] * 100 + [1] * 900)
    pipeline = BinaryClassificationPipeline(
        {
            "Imputer": ["Imputer", "X", "y"],
            oversampler: [oversampler, "Imputer.x", "y"],
            "Logistic Regression Classifier": [
                "Logistic Regression Classifier",
                f"{oversampler}.x",
                f"{oversampler}.y",
            ],
        }
    )
    pipeline.fit(X, y)
    preds = pipeline.predict(X)
    assert len(preds) == 1000
    preds = pipeline.predict_proba(X)
    assert len(preds) == 1000


def test_make_component_dict_from_component_list():
    assert PipelineBase._make_component_dict_from_component_list(
        [RandomForestClassifier]
    ) == {"Random Forest Classifier": [RandomForestClassifier, "X", "y"]}
    assert PipelineBase._make_component_dict_from_component_list([Imputer]) == {
        "Imputer": [Imputer, "X", "y"]
    }
    assert PipelineBase._make_component_dict_from_component_list(
        [Imputer, OneHotEncoder, DropNullColumns]
    ) == {
        "Imputer": [Imputer, "X", "y"],
        "One Hot Encoder": [OneHotEncoder, "Imputer.x", "y"],
        "Drop Null Columns Transformer": [DropNullColumns, "One Hot Encoder.x", "y"],
    }

    # Test with component that modifies y (Target Imputer)
    assert PipelineBase._make_component_dict_from_component_list(
        [Imputer, OneHotEncoder, TargetImputer, RandomForestClassifier]
    ) == {
        "Imputer": [Imputer, "X", "y"],
        "One Hot Encoder": [OneHotEncoder, "Imputer.x", "y"],
        "Target Imputer": [TargetImputer, "One Hot Encoder.x", "y"],
        "Random Forest Classifier": [
            RandomForestClassifier,
            "One Hot Encoder.x",
            "Target Imputer.y",
        ],
    }

    # Test with component that modifies X and y (Undersampler)
    assert PipelineBase._make_component_dict_from_component_list(
        [
            Imputer,
            OneHotEncoder,
            TargetImputer,
            DropNullColumns,
            Undersampler,
            RandomForestClassifier,
        ]
    ) == {
        "Imputer": [Imputer, "X", "y"],
        "One Hot Encoder": [OneHotEncoder, "Imputer.x", "y"],
        "Target Imputer": [TargetImputer, "One Hot Encoder.x", "y"],
        "Drop Null Columns Transformer": [
            DropNullColumns,
            "One Hot Encoder.x",
            "Target Imputer.y",
        ],
        "Undersampler": [
            Undersampler,
            "Drop Null Columns Transformer.x",
            "Target Imputer.y",
        ],
        "Random Forest Classifier": [
            RandomForestClassifier,
            "Undersampler.x",
            "Undersampler.y",
        ],
    }

    # Test with component after estimator
    assert PipelineBase._make_component_dict_from_component_list(
        [Imputer, RandomForestClassifier, Imputer]
    ) == {
        "Imputer": [Imputer, "X", "y"],
        "Random Forest Classifier": [
            RandomForestClassifier,
            "Imputer.x",
            "y",
        ],
        "Imputer_2": [Imputer, "Random Forest Classifier.x", "y"],
    }


def test_make_component_dict_from_component_list_with_duplicate_names():
    assert PipelineBase._make_component_dict_from_component_list(
        [RandomForestClassifier, RandomForestClassifier]
    ) == {
        "Random Forest Classifier": [RandomForestClassifier, "X", "y"],
        "Random Forest Classifier_1": [
            RandomForestClassifier,
            "Random Forest Classifier.x",
            "y",
        ],
    }
    assert PipelineBase._make_component_dict_from_component_list(
        [Imputer, Imputer, RandomForestClassifier]
    ) == {
        "Imputer": [Imputer, "X", "y"],
        "Imputer_1": [Imputer, "Imputer.x", "y"],
        "Random Forest Classifier": [
            RandomForestClassifier,
            "Imputer_1.x",
            "y",
        ],
    }
    assert PipelineBase._make_component_dict_from_component_list(
        [TargetImputer, TargetImputer, RandomForestClassifier]
    ) == {
        "Target Imputer": [TargetImputer, "X", "y"],
        "Target Imputer_1": [TargetImputer, "X", "Target Imputer.y"],
        "Random Forest Classifier": [
            RandomForestClassifier,
            "X",
            "Target Imputer_1.y",
        ],
    }
    assert PipelineBase._make_component_dict_from_component_list(
        [Undersampler, Undersampler, RandomForestClassifier]
    ) == {
        "Undersampler": [Undersampler, "X", "y"],
        "Undersampler_1": [Undersampler, "Undersampler.x", "Undersampler.y"],
        "Random Forest Classifier": [
            RandomForestClassifier,
            "Undersampler_1.x",
            "Undersampler_1.y",
        ],
    }


def test_get_hyperparameter_ranges():
    pipeline = BinaryClassificationPipeline(
        component_graph=["Imputer", "Random Forest Classifier"]
    )
    custom_hyperparameters = {
        "One Hot Encoder": {"top_n": 3},
        "Imputer": {"numeric_impute_strategy": Categorical(["most_frequent", "mean"])},
        "Random Forest Classifier": {"n_estimators": Integer(150, 160)},
    }

    expected_ranges = {
        "Imputer": {
            "categorical_impute_strategy": ["most_frequent"],
            "numeric_impute_strategy": Categorical(
                categories=("most_frequent", "mean"), prior=None
            ),
        },
        "Random Forest Classifier": {
            "n_estimators": Integer(
                low=150, high=160, prior="uniform", transform="identity"
            ),
            "max_depth": Integer(low=1, high=10, prior="uniform", transform="identity"),
        },
    }
    hyperparameter_ranges = pipeline.get_hyperparameter_ranges(custom_hyperparameters)
    assert expected_ranges == hyperparameter_ranges


def test_make_component_dict_from_component_list():
    assert PipelineBase._make_component_dict_from_component_list(
        [RandomForestClassifier]
    ) == {"Random Forest Classifier": [RandomForestClassifier, "X", "y"]}
    assert PipelineBase._make_component_dict_from_component_list([Imputer]) == {
        "Imputer": [Imputer, "X", "y"]
    }
    assert PipelineBase._make_component_dict_from_component_list(
        [Imputer, OneHotEncoder, DropNullColumns]
    ) == {
        "Imputer": [Imputer, "X", "y"],
        "One Hot Encoder": [OneHotEncoder, "Imputer.x", "y"],
        "Drop Null Columns Transformer": [DropNullColumns, "One Hot Encoder.x", "y"],
    }

    # Test with component that modifies y (Target Imputer)
    assert PipelineBase._make_component_dict_from_component_list(
        [Imputer, OneHotEncoder, TargetImputer, RandomForestClassifier]
    ) == {
        "Imputer": [Imputer, "X", "y"],
        "One Hot Encoder": [OneHotEncoder, "Imputer.x", "y"],
        "Target Imputer": [TargetImputer, "One Hot Encoder.x", "y"],
        "Random Forest Classifier": [
            RandomForestClassifier,
            "One Hot Encoder.x",
            "Target Imputer.y",
        ],
    }

    # Test with component that modifies X and y (Undersampler)
    assert PipelineBase._make_component_dict_from_component_list(
        [
            Imputer,
            OneHotEncoder,
            TargetImputer,
            DropNullColumns,
            Undersampler,
            RandomForestClassifier,
        ]
    ) == {
        "Imputer": [Imputer, "X", "y"],
        "One Hot Encoder": [OneHotEncoder, "Imputer.x", "y"],
        "Target Imputer": [TargetImputer, "One Hot Encoder.x", "y"],
        "Drop Null Columns Transformer": [
            DropNullColumns,
            "One Hot Encoder.x",
            "Target Imputer.y",
        ],
        "Undersampler": [
            Undersampler,
            "Drop Null Columns Transformer.x",
            "Target Imputer.y",
        ],
        "Random Forest Classifier": [
            RandomForestClassifier,
            "Undersampler.x",
            "Undersampler.y",
        ],
    }

    # Test with component after estimator
    assert PipelineBase._make_component_dict_from_component_list(
        [Imputer, RandomForestClassifier, Imputer]
    ) == {
        "Imputer": [Imputer, "X", "y"],
        "Random Forest Classifier": [
            RandomForestClassifier,
            "Imputer.x",
            "y",
        ],
        "Imputer_2": [Imputer, "Random Forest Classifier.x", "y"],
    }


def test_make_component_dict_from_component_list_with_duplicate_names():
    assert PipelineBase._make_component_dict_from_component_list(
        [RandomForestClassifier, RandomForestClassifier]
    ) == {
        "Random Forest Classifier": [RandomForestClassifier, "X", "y"],
        "Random Forest Classifier_1": [
            RandomForestClassifier,
            "Random Forest Classifier.x",
            "y",
        ],
    }
    assert PipelineBase._make_component_dict_from_component_list(
        [Imputer, Imputer, RandomForestClassifier]
    ) == {
        "Imputer": [Imputer, "X", "y"],
        "Imputer_1": [Imputer, "Imputer.x", "y"],
        "Random Forest Classifier": [
            RandomForestClassifier,
            "Imputer_1.x",
            "y",
        ],
    }
    assert PipelineBase._make_component_dict_from_component_list(
        [TargetImputer, TargetImputer, RandomForestClassifier]
    ) == {
        "Target Imputer": [TargetImputer, "X", "y"],
        "Target Imputer_1": [TargetImputer, "X", "Target Imputer.y"],
        "Random Forest Classifier": [
            RandomForestClassifier,
            "X",
            "Target Imputer_1.y",
        ],
    }
    assert PipelineBase._make_component_dict_from_component_list(
        [Undersampler, Undersampler, RandomForestClassifier]
    ) == {
        "Undersampler": [Undersampler, "X", "y"],
        "Undersampler_1": [Undersampler, "Undersampler.x", "Undersampler.y"],
        "Random Forest Classifier": [
            RandomForestClassifier,
            "Undersampler_1.x",
            "Undersampler_1.y",
        ],
    }<|MERGE_RESOLUTION|>--- conflicted
+++ resolved
@@ -1819,15 +1819,7 @@
 
     custom_name = "Mock Pipeline"
     component_graph = ["Imputer", final_estimator]
-<<<<<<< HEAD
     component_graph_str = f"{{'Imputer': ['Imputer', 'X', 'y'], '{final_estimator}': ['{final_estimator}', 'Imputer.x', 'y']}}"
-=======
-    component_graph_str = ""
-    if pipeline_class == RegressionPipeline:
-        component_graph_str = f"{{'Imputer': ['Imputer', 'X', 'y'], 'Random Forest Regressor': ['Random Forest Regressor', 'Imputer.x', 'y']}}"
-    else:
-        component_graph_str = f"{{'Imputer': ['Imputer', 'X', 'y'], 'Random Forest Classifier': ['Random Forest Classifier', 'Imputer.x', 'y']}}"
->>>>>>> 9c8acf7f
 
     pipeline = pipeline_class(component_graph=component_graph, custom_name=custom_name)
     expected_repr = (
@@ -1906,15 +1898,7 @@
     }
 
     pipeline = pipeline_class(component_graph=component_graph, custom_name=custom_name)
-<<<<<<< HEAD
-    component_graph_str = ""
-    if pipeline_class == RegressionPipeline:
-        component_graph_str = "{'Imputer': ['Imputer', 'X', 'y'], 'OHE_1': ['One Hot Encoder', 'Imputer.x', 'y'], 'OHE_2': ['One Hot Encoder', 'Imputer.x', 'y'], 'Estimator': ['Random Forest Regressor', 'OHE_1.x', 'OHE_2.x', 'y']}"
-    else:
-        component_graph_str = "{'Imputer': ['Imputer', 'X', 'y'], 'OHE_1': ['One Hot Encoder', 'Imputer.x', 'y'], 'OHE_2': ['One Hot Encoder', 'Imputer.x', 'y'], 'Estimator': ['Random Forest Classifier', 'OHE_1.x', 'OHE_2.x', 'y']}"
-=======
     component_graph_str = f"{{'Imputer': ['Imputer', 'X', 'y'], 'OHE_1': ['One Hot Encoder', 'Imputer.x', 'y'], 'OHE_2': ['One Hot Encoder', 'Imputer.x', 'y'], 'Estimator': ['{final_estimator}', 'OHE_1.x', 'OHE_2.x', 'y']}}"
->>>>>>> 9c8acf7f
     expected_repr = (
         f"pipeline = {pipeline_class.__name__}(component_graph={component_graph_str}, "
         "parameters={'Imputer':{'categorical_impute_strategy': 'most_frequent', 'numeric_impute_strategy': 'mean', 'categorical_fill_value': None, 'numeric_fill_value': None}, "
@@ -2511,124 +2495,4 @@
         },
     }
     hyperparameter_ranges = pipeline.get_hyperparameter_ranges(custom_hyperparameters)
-    assert expected_ranges == hyperparameter_ranges
-
-
-def test_make_component_dict_from_component_list():
-    assert PipelineBase._make_component_dict_from_component_list(
-        [RandomForestClassifier]
-    ) == {"Random Forest Classifier": [RandomForestClassifier, "X", "y"]}
-    assert PipelineBase._make_component_dict_from_component_list([Imputer]) == {
-        "Imputer": [Imputer, "X", "y"]
-    }
-    assert PipelineBase._make_component_dict_from_component_list(
-        [Imputer, OneHotEncoder, DropNullColumns]
-    ) == {
-        "Imputer": [Imputer, "X", "y"],
-        "One Hot Encoder": [OneHotEncoder, "Imputer.x", "y"],
-        "Drop Null Columns Transformer": [DropNullColumns, "One Hot Encoder.x", "y"],
-    }
-
-    # Test with component that modifies y (Target Imputer)
-    assert PipelineBase._make_component_dict_from_component_list(
-        [Imputer, OneHotEncoder, TargetImputer, RandomForestClassifier]
-    ) == {
-        "Imputer": [Imputer, "X", "y"],
-        "One Hot Encoder": [OneHotEncoder, "Imputer.x", "y"],
-        "Target Imputer": [TargetImputer, "One Hot Encoder.x", "y"],
-        "Random Forest Classifier": [
-            RandomForestClassifier,
-            "One Hot Encoder.x",
-            "Target Imputer.y",
-        ],
-    }
-
-    # Test with component that modifies X and y (Undersampler)
-    assert PipelineBase._make_component_dict_from_component_list(
-        [
-            Imputer,
-            OneHotEncoder,
-            TargetImputer,
-            DropNullColumns,
-            Undersampler,
-            RandomForestClassifier,
-        ]
-    ) == {
-        "Imputer": [Imputer, "X", "y"],
-        "One Hot Encoder": [OneHotEncoder, "Imputer.x", "y"],
-        "Target Imputer": [TargetImputer, "One Hot Encoder.x", "y"],
-        "Drop Null Columns Transformer": [
-            DropNullColumns,
-            "One Hot Encoder.x",
-            "Target Imputer.y",
-        ],
-        "Undersampler": [
-            Undersampler,
-            "Drop Null Columns Transformer.x",
-            "Target Imputer.y",
-        ],
-        "Random Forest Classifier": [
-            RandomForestClassifier,
-            "Undersampler.x",
-            "Undersampler.y",
-        ],
-    }
-
-    # Test with component after estimator
-    assert PipelineBase._make_component_dict_from_component_list(
-        [Imputer, RandomForestClassifier, Imputer]
-    ) == {
-        "Imputer": [Imputer, "X", "y"],
-        "Random Forest Classifier": [
-            RandomForestClassifier,
-            "Imputer.x",
-            "y",
-        ],
-        "Imputer_2": [Imputer, "Random Forest Classifier.x", "y"],
-    }
-
-
-def test_make_component_dict_from_component_list_with_duplicate_names():
-    assert PipelineBase._make_component_dict_from_component_list(
-        [RandomForestClassifier, RandomForestClassifier]
-    ) == {
-        "Random Forest Classifier": [RandomForestClassifier, "X", "y"],
-        "Random Forest Classifier_1": [
-            RandomForestClassifier,
-            "Random Forest Classifier.x",
-            "y",
-        ],
-    }
-    assert PipelineBase._make_component_dict_from_component_list(
-        [Imputer, Imputer, RandomForestClassifier]
-    ) == {
-        "Imputer": [Imputer, "X", "y"],
-        "Imputer_1": [Imputer, "Imputer.x", "y"],
-        "Random Forest Classifier": [
-            RandomForestClassifier,
-            "Imputer_1.x",
-            "y",
-        ],
-    }
-    assert PipelineBase._make_component_dict_from_component_list(
-        [TargetImputer, TargetImputer, RandomForestClassifier]
-    ) == {
-        "Target Imputer": [TargetImputer, "X", "y"],
-        "Target Imputer_1": [TargetImputer, "X", "Target Imputer.y"],
-        "Random Forest Classifier": [
-            RandomForestClassifier,
-            "X",
-            "Target Imputer_1.y",
-        ],
-    }
-    assert PipelineBase._make_component_dict_from_component_list(
-        [Undersampler, Undersampler, RandomForestClassifier]
-    ) == {
-        "Undersampler": [Undersampler, "X", "y"],
-        "Undersampler_1": [Undersampler, "Undersampler.x", "Undersampler.y"],
-        "Random Forest Classifier": [
-            RandomForestClassifier,
-            "Undersampler_1.x",
-            "Undersampler_1.y",
-        ],
-    }+    assert expected_ranges == hyperparameter_ranges