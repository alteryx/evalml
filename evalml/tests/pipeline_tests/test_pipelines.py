--- conflicted
+++ resolved
@@ -91,13 +91,6 @@
     assert clf_1.score(X, y) == clf.score(X, y)
 
 
-<<<<<<< HEAD
-def test_feature_importance_plot(X_y):
-    X, y = X_y
-    clf = LogisticRegressionPipeline(objective=Precision, penalty='l2', C=1.0, impute_strategy='mean', number_features=len(X[0]), random_state=0)
-    clf.fit(X, y)
-    assert type(clf.plot_feature_importance()) is matplotlib.figure.Figure
-=======
 def test_indexing(X_y):
     X, y = X_y
     clf = LogisticRegressionPipeline(objective='recall', penalty='l2', C=1.0, impute_strategy='mean', number_features=len(X[0]), random_state=0)
@@ -172,4 +165,10 @@
     clf.fit(X, y)
     clf.score(X, y)
     assert not clf.feature_importances.isnull().all().all()
->>>>>>> 4a58a117
+
+
+def test_feature_importance_plot(X_y):
+    X, y = X_y
+    clf = LogisticRegressionPipeline(objective=Precision, penalty='l2', C=1.0, impute_strategy='mean', number_features=len(X[0]), random_state=0)
+    clf.fit(X, y)
+    assert type(clf.plot_feature_importance()) is matplotlib.figure.Figure