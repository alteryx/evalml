import os
from unittest.mock import patch

import cloudpickle
import numpy as np
import pandas as pd
import pytest
import woodwork as ww
from pandas.testing import assert_frame_equal

from evalml.demos import load_breast_cancer, load_wine
from evalml.exceptions import (
    MissingComponentError,
    ObjectiveCreationError,
    ObjectiveNotFoundError,
    PipelineNotYetFittedError,
    PipelineScoreError,
)
from evalml.model_family import ModelFamily
from evalml.objectives import (
    CostBenefitMatrix,
    FraudCost,
    Precision,
    get_objective,
)
from evalml.pipelines import (
    BinaryClassificationPipeline,
    MulticlassClassificationPipeline,
    PipelineBase,
    RegressionPipeline,
)
from evalml.pipelines.components import (
    ElasticNetClassifier,
    Imputer,
    LogisticRegressionClassifier,
    OneHotEncoder,
    RandomForestClassifier,
    RFClassifierSelectFromModel,
    StandardScaler,
    Transformer,
)
from evalml.pipelines.components.utils import (
    _all_estimators_used_in_search,
    allowed_model_families,
)
from evalml.preprocessing.utils import is_classification
from evalml.problem_types import (
    ProblemTypes,
    is_binary,
    is_multiclass,
    is_time_series,
)


def test_allowed_model_families(has_minimal_dependencies):
    families = [
        ModelFamily.RANDOM_FOREST,
        ModelFamily.LINEAR_MODEL,
        ModelFamily.EXTRA_TREES,
        ModelFamily.DECISION_TREE,
    ]
    expected_model_families_binary = set(families)
    expected_model_families_regression = set(families)
    if not has_minimal_dependencies:
        expected_model_families_binary.update(
            [ModelFamily.XGBOOST, ModelFamily.CATBOOST, ModelFamily.LIGHTGBM]
        )
        expected_model_families_regression.update(
            [ModelFamily.CATBOOST, ModelFamily.XGBOOST, ModelFamily.LIGHTGBM]
        )
    assert (
        set(allowed_model_families(ProblemTypes.BINARY))
        == expected_model_families_binary
    )
    assert (
        set(allowed_model_families(ProblemTypes.REGRESSION))
        == expected_model_families_regression
    )


def test_all_estimators(
    has_minimal_dependencies, is_running_py_39_or_above, is_using_conda
):
    if has_minimal_dependencies:
        assert len((_all_estimators_used_in_search())) == 10
    else:
        if is_using_conda:
            n_estimators = 16
        else:
            n_estimators = 16 if is_running_py_39_or_above else 17
        assert len(_all_estimators_used_in_search()) == n_estimators


def test_required_fields():
    class TestPipelineWithoutComponentGraph(PipelineBase):
        pass

    with pytest.raises(TypeError):
        TestPipelineWithoutComponentGraph(parameters={})


def test_serialization(X_y_binary, tmpdir, logistic_regression_binary_pipeline_class):
    X, y = X_y_binary
    path = os.path.join(str(tmpdir), "pipe.pkl")
    pipeline = logistic_regression_binary_pipeline_class(
        parameters={"Logistic Regression Classifier": {"n_jobs": 1}}
    )
    pipeline.fit(X, y)
    pipeline.save(path)
    assert pipeline.score(X, y, ["precision"]) == PipelineBase.load(path).score(
        X, y, ["precision"]
    )


@patch("cloudpickle.dump")
def test_serialization_protocol(
    mock_cloudpickle_dump, tmpdir, logistic_regression_binary_pipeline_class
):
    path = os.path.join(str(tmpdir), "pipe.pkl")
    pipeline = logistic_regression_binary_pipeline_class(parameters={})

    pipeline.save(path)
    assert len(mock_cloudpickle_dump.call_args_list) == 1
    assert (
        mock_cloudpickle_dump.call_args_list[0][1]["protocol"]
        == cloudpickle.DEFAULT_PROTOCOL
    )

    mock_cloudpickle_dump.reset_mock()

    pipeline.save(path, pickle_protocol=42)
    assert len(mock_cloudpickle_dump.call_args_list) == 1
    assert mock_cloudpickle_dump.call_args_list[0][1]["protocol"] == 42


@pytest.fixture
def pickled_pipeline_path(
    X_y_binary, tmpdir, logistic_regression_binary_pipeline_class
):
    X, y = X_y_binary
    path = os.path.join(str(tmpdir), "pickled_pipe.pkl")
    pipeline = logistic_regression_binary_pipeline_class(
        parameters={"Logistic Regression Classifier": {"n_jobs": 1}}
    )
    pipeline.fit(X, y)
    pipeline.save(path)
    return path


def test_load_pickled_pipeline_with_custom_objective(
    X_y_binary, pickled_pipeline_path, logistic_regression_binary_pipeline_class
):
    X, y = X_y_binary
    # checks that class is not defined before loading in pipeline
    with pytest.raises(NameError):
        MockPrecision()  # noqa: F821: ignore flake8's "undefined name" error
    objective = Precision()
    pipeline = logistic_regression_binary_pipeline_class(
        parameters={"Logistic Regression Classifier": {"n_jobs": 1}}
    )
    pipeline.fit(X, y)
    assert PipelineBase.load(pickled_pipeline_path).score(
        X, y, [objective]
    ) == pipeline.score(X, y, [objective])


def test_reproducibility(X_y_binary, logistic_regression_binary_pipeline_class):
    X, y = X_y_binary
    objective = FraudCost(
        retry_percentage=0.5,
        interchange_fee=0.02,
        fraud_payout_percentage=0.75,
        amount_col=10,
    )

    parameters = {
        "Imputer": {
            "categorical_impute_strategy": "most_frequent",
            "numeric_impute_strategy": "mean",
        },
        "Logistic Regression Classifier": {"penalty": "l2", "C": 1.0, "n_jobs": 1},
    }

    clf = logistic_regression_binary_pipeline_class(parameters=parameters)
    clf.fit(X, y)

    clf_1 = logistic_regression_binary_pipeline_class(parameters=parameters)
    clf_1.fit(X, y)

    assert clf_1.score(X, y, [objective]) == clf.score(X, y, [objective])


def test_indexing(X_y_binary, logistic_regression_binary_pipeline_class):
    X, y = X_y_binary
    clf = logistic_regression_binary_pipeline_class(
        parameters={"Logistic Regression Classifier": {"n_jobs": 1}}
    )
    clf.fit(X, y)

    assert isinstance(clf[1], OneHotEncoder)
    assert isinstance(clf["Imputer"], Imputer)

    setting_err_msg = "Setting pipeline components is not supported."
    with pytest.raises(NotImplementedError, match=setting_err_msg):
        clf[1] = OneHotEncoder()

    slicing_err_msg = "Slicing pipelines is currently not supported."
    with pytest.raises(NotImplementedError, match=slicing_err_msg):
        clf[:1]


@pytest.mark.parametrize("is_linear", [True, False])
@pytest.mark.parametrize("is_fitted", [True, False])
@pytest.mark.parametrize("return_dict", [True, False])
def test_describe_pipeline(
    is_linear,
    is_fitted,
    return_dict,
    X_y_binary,
    caplog,
    logistic_regression_binary_pipeline_class,
    nonlinear_binary_pipeline_class,
):
    X, y = X_y_binary

    if is_linear:
        pipeline = logistic_regression_binary_pipeline_class(parameters={})
        name = "Logistic Regression Binary Pipeline"
        expected_pipeline_dict = {
            "name": name,
            "problem_type": ProblemTypes.BINARY,
            "model_family": ModelFamily.LINEAR_MODEL,
            "components": {
                "Imputer": {
                    "name": "Imputer",
                    "parameters": {
                        "categorical_impute_strategy": "most_frequent",
                        "numeric_impute_strategy": "mean",
                        "categorical_fill_value": None,
                        "numeric_fill_value": None,
                    },
                },
                "One Hot Encoder": {
                    "name": "One Hot Encoder",
                    "parameters": {
                        "top_n": 10,
                        "features_to_encode": None,
                        "categories": None,
                        "drop": "if_binary",
                        "handle_unknown": "ignore",
                        "handle_missing": "error",
                    },
                },
                "Standard Scaler": {"name": "Standard Scaler", "parameters": {}},
                "Logistic Regression Classifier": {
                    "name": "Logistic Regression Classifier",
                    "parameters": {
                        "penalty": "l2",
                        "C": 1.0,
                        "n_jobs": -1,
                        "multi_class": "auto",
                        "solver": "lbfgs",
                    },
                },
            },
        }
    else:
        pipeline = nonlinear_binary_pipeline_class(parameters={})
        name = "Non Linear Binary Pipeline"
        expected_pipeline_dict = {
            "name": name,
            "problem_type": ProblemTypes.BINARY,
            "model_family": ModelFamily.LINEAR_MODEL,
            "components": {
                "Imputer": {
                    "name": "Imputer",
                    "parameters": {
                        "categorical_impute_strategy": "most_frequent",
                        "numeric_impute_strategy": "mean",
                        "categorical_fill_value": None,
                        "numeric_fill_value": None,
                    },
                },
                "One Hot Encoder": {
                    "name": "One Hot Encoder",
                    "parameters": {
                        "top_n": 10,
                        "features_to_encode": None,
                        "categories": None,
                        "drop": "if_binary",
                        "handle_unknown": "ignore",
                        "handle_missing": "error",
                    },
                },
                "Elastic Net Classifier": {
                    "name": "Elastic Net Classifier",
                    "parameters": {
                        "alpha": 0.0001,
                        "l1_ratio": 0.15,
                        "n_jobs": -1,
                        "max_iter": 1000,
                        "penalty": "elasticnet",
                        "loss": "log",
                    },
                },
                "Random Forest Classifier": {
                    "name": "Random Forest Classifier",
                    "parameters": {"n_estimators": 100, "max_depth": 6, "n_jobs": -1},
                },
                "Logistic Regression Classifier": {
                    "name": "Logistic Regression Classifier",
                    "parameters": {
                        "penalty": "l2",
                        "C": 1.0,
                        "n_jobs": -1,
                        "multi_class": "auto",
                        "solver": "lbfgs",
                    },
                },
            },
        }

    if is_fitted:
        pipeline.fit(X, y)

    pipeline_dict = pipeline.describe(return_dict=return_dict)
    if return_dict:
        assert pipeline_dict == expected_pipeline_dict
    else:
        assert pipeline_dict is None

    out = caplog.text
    assert name in out
    assert "Problem Type: binary" in out
    assert "Model Family: Linear" in out

    if is_fitted:
        assert "Number of features: " in out
    else:
        assert "Number of features: " not in out

    for component in pipeline:
        if component.hyperparameter_ranges:
            for parameter in component.hyperparameter_ranges:
                assert parameter in out
        assert component.name in out


def test_nonlinear_model_family():
    class DummyNonlinearPipeline(BinaryClassificationPipeline):
        component_graph = {
            "Imputer": ["Imputer"],
            "OneHot": ["One Hot Encoder", "Imputer.x"],
            "Elastic Net": ["Elastic Net Classifier", "OneHot.x"],
            "Logistic Regression": ["Logistic Regression Classifier", "OneHot.x"],
            "Random Forest": [
                "Random Forest Classifier",
                "Logistic Regression",
                "Elastic Net",
            ],
        }

        def __init__(self, parameters, random_seed=0):
            super().__init__(
                self.component_graph,
                parameters=parameters,
                random_seed=random_seed,
            )

    class DummyTransformerEndPipeline(BinaryClassificationPipeline):
        component_graph = {
            "Imputer": ["Imputer"],
            "OneHot": ["One Hot Encoder", "Imputer.x"],
            "Random Forest": ["Random Forest Classifier", "OneHot.x"],
            "Logistic Regression": ["Logistic Regression Classifier", "OneHot.x"],
            "Scaler": ["Standard Scaler", "Random Forest", "Logistic Regression"],
        }

        def __init__(self, parameters, random_seed=0):
            super().__init__(
                self.component_graph,
                parameters=parameters,
                random_seed=random_seed,
            )

    nlbp = DummyNonlinearPipeline({})
    nltp = DummyTransformerEndPipeline({})

    assert nlbp.model_family == ModelFamily.RANDOM_FOREST
    assert nltp.model_family == ModelFamily.NONE


def test_parameters(logistic_regression_binary_pipeline_class):
    parameters = {
        "Imputer": {
            "categorical_impute_strategy": "most_frequent",
            "numeric_impute_strategy": "median",
        },
        "Logistic Regression Classifier": {
            "penalty": "l2",
            "C": 3.0,
        },
    }
    lrp = logistic_regression_binary_pipeline_class(parameters=parameters)
    expected_parameters = {
        "Imputer": {
            "categorical_impute_strategy": "most_frequent",
            "numeric_impute_strategy": "median",
            "categorical_fill_value": None,
            "numeric_fill_value": None,
        },
        "One Hot Encoder": {
            "top_n": 10,
            "features_to_encode": None,
            "categories": None,
            "drop": "if_binary",
            "handle_unknown": "ignore",
            "handle_missing": "error",
        },
        "Logistic Regression Classifier": {
            "penalty": "l2",
            "C": 3.0,
            "n_jobs": -1,
            "multi_class": "auto",
            "solver": "lbfgs",
        },
    }
    assert lrp.parameters == expected_parameters


def test_parameters_nonlinear(nonlinear_binary_pipeline_class):
    parameters = {
        "Imputer": {
            "categorical_impute_strategy": "most_frequent",
            "numeric_impute_strategy": "median",
        },
        "Logistic Regression": {
            "penalty": "l2",
            "C": 3.0,
        },
    }
    nlbp = nonlinear_binary_pipeline_class(parameters=parameters)
    expected_parameters = {
        "Imputer": {
            "categorical_impute_strategy": "most_frequent",
            "numeric_impute_strategy": "median",
            "categorical_fill_value": None,
            "numeric_fill_value": None,
        },
        "OneHot_RandomForest": {
            "top_n": 10,
            "features_to_encode": None,
            "categories": None,
            "drop": "if_binary",
            "handle_unknown": "ignore",
            "handle_missing": "error",
        },
        "OneHot_ElasticNet": {
            "top_n": 10,
            "features_to_encode": None,
            "categories": None,
            "drop": "if_binary",
            "handle_unknown": "ignore",
            "handle_missing": "error",
        },
        "Random Forest": {"max_depth": 6, "n_estimators": 100, "n_jobs": -1},
        "Elastic Net": {
            "alpha": 0.0001,
            "l1_ratio": 0.15,
            "loss": "log",
            "max_iter": 1000,
            "n_jobs": -1,
            "penalty": "elasticnet",
        },
        "Logistic Regression": {
            "penalty": "l2",
            "C": 3.0,
            "n_jobs": -1,
            "multi_class": "auto",
            "solver": "lbfgs",
        },
    }
    assert nlbp.parameters == expected_parameters


def test_name():
    pipeline = BinaryClassificationPipeline(
        component_graph=["Logistic Regression Classifier"]
    )
    assert pipeline.name == "Logistic Regression Classifier"
    assert pipeline.custom_name is None

    pipeline_with_custom_name = BinaryClassificationPipeline(
        component_graph=["Logistic Regression Classifier"],
        custom_name="Cool Logistic Regression",
    )
    assert pipeline_with_custom_name.name == "Cool Logistic Regression"
    assert pipeline_with_custom_name.custom_name == "Cool Logistic Regression"

    pipeline_with_neat_name = BinaryClassificationPipeline(
        component_graph=["Logistic Regression Classifier"], custom_name="some_neat_name"
    )
    assert pipeline_with_neat_name.name == "some_neat_name"
    assert pipeline_with_neat_name.custom_name == "some_neat_name"


def test_multi_format_creation(X_y_binary):
    X, y = X_y_binary
    component_graph = component_graph = [
        "Imputer",
        "One Hot Encoder",
        StandardScaler,
        "Logistic Regression Classifier",
    ]
    parameters = {
        "Imputer": {
            "categorical_impute_strategy": "most_frequent",
            "numeric_impute_strategy": "mean",
        },
        "Logistic Regression Classifier": {"penalty": "l2", "C": 1.0, "n_jobs": 1},
    }

    clf = BinaryClassificationPipeline(
        component_graph=component_graph, parameters=parameters
    )
    correct_components = [
        Imputer,
        OneHotEncoder,
        StandardScaler,
        LogisticRegressionClassifier,
    ]
    for component, correct_components in zip(clf, correct_components):
        assert isinstance(component, correct_components)
    assert clf.model_family == ModelFamily.LINEAR_MODEL

    clf.fit(X, y)
    clf.score(X, y, ["precision"])
    assert not clf.feature_importance.isnull().all().all()


def test_multiple_feature_selectors(X_y_binary):
    X, y = X_y_binary
    component_graph = [
        "Imputer",
        "One Hot Encoder",
        "RF Classifier Select From Model",
        StandardScaler,
        "RF Classifier Select From Model",
        "Logistic Regression Classifier",
    ]

    clf = BinaryClassificationPipeline(
        component_graph=component_graph,
        parameters={"Logistic Regression Classifier": {"n_jobs": 1}},
    )
    correct_components = [
        Imputer,
        OneHotEncoder,
        RFClassifierSelectFromModel,
        StandardScaler,
        RFClassifierSelectFromModel,
        LogisticRegressionClassifier,
    ]
    for component, correct_components in zip(clf, correct_components):
        assert isinstance(component, correct_components)
    assert clf.model_family == ModelFamily.LINEAR_MODEL

    clf.fit(X, y)
    clf.score(X, y, ["precision"])
    assert not clf.feature_importance.isnull().all().all()


def test_problem_types():
    with pytest.raises(
        ValueError,
        match="not valid for this component graph. Valid problem types include *.",
    ):
        BinaryClassificationPipeline(
            component_graph=["Random Forest Regressor"], parameters={}
        )


def make_mock_regression_pipeline():
    return RegressionPipeline(
        component_graph=["Random Forest Regressor"], parameters={}
    )


def make_mock_binary_pipeline():
    return BinaryClassificationPipeline(
        component_graph=["Random Forest Classifier"], parameters={}
    )


def make_mock_multiclass_pipeline():
    return MulticlassClassificationPipeline(
        component_graph=["Random Forest Classifier"], parameters={}
    )


@patch("evalml.pipelines.RegressionPipeline.fit")
@patch("evalml.pipelines.RegressionPipeline.predict")
def test_score_regression_single(mock_predict, mock_fit, X_y_regression):
    X, y = X_y_regression
    mock_predict.return_value = pd.Series(y)
    clf = make_mock_regression_pipeline()
    clf.fit(X, y)
    objective_names = ["r2"]
    scores = clf.score(X, y, objective_names)
    mock_predict.assert_called()
    assert scores == {"R2": 1.0}


@patch("evalml.pipelines.ComponentGraph.fit")
@patch("evalml.pipelines.RegressionPipeline.predict")
def test_score_nonlinear_regression(
    mock_predict, mock_fit, nonlinear_regression_pipeline_class, X_y_regression
):
    X, y = X_y_regression
    mock_predict.return_value = pd.Series(y)
    clf = nonlinear_regression_pipeline_class({})
    clf.fit(X, y)
    objective_names = ["r2"]
    scores = clf.score(X, y, objective_names)
    mock_predict.assert_called()
    assert scores == {"R2": 1.0}


@patch("evalml.pipelines.BinaryClassificationPipeline._encode_targets")
@patch("evalml.pipelines.BinaryClassificationPipeline.fit")
@patch("evalml.pipelines.components.Estimator.predict")
def test_score_binary_single(mock_predict, mock_fit, mock_encode, X_y_binary):
    X, y = X_y_binary
    mock_predict.return_value = y
    mock_encode.return_value = y
    clf = make_mock_binary_pipeline()
    clf.fit(X, y)
    objective_names = ["f1"]
    scores = clf.score(X, y, objective_names)
    mock_encode.assert_called()
    mock_fit.assert_called()
    mock_predict.assert_called()
    assert scores == {"F1": 1.0}


@patch("evalml.pipelines.MulticlassClassificationPipeline._encode_targets")
@patch("evalml.pipelines.MulticlassClassificationPipeline.fit")
@patch("evalml.pipelines.components.Estimator.predict")
def test_score_multiclass_single(mock_predict, mock_fit, mock_encode, X_y_binary):
    X, y = X_y_binary
    mock_predict.return_value = y
    mock_encode.return_value = y
    clf = make_mock_multiclass_pipeline()
    clf.fit(X, y)
    objective_names = ["f1 micro"]
    scores = clf.score(X, y, objective_names)
    mock_encode.assert_called()
    mock_fit.assert_called()
    mock_predict.assert_called()
    assert scores == {"F1 Micro": 1.0}


@patch("evalml.pipelines.MulticlassClassificationPipeline._encode_targets")
@patch("evalml.pipelines.MulticlassClassificationPipeline.fit")
@patch("evalml.pipelines.ComponentGraph.predict")
def test_score_nonlinear_multiclass(
    mock_predict, mock_fit, mock_encode, nonlinear_multiclass_pipeline_class, X_y_multi
):
    X, y = X_y_multi
    mock_predict.return_value = pd.Series(y)
    mock_encode.return_value = pd.Series(y)
    clf = nonlinear_multiclass_pipeline_class({})
    clf.fit(X, y)
    objective_names = ["f1 micro", "precision micro"]
    scores = clf.score(X, y, objective_names)
    mock_predict.assert_called()
    assert scores == {"F1 Micro": 1.0, "Precision Micro": 1.0}


@patch("evalml.pipelines.RegressionPipeline.fit")
@patch("evalml.pipelines.RegressionPipeline.predict")
def test_score_regression_list(mock_predict, mock_fit, X_y_binary):
    X, y = X_y_binary
    mock_predict.return_value = pd.Series(y)
    clf = make_mock_regression_pipeline()
    clf.fit(X, y)
    objective_names = ["r2", "mse"]
    scores = clf.score(X, y, objective_names)
    mock_predict.assert_called()
    assert scores == {"R2": 1.0, "MSE": 0.0}


@patch("evalml.pipelines.BinaryClassificationPipeline._encode_targets")
@patch("evalml.pipelines.BinaryClassificationPipeline.fit")
@patch("evalml.pipelines.components.Estimator.predict")
def test_score_binary_list(mock_predict, mock_fit, mock_encode, X_y_binary):
    X, y = X_y_binary
    mock_predict.return_value = y
    mock_encode.return_value = y
    clf = make_mock_binary_pipeline()
    clf.fit(X, y)
    objective_names = ["f1", "precision"]
    scores = clf.score(X, y, objective_names)
    mock_fit.assert_called()
    mock_encode.assert_called()
    mock_predict.assert_called()
    assert scores == {"F1": 1.0, "Precision": 1.0}


@patch("evalml.pipelines.MulticlassClassificationPipeline._encode_targets")
@patch("evalml.pipelines.MulticlassClassificationPipeline.fit")
@patch("evalml.pipelines.components.Estimator.predict")
def test_score_multi_list(mock_predict, mock_fit, mock_encode, X_y_binary):
    X, y = X_y_binary
    mock_predict.return_value = y
    mock_encode.return_value = y
    clf = make_mock_multiclass_pipeline()
    clf.fit(X, y)
    objective_names = ["f1 micro", "precision micro"]
    scores = clf.score(X, y, objective_names)
    mock_predict.assert_called()
    assert scores == {"F1 Micro": 1.0, "Precision Micro": 1.0}


@patch("evalml.objectives.R2.score")
@patch("evalml.pipelines.RegressionPipeline.fit")
@patch("evalml.pipelines.RegressionPipeline.predict")
def test_score_regression_objective_error(
    mock_predict, mock_fit, mock_objective_score, X_y_binary
):
    mock_objective_score.side_effect = Exception("finna kabooom 💣")
    X, y = X_y_binary
    mock_predict.return_value = pd.Series(y)
    clf = make_mock_regression_pipeline()
    clf.fit(X, y)
    objective_names = ["r2", "mse"]
    # Using pytest.raises to make sure we error if an error is not thrown.
    with pytest.raises(PipelineScoreError):
        _ = clf.score(X, y, objective_names)
    try:
        _ = clf.score(X, y, objective_names)
    except PipelineScoreError as e:
        assert e.scored_successfully == {"MSE": 0.0}
        assert "finna kabooom 💣" in e.message
        assert "R2" in e.exceptions


@patch("evalml.pipelines.BinaryClassificationPipeline._encode_targets")
@patch("evalml.objectives.F1.score")
@patch("evalml.pipelines.BinaryClassificationPipeline.fit")
@patch("evalml.pipelines.components.Estimator.predict")
def test_score_binary_objective_error(
    mock_predict, mock_fit, mock_objective_score, mock_encode, X_y_binary
):
    mock_objective_score.side_effect = Exception("finna kabooom 💣")
    X, y = X_y_binary
    mock_predict.return_value = y
    mock_encode.return_value = y
    clf = make_mock_binary_pipeline()
    clf.fit(X, y)
    objective_names = ["f1", "precision"]
    # Using pytest.raises to make sure we error if an error is not thrown.
    with pytest.raises(PipelineScoreError):
        _ = clf.score(X, y, objective_names)
    try:
        _ = clf.score(X, y, objective_names)
    except PipelineScoreError as e:
        assert e.scored_successfully == {"Precision": 1.0}
        assert "finna kabooom 💣" in e.message


@patch("evalml.pipelines.BinaryClassificationPipeline._encode_targets")
@patch("evalml.objectives.F1.score")
@patch("evalml.pipelines.BinaryClassificationPipeline.fit")
@patch("evalml.pipelines.ComponentGraph.predict")
def test_score_nonlinear_binary_objective_error(
    mock_predict,
    mock_fit,
    mock_objective_score,
    mock_encode,
    nonlinear_binary_pipeline_class,
    X_y_binary,
):
    mock_objective_score.side_effect = Exception("finna kabooom 💣")
    X, y = X_y_binary
    mock_predict.return_value = pd.Series(y)
    mock_encode.return_value = y
    clf = nonlinear_binary_pipeline_class({})
    clf.fit(X, y)
    objective_names = ["f1", "precision"]
    # Using pytest.raises to make sure we error if an error is not thrown.
    with pytest.raises(PipelineScoreError):
        _ = clf.score(X, y, objective_names)
    try:
        _ = clf.score(X, y, objective_names)
    except PipelineScoreError as e:
        assert e.scored_successfully == {"Precision": 1.0}
        assert "finna kabooom 💣" in e.message


@patch("evalml.pipelines.MulticlassClassificationPipeline._encode_targets")
@patch("evalml.objectives.F1Micro.score")
@patch("evalml.pipelines.MulticlassClassificationPipeline.fit")
@patch("evalml.pipelines.components.Estimator.predict")
def test_score_multiclass_objective_error(
    mock_predict, mock_fit, mock_objective_score, mock_encode, X_y_binary
):
    mock_objective_score.side_effect = Exception("finna kabooom 💣")
    X, y = X_y_binary
    mock_predict.return_value = y
    mock_encode.return_value = y
    clf = make_mock_multiclass_pipeline()
    clf.fit(X, y)
    objective_names = ["f1 micro", "precision micro"]
    # Using pytest.raises to make sure we error if an error is not thrown.
    with pytest.raises(PipelineScoreError):
        _ = clf.score(X, y, objective_names)
    try:
        _ = clf.score(X, y, objective_names)
    except PipelineScoreError as e:
        assert e.scored_successfully == {"Precision Micro": 1.0}
        assert "finna kabooom 💣" in e.message
        assert "F1 Micro" in e.exceptions


@patch("evalml.pipelines.components.Imputer.transform")
@patch("evalml.pipelines.components.OneHotEncoder.transform")
@patch("evalml.pipelines.components.StandardScaler.transform")
def test_compute_estimator_features(
    mock_scaler,
    mock_ohe,
    mock_imputer,
    X_y_binary,
    logistic_regression_binary_pipeline_class,
):
    X, y = X_y_binary
    X = pd.DataFrame(X)
    X_expected = pd.DataFrame(index=X.index, columns=X.columns).fillna(0)
    mock_imputer.return_value = X
    mock_ohe.return_value = X
    mock_scaler.return_value = X_expected
    X_expected = X_expected.astype("int64")

    pipeline = logistic_regression_binary_pipeline_class({})
    pipeline.fit(X, y)

    X_t = pipeline.compute_estimator_features(X)
    assert_frame_equal(X_expected, X_t)
    assert mock_imputer.call_count == 2
    assert mock_ohe.call_count == 2
    assert mock_scaler.call_count == 2


@patch("evalml.pipelines.components.Imputer.transform")
@patch("evalml.pipelines.components.OneHotEncoder.transform")
@patch("evalml.pipelines.components.RandomForestClassifier.predict")
@patch("evalml.pipelines.components.ElasticNetClassifier.predict")
def test_compute_estimator_features_nonlinear(
    mock_en_predict,
    mock_rf_predict,
    mock_ohe,
    mock_imputer,
    X_y_binary,
    nonlinear_binary_pipeline_class,
):
    X, y = X_y_binary
    mock_imputer.return_value = pd.DataFrame(X)
    mock_ohe.return_value = pd.DataFrame(X)
    mock_en_predict.return_value = pd.Series(np.ones(X.shape[0]))
    mock_rf_predict.return_value = pd.Series(np.zeros(X.shape[0]))
    X_expected_df = pd.DataFrame(
        {"Random Forest": np.zeros(X.shape[0]), "Elastic Net": np.ones(X.shape[0])}
    )

    pipeline = nonlinear_binary_pipeline_class({})
    pipeline.fit(X, y)
    X_t = pipeline.compute_estimator_features(X)

    assert_frame_equal(X_expected_df, X_t)
    assert mock_imputer.call_count == 2
    assert mock_ohe.call_count == 4
    assert mock_en_predict.call_count == 2
    assert mock_rf_predict.call_count == 2


def test_no_default_parameters():
    class MockComponent(Transformer):
        name = "Mock Component"
        hyperparameter_ranges = {"a": [0, 1, 2]}

        def __init__(self, a, b=1, c="2", random_seed=0):
            self.a = a
            self.b = b
            self.c = c
            super().__init__()

    class TestPipeline(BinaryClassificationPipeline):
        component_graph = [MockComponent, "Logistic Regression Classifier"]

        def __init__(self, parameters, random_seed=0):
            super().__init__(self.component_graph, parameters=parameters)

    with pytest.raises(
        ValueError, match="Error received when instantiating component *."
    ):
        TestPipeline(parameters={})

    assert TestPipeline(parameters={"Mock Component": {"a": 42}})


def test_init_components_invalid_parameters():
    component_graph = [
        "RF Classifier Select From Model",
        "Logistic Regression Classifier",
    ]
    parameters = {"Logistic Regression Classifier": {"cool_parameter": "yes"}}

    with pytest.raises(ValueError, match="Error received when instantiating component"):
        BinaryClassificationPipeline(
            component_graph=component_graph, parameters=parameters
        )


def test_correct_parameters(logistic_regression_binary_pipeline_class):
    parameters = {
        "Imputer": {
            "categorical_impute_strategy": "most_frequent",
            "numeric_impute_strategy": "mean",
        },
        "Logistic Regression Classifier": {
            "penalty": "l2",
            "C": 3.0,
        },
    }
    lr_pipeline = logistic_regression_binary_pipeline_class(parameters=parameters)
    assert lr_pipeline.estimator.random_seed == 0
    assert lr_pipeline.estimator.parameters["C"] == 3.0
    assert (
        lr_pipeline["Imputer"].parameters["categorical_impute_strategy"]
        == "most_frequent"
    )
    assert lr_pipeline["Imputer"].parameters["numeric_impute_strategy"] == "mean"


def test_correct_nonlinear_parameters(nonlinear_binary_pipeline_class):
    parameters = {
        "Imputer": {
            "categorical_impute_strategy": "most_frequent",
            "numeric_impute_strategy": "mean",
        },
        "OneHot_RandomForest": {"top_n": 4},
        "Logistic Regression": {
            "penalty": "l2",
            "C": 3.0,
        },
    }
    nlb_pipeline = nonlinear_binary_pipeline_class(parameters=parameters)
    assert nlb_pipeline.estimator.random_seed == 0
    assert nlb_pipeline.estimator.parameters["C"] == 3.0
    assert (
        nlb_pipeline["Imputer"].parameters["categorical_impute_strategy"]
        == "most_frequent"
    )
    assert nlb_pipeline["Imputer"].parameters["numeric_impute_strategy"] == "mean"
    assert nlb_pipeline["OneHot_RandomForest"].parameters["top_n"] == 4
    assert nlb_pipeline["OneHot_ElasticNet"].parameters["top_n"] == 10


<<<<<<< HEAD
def test_hyperparameters():
    expected_hyperparameters = {
        "Imputer": {
            "categorical_impute_strategy": ["most_frequent"],
            "numeric_impute_strategy": ["mean", "median", "most_frequent"],
        },
        "Random Forest Classifier": {
            "n_estimators": Integer(10, 1000),
            "max_depth": Integer(1, 10),
        },
    }
    component_graph = ["Imputer", "Random Forest Classifier"]
    assert (
        BinaryClassificationPipeline(
            component_graph=component_graph, parameters={}
        ).hyperparameters
        == expected_hyperparameters
    )


def test_nonlinear_hyperparameters(nonlinear_regression_pipeline_class):
    hyperparameters = {
        "Imputer": {
            "categorical_impute_strategy": ["most_frequent"],
            "numeric_impute_strategy": ["mean", "median", "most_frequent"],
        },
        "OneHot": {},
        "Random Forest": {
            "n_estimators": Integer(10, 1000),
            "max_depth": Integer(1, 32),
        },
        "Elastic Net": {"alpha": Real(0, 1), "l1_ratio": Real(0, 1)},
        "Linear Regressor": {
            "fit_intercept": [True, False],
            "normalize": [True, False],
        },
    }
    assert (
        nonlinear_regression_pipeline_class(parameters={}).hyperparameters
        == hyperparameters
    )


def test_hyperparameters_override():
    class MockPipelineOverRide(BinaryClassificationPipeline):
        component_graph = ["Imputer", "Random Forest Classifier"]

        custom_hyperparameters = {
            "Imputer": {
                "categorical_impute_strategy": ["most_frequent"],
                "numeric_impute_strategy": ["median", "most_frequent"],
            },
            "Random Forest Classifier": {
                "n_estimators": [1, 100, 200],
                "max_depth": [5],
            },
        }

        def __init__(self, parameters, random_seed=0):
            super().__init__(
                self.component_graph,
                None,
                parameters,
                custom_hyperparameters=self.custom_hyperparameters,
            )

    hyperparameters = {
        "Imputer": {
            "categorical_impute_strategy": ["most_frequent"],
            "numeric_impute_strategy": ["median", "most_frequent"],
        },
        "Random Forest Classifier": {"n_estimators": [1, 100, 200], "max_depth": [5]},
    }

    assert MockPipelineOverRide.custom_hyperparameters == hyperparameters
    assert MockPipelineOverRide(parameters={}).hyperparameters == hyperparameters


def test_nonlinear_hyperparameters_override():
    class NonLinearRegressionPipelineOverRide(RegressionPipeline):
        component_graph = {
            "Imputer": ["Imputer"],
            "OneHot": ["One Hot Encoder", "Imputer.x"],
            "Random Forest": ["Random Forest Regressor", "OneHot.x"],
            "Elastic Net": ["Elastic Net Regressor", "OneHot.x"],
            "Linear Regressor": ["Linear Regressor", "Random Forest", "Elastic Net"],
        }
        custom_hyperparameters = {
            "Imputer": {
                "categorical_impute_strategy": ["most_frequent"],
                "numeric_impute_strategy": ["median", "most_frequent"],
            },
            "Random Forest": {"n_estimators": [1, 100, 200], "max_depth": [5]},
        }

        def __init__(self, parameters, random_seed=0):
            super().__init__(
                self.component_graph,
                None,
                parameters,
                custom_hyperparameters=self.custom_hyperparameters,
            )

    hyperparameters = {
        "Imputer": {
            "categorical_impute_strategy": ["most_frequent"],
            "numeric_impute_strategy": ["median", "most_frequent"],
        },
        "OneHot": {},
        "Random Forest": {"n_estimators": [1, 100, 200], "max_depth": [5]},
        "Elastic Net": {"alpha": Real(0, 1), "l1_ratio": Real(0, 1)},
        "Linear Regressor": {
            "fit_intercept": [True, False],
            "normalize": [True, False],
        },
    }
    assert (
        NonLinearRegressionPipelineOverRide(parameters={}).hyperparameters
        == hyperparameters
    )


def test_hyperparameters_none(dummy_classifier_estimator_class):
    class MockEstimator(Estimator):
        name = "Mock Classifier"
        model_family = ModelFamily.NONE
        supported_problem_types = [ProblemTypes.BINARY, ProblemTypes.MULTICLASS]
        hyperparameter_ranges = {}

        def __init__(self, random_seed=0):
            super().__init__(parameters={}, component_obj=None, random_seed=random_seed)

    pipeline = BinaryClassificationPipeline(component_graph=[MockEstimator])
    assert pipeline.component_graph.compute_order == [MockEstimator.name]
    assert pipeline.hyperparameters == {"Mock Classifier": {}}


def test_hyperparameters_linear_pipeline_duplicate_components():
    pipeline = BinaryClassificationPipeline(
        component_graph=[
            "One Hot Encoder",
            "One Hot Encoder",
            "Random Forest Classifier",
        ]
    )
    assert pipeline.hyperparameters == {
        "One Hot Encoder": {},
        "One Hot Encoder_1": {},
        "Random Forest Classifier": {
            "n_estimators": Integer(10, 1000),
            "max_depth": Integer(1, 10),
        },
    }

    pipeline = BinaryClassificationPipeline(
        component_graph=[
            "One Hot Encoder",
            "One Hot Encoder",
            "Random Forest Classifier",
        ],
        custom_hyperparameters={"One Hot Encoder_1": {"top_n": Integer(10, 50)}},
    )

    assert pipeline.hyperparameters == {
        "One Hot Encoder": {},
        "One Hot Encoder_1": {"top_n": Integer(10, 50)},
        "Random Forest Classifier": {
            "n_estimators": Integer(10, 1000),
            "max_depth": Integer(1, 10),
        },
    }


=======
>>>>>>> a318afa7
@patch("evalml.pipelines.components.Estimator.predict")
def test_score_with_objective_that_requires_predict_proba(
    mock_predict, dummy_regression_pipeline_class, X_y_binary
):
    X, y = X_y_binary
    mock_predict.return_value = pd.Series([1] * 100)
    # Using pytest.raises to make sure we error if an error is not thrown.
    with pytest.raises(PipelineScoreError):
        clf = dummy_regression_pipeline_class(parameters={})
        clf.fit(X, y)
        clf.score(X, y, ["precision", "auc"])
    try:
        clf = dummy_regression_pipeline_class(parameters={})
        clf.fit(X, y)
        clf.score(X, y, ["precision", "auc"])
    except PipelineScoreError as e:
        assert (
            "Invalid objective AUC specified for problem type regression" in e.message
        )
        assert (
            "Invalid objective Precision specified for problem type regression"
            in e.message
        )
    mock_predict.assert_called()


def test_score_auc(X_y_binary, logistic_regression_binary_pipeline_class):
    X, y = X_y_binary
    lr_pipeline = logistic_regression_binary_pipeline_class(
        parameters={"Logistic Regression Classifier": {"n_jobs": 1}}
    )
    lr_pipeline.fit(X, y)
    lr_pipeline.score(X, y, ["auc"])


def test_pipeline_summary():
    assert (
        BinaryClassificationPipeline(["Imputer", "One Hot Encoder"]).summary
        == "Pipeline w/ Imputer + One Hot Encoder"
    )
    assert BinaryClassificationPipeline(["Imputer"]).summary == "Pipeline w/ Imputer"
    assert (
        BinaryClassificationPipeline(["Random Forest Classifier"]).summary
        == "Random Forest Classifier"
    )
    assert BinaryClassificationPipeline([]).summary == "Empty Pipeline"
    assert (
        BinaryClassificationPipeline(
            ["Imputer", "One Hot Encoder", "Random Forest Classifier"]
        ).summary
        == "Random Forest Classifier w/ Imputer + One Hot Encoder"
    )


def test_nonlinear_pipeline_summary(
    nonlinear_binary_pipeline_class,
    nonlinear_multiclass_pipeline_class,
    nonlinear_regression_pipeline_class,
):
    assert (
        nonlinear_binary_pipeline_class({}).summary
        == "Logistic Regression Classifier w/ Imputer + One Hot Encoder + One Hot Encoder + Random Forest Classifier + Elastic Net Classifier"
    )
    assert (
        nonlinear_multiclass_pipeline_class({}).summary
        == "Logistic Regression Classifier w/ Imputer + One Hot Encoder + One Hot Encoder + Random Forest Classifier + Elastic Net Classifier"
    )
    assert (
        nonlinear_regression_pipeline_class({}).summary
        == "Linear Regressor w/ Imputer + One Hot Encoder + Random Forest Regressor + Elastic Net Regressor"
    )


def test_drop_columns_in_pipeline():
    parameters = {
        "Drop Columns Transformer": {"columns": ["column to drop"]},
        "Imputer": {
            "categorical_impute_strategy": "most_frequent",
            "numeric_impute_strategy": "mean",
        },
        "Logistic Regression Classifier": {"penalty": "l2", "C": 3.0, "n_jobs": 1},
    }
    pipeline_with_drop_col = BinaryClassificationPipeline(
        component_graph=[
            "Drop Columns Transformer",
            "Imputer",
            "Logistic Regression Classifier",
        ],
        parameters=parameters,
    )
    X = pd.DataFrame({"column to drop": [1, 0, 1, 3], "other col": [1, 2, 4, 1]})
    y = pd.Series([1, 0, 1, 0])
    pipeline_with_drop_col.fit(X, y)
    pipeline_with_drop_col.score(X, y, ["auc"])
    assert list(pipeline_with_drop_col.feature_importance["feature"]) == ["other col"]


@pytest.mark.parametrize("is_linear", [True, False])
def test_clone_init(
    is_linear, linear_regression_pipeline_class, nonlinear_regression_pipeline_class
):
    if is_linear:
        pipeline_class = linear_regression_pipeline_class
    else:
        pipeline_class = nonlinear_regression_pipeline_class
    parameters = {
        "Imputer": {
            "categorical_impute_strategy": "most_frequent",
            "numeric_impute_strategy": "mean",
        },
        "Linear Regressor": {
            "fit_intercept": True,
            "normalize": True,
        },
    }
    pipeline = pipeline_class(parameters=parameters, random_seed=42)
    pipeline_clone = pipeline.clone()
    assert pipeline.parameters == pipeline_clone.parameters
    assert pipeline.random_seed == pipeline_clone.random_seed


@pytest.mark.parametrize("is_linear", [True, False])
def test_clone_fitted(
    is_linear,
    X_y_binary,
    logistic_regression_binary_pipeline_class,
    nonlinear_binary_pipeline_class,
):
    X, y = X_y_binary
    if is_linear:
        pipeline_class = logistic_regression_binary_pipeline_class
    else:
        pipeline_class = nonlinear_binary_pipeline_class
    pipeline = pipeline_class(
        parameters={"Logistic Regression Classifier": {"n_jobs": 1}}, random_seed=42
    )
    pipeline.fit(X, y)
    X_t = pipeline.predict_proba(X)

    pipeline_clone = pipeline.clone()
    assert pipeline.parameters == pipeline_clone.parameters
    assert pipeline.random_seed == pipeline_clone.random_seed

    with pytest.raises(PipelineNotYetFittedError):
        pipeline_clone.predict(X)
    pipeline_clone.fit(X, y)

    X_t_clone = pipeline_clone.predict_proba(X)
    assert_frame_equal(X_t, X_t_clone)


def test_feature_importance_has_feature_names(
    X_y_binary, logistic_regression_binary_pipeline_class
):
    X, y = X_y_binary
    col_names = ["col_{}".format(i) for i in range(len(X[0]))]
    X = pd.DataFrame(X, columns=col_names)
    parameters = {
        "Imputer": {
            "categorical_impute_strategy": "most_frequent",
            "numeric_impute_strategy": "mean",
        },
        "RF Classifier Select From Model": {
            "percent_features": 1.0,
            "number_features": len(X.columns),
            "n_estimators": 20,
        },
        "Logistic Regression Classifier": {"penalty": "l2", "C": 1.0, "n_jobs": 1},
    }

    clf = logistic_regression_binary_pipeline_class(parameters=parameters)
    clf.fit(X, y)
    assert len(clf.feature_importance) == len(X.columns)
    assert not clf.feature_importance.isnull().all().all()
    assert sorted(clf.feature_importance["feature"]) == sorted(col_names)


def test_nonlinear_feature_importance_has_feature_names(
    X_y_binary, nonlinear_binary_pipeline_class
):
    X, y = X_y_binary
    col_names = ["col_{}".format(i) for i in range(len(X[0]))]
    X = pd.DataFrame(X, columns=col_names)
    parameters = {
        "Imputer": {
            "categorical_impute_strategy": "most_frequent",
            "numeric_impute_strategy": "mean",
        },
        "Logistic Regression Classifier": {"penalty": "l2", "C": 1.0, "n_jobs": 1},
    }

    clf = nonlinear_binary_pipeline_class(parameters=parameters)
    clf.fit(X, y)
    assert len(clf.feature_importance) == 2
    assert not clf.feature_importance.isnull().all().all()
    assert sorted(clf.feature_importance["feature"]) == ["Elastic Net", "Random Forest"]


@pytest.mark.parametrize(
    "problem_type",
    [ProblemTypes.BINARY, ProblemTypes.MULTICLASS, ProblemTypes.REGRESSION],
)
def test_feature_importance_has_feature_names_xgboost(
    problem_type, has_minimal_dependencies, X_y_regression, X_y_binary, X_y_multi
):
    # Testing that we store the original feature names since we map to numeric values for XGBoost
    if has_minimal_dependencies:
        pytest.skip("Skipping because XGBoost not installed for minimal dependencies")
    if problem_type == ProblemTypes.REGRESSION:
        pipeline = RegressionPipeline(
            component_graph=["Simple Imputer", "XGBoost Regressor"],
            parameters={"XGBoost Regressor": {"nthread": 1}},
        )
        X, y = X_y_regression
    elif problem_type == ProblemTypes.BINARY:
        pipeline = BinaryClassificationPipeline(
            component_graph=["Simple Imputer", "XGBoost Classifier"],
            parameters={"XGBoost Classifier": {"nthread": 1}},
        )
        X, y = X_y_binary
    elif problem_type == ProblemTypes.MULTICLASS:
        pipeline = MulticlassClassificationPipeline(
            component_graph=["Simple Imputer", "XGBoost Classifier"],
            parameters={"XGBoost Classifier": {"nthread": 1}},
        )
        X, y = X_y_multi

    X = pd.DataFrame(X)
    X = X.rename(columns={col_name: f"<[{col_name}]" for col_name in X.columns.values})
    col_names = X.columns.values
    pipeline.fit(X, y)
    assert len(pipeline.feature_importance) == len(X.columns)
    assert not pipeline.feature_importance.isnull().all().all()
    assert sorted(pipeline.feature_importance["feature"]) == sorted(col_names)


def test_component_not_found():
    with pytest.raises(MissingComponentError, match="was not found"):
        BinaryClassificationPipeline(
            component_graph=[
                "Imputer",
                "One Hot Encoder",
                "This Component Does Not Exist",
                "Standard Scaler",
                "Logistic Regression Classifier",
            ]
        )


def test_get_default_parameters(logistic_regression_binary_pipeline_class):
    expected_defaults = {
        "Imputer": {
            "categorical_impute_strategy": "most_frequent",
            "numeric_impute_strategy": "mean",
            "categorical_fill_value": None,
            "numeric_fill_value": None,
        },
        "One Hot Encoder": {
            "top_n": 10,
            "features_to_encode": None,
            "categories": None,
            "drop": "if_binary",
            "handle_unknown": "ignore",
            "handle_missing": "error",
        },
        "Logistic Regression Classifier": {
            "penalty": "l2",
            "C": 1.0,
            "n_jobs": -1,
            "multi_class": "auto",
            "solver": "lbfgs",
        },
    }
    assert (
        logistic_regression_binary_pipeline_class({}).component_graph.default_parameters
        == expected_defaults
    )


@pytest.mark.parametrize("data_type", ["li", "np", "pd", "ww"])
@pytest.mark.parametrize("problem_type", [ProblemTypes.BINARY, ProblemTypes.MULTICLASS])
@pytest.mark.parametrize(
    "target_type",
    [
        "int16",
        "int32",
        "int64",
        "float16",
        "float32",
        "float64",
        "bool",
        "category",
        "object",
    ],
)
def test_targets_data_types_classification_pipelines(
    data_type,
    problem_type,
    target_type,
    all_binary_pipeline_classes,
    make_data_type,
    all_multiclass_pipeline_classes,
    helper_functions,
):
    if data_type == "np" and target_type in ["Int64", "boolean"]:
        pytest.skip(
            "Skipping test where data type is numpy and target type is nullable dtype"
        )

    if problem_type == ProblemTypes.BINARY:
        objective = "Log Loss Binary"
        pipeline_classes = all_binary_pipeline_classes
        X, y = load_breast_cancer()
        if "bool" in target_type:
            y = y.map({"malignant": False, "benign": True})
    elif problem_type == ProblemTypes.MULTICLASS:
        if "bool" in target_type:
            pytest.skip(
                "Skipping test where problem type is multiclass but target type is boolean"
            )
        objective = "Log Loss Multiclass"
        pipeline_classes = all_multiclass_pipeline_classes
        X, y = load_wine()

    # Update target types as necessary
    unique_vals = y.unique()

    if "int" in target_type.lower():
        unique_vals = y.unique()
        y = y.map({unique_vals[i]: int(i) for i in range(len(unique_vals))})
    elif "float" in target_type.lower():
        unique_vals = y.unique()
        y = y.map({unique_vals[i]: float(i) for i in range(len(unique_vals))})
    if target_type == "category":
        y = pd.Series(pd.Categorical(y))
    else:
        y = y.astype(target_type)
    unique_vals = y.unique()

    X = make_data_type(data_type, X)
    y = make_data_type(data_type, y)

    for pipeline_class in pipeline_classes:
        pipeline = helper_functions.safe_init_pipeline_with_njobs_1(pipeline_class)
        pipeline.fit(X, y)
        predictions = pipeline.predict(X, objective)
        assert set(predictions.unique()).issubset(unique_vals)
        predict_proba = pipeline.predict_proba(X)
        assert set(predict_proba.columns) == set(unique_vals)


@pytest.mark.parametrize(
    "problem_type",
    [ProblemTypes.BINARY, ProblemTypes.MULTICLASS, ProblemTypes.REGRESSION],
)
def test_pipeline_not_fitted_error(
    problem_type,
    X_y_binary,
    X_y_multi,
    X_y_regression,
    logistic_regression_binary_pipeline_class,
    logistic_regression_multiclass_pipeline_class,
    linear_regression_pipeline_class,
):
    if problem_type == ProblemTypes.BINARY:
        X, y = X_y_binary
        clf = logistic_regression_binary_pipeline_class(
            parameters={"Logistic Regression Classifier": {"n_jobs": 1}}
        )
    elif problem_type == ProblemTypes.MULTICLASS:
        X, y = X_y_multi
        clf = logistic_regression_multiclass_pipeline_class(
            parameters={"Logistic Regression Classifier": {"n_jobs": 1}}
        )
    elif problem_type == ProblemTypes.REGRESSION:
        X, y = X_y_regression
        clf = linear_regression_pipeline_class(
            parameters={"Linear Regressor": {"n_jobs": 1}}
        )

    with pytest.raises(PipelineNotYetFittedError):
        clf.predict(X)
    with pytest.raises(PipelineNotYetFittedError):
        clf.feature_importance

    if is_classification(problem_type):
        with pytest.raises(PipelineNotYetFittedError):
            clf.predict_proba(X)

    clf.fit(X, y)

    if is_classification(problem_type):
        to_patch = "evalml.pipelines.ClassificationPipeline._predict"
        if problem_type == ProblemTypes.BINARY:
            to_patch = "evalml.pipelines.BinaryClassificationPipeline._predict"
        with patch(to_patch) as mock_predict:
            clf.predict(X)
            mock_predict.assert_called()
            _, kwargs = mock_predict.call_args
            assert kwargs["objective"] is None

            mock_predict.reset_mock()
            clf.predict(X, "Log Loss Binary")
            mock_predict.assert_called()
            _, kwargs = mock_predict.call_args
            assert kwargs["objective"] is not None

            mock_predict.reset_mock()
            clf.predict(X, objective="Log Loss Binary")
            mock_predict.assert_called()
            _, kwargs = mock_predict.call_args
            assert kwargs["objective"] is not None

        clf.predict_proba(X)
    else:
        clf.predict(X)
    clf.feature_importance


@patch("evalml.pipelines.PipelineBase.fit")
@pytest.mark.parametrize(
    "problem_type",
    [ProblemTypes.BINARY, ProblemTypes.MULTICLASS, ProblemTypes.REGRESSION],
)
def test_nonlinear_pipeline_not_fitted_error(
    mock_fit,
    problem_type,
    X_y_binary,
    X_y_multi,
    X_y_regression,
    nonlinear_binary_pipeline_class,
    nonlinear_multiclass_pipeline_class,
    nonlinear_regression_pipeline_class,
):
    if problem_type == ProblemTypes.BINARY:
        X, y = X_y_binary
        clf = nonlinear_binary_pipeline_class(
            parameters={"Logistic Regression Classifier": {"n_jobs": 1}}
        )
    elif problem_type == ProblemTypes.MULTICLASS:
        X, y = X_y_multi
        clf = nonlinear_multiclass_pipeline_class(
            parameters={"Logistic Regression Classifier": {"n_jobs": 1}}
        )
    elif problem_type == ProblemTypes.REGRESSION:
        X, y = X_y_regression
        clf = nonlinear_regression_pipeline_class(
            parameters={"Linear Regressor": {"n_jobs": 1}}
        )

    with pytest.raises(PipelineNotYetFittedError):
        clf.predict(X)
    with pytest.raises(PipelineNotYetFittedError):
        clf.feature_importance

    if problem_type in [ProblemTypes.BINARY, ProblemTypes.MULTICLASS]:
        with pytest.raises(PipelineNotYetFittedError):
            clf.predict_proba(X)

    clf.fit(X, y)
    if problem_type in [ProblemTypes.BINARY, ProblemTypes.MULTICLASS]:
        with patch("evalml.pipelines.ClassificationPipeline.predict") as mock_predict:
            clf.predict(X)
            mock_predict.assert_called()
        with patch(
            "evalml.pipelines.ClassificationPipeline.predict_proba"
        ) as mock_predict_proba:
            clf.predict_proba(X)
            mock_predict_proba.assert_called()
    else:
        with patch("evalml.pipelines.RegressionPipeline.predict") as mock_predict:
            clf.predict(X)
            mock_predict.assert_called()
    clf.feature_importance


@pytest.mark.parametrize(
    "pipeline_class",
    [
        BinaryClassificationPipeline,
        MulticlassClassificationPipeline,
        RegressionPipeline,
    ],
)
def test_pipeline_equality_different_attributes(pipeline_class):
    # Tests that two classes which are equivalent are not equal
    if pipeline_class in [
        BinaryClassificationPipeline,
        MulticlassClassificationPipeline,
    ]:
        final_estimator = "Random Forest Classifier"
    else:
        final_estimator = "Random Forest Regressor"

    class MockPipeline(pipeline_class):
        custom_name = "Mock Pipeline"
        component_graph = ["Imputer", final_estimator]

        def __init__(self, parameters, random_seed=0):
            super().__init__(
                self.component_graph,
                parameters=parameters,
                custom_name=self.custom_name,
                random_seed=random_seed,
            )

    class MockPipelineWithADifferentClassName(pipeline_class):
        custom_name = "Mock Pipeline"
        component_graph = ["Imputer", final_estimator]

        def __init__(self, parameters, random_seed=0):
            super().__init__(
                self.component_graph,
                parameters=parameters,
                custom_name=self.custom_name,
                random_seed=random_seed,
            )

    assert MockPipeline(parameters={}) != MockPipelineWithADifferentClassName(
        parameters={}
    )


@pytest.mark.parametrize(
    "pipeline_class",
    [
        BinaryClassificationPipeline,
        MulticlassClassificationPipeline,
        RegressionPipeline,
    ],
)
def test_pipeline_equality_subclasses(pipeline_class):
    if pipeline_class in [
        BinaryClassificationPipeline,
        MulticlassClassificationPipeline,
    ]:
        final_estimator = "Random Forest Classifier"
    else:
        final_estimator = "Random Forest Regressor"

    class MockPipeline(pipeline_class):
        custom_name = "Mock Pipeline"
        component_graph = ["Imputer", final_estimator]

        def __init__(self, parameters, random_seed=0):
            super().__init__(
                self.component_graph,
                parameters=parameters,
                custom_name=self.custom_name,
                random_seed=random_seed,
            )

    class MockPipelineSubclass(MockPipeline):
        pass

    assert MockPipeline(parameters={}) != MockPipelineSubclass(parameters={})


@pytest.mark.parametrize(
    "pipeline_class",
    [
        BinaryClassificationPipeline,
        MulticlassClassificationPipeline,
        RegressionPipeline,
    ],
)
@patch("evalml.pipelines.ComponentGraph.fit")
def test_pipeline_equality(mock_fit, pipeline_class):
    if pipeline_class in [
        BinaryClassificationPipeline,
        MulticlassClassificationPipeline,
    ]:
        final_estimator = "Random Forest Classifier"
    else:
        final_estimator = "Random Forest Regressor"

    parameters = {
        "Imputer": {
            "categorical_impute_strategy": "most_frequent",
            "numeric_impute_strategy": "mean",
        }
    }

    different_parameters = {
        "Imputer": {
            "categorical_impute_strategy": "constant",
            "numeric_impute_strategy": "mean",
        }
    }

    class MockPipeline(pipeline_class):
        custom_name = "Mock Pipeline"
        component_graph = ["Imputer", final_estimator]

        def __init__(self, parameters, random_seed=0):
            super().__init__(
                self.component_graph,
                parameters=parameters,
                custom_name=self.custom_name,
                random_seed=random_seed,
            )

    # Test self-equality
    mock_pipeline = MockPipeline(parameters={})
    assert mock_pipeline == mock_pipeline

    # Test defaults
    assert MockPipeline(parameters={}) == MockPipeline(parameters={})

    # Test random_seed
    assert MockPipeline(parameters={}, random_seed=10) == MockPipeline(
        parameters={}, random_seed=10
    )
    assert MockPipeline(parameters={}, random_seed=10) != MockPipeline(
        parameters={}, random_seed=0
    )

    # Test parameters
    assert MockPipeline(parameters=parameters) != MockPipeline(
        parameters=different_parameters
    )

    # Test fitted equality
    X = pd.DataFrame({})
    y = pd.Series([])
    mock_pipeline.fit(X, y)
    assert mock_pipeline != MockPipeline(parameters={})

    mock_pipeline_equal = MockPipeline(parameters={})
    mock_pipeline_equal.fit(X, y)
    assert mock_pipeline == mock_pipeline_equal

    # Test fitted equality: same data but different target names are not equal
    mock_pipeline_different_target_name = MockPipeline(parameters={})
    mock_pipeline_different_target_name.fit(
        X, y=pd.Series([], name="target with a name")
    )
    assert mock_pipeline != mock_pipeline_different_target_name


@pytest.mark.parametrize(
    "pipeline_class",
    [
        BinaryClassificationPipeline,
        MulticlassClassificationPipeline,
        RegressionPipeline,
    ],
)
def test_nonlinear_pipeline_equality(pipeline_class):
    if pipeline_class in [
        BinaryClassificationPipeline,
        MulticlassClassificationPipeline,
    ]:
        final_estimator = "Random Forest Classifier"
    else:
        final_estimator = "Random Forest Regressor"

    parameters = {
        "Imputer": {
            "categorical_impute_strategy": "most_frequent",
            "numeric_impute_strategy": "mean",
        },
        "OHE_1": {"top_n": 5},
    }

    different_parameters = {
        "Imputer": {
            "categorical_impute_strategy": "constant",
            "numeric_impute_strategy": "mean",
        },
        "OHE_2": {
            "top_n": 7,
        },
    }

    class MockPipeline(pipeline_class):
        custom_name = "Mock Pipeline"
        component_graph = {
            "Imputer": ["Imputer"],
            "OHE_1": ["One Hot Encoder", "Imputer"],
            "OHE_2": ["One Hot Encoder", "Imputer"],
            "Estimator": [final_estimator, "OHE_1", "OHE_2"],
        }

        def __init__(self, parameters, random_seed=0):
            super().__init__(
                self.component_graph,
                parameters=parameters,
                custom_name=self.custom_name,
                random_seed=random_seed,
            )

        def fit(self, X, y=None):
            return self

    # Test self-equality
    mock_pipeline = MockPipeline(parameters={})
    assert mock_pipeline == mock_pipeline

    # Test defaults
    assert MockPipeline(parameters={}) == MockPipeline(parameters={})

    # Test random_seed
    assert MockPipeline(parameters={}, random_seed=10) == MockPipeline(
        parameters={}, random_seed=10
    )
    assert MockPipeline(parameters={}, random_seed=10) != MockPipeline(
        parameters={}, random_seed=0
    )

    # Test parameters
    assert MockPipeline(parameters=parameters) != MockPipeline(
        parameters=different_parameters
    )

    # Test fitted equality
    X = pd.DataFrame({})
    mock_pipeline.fit(X)
    assert mock_pipeline != MockPipeline(parameters={})

    mock_pipeline_equal = MockPipeline(parameters={})
    mock_pipeline_equal.fit(X)
    assert mock_pipeline == mock_pipeline_equal


@pytest.mark.parametrize(
    "problem_type",
    [ProblemTypes.BINARY, ProblemTypes.MULTICLASS, ProblemTypes.REGRESSION],
)
def test_pipeline_equality_different_fitted_data(
    problem_type,
    X_y_binary,
    X_y_multi,
    X_y_regression,
    linear_regression_pipeline_class,
    logistic_regression_binary_pipeline_class,
    logistic_regression_multiclass_pipeline_class,
):
    # Test fitted on different data
    if problem_type == ProblemTypes.BINARY:
        pipeline = logistic_regression_binary_pipeline_class(
            parameters={"Logistic Regression Classifier": {"n_jobs": 1}}
        )
        X, y = X_y_binary
    elif problem_type == ProblemTypes.MULTICLASS:
        pipeline = logistic_regression_multiclass_pipeline_class(
            parameters={"Logistic Regression Classifier": {"n_jobs": 1}}
        )
        X, y = X_y_multi
    elif problem_type == ProblemTypes.REGRESSION:
        pipeline = linear_regression_pipeline_class(
            parameters={"Linear Regressor": {"n_jobs": 1}}
        )
        X, y = X_y_regression

    pipeline_diff_data = pipeline.clone()
    assert pipeline == pipeline_diff_data

    pipeline.fit(X, y)
    # Add new column to data to make it different
    X = np.append(X, np.zeros((len(X), 1)), axis=1)
    pipeline_diff_data.fit(X, y)

    assert pipeline != pipeline_diff_data


def test_pipeline_str():
    class MockBinaryPipeline(BinaryClassificationPipeline):
        custom_name = "Mock Binary Pipeline"
        component_graph = ["Imputer", "Random Forest Classifier"]

        def __init__(self, parameters, random_seed=0):
            super().__init__(
                self.component_graph,
                parameters=parameters,
                custom_name=self.custom_name,
                random_seed=random_seed,
            )

    class MockMulticlassPipeline(MulticlassClassificationPipeline):
        custom_name = "Mock Multiclass Pipeline"
        component_graph = ["Imputer", "Random Forest Classifier"]

        def __init__(self, parameters, random_seed=0):
            super().__init__(
                self.component_graph,
                parameters=parameters,
                custom_name=self.custom_name,
                random_seed=random_seed,
            )

    class MockRegressionPipeline(RegressionPipeline):
        custom_name = "Mock Regression Pipeline"
        component_graph = ["Imputer", "Random Forest Regressor"]

        def __init__(self, parameters, random_seed=0):
            super().__init__(
                self.component_graph,
                parameters=parameters,
                custom_name=self.custom_name,
                random_seed=random_seed,
            )

    binary_pipeline = MockBinaryPipeline(parameters={})
    multiclass_pipeline = MockMulticlassPipeline(parameters={})
    regression_pipeline = MockRegressionPipeline(parameters={})

    assert str(binary_pipeline) == "Mock Binary Pipeline"
    assert str(multiclass_pipeline) == "Mock Multiclass Pipeline"
    assert str(regression_pipeline) == "Mock Regression Pipeline"


@pytest.mark.parametrize(
    "pipeline_class",
    [
        BinaryClassificationPipeline,
        MulticlassClassificationPipeline,
        RegressionPipeline,
    ],
)
def test_pipeline_repr(pipeline_class):
    if pipeline_class in [
        BinaryClassificationPipeline,
        MulticlassClassificationPipeline,
    ]:
        final_estimator = "Random Forest Classifier"
    else:
        final_estimator = "Random Forest Regressor"

    custom_name = "Mock Pipeline"
    component_graph = ["Imputer", final_estimator]
<<<<<<< HEAD
    custom_hyperparameters = {
        "Imputer": {"numeric_impute_strategy": ["mean", "median"]},
        final_estimator: {"n_estimators": Integer(50, 100)},
    }
    pipeline = pipeline_class(
        component_graph=component_graph,
        custom_name=custom_name,
        custom_hyperparameters=custom_hyperparameters,
    )
    component_graph_str = ""
    if pipeline_class == RegressionPipeline:
        component_graph_str = f"{{'Imputer': ['Imputer'], 'Random Forest Regressor': ['Random Forest Regressor', 'Imputer.x']}}"
    else:
        component_graph_str = f"{{'Imputer': ['Imputer'], 'Random Forest Classifier': ['Random Forest Classifier', 'Imputer.x']}}"
=======

    pipeline = pipeline_class(component_graph=component_graph, custom_name=custom_name)
>>>>>>> a318afa7
    expected_repr = (
        f"pipeline = {pipeline_class.__name__}(component_graph={component_graph_str}, "
        f"parameters={{'Imputer':{{'categorical_impute_strategy': 'most_frequent', 'numeric_impute_strategy': 'mean', 'categorical_fill_value': None, 'numeric_fill_value': None}}, '{final_estimator}':{{'n_estimators': 100, 'max_depth': 6, 'n_jobs': -1}}}}, "
        "custom_name='Mock Pipeline', random_seed=0)"
    )
    assert repr(pipeline) == expected_repr

    pipeline_with_parameters = pipeline_class(
        component_graph=component_graph,
        parameters={"Imputer": {"numeric_fill_value": 42}},
        custom_name=custom_name,
    )
    expected_repr = (
        f"pipeline = {pipeline_class.__name__}(component_graph={component_graph_str}, "
        f"parameters={{'Imputer':{{'categorical_impute_strategy': 'most_frequent', 'numeric_impute_strategy': 'mean', 'categorical_fill_value': None, 'numeric_fill_value': 42}}, '{final_estimator}':{{'n_estimators': 100, 'max_depth': 6, 'n_jobs': -1}}}}, "
        "custom_name='Mock Pipeline', random_seed=0)"
    )
    assert repr(pipeline_with_parameters) == expected_repr

    pipeline_with_inf_parameters = pipeline_class(
        component_graph=component_graph,
        parameters={
            "Imputer": {
                "numeric_fill_value": float("inf"),
                "categorical_fill_value": np.inf,
            }
        },
    )
    expected_repr = (
        f"pipeline = {pipeline_class.__name__}(component_graph={component_graph_str}, "
        f"parameters={{'Imputer':{{'categorical_impute_strategy': 'most_frequent', 'numeric_impute_strategy': 'mean', 'categorical_fill_value': float('inf'), 'numeric_fill_value': float('inf')}}, '{final_estimator}':{{'n_estimators': 100, 'max_depth': 6, 'n_jobs': -1}}}}, random_seed=0)"
    )
    assert repr(pipeline_with_inf_parameters) == expected_repr

    pipeline_with_nan_parameters = pipeline_class(
        component_graph=component_graph,
        parameters={
            "Imputer": {
                "numeric_fill_value": float("nan"),
                "categorical_fill_value": np.nan,
            }
        },
    )
    expected_repr = (
        f"pipeline = {pipeline_class.__name__}(component_graph={component_graph_str}, "
        f"parameters={{'Imputer':{{'categorical_impute_strategy': 'most_frequent', 'numeric_impute_strategy': 'mean', 'categorical_fill_value': np.nan, 'numeric_fill_value': np.nan}}, '{final_estimator}':{{'n_estimators': 100, 'max_depth': 6, 'n_jobs': -1}}}}, random_seed=0)"
    )
    assert repr(pipeline_with_nan_parameters) == expected_repr


@pytest.mark.parametrize(
    "pipeline_class",
    [
        BinaryClassificationPipeline,
        MulticlassClassificationPipeline,
        RegressionPipeline,
    ],
)
def test_nonlinear_pipeline_repr(pipeline_class):
    if pipeline_class in [
        BinaryClassificationPipeline,
        MulticlassClassificationPipeline,
    ]:
        final_estimator = "Random Forest Classifier"
    else:
        final_estimator = "Random Forest Regressor"

    custom_name = "Mock Pipeline"
    component_graph = {
        "Imputer": ["Imputer"],
        "OHE_1": ["One Hot Encoder", "Imputer"],
        "OHE_2": ["One Hot Encoder", "Imputer"],
        "Estimator": [final_estimator, "OHE_1", "OHE_2"],
    }

    pipeline = pipeline_class(component_graph=component_graph, custom_name=custom_name)
    component_graph_str = ""
    if pipeline_class == RegressionPipeline:
        component_graph_str = "{'Imputer': ['Imputer'], 'OHE_1': ['One Hot Encoder', 'Imputer'], 'OHE_2': ['One Hot Encoder', 'Imputer'], 'Estimator': ['Random Forest Regressor', 'OHE_1', 'OHE_2']}"
    else:
        component_graph_str = "{'Imputer': ['Imputer'], 'OHE_1': ['One Hot Encoder', 'Imputer'], 'OHE_2': ['One Hot Encoder', 'Imputer'], 'Estimator': ['Random Forest Classifier', 'OHE_1', 'OHE_2']}"
    expected_repr = (
        f"pipeline = {pipeline_class.__name__}(component_graph={component_graph_str}, "
        "parameters={'Imputer':{'categorical_impute_strategy': 'most_frequent', 'numeric_impute_strategy': 'mean', 'categorical_fill_value': None, 'numeric_fill_value': None}, "
        "'OHE_1':{'top_n': 10, 'features_to_encode': None, 'categories': None, 'drop': 'if_binary', 'handle_unknown': 'ignore', 'handle_missing': 'error'}, "
        "'OHE_2':{'top_n': 10, 'features_to_encode': None, 'categories': None, 'drop': 'if_binary', 'handle_unknown': 'ignore', 'handle_missing': 'error'}, "
        "'Estimator':{'n_estimators': 100, 'max_depth': 6, 'n_jobs': -1}}, custom_name='Mock Pipeline', random_seed=0)"
    )
    assert repr(pipeline) == expected_repr

    pipeline_with_parameters = pipeline_class(
        component_graph=component_graph,
        custom_name=custom_name,
        parameters={"Imputer": {"numeric_fill_value": 42}},
    )
    expected_repr = (
        f"pipeline = {pipeline_class.__name__}(component_graph={component_graph_str}, "
        "parameters={'Imputer':{'categorical_impute_strategy': 'most_frequent', 'numeric_impute_strategy': 'mean', 'categorical_fill_value': None, 'numeric_fill_value': 42}, "
        "'OHE_1':{'top_n': 10, 'features_to_encode': None, 'categories': None, 'drop': 'if_binary', 'handle_unknown': 'ignore', 'handle_missing': 'error'}, "
        "'OHE_2':{'top_n': 10, 'features_to_encode': None, 'categories': None, 'drop': 'if_binary', 'handle_unknown': 'ignore', 'handle_missing': 'error'}, "
        "'Estimator':{'n_estimators': 100, 'max_depth': 6, 'n_jobs': -1}}, custom_name='Mock Pipeline', random_seed=0)"
    )
    assert repr(pipeline_with_parameters) == expected_repr

    pipeline_with_inf_parameters = pipeline_class(
        component_graph=component_graph,
        custom_name=custom_name,
        parameters={
            "Imputer": {
                "numeric_fill_value": float("inf"),
                "categorical_fill_value": np.inf,
            }
        },
    )
    expected_repr = (
        f"pipeline = {pipeline_class.__name__}(component_graph={component_graph_str}, "
        "parameters={'Imputer':{'categorical_impute_strategy': 'most_frequent', 'numeric_impute_strategy': 'mean', 'categorical_fill_value': float('inf'), 'numeric_fill_value': float('inf')}, "
        "'OHE_1':{'top_n': 10, 'features_to_encode': None, 'categories': None, 'drop': 'if_binary', 'handle_unknown': 'ignore', 'handle_missing': 'error'}, "
        "'OHE_2':{'top_n': 10, 'features_to_encode': None, 'categories': None, 'drop': 'if_binary', 'handle_unknown': 'ignore', 'handle_missing': 'error'}, "
        "'Estimator':{'n_estimators': 100, 'max_depth': 6, 'n_jobs': -1}}, custom_name='Mock Pipeline', random_seed=0)"
    )
    assert repr(pipeline_with_inf_parameters) == expected_repr

    pipeline_with_nan_parameters = pipeline_class(
        component_graph=component_graph,
        custom_name=custom_name,
        parameters={
            "Imputer": {
                "numeric_fill_value": float("nan"),
                "categorical_fill_value": np.nan,
            }
        },
    )
    expected_repr = (
        f"pipeline = {pipeline_class.__name__}(component_graph={component_graph_str}, "
        "parameters={'Imputer':{'categorical_impute_strategy': 'most_frequent', 'numeric_impute_strategy': 'mean', 'categorical_fill_value': np.nan, 'numeric_fill_value': np.nan}, "
        "'OHE_1':{'top_n': 10, 'features_to_encode': None, 'categories': None, 'drop': 'if_binary', 'handle_unknown': 'ignore', 'handle_missing': 'error'}, "
        "'OHE_2':{'top_n': 10, 'features_to_encode': None, 'categories': None, 'drop': 'if_binary', 'handle_unknown': 'ignore', 'handle_missing': 'error'}, "
        "'Estimator':{'n_estimators': 100, 'max_depth': 6, 'n_jobs': -1}}, custom_name='Mock Pipeline', random_seed=0)"
    )
    assert repr(pipeline_with_nan_parameters) == expected_repr


@pytest.mark.parametrize(
    "problem_type",
    [
        ProblemTypes.BINARY,
        ProblemTypes.MULTICLASS,
        ProblemTypes.REGRESSION,
        ProblemTypes.TIME_SERIES_REGRESSION,
        ProblemTypes.TIME_SERIES_BINARY,
        ProblemTypes.TIME_SERIES_MULTICLASS,
    ],
)
def test_predict_has_input_target_name(
    problem_type,
    X_y_binary,
    X_y_multi,
    X_y_regression,
    ts_data,
    logistic_regression_binary_pipeline_class,
    logistic_regression_multiclass_pipeline_class,
    linear_regression_pipeline_class,
    time_series_regression_pipeline_class,
    time_series_binary_classification_pipeline_class,
    time_series_multiclass_classification_pipeline_class,
):
    if problem_type == ProblemTypes.BINARY:
        X, y = X_y_binary
        clf = logistic_regression_binary_pipeline_class(
            parameters={"Logistic Regression Classifier": {"n_jobs": 1}}
        )

    elif problem_type == ProblemTypes.MULTICLASS:
        X, y = X_y_multi
        clf = logistic_regression_multiclass_pipeline_class(
            parameters={"Logistic Regression Classifier": {"n_jobs": 1}}
        )

    elif problem_type == ProblemTypes.REGRESSION:
        X, y = X_y_regression
        clf = linear_regression_pipeline_class(
            parameters={"Linear Regressor": {"n_jobs": 1}}
        )

    elif problem_type == ProblemTypes.TIME_SERIES_REGRESSION:
        X, y = ts_data
        clf = time_series_regression_pipeline_class(
            parameters={"pipeline": {"gap": 0, "max_delay": 0, "date_index": None}}
        )
    elif problem_type == ProblemTypes.TIME_SERIES_BINARY:
        X, y = X_y_binary
        clf = time_series_binary_classification_pipeline_class(
            parameters={
                "Logistic Regression Classifier": {"n_jobs": 1},
                "pipeline": {"gap": 0, "max_delay": 0, "date_index": None},
            }
        )
    elif problem_type == ProblemTypes.TIME_SERIES_MULTICLASS:
        X, y = X_y_multi
        clf = time_series_multiclass_classification_pipeline_class(
            parameters={
                "Logistic Regression Classifier": {"n_jobs": 1},
                "pipeline": {"gap": 0, "max_delay": 0, "date_index": None},
            }
        )
    y = pd.Series(y, name="test target name")
    clf.fit(X, y)
    if is_time_series(problem_type):
        predictions = clf.predict(X, y)
    else:
        predictions = clf.predict(X)
    assert predictions.name == "test target name"


def test_linear_pipeline_iteration(logistic_regression_binary_pipeline_class):
    expected_order = [
        Imputer(),
        OneHotEncoder(),
        StandardScaler(),
        LogisticRegressionClassifier(),
    ]

    pipeline = logistic_regression_binary_pipeline_class({})
    order = [c for c in pipeline]
    order_again = [c for c in pipeline]

    assert order == expected_order
    assert order_again == expected_order

    expected_order_params = [
        Imputer(numeric_impute_strategy="median"),
        OneHotEncoder(top_n=2),
        StandardScaler(),
        LogisticRegressionClassifier(),
    ]

    pipeline = logistic_regression_binary_pipeline_class(
        {
            "One Hot Encoder": {"top_n": 2},
            "Imputer": {"numeric_impute_strategy": "median"},
        }
    )
    order_params = [c for c in pipeline]
    order_again_params = [c for c in pipeline]

    assert order_params == expected_order_params
    assert order_again_params == expected_order_params


def test_nonlinear_pipeline_iteration(nonlinear_binary_pipeline_class):
    expected_order = [
        Imputer(),
        OneHotEncoder(),
        ElasticNetClassifier(),
        OneHotEncoder(),
        RandomForestClassifier(),
        LogisticRegressionClassifier(),
    ]

    pipeline = nonlinear_binary_pipeline_class({})
    order = [c for c in pipeline]
    order_again = [c for c in pipeline]

    assert order == expected_order
    assert order_again == expected_order

    expected_order_params = [
        Imputer(),
        OneHotEncoder(top_n=2),
        ElasticNetClassifier(),
        OneHotEncoder(top_n=5),
        RandomForestClassifier(),
        LogisticRegressionClassifier(),
    ]

    pipeline = nonlinear_binary_pipeline_class(
        {"OneHot_ElasticNet": {"top_n": 2}, "OneHot_RandomForest": {"top_n": 5}}
    )
    order_params = [c for c in pipeline]
    order_again_params = [c for c in pipeline]

    assert order_params == expected_order_params
    assert order_again_params == expected_order_params


def test_linear_getitem(logistic_regression_binary_pipeline_class):
    pipeline = logistic_regression_binary_pipeline_class(
        {"One Hot Encoder": {"top_n": 4}}
    )

    assert pipeline[0] == Imputer()
    assert pipeline[1] == OneHotEncoder(top_n=4)
    assert pipeline[2] == StandardScaler()
    assert pipeline[3] == LogisticRegressionClassifier()

    assert pipeline["Imputer"] == Imputer()
    assert pipeline["One Hot Encoder"] == OneHotEncoder(top_n=4)
    assert pipeline["Standard Scaler"] == StandardScaler()
    assert pipeline["Logistic Regression Classifier"] == LogisticRegressionClassifier()


def test_nonlinear_getitem(nonlinear_binary_pipeline_class):
    pipeline = nonlinear_binary_pipeline_class({"OneHot_RandomForest": {"top_n": 4}})

    assert pipeline[0] == Imputer()
    assert pipeline[1] == OneHotEncoder()
    assert pipeline[2] == ElasticNetClassifier()
    assert pipeline[3] == OneHotEncoder(top_n=4)
    assert pipeline[4] == RandomForestClassifier()
    assert pipeline[5] == LogisticRegressionClassifier()

    assert pipeline["Imputer"] == Imputer()
    assert pipeline["OneHot_ElasticNet"] == OneHotEncoder()
    assert pipeline["Elastic Net"] == ElasticNetClassifier()
    assert pipeline["OneHot_RandomForest"] == OneHotEncoder(top_n=4)
    assert pipeline["Random Forest"] == RandomForestClassifier()
    assert pipeline["Logistic Regression"] == LogisticRegressionClassifier()


def test_get_component(
    logistic_regression_binary_pipeline_class, nonlinear_binary_pipeline_class
):
    pipeline = logistic_regression_binary_pipeline_class(
        {"One Hot Encoder": {"top_n": 4}}
    )

    assert pipeline.get_component("Imputer") == Imputer()
    assert pipeline.get_component("One Hot Encoder") == OneHotEncoder(top_n=4)
    assert pipeline.get_component("Standard Scaler") == StandardScaler()
    assert (
        pipeline.get_component("Logistic Regression Classifier")
        == LogisticRegressionClassifier()
    )

    pipeline = nonlinear_binary_pipeline_class({"OneHot_RandomForest": {"top_n": 4}})

    assert pipeline.get_component("Imputer") == Imputer()
    assert pipeline.get_component("OneHot_ElasticNet") == OneHotEncoder()
    assert pipeline.get_component("Elastic Net") == ElasticNetClassifier()
    assert pipeline.get_component("OneHot_RandomForest") == OneHotEncoder(top_n=4)
    assert pipeline.get_component("Random Forest") == RandomForestClassifier()
    assert (
        pipeline.get_component("Logistic Regression") == LogisticRegressionClassifier()
    )


@pytest.mark.parametrize("problem_type", ProblemTypes.all_problem_types)
def test_score_error_when_custom_objective_not_instantiated(
    problem_type,
    logistic_regression_binary_pipeline_class,
    dummy_multiclass_pipeline_class,
    dummy_regression_pipeline_class,
    X_y_binary,
):
    pipeline = dummy_regression_pipeline_class({})
    if is_binary(problem_type):
        pipeline = logistic_regression_binary_pipeline_class({})
    elif is_multiclass(problem_type):
        pipeline = dummy_multiclass_pipeline_class({})

    X, y = X_y_binary
    pipeline.fit(X, y)
    msg = "Cannot pass cost benefit matrix as a string in pipeline.score. Instantiate first and then add it to the list of objectives."
    with pytest.raises(ObjectiveCreationError, match=msg):
        pipeline.score(X, y, objectives=["cost benefit matrix", "F1"])

    # Verify ObjectiveCreationError only raised when string matches an existing objective
    with pytest.raises(
        ObjectiveNotFoundError, match="cost benefit is not a valid Objective!"
    ):
        pipeline.score(X, y, objectives=["cost benefit", "F1"])

    # Verify no exception when objective properly specified
    if is_binary(problem_type):
        pipeline.score(X, y, objectives=[CostBenefitMatrix(1, 1, -1, -1), "F1"])


@pytest.mark.parametrize("is_time_series", [True, False])
def test_binary_pipeline_string_target_thresholding(
    is_time_series,
    make_data_type,
    time_series_binary_classification_pipeline_class,
    logistic_regression_binary_pipeline_class,
    X_y_binary,
):
    X, y = X_y_binary
    X = make_data_type("ww", X)
    y = ww.init_series(pd.Series([f"String value {i}" for i in y]), "Categorical")
    objective = get_objective("F1", return_instance=True)
    pipeline_class = (
        time_series_binary_classification_pipeline_class
        if is_time_series
        else logistic_regression_binary_pipeline_class
    )

    pipeline = pipeline_class(
        parameters={
            "Logistic Regression Classifier": {"n_jobs": 1},
            "pipeline": {"gap": 0, "max_delay": 1, "date_index": None},
        }
    )
    pipeline.fit(X, y)
    assert pipeline.threshold is None
    pred_proba = pipeline.predict_proba(X, y).iloc[:, 1]
    pipeline.optimize_threshold(X, y, pred_proba, objective)
    assert pipeline.threshold is not None


@patch("evalml.pipelines.components.LogisticRegressionClassifier.fit")
def test_undersampler_component_in_pipeline_fit(mock_fit):
    X = pd.DataFrame({"a": [i for i in range(1000)], "b": [i % 3 for i in range(1000)]})
    y = pd.Series([0] * 100 + [1] * 900)
    pipeline = BinaryClassificationPipeline(
        ["Imputer", "Undersampler", "Logistic Regression Classifier"]
    )
    pipeline.fit(X, y)
    # make sure we undersample to 500 values in the X and y
    assert len(mock_fit.call_args[0][0]) == 500
    assert all(mock_fit.call_args[0][1].value_counts().values == [400, 100])

    # balance the data
    y_balanced = pd.Series([0] * 400 + [1] * 600)
    pipeline.fit(X, y_balanced)
    assert len(mock_fit.call_args[0][0]) == 1000


def test_undersampler_component_in_pipeline_predict():
    X = pd.DataFrame({"a": [i for i in range(1000)], "b": [i % 3 for i in range(1000)]})
    y = pd.Series([0] * 100 + [1] * 900)
    pipeline = BinaryClassificationPipeline(
        ["Imputer", "Undersampler", "Logistic Regression Classifier"]
    )
    pipeline.fit(X, y)
    preds = pipeline.predict(X)
    assert len(preds) == 1000
    preds = pipeline.predict_proba(X)
    assert len(preds) == 1000


@pytest.mark.parametrize(
    "oversampler", ["SMOTE Oversampler", "SMOTENC Oversampler", "SMOTEN Oversampler"]
)
@patch("evalml.pipelines.components.LogisticRegressionClassifier.fit")
def test_oversampler_component_in_pipeline_fit(mock_fit, oversampler):
    pytest.importorskip(
        "imblearn.over_sampling",
        reason="Skipping test because imbalanced-learn not installed",
    )

    X = pd.DataFrame(
        {
            "a": [i for i in range(1000)],
            "b": [i % 3 for i in range(1000)],
            "c": [i % 7 for i in range(1, 1001)],
        }
    )
    X.ww.init(logical_types={"c": "Categorical"})
    y = pd.Series([0] * 100 + [1] * 900)
    pipeline = BinaryClassificationPipeline(
        ["Imputer", oversampler, "Logistic Regression Classifier"]
    )
    pipeline.fit(X, y)
    # make sure we oversample 0 to 225 values values in the X and y
    assert len(mock_fit.call_args[0][0]) == 1125
    assert all(mock_fit.call_args[0][1].value_counts().values == [900, 225])

    # balance the data
    y_balanced = pd.Series([0] * 400 + [1] * 600)
    pipeline.fit(X, y_balanced)
    assert len(mock_fit.call_args[0][0]) == 1000


@pytest.mark.parametrize(
    "oversampler", ["SMOTE Oversampler", "SMOTENC Oversampler", "SMOTEN Oversampler"]
)
def test_oversampler_component_in_pipeline_predict(oversampler):
    pytest.importorskip(
        "imblearn.over_sampling",
        reason="Skipping test because imbalanced-learn not installed",
    )
    X = pd.DataFrame(
        {
            "a": [i for i in range(1000)],
            "b": [i % 3 for i in range(1000)],
            "c": [i % 7 for i in range(1, 1001)],
        }
    )
    X.ww.init(logical_types={"c": "Categorical"})
    y = pd.Series([0] * 100 + [1] * 900)
    pipeline = BinaryClassificationPipeline(
        ["Imputer", oversampler, "Logistic Regression Classifier"]
    )
    pipeline.fit(X, y)
    preds = pipeline.predict(X)
    assert len(preds) == 1000
    preds = pipeline.predict_proba(X)
    assert len(preds) == 1000<|MERGE_RESOLUTION|>--- conflicted
+++ resolved
@@ -966,182 +966,6 @@
     assert nlb_pipeline["OneHot_ElasticNet"].parameters["top_n"] == 10
 
 
-<<<<<<< HEAD
-def test_hyperparameters():
-    expected_hyperparameters = {
-        "Imputer": {
-            "categorical_impute_strategy": ["most_frequent"],
-            "numeric_impute_strategy": ["mean", "median", "most_frequent"],
-        },
-        "Random Forest Classifier": {
-            "n_estimators": Integer(10, 1000),
-            "max_depth": Integer(1, 10),
-        },
-    }
-    component_graph = ["Imputer", "Random Forest Classifier"]
-    assert (
-        BinaryClassificationPipeline(
-            component_graph=component_graph, parameters={}
-        ).hyperparameters
-        == expected_hyperparameters
-    )
-
-
-def test_nonlinear_hyperparameters(nonlinear_regression_pipeline_class):
-    hyperparameters = {
-        "Imputer": {
-            "categorical_impute_strategy": ["most_frequent"],
-            "numeric_impute_strategy": ["mean", "median", "most_frequent"],
-        },
-        "OneHot": {},
-        "Random Forest": {
-            "n_estimators": Integer(10, 1000),
-            "max_depth": Integer(1, 32),
-        },
-        "Elastic Net": {"alpha": Real(0, 1), "l1_ratio": Real(0, 1)},
-        "Linear Regressor": {
-            "fit_intercept": [True, False],
-            "normalize": [True, False],
-        },
-    }
-    assert (
-        nonlinear_regression_pipeline_class(parameters={}).hyperparameters
-        == hyperparameters
-    )
-
-
-def test_hyperparameters_override():
-    class MockPipelineOverRide(BinaryClassificationPipeline):
-        component_graph = ["Imputer", "Random Forest Classifier"]
-
-        custom_hyperparameters = {
-            "Imputer": {
-                "categorical_impute_strategy": ["most_frequent"],
-                "numeric_impute_strategy": ["median", "most_frequent"],
-            },
-            "Random Forest Classifier": {
-                "n_estimators": [1, 100, 200],
-                "max_depth": [5],
-            },
-        }
-
-        def __init__(self, parameters, random_seed=0):
-            super().__init__(
-                self.component_graph,
-                None,
-                parameters,
-                custom_hyperparameters=self.custom_hyperparameters,
-            )
-
-    hyperparameters = {
-        "Imputer": {
-            "categorical_impute_strategy": ["most_frequent"],
-            "numeric_impute_strategy": ["median", "most_frequent"],
-        },
-        "Random Forest Classifier": {"n_estimators": [1, 100, 200], "max_depth": [5]},
-    }
-
-    assert MockPipelineOverRide.custom_hyperparameters == hyperparameters
-    assert MockPipelineOverRide(parameters={}).hyperparameters == hyperparameters
-
-
-def test_nonlinear_hyperparameters_override():
-    class NonLinearRegressionPipelineOverRide(RegressionPipeline):
-        component_graph = {
-            "Imputer": ["Imputer"],
-            "OneHot": ["One Hot Encoder", "Imputer.x"],
-            "Random Forest": ["Random Forest Regressor", "OneHot.x"],
-            "Elastic Net": ["Elastic Net Regressor", "OneHot.x"],
-            "Linear Regressor": ["Linear Regressor", "Random Forest", "Elastic Net"],
-        }
-        custom_hyperparameters = {
-            "Imputer": {
-                "categorical_impute_strategy": ["most_frequent"],
-                "numeric_impute_strategy": ["median", "most_frequent"],
-            },
-            "Random Forest": {"n_estimators": [1, 100, 200], "max_depth": [5]},
-        }
-
-        def __init__(self, parameters, random_seed=0):
-            super().__init__(
-                self.component_graph,
-                None,
-                parameters,
-                custom_hyperparameters=self.custom_hyperparameters,
-            )
-
-    hyperparameters = {
-        "Imputer": {
-            "categorical_impute_strategy": ["most_frequent"],
-            "numeric_impute_strategy": ["median", "most_frequent"],
-        },
-        "OneHot": {},
-        "Random Forest": {"n_estimators": [1, 100, 200], "max_depth": [5]},
-        "Elastic Net": {"alpha": Real(0, 1), "l1_ratio": Real(0, 1)},
-        "Linear Regressor": {
-            "fit_intercept": [True, False],
-            "normalize": [True, False],
-        },
-    }
-    assert (
-        NonLinearRegressionPipelineOverRide(parameters={}).hyperparameters
-        == hyperparameters
-    )
-
-
-def test_hyperparameters_none(dummy_classifier_estimator_class):
-    class MockEstimator(Estimator):
-        name = "Mock Classifier"
-        model_family = ModelFamily.NONE
-        supported_problem_types = [ProblemTypes.BINARY, ProblemTypes.MULTICLASS]
-        hyperparameter_ranges = {}
-
-        def __init__(self, random_seed=0):
-            super().__init__(parameters={}, component_obj=None, random_seed=random_seed)
-
-    pipeline = BinaryClassificationPipeline(component_graph=[MockEstimator])
-    assert pipeline.component_graph.compute_order == [MockEstimator.name]
-    assert pipeline.hyperparameters == {"Mock Classifier": {}}
-
-
-def test_hyperparameters_linear_pipeline_duplicate_components():
-    pipeline = BinaryClassificationPipeline(
-        component_graph=[
-            "One Hot Encoder",
-            "One Hot Encoder",
-            "Random Forest Classifier",
-        ]
-    )
-    assert pipeline.hyperparameters == {
-        "One Hot Encoder": {},
-        "One Hot Encoder_1": {},
-        "Random Forest Classifier": {
-            "n_estimators": Integer(10, 1000),
-            "max_depth": Integer(1, 10),
-        },
-    }
-
-    pipeline = BinaryClassificationPipeline(
-        component_graph=[
-            "One Hot Encoder",
-            "One Hot Encoder",
-            "Random Forest Classifier",
-        ],
-        custom_hyperparameters={"One Hot Encoder_1": {"top_n": Integer(10, 50)}},
-    )
-
-    assert pipeline.hyperparameters == {
-        "One Hot Encoder": {},
-        "One Hot Encoder_1": {"top_n": Integer(10, 50)},
-        "Random Forest Classifier": {
-            "n_estimators": Integer(10, 1000),
-            "max_depth": Integer(1, 10),
-        },
-    }
-
-
-=======
->>>>>>> a318afa7
 @patch("evalml.pipelines.components.Estimator.predict")
 def test_score_with_objective_that_requires_predict_proba(
     mock_predict, dummy_regression_pipeline_class, X_y_binary
@@ -1973,25 +1797,13 @@
 
     custom_name = "Mock Pipeline"
     component_graph = ["Imputer", final_estimator]
-<<<<<<< HEAD
-    custom_hyperparameters = {
-        "Imputer": {"numeric_impute_strategy": ["mean", "median"]},
-        final_estimator: {"n_estimators": Integer(50, 100)},
-    }
-    pipeline = pipeline_class(
-        component_graph=component_graph,
-        custom_name=custom_name,
-        custom_hyperparameters=custom_hyperparameters,
-    )
     component_graph_str = ""
     if pipeline_class == RegressionPipeline:
         component_graph_str = f"{{'Imputer': ['Imputer'], 'Random Forest Regressor': ['Random Forest Regressor', 'Imputer.x']}}"
     else:
         component_graph_str = f"{{'Imputer': ['Imputer'], 'Random Forest Classifier': ['Random Forest Classifier', 'Imputer.x']}}"
-=======
 
     pipeline = pipeline_class(component_graph=component_graph, custom_name=custom_name)
->>>>>>> a318afa7
     expected_repr = (
         f"pipeline = {pipeline_class.__name__}(component_graph={component_graph_str}, "
         f"parameters={{'Imputer':{{'categorical_impute_strategy': 'most_frequent', 'numeric_impute_strategy': 'mean', 'categorical_fill_value': None, 'numeric_fill_value': None}}, '{final_estimator}':{{'n_estimators': 100, 'max_depth': 6, 'n_jobs': -1}}}}, "
