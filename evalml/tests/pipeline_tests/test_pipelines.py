import os
from unittest.mock import patch

import numpy as np
import pandas as pd
import pytest
from skopt.space import Integer, Real

from evalml.exceptions import IllFormattedClassNameError, MissingComponentError
from evalml.model_family import ModelFamily, list_model_families
from evalml.objectives import FraudCost, Precision
from evalml.pipelines import (
    BinaryClassificationPipeline,
    MulticlassClassificationPipeline,
    PipelineBase,
    RegressionPipeline
)
from evalml.pipelines.components import (
    CatBoostClassifier,
    CatBoostRegressor,
    DateTimeFeaturization,
    DropNullColumns,
    LinearRegressor,
    LogisticRegressionClassifier,
    OneHotEncoder,
    RandomForestClassifier,
    RandomForestRegressor,
    RFClassifierSelectFromModel,
    SimpleImputer,
    StandardScaler,
    Transformer
)
from evalml.pipelines.components.utils import _all_estimators_used_in_search
from evalml.pipelines.utils import (
<<<<<<< HEAD
    all_pipelines,
=======
    all_estimators,
>>>>>>> 5b7afaa3
    get_estimators,
    make_pipeline
)
from evalml.problem_types import ProblemTypes


def test_list_model_families(has_minimal_dependencies):
    families = [ModelFamily.RANDOM_FOREST, ModelFamily.LINEAR_MODEL]
    expected_model_families_binary = set(families)
    expected_model_families_regression = set(families)
    if not has_minimal_dependencies:
        expected_model_families_binary.add(ModelFamily.XGBOOST)
        expected_model_families_binary.add(ModelFamily.CATBOOST)
        expected_model_families_regression.add(ModelFamily.CATBOOST)
        expected_model_families_regression.add(ModelFamily.XGBOOST)
    assert set(list_model_families(ProblemTypes.BINARY)) == expected_model_families_binary
    assert set(list_model_families(ProblemTypes.REGRESSION)) == expected_model_families_regression


<<<<<<< HEAD
def test_all_pipelines(has_minimal_dependencies):
    if has_minimal_dependencies:
        assert len(all_pipelines) == 6
    else:
        assert len(all_pipelines) == 12


=======
>>>>>>> 5b7afaa3
def test_all_estimators(has_minimal_dependencies):
    if has_minimal_dependencies:
        assert len((_all_estimators_used_in_search)) == 4
    else:
        assert len(_all_estimators_used_in_search) == 8


def test_get_estimators(has_minimal_dependencies):
    if has_minimal_dependencies:
        assert len(get_estimators(problem_type=ProblemTypes.BINARY)) == 2
        assert len(get_estimators(problem_type=ProblemTypes.BINARY, model_families=[ModelFamily.LINEAR_MODEL])) == 1
        assert len(get_estimators(problem_type=ProblemTypes.MULTICLASS)) == 2
        assert len(get_estimators(problem_type=ProblemTypes.REGRESSION)) == 2
    else:
        assert len(get_estimators(problem_type=ProblemTypes.BINARY)) == 4
        assert len(get_estimators(problem_type=ProblemTypes.BINARY, model_families=[ModelFamily.LINEAR_MODEL])) == 1
        assert len(get_estimators(problem_type=ProblemTypes.MULTICLASS)) == 4
        assert len(get_estimators(problem_type=ProblemTypes.REGRESSION)) == 4

    assert len(get_estimators(problem_type=ProblemTypes.BINARY, model_families=[])) == 0
    assert len(get_estimators(problem_type=ProblemTypes.MULTICLASS, model_families=[])) == 0
    assert len(get_estimators(problem_type=ProblemTypes.REGRESSION, model_families=[])) == 0

    with pytest.raises(RuntimeError, match="Unrecognized model type for problem type"):
        get_estimators(problem_type=ProblemTypes.REGRESSION, model_families=["random_forest", "none"])
    with pytest.raises(TypeError, match="model_families parameter is not a list."):
        get_estimators(problem_type=ProblemTypes.REGRESSION, model_families='random_forest')
    with pytest.raises(KeyError):
        get_estimators(problem_type="Not A Valid Problem Type")


def test_make_pipeline_all_nan_no_categoricals():
    # testing that all_null column is not considered categorical
    X = pd.DataFrame({"all_null": [np.nan, np.nan, np.nan, np.nan, np.nan],
                      "num": [1, 2, 3, 4, 5]})
    y = pd.Series([0, 0, 1, 1, 0])
    binary_pipeline = make_pipeline(X, y, LogisticRegressionClassifier, ProblemTypes.BINARY)
    assert isinstance(binary_pipeline, type(BinaryClassificationPipeline))
    assert binary_pipeline.component_graph == [DropNullColumns, SimpleImputer, StandardScaler, LogisticRegressionClassifier]

    binary_pipeline = make_pipeline(X, y, RandomForestClassifier, ProblemTypes.BINARY)
    assert isinstance(binary_pipeline, type(BinaryClassificationPipeline))
    assert binary_pipeline.component_graph == [DropNullColumns, SimpleImputer, RandomForestClassifier]


def test_make_pipeline():
    X = pd.DataFrame({"all_null": [np.nan, np.nan, np.nan, np.nan, np.nan],
                      "categorical": ["a", "b", "a", "c", "c"],
                      "some dates": pd.date_range('2000-02-03', periods=5, freq='W')})
    y = pd.Series([0, 0, 1, 0, 0])
    binary_pipeline = make_pipeline(X, y, LogisticRegressionClassifier, ProblemTypes.BINARY)
    assert isinstance(binary_pipeline, type(BinaryClassificationPipeline))
    assert binary_pipeline.component_graph == [DropNullColumns, SimpleImputer, DateTimeFeaturization, OneHotEncoder, StandardScaler, LogisticRegressionClassifier]

    binary_pipeline = make_pipeline(X, y, RandomForestClassifier, ProblemTypes.BINARY)
    assert isinstance(binary_pipeline, type(BinaryClassificationPipeline))
    assert binary_pipeline.component_graph == [DropNullColumns, SimpleImputer, DateTimeFeaturization, OneHotEncoder, RandomForestClassifier]

    y = pd.Series([0, 2, 1, 2, 0])
    multiclass_pipeline = make_pipeline(X, y, LogisticRegressionClassifier, ProblemTypes.MULTICLASS)
    assert isinstance(multiclass_pipeline, type(MulticlassClassificationPipeline))
    assert multiclass_pipeline.component_graph == [DropNullColumns, SimpleImputer, DateTimeFeaturization, OneHotEncoder, StandardScaler, LogisticRegressionClassifier]

    regression_pipeline = make_pipeline(X, y, RandomForestRegressor, ProblemTypes.REGRESSION)
    assert isinstance(regression_pipeline, type(RegressionPipeline))
    assert regression_pipeline.component_graph == [DropNullColumns, SimpleImputer, DateTimeFeaturization, OneHotEncoder, RandomForestRegressor]

    regression_pipeline = make_pipeline(X, y, LinearRegressor, ProblemTypes.REGRESSION)
    assert isinstance(regression_pipeline, type(RegressionPipeline))
    assert regression_pipeline.component_graph == [DropNullColumns, SimpleImputer, DateTimeFeaturization, OneHotEncoder, StandardScaler, LinearRegressor]


def test_make_pipelines_catboost(has_minimal_dependencies):
    if not has_minimal_dependencies:
        X = pd.DataFrame({"all_null": [np.nan, np.nan, np.nan, np.nan, np.nan],
                          "categorical": ["a", "b", "a", "c", "c"],
                          "some dates": pd.date_range('2000-02-03', periods=5, freq='W')})
        y = pd.Series([0, 0, 1, 2, 0])
        expected_hyperparameters = {
            'Simple Imputer': {
                "impute_strategy": ["most_frequent"]
            }
        }
        catboost_pipeline = make_pipeline(X, y, CatBoostClassifier, ProblemTypes.MULTICLASS)
        assert isinstance(catboost_pipeline, type(MulticlassClassificationPipeline))
        assert catboost_pipeline.component_graph == [DropNullColumns, SimpleImputer, DateTimeFeaturization, CatBoostClassifier]
        assert catboost_pipeline.custom_hyperparameters == expected_hyperparameters
        catboost_pipeline = make_pipeline(X, y, CatBoostRegressor, ProblemTypes.REGRESSION)
        assert isinstance(catboost_pipeline, type(RegressionPipeline))
        assert catboost_pipeline.component_graph == [DropNullColumns, SimpleImputer, DateTimeFeaturization, CatBoostRegressor]
        assert catboost_pipeline.custom_hyperparameters == expected_hyperparameters


def test_make_pipeline_no_nulls():
    X = pd.DataFrame({"numerical": [1, 2, 3, 1, 2],
                      "categorical": ["a", "b", "a", "c", "c"],
                      "some dates": pd.date_range('2000-02-03', periods=5, freq='W')})
    y = pd.Series([0, 1, 1, 0, 0])
    binary_pipeline = make_pipeline(X, y, LogisticRegressionClassifier, ProblemTypes.BINARY)
    assert isinstance(binary_pipeline, type(BinaryClassificationPipeline))
    assert binary_pipeline.component_graph == [SimpleImputer, DateTimeFeaturization, OneHotEncoder, StandardScaler, LogisticRegressionClassifier]
    assert binary_pipeline.custom_hyperparameters == {'Simple Imputer': {'impute_strategy': ['most_frequent']}}

    y = pd.Series([0, 2, 1, 2, 0])
    multiclass_pipeline = make_pipeline(X, y, LogisticRegressionClassifier, ProblemTypes.MULTICLASS)
    assert isinstance(multiclass_pipeline, type(MulticlassClassificationPipeline))
    assert multiclass_pipeline.component_graph == [SimpleImputer, DateTimeFeaturization, OneHotEncoder, StandardScaler, LogisticRegressionClassifier]
    assert multiclass_pipeline.custom_hyperparameters == {'Simple Imputer': {'impute_strategy': ['most_frequent']}}

    regression_pipeline = make_pipeline(X, y, RandomForestRegressor, ProblemTypes.REGRESSION)
    assert isinstance(regression_pipeline, type(RegressionPipeline))
    assert regression_pipeline.component_graph == [SimpleImputer, DateTimeFeaturization, OneHotEncoder, RandomForestRegressor]
    assert regression_pipeline.custom_hyperparameters == {'Simple Imputer': {'impute_strategy': ['most_frequent']}}


def test_make_pipeline_no_datetimes():
    X = pd.DataFrame({"numerical": [1, 2, 3, 1, 2],
                      "categorical": ["a", "b", "a", "c", "c"],
                      "all_null": [np.nan, np.nan, np.nan, np.nan, np.nan]})
    y = pd.Series([0, 0, 1, 2, 0])
    binary_pipeline = make_pipeline(X, y, LogisticRegressionClassifier, ProblemTypes.BINARY)
    assert isinstance(binary_pipeline, type(BinaryClassificationPipeline))
    assert binary_pipeline.component_graph == [DropNullColumns, SimpleImputer, OneHotEncoder, StandardScaler, LogisticRegressionClassifier]
    assert binary_pipeline.custom_hyperparameters == {'Simple Imputer': {'impute_strategy': ['most_frequent']}}

    multiclass_pipeline = make_pipeline(X, y, LogisticRegressionClassifier, ProblemTypes.MULTICLASS)
    assert isinstance(multiclass_pipeline, type(MulticlassClassificationPipeline))
    assert multiclass_pipeline.component_graph == [DropNullColumns, SimpleImputer, OneHotEncoder, StandardScaler, LogisticRegressionClassifier]
    assert multiclass_pipeline.custom_hyperparameters == {'Simple Imputer': {'impute_strategy': ['most_frequent']}}

    regression_pipeline = make_pipeline(X, y, RandomForestRegressor, ProblemTypes.REGRESSION)
    assert isinstance(regression_pipeline, type(RegressionPipeline))
    assert regression_pipeline.component_graph == [DropNullColumns, SimpleImputer, OneHotEncoder, RandomForestRegressor]
    assert regression_pipeline.custom_hyperparameters == {'Simple Imputer': {'impute_strategy': ['most_frequent']}}


def test_make_pipeline_no_column_names():
    X = pd.DataFrame([[1, "a", np.nan], [2, "b", np.nan], [5, "b", np.nan]])
    y = pd.Series([0, 0, 1])
    binary_pipeline = make_pipeline(X, y, LogisticRegressionClassifier, ProblemTypes.BINARY)
    assert isinstance(binary_pipeline, type(BinaryClassificationPipeline))
    assert binary_pipeline.component_graph == [DropNullColumns, SimpleImputer, OneHotEncoder, StandardScaler, LogisticRegressionClassifier]
    assert binary_pipeline.custom_hyperparameters == {'Simple Imputer': {'impute_strategy': ['most_frequent']}}

    multiclass_pipeline = make_pipeline(X, y, LogisticRegressionClassifier, ProblemTypes.MULTICLASS)
    assert isinstance(multiclass_pipeline, type(MulticlassClassificationPipeline))
    assert multiclass_pipeline.component_graph == [DropNullColumns, SimpleImputer, OneHotEncoder, StandardScaler, LogisticRegressionClassifier]
    assert multiclass_pipeline.custom_hyperparameters == {'Simple Imputer': {'impute_strategy': ['most_frequent']}}

    regression_pipeline = make_pipeline(X, y, RandomForestRegressor, ProblemTypes.REGRESSION)
    assert isinstance(regression_pipeline, type(RegressionPipeline))
    assert regression_pipeline.component_graph == [DropNullColumns, SimpleImputer, OneHotEncoder, RandomForestRegressor]
    assert regression_pipeline.custom_hyperparameters == {'Simple Imputer': {'impute_strategy': ['most_frequent']}}


def test_make_pipeline_numpy_input():
    X = np.array([[1, 2, 0, np.nan], [2, 2, 1, np.nan], [5, 1, np.nan, np.nan]])
    y = np.array([0, 0, 1, 0])
    binary_pipeline = make_pipeline(X, y, LogisticRegressionClassifier, ProblemTypes.BINARY)
    assert isinstance(binary_pipeline, type(BinaryClassificationPipeline))
    assert binary_pipeline.component_graph == [DropNullColumns, SimpleImputer, StandardScaler, LogisticRegressionClassifier]
    assert binary_pipeline.custom_hyperparameters is None

    multiclass_pipeline = make_pipeline(X, y, LogisticRegressionClassifier, ProblemTypes.MULTICLASS)
    assert isinstance(multiclass_pipeline, type(MulticlassClassificationPipeline))
    assert multiclass_pipeline.component_graph == [DropNullColumns, SimpleImputer, StandardScaler, LogisticRegressionClassifier]
    assert multiclass_pipeline.custom_hyperparameters is None

    regression_pipeline = make_pipeline(X, y, RandomForestRegressor, ProblemTypes.REGRESSION)
    assert isinstance(regression_pipeline, type(RegressionPipeline))
    assert regression_pipeline.component_graph == [DropNullColumns, SimpleImputer, RandomForestRegressor]
    assert regression_pipeline.custom_hyperparameters is None


def test_make_pipeline_problem_type_mismatch():
    with pytest.raises(ValueError, match=f"{LogisticRegressionClassifier.name} is not a valid estimator for problem type"):
        make_pipeline(pd.DataFrame(), pd.Series(), LogisticRegressionClassifier, ProblemTypes.REGRESSION)
    with pytest.raises(ValueError, match=f"{LinearRegressor.name} is not a valid estimator for problem type"):
        make_pipeline(pd.DataFrame(), pd.Series(), LinearRegressor, ProblemTypes.MULTICLASS)
    with pytest.raises(ValueError, match=f"{Transformer.name} is not a valid estimator for problem type"):
        make_pipeline(pd.DataFrame(), pd.Series(), Transformer, ProblemTypes.MULTICLASS)


def test_required_fields():
    class TestPipelineWithoutComponentGraph(PipelineBase):
        pass

    with pytest.raises(TypeError):
        TestPipelineWithoutComponentGraph(parameters={})


def test_serialization(X_y_binary, tmpdir, logistic_regression_binary_pipeline_class):
    X, y = X_y_binary
    path = os.path.join(str(tmpdir), 'pipe.pkl')
    pipeline = logistic_regression_binary_pipeline_class(parameters={})
    pipeline.fit(X, y)
    pipeline.save(path)
    assert pipeline.score(X, y, ['precision']) == PipelineBase.load(path).score(X, y, ['precision'])


@pytest.fixture
def pickled_pipeline_path(X_y_binary, tmpdir, logistic_regression_binary_pipeline_class):
    X, y = X_y_binary
    path = os.path.join(str(tmpdir), 'pickled_pipe.pkl')
    pipeline = logistic_regression_binary_pipeline_class(parameters={})
    pipeline.fit(X, y)
    pipeline.save(path)
    return path


def test_load_pickled_pipeline_with_custom_objective(X_y_binary, pickled_pipeline_path, logistic_regression_binary_pipeline_class):
    X, y = X_y_binary
    # checks that class is not defined before loading in pipeline
    with pytest.raises(NameError):
        MockPrecision()  # noqa: F821: ignore flake8's "undefined name" error
    objective = Precision()
    pipeline = logistic_regression_binary_pipeline_class(parameters={})
    pipeline.fit(X, y)
    assert PipelineBase.load(pickled_pipeline_path).score(X, y, [objective]) == pipeline.score(X, y, [objective])


def test_reproducibility(X_y_binary, logistic_regression_binary_pipeline_class):
    X, y = X_y_binary
    objective = FraudCost(
        retry_percentage=.5,
        interchange_fee=.02,
        fraud_payout_percentage=.75,
        amount_col=10
    )

    parameters = {
        'Simple Imputer': {
            'impute_strategy': 'mean'
        },
        'Logistic Regression Classifier': {
            'penalty': 'l2',
            'C': 1.0,
        }
    }

    clf = logistic_regression_binary_pipeline_class(parameters=parameters)
    clf.fit(X, y)

    clf_1 = logistic_regression_binary_pipeline_class(parameters=parameters)
    clf_1.fit(X, y)

    assert clf_1.score(X, y, [objective]) == clf.score(X, y, [objective])


def test_indexing(X_y_binary, logistic_regression_binary_pipeline_class):
    X, y = X_y_binary
    clf = logistic_regression_binary_pipeline_class(parameters={})
    clf.fit(X, y)

    assert isinstance(clf[1], OneHotEncoder)
    assert isinstance(clf['Simple Imputer'], SimpleImputer)

    setting_err_msg = 'Setting pipeline components is not supported.'
    with pytest.raises(NotImplementedError, match=setting_err_msg):
        clf[1] = OneHotEncoder()

    slicing_err_msg = 'Slicing pipelines is currently not supported.'
    with pytest.raises(NotImplementedError, match=slicing_err_msg):
        clf[:1]


def test_describe(caplog, logistic_regression_binary_pipeline_class):
    lrp = logistic_regression_binary_pipeline_class(parameters={})
    lrp.describe()
    out = caplog.text
    assert "Logistic Regression Binary Pipeline" in out
    assert "Problem Type: Binary Classification" in out
    assert "Model Family: Linear" in out
    assert "Number of features: " not in out

    for component in lrp.component_graph:
        if component.hyperparameter_ranges:
            for parameter in component.hyperparameter_ranges:
                assert parameter in out
        assert component.name in out


def test_describe_fitted(X_y_binary, caplog, logistic_regression_binary_pipeline_class):
    X, y = X_y_binary
    lrp = logistic_regression_binary_pipeline_class(parameters={})
    lrp.fit(X, y)
    lrp.describe()
    out = caplog.text
    assert "Logistic Regression Binary Pipeline" in out
    assert "Problem Type: Binary Classification" in out
    assert "Model Family: Linear" in out
    assert "Number of features: {}".format(X.shape[1]) in out

    for component in lrp.component_graph:
        if component.hyperparameter_ranges:
            for parameter in component.hyperparameter_ranges:
                assert parameter in out
        assert component.name in out


def test_parameters(X_y_binary, logistic_regression_binary_pipeline_class):
    X, y = X_y_binary
    parameters = {
        'Simple Imputer': {
            'impute_strategy': 'median'
        },
        'Logistic Regression Classifier': {
            'penalty': 'l2',
            'C': 3.0,
        }
    }
    lrp = logistic_regression_binary_pipeline_class(parameters=parameters)
    expected_parameters = {
        'Simple Imputer': {
            'impute_strategy': 'median',
            'fill_value': None
        },
        'One Hot Encoder': {
            'top_n': 10,
            'categories': None,
            'drop': None,
            'handle_unknown': 'ignore',
            'handle_missing': 'error'
        },
        'Logistic Regression Classifier': {
            'penalty': 'l2',
            'C': 3.0,
            'n_jobs': -1
        }
    }
    assert lrp.parameters == expected_parameters


def test_name():
    class TestNamePipeline(BinaryClassificationPipeline):
        component_graph = ['Logistic Regression Classifier']

    class TestDefinedNamePipeline(BinaryClassificationPipeline):
        custom_name = "Cool Logistic Regression"
        component_graph = ['Logistic Regression Classifier']

    class testillformattednamepipeline(BinaryClassificationPipeline):
        component_graph = ['Logistic Regression Classifier']

    assert TestNamePipeline.name == "Test Name Pipeline"
    assert TestNamePipeline.custom_name is None
    assert TestDefinedNamePipeline.name == "Cool Logistic Regression"
    assert TestDefinedNamePipeline.custom_name == "Cool Logistic Regression"
    assert TestDefinedNamePipeline(parameters={}).name == "Cool Logistic Regression"
    with pytest.raises(IllFormattedClassNameError):
        testillformattednamepipeline.name == "Test Illformatted Name Pipeline"


def test_estimator_not_last(X_y_binary):
    X, y = X_y_binary

    parameters = {
        'Simple Imputer': {
            'impute_strategy': 'mean'
        },
        'Logistic Regression Classifier': {
            'penalty': 'l2',
            'C': 1.0,
        }
    }

    class MockBinaryClassificationPipelineWithoutEstimator(BinaryClassificationPipeline):
        name = "Mock Binary Classification Pipeline Without Estimator"
        component_graph = ['One Hot Encoder', 'Simple Imputer', 'Logistic Regression Classifier', 'Standard Scaler']

    err_msg = "A pipeline must have an Estimator as the last component in component_graph."
    with pytest.raises(ValueError, match=err_msg):
        MockBinaryClassificationPipelineWithoutEstimator(parameters=parameters)


def test_multi_format_creation(X_y_binary):
    X, y = X_y_binary

    class TestPipeline(BinaryClassificationPipeline):
        component_graph = component_graph = ['Simple Imputer', 'One Hot Encoder', StandardScaler, 'Logistic Regression Classifier']

        hyperparameters = {
            'Simple Imputer': {
                "impute_strategy": ["mean", "median", "most_frequent"]
            },
            'Logistic Regression Classifier': {
                "penalty": ["l2"],
                "C": Real(.01, 10)
            }
        }

    parameters = {
        'Simple Imputer': {
            'impute_strategy': 'mean'
        },
        'Logistic Regression Classifier': {
            'penalty': 'l2',
            'C': 1.0,
        }
    }

    clf = TestPipeline(parameters=parameters)
    correct_components = [SimpleImputer, OneHotEncoder, StandardScaler, LogisticRegressionClassifier]
    for component, correct_components in zip(clf.component_graph, correct_components):
        assert isinstance(component, correct_components)
    assert clf.model_family == ModelFamily.LINEAR_MODEL

    clf.fit(X, y)
    clf.score(X, y, ['precision'])
    assert not clf.feature_importance.isnull().all().all()


def test_multiple_feature_selectors(X_y_binary):
    X, y = X_y_binary

    class TestPipeline(BinaryClassificationPipeline):
        component_graph = ['Simple Imputer', 'One Hot Encoder', 'RF Classifier Select From Model', StandardScaler, 'RF Classifier Select From Model', 'Logistic Regression Classifier']

        hyperparameters = {
            'Simple Imputer': {
                "impute_strategy": ["mean", "median", "most_frequent"]
            },
            'Logistic Regression Classifier': {
                "penalty": ["l2"],
                "C": Real(.01, 10)
            }
        }

    clf = TestPipeline(parameters={})
    correct_components = [SimpleImputer, OneHotEncoder, RFClassifierSelectFromModel, StandardScaler, RFClassifierSelectFromModel, LogisticRegressionClassifier]
    for component, correct_components in zip(clf.component_graph, correct_components):
        assert isinstance(component, correct_components)
    assert clf.model_family == ModelFamily.LINEAR_MODEL

    clf.fit(X, y)
    clf.score(X, y, ['precision'])
    assert not clf.feature_importance.isnull().all().all()


def test_problem_types():
    class TestPipeline(BinaryClassificationPipeline):
        component_graph = ['Random Forest Regressor']

    with pytest.raises(ValueError, match="not valid for this component graph. Valid problem types include *."):
        TestPipeline(parameters={})


def make_mock_regression_pipeline():
    class MockRegressionPipeline(RegressionPipeline):
        component_graph = ['Random Forest Regressor']

    return MockRegressionPipeline({})


def make_mock_binary_pipeline():
    class MockBinaryClassificationPipeline(BinaryClassificationPipeline):
        component_graph = ['Random Forest Classifier']

    return MockBinaryClassificationPipeline({})


def make_mock_multiclass_pipeline():
    class MockMulticlassClassificationPipeline(MulticlassClassificationPipeline):
        component_graph = ['Random Forest Classifier']

    return MockMulticlassClassificationPipeline({})


@patch('evalml.pipelines.RegressionPipeline.fit')
@patch('evalml.pipelines.RegressionPipeline.predict')
def test_score_regression_single(mock_predict, mock_fit, X_y_binary):
    X, y = X_y_binary
    mock_predict.return_value = y
    clf = make_mock_regression_pipeline()
    clf.fit(X, y)
    objective_names = ['r2']
    scores = clf.score(X, y, objective_names)
    mock_predict.assert_called()
    assert scores == {'R2': 1.0}


@patch('evalml.pipelines.BinaryClassificationPipeline.fit')
@patch('evalml.pipelines.BinaryClassificationPipeline.predict')
def test_score_binary_single(mock_predict, mock_fit, X_y_binary):
    X, y = X_y_binary
    mock_predict.return_value = y
    clf = make_mock_binary_pipeline()
    clf.fit(X, y)
    objective_names = ['f1']
    scores = clf.score(X, y, objective_names)
    mock_predict.assert_called()
    assert scores == {'F1': 1.0}


@patch('evalml.pipelines.MulticlassClassificationPipeline.fit')
@patch('evalml.pipelines.MulticlassClassificationPipeline.predict')
def test_score_multiclass_single(mock_predict, mock_fit, X_y_binary):
    X, y = X_y_binary
    mock_predict.return_value = y
    clf = make_mock_multiclass_pipeline()
    clf.fit(X, y)
    objective_names = ['f1_micro']
    scores = clf.score(X, y, objective_names)
    mock_predict.assert_called()
    assert scores == {'F1 Micro': 1.0}


@patch('evalml.pipelines.RegressionPipeline.fit')
@patch('evalml.pipelines.RegressionPipeline.predict')
def test_score_regression_list(mock_predict, mock_fit, X_y_binary):
    X, y = X_y_binary
    mock_predict.return_value = y
    clf = make_mock_regression_pipeline()
    clf.fit(X, y)
    objective_names = ['r2', 'mse']
    scores = clf.score(X, y, objective_names)
    mock_predict.assert_called()
    assert scores == {'R2': 1.0, 'MSE': 0.0}


@patch('evalml.pipelines.BinaryClassificationPipeline.fit')
@patch('evalml.pipelines.BinaryClassificationPipeline.predict')
def test_score_binary_list(mock_predict, mock_fit, X_y_binary):
    X, y = X_y_binary
    mock_predict.return_value = y
    clf = make_mock_binary_pipeline()
    clf.fit(X, y)
    objective_names = ['f1', 'precision']
    scores = clf.score(X, y, objective_names)
    mock_predict.assert_called()
    assert scores == {'F1': 1.0, 'Precision': 1.0}


@patch('evalml.pipelines.MulticlassClassificationPipeline.fit')
@patch('evalml.pipelines.MulticlassClassificationPipeline.predict')
def test_score_multi_list(mock_predict, mock_fit, X_y_binary):
    X, y = X_y_binary
    mock_predict.return_value = y
    clf = make_mock_multiclass_pipeline()
    clf.fit(X, y)
    objective_names = ['f1_micro', 'precision_micro']
    scores = clf.score(X, y, objective_names)
    mock_predict.assert_called()
    assert scores == {'F1 Micro': 1.0, 'Precision Micro': 1.0}


@patch('evalml.objectives.R2.score')
@patch('evalml.pipelines.RegressionPipeline.fit')
@patch('evalml.pipelines.RegressionPipeline.predict')
def test_score_regression_objective_error(mock_predict, mock_fit, mock_objective_score, X_y_binary):
    mock_objective_score.side_effect = Exception('finna kabooom 💣')
    X, y = X_y_binary
    mock_predict.return_value = y
    clf = make_mock_regression_pipeline()
    clf.fit(X, y)
    objective_names = ['r2', 'mse']
    scores = clf.score(X, y, objective_names)
    mock_predict.assert_called()
    assert scores == {'R2': np.nan, 'MSE': 0.0}


@patch('evalml.objectives.F1.score')
@patch('evalml.pipelines.BinaryClassificationPipeline.fit')
@patch('evalml.pipelines.BinaryClassificationPipeline.predict')
def test_score_binary_objective_error(mock_predict, mock_fit, mock_objective_score, X_y_binary):
    mock_objective_score.side_effect = Exception('finna kabooom 💣')
    X, y = X_y_binary
    mock_predict.return_value = y
    clf = make_mock_binary_pipeline()
    clf.fit(X, y)
    objective_names = ['f1', 'precision']
    scores = clf.score(X, y, objective_names)
    mock_predict.assert_called()
    assert scores == {'F1': np.nan, 'Precision': 1.0}


@patch('evalml.objectives.F1Micro.score')
@patch('evalml.pipelines.MulticlassClassificationPipeline.fit')
@patch('evalml.pipelines.MulticlassClassificationPipeline.predict')
def test_score_multiclass_objective_error(mock_predict, mock_fit, mock_objective_score, X_y_binary):
    mock_objective_score.side_effect = Exception('finna kabooom 💣')
    X, y = X_y_binary
    mock_predict.return_value = y
    clf = make_mock_multiclass_pipeline()
    clf.fit(X, y)
    objective_names = ['f1_micro', 'precision_micro']
    scores = clf.score(X, y, objective_names)
    mock_predict.assert_called()
    assert scores == {'F1 Micro': np.nan, 'Precision Micro': 1.0}


def test_no_default_parameters():
    class MockComponent(Transformer):
        name = "Mock Component"
        hyperparameter_ranges = {
            'a': [0, 1, 2]
        }

        def __init__(self, a, b=1, c='2', random_state=0):
            self.a = a
            self.b = b
            self.c = c

    class TestPipeline(BinaryClassificationPipeline):
        component_graph = [MockComponent, 'Logistic Regression Classifier']

    with pytest.raises(ValueError, match="Error received when instantiating component *."):
        TestPipeline(parameters={})

    assert TestPipeline(parameters={'Mock Component': {'a': 42}})


def test_init_components_invalid_parameters():
    class TestPipeline(BinaryClassificationPipeline):
        component_graph = ['RF Classifier Select From Model', 'Logistic Regression Classifier']

    parameters = {
        'Logistic Regression Classifier': {
            "cool_parameter": "yes"
        }
    }

    with pytest.raises(ValueError, match="Error received when instantiating component"):
        TestPipeline(parameters=parameters)


def test_correct_parameters(logistic_regression_binary_pipeline_class):
    parameters = {
        'Simple Imputer': {
            'impute_strategy': 'median'
        },
        'Logistic Regression Classifier': {
            'penalty': 'l2',
            'C': 3.0,
        }
    }
    lr_pipeline = logistic_regression_binary_pipeline_class(parameters=parameters)
    assert lr_pipeline.estimator.random_state.get_state()[0] == np.random.RandomState(1).get_state()[0]
    assert lr_pipeline.estimator.parameters['C'] == 3.0
    assert lr_pipeline['Simple Imputer'].parameters['impute_strategy'] == 'median'


def test_hyperparameters():
    class MockPipeline(BinaryClassificationPipeline):
        component_graph = ['Simple Imputer', 'Random Forest Classifier']

    hyperparameters = {
        'Simple Imputer': {
            "impute_strategy": ['mean', 'median', 'most_frequent'],
        },
        'Random Forest Classifier': {
            "n_estimators": Integer(10, 1000),
            "max_depth": Integer(1, 10)
        }
    }

    assert MockPipeline.hyperparameters == hyperparameters
    assert MockPipeline(parameters={}).hyperparameters == hyperparameters


def test_hyperparameters_override():
    class MockPipelineOverRide(BinaryClassificationPipeline):
        component_graph = ['Simple Imputer', 'Random Forest Classifier']

        custom_hyperparameters = {
            'Simple Imputer': {
                "impute_strategy": ['median']
            },
            'Random Forest Classifier': {
                "n_estimators": [1, 100, 200],
                "max_depth": [5]
            }
        }

    hyperparameters = {
        'Simple Imputer': {
            "impute_strategy": ['median']
        },
        'Random Forest Classifier': {
            "n_estimators": [1, 100, 200],
            "max_depth": [5]
        }
    }

    assert MockPipelineOverRide.hyperparameters == hyperparameters
    assert MockPipelineOverRide(parameters={}).hyperparameters == hyperparameters


def test_hyperparameters_none(dummy_classifier_estimator_class):
    MockEstimator = dummy_classifier_estimator_class

    class MockPipelineNone(BinaryClassificationPipeline):
        component_graph = [MockEstimator]

    assert MockPipelineNone.hyperparameters == {'Mock Classifier': {}}
    assert MockPipelineNone(parameters={}).hyperparameters == {'Mock Classifier': {}}


@patch('evalml.pipelines.components.Estimator.predict')
def test_score_with_objective_that_requires_predict_proba(mock_predict, dummy_regression_pipeline_class, X_y_binary):
    X, y = X_y_binary
    mock_predict.return_value = np.array([1] * 100)
    with pytest.raises(ValueError, match="Objective `AUC` does not support score_needs_proba"):
        dummy_regression_pipeline_class(parameters={}).score(X, y, ['precision', 'auc'])
    mock_predict.assert_called()


def test_score_auc(X_y_binary, logistic_regression_binary_pipeline_class):
    X, y = X_y_binary
    lr_pipeline = logistic_regression_binary_pipeline_class(parameters={})
    lr_pipeline.fit(X, y)
    lr_pipeline.score(X, y, ['auc'])


def test_pipeline_summary():
    class MockPipelineWithoutEstimator(PipelineBase):
        component_graph = ["Simple Imputer", "One Hot Encoder"]
    assert MockPipelineWithoutEstimator.summary == "Pipeline w/ Simple Imputer + One Hot Encoder"

    class MockPipelineWithSingleComponent(PipelineBase):
        component_graph = ["Simple Imputer"]
    assert MockPipelineWithSingleComponent.summary == "Pipeline w/ Simple Imputer"

    class MockPipelineWithOnlyAnEstimator(PipelineBase):
        component_graph = ["Random Forest Classifier"]
    assert MockPipelineWithOnlyAnEstimator.summary == "Random Forest Classifier"

    class MockPipelineWithNoComponents(PipelineBase):
        component_graph = []
    assert MockPipelineWithNoComponents.summary == "Empty Pipeline"

    class MockPipeline(PipelineBase):
        component_graph = ["Simple Imputer", "One Hot Encoder", "Random Forest Classifier"]
    assert MockPipeline.summary == "Random Forest Classifier w/ Simple Imputer + One Hot Encoder"


def test_drop_columns_in_pipeline():
    class PipelineWithDropCol(BinaryClassificationPipeline):
        component_graph = ['Drop Columns Transformer', 'Simple Imputer', 'Logistic Regression Classifier']

    parameters = {
        'Drop Columns Transformer': {
            'columns': ["column to drop"]
        },
        'Simple Imputer': {
            'impute_strategy': 'median'
        },
        'Logistic Regression Classifier': {
            'penalty': 'l2',
            'C': 3.0,
        }
    }
    pipeline_with_drop_col = PipelineWithDropCol(parameters=parameters)
    X = pd.DataFrame({"column to drop": [1, 0, 1, 3], "other col": [1, 2, 4, 1]})
    y = pd.Series([1, 0, 1, 0])
    pipeline_with_drop_col.fit(X, y)
    pipeline_with_drop_col.score(X, y, ['auc'])
    assert list(pipeline_with_drop_col.feature_importance["feature"]) == ['other col']


def test_clone_init(linear_regression_pipeline_class):
    parameters = {
        'Simple Imputer': {
            'impute_strategy': 'most_frequent'
        },
        'Linear Regressor': {
            'fit_intercept': True,
            'normalize': True,
        }
    }
    pipeline = linear_regression_pipeline_class(parameters=parameters)
    pipeline_clone = pipeline.clone()
    assert pipeline.parameters == pipeline_clone.parameters


def test_clone_random_state(linear_regression_pipeline_class):
    parameters = {
        'Simple Imputer': {
            'impute_strategy': 'most_frequent'
        },
        'Linear Regressor': {
            'fit_intercept': True,
            'normalize': True,
        }
    }
    pipeline = linear_regression_pipeline_class(parameters=parameters, random_state=np.random.RandomState(42))
    pipeline_clone = pipeline.clone(random_state=np.random.RandomState(42))
    assert pipeline_clone.random_state.randint(2**30) == pipeline.random_state.randint(2**30)

    pipeline = linear_regression_pipeline_class(parameters=parameters, random_state=2)
    pipeline_clone = pipeline.clone(random_state=2)
    assert pipeline_clone.random_state.randint(2**30) == pipeline.random_state.randint(2**30)


def test_clone_fitted(X_y_binary, logistic_regression_binary_pipeline_class):
    X, y = X_y_binary
    pipeline = logistic_regression_binary_pipeline_class(parameters={}, random_state=42)
    random_state_first_val = pipeline.random_state.randint(2**30)
    pipeline.fit(X, y)
    X_t = pipeline.predict_proba(X)

    pipeline_clone = pipeline.clone(random_state=42)
    assert pipeline_clone.random_state.randint(2**30) == random_state_first_val
    assert pipeline.parameters == pipeline_clone.parameters
    with pytest.raises(RuntimeError):
        pipeline_clone.predict(X)
    pipeline_clone.fit(X, y)
    X_t_clone = pipeline_clone.predict_proba(X)
    pd.testing.assert_frame_equal(X_t, X_t_clone)


<<<<<<< HEAD
@pytest.mark.parametrize("cls", all_pipelines)
def test_pipeline_default_parameters(cls):
=======
def test_feature_importance_has_feature_names(X_y_binary, logistic_regression_binary_pipeline_class):
    X, y = X_y_binary
    col_names = ["col_{}".format(i) for i in range(len(X[0]))]
    X = pd.DataFrame(X, columns=col_names)
    parameters = {
        'Simple Imputer': {
            'impute_strategy': 'mean'
        },
        'RF Classifier Select From Model': {
            "percent_features": 1.0,
            "number_features": len(X.columns),
            "n_estimators": 20
        },
        'Logistic Regression Classifier': {
            'penalty': 'l2',
            'C': 1.0,
        }
    }

    clf = logistic_regression_binary_pipeline_class(parameters=parameters)
    clf.fit(X, y)
    assert len(clf.feature_importance) == len(X.columns)
    assert not clf.feature_importance.isnull().all().all()
    assert sorted(clf.feature_importance["feature"]) == sorted(col_names)


def test_component_not_found(X_y_binary, logistic_regression_binary_pipeline_class):
    class FakePipeline(BinaryClassificationPipeline):
        component_graph = ['Simple Imputer', 'One Hot Encoder', 'This Component Does Not Exist', 'Standard Scaler', 'Logistic Regression Classifier']
    with pytest.raises(MissingComponentError, match="Error recieved when retrieving class for component 'This Component Does Not Exist'"):
        FakePipeline(parameters={})

>>>>>>> 5b7afaa3

def test_get_default_parameters(logistic_regression_binary_pipeline_class):
    expected_defaults = {
        'Simple Imputer': {
            'impute_strategy': 'most_frequent',
            'fill_value': None
        },
        'One Hot Encoder': {
            'top_n': 10,
            'categories': None,
            'drop': None,
            'handle_unknown': 'ignore',
            'handle_missing': 'error'
        },
        'Logistic Regression Classifier': {
            'penalty': 'l2',
            'C': 1.0,
            'n_jobs': -1
        }
    }
    assert logistic_regression_binary_pipeline_class.default_parameters == expected_defaults<|MERGE_RESOLUTION|>--- conflicted
+++ resolved
@@ -31,15 +31,7 @@
     Transformer
 )
 from evalml.pipelines.components.utils import _all_estimators_used_in_search
-from evalml.pipelines.utils import (
-<<<<<<< HEAD
-    all_pipelines,
-=======
-    all_estimators,
->>>>>>> 5b7afaa3
-    get_estimators,
-    make_pipeline
-)
+from evalml.pipelines.utils import get_estimators, make_pipeline
 from evalml.problem_types import ProblemTypes
 
 
@@ -56,16 +48,6 @@
     assert set(list_model_families(ProblemTypes.REGRESSION)) == expected_model_families_regression
 
 
-<<<<<<< HEAD
-def test_all_pipelines(has_minimal_dependencies):
-    if has_minimal_dependencies:
-        assert len(all_pipelines) == 6
-    else:
-        assert len(all_pipelines) == 12
-
-
-=======
->>>>>>> 5b7afaa3
 def test_all_estimators(has_minimal_dependencies):
     if has_minimal_dependencies:
         assert len((_all_estimators_used_in_search)) == 4
@@ -877,10 +859,6 @@
     pd.testing.assert_frame_equal(X_t, X_t_clone)
 
 
-<<<<<<< HEAD
-@pytest.mark.parametrize("cls", all_pipelines)
-def test_pipeline_default_parameters(cls):
-=======
 def test_feature_importance_has_feature_names(X_y_binary, logistic_regression_binary_pipeline_class):
     X, y = X_y_binary
     col_names = ["col_{}".format(i) for i in range(len(X[0]))]
@@ -913,7 +891,6 @@
     with pytest.raises(MissingComponentError, match="Error recieved when retrieving class for component 'This Component Does Not Exist'"):
         FakePipeline(parameters={})
 
->>>>>>> 5b7afaa3
 
 def test_get_default_parameters(logistic_regression_binary_pipeline_class):
     expected_defaults = {
