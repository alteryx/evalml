import os
from importlib import import_module
from unittest.mock import patch

import numpy as np
import pandas as pd
import pytest
from skopt.space import Integer, Real

from evalml.exceptions import IllFormattedClassNameError
from evalml.model_family import ModelFamily
from evalml.objectives import FraudCost, Precision
from evalml.pipelines import (
    BinaryClassificationPipeline,
    LogisticRegressionBinaryPipeline,
    MulticlassClassificationPipeline,
    PipelineBase,
    RegressionPipeline
)
from evalml.pipelines.components import (
    LogisticRegressionClassifier,
    OneHotEncoder,
    RFClassifierSelectFromModel,
    SimpleImputer,
    StandardScaler,
    Transformer
)
from evalml.pipelines.utils import (
    all_pipelines,
    get_pipelines,
    list_model_families
)
from evalml.problem_types import ProblemTypes


def test_list_model_families(has_minimal_dependencies):
    expected_model_families_binary = set([ModelFamily.RANDOM_FOREST, ModelFamily.LINEAR_MODEL])
    expected_model_families_regression = set([ModelFamily.RANDOM_FOREST, ModelFamily.LINEAR_MODEL])
    if not has_minimal_dependencies:
        expected_model_families_binary.add(ModelFamily.XGBOOST)
        expected_model_families_binary.add(ModelFamily.CATBOOST)
        expected_model_families_regression.add(ModelFamily.CATBOOST)
        expected_model_families_regression.add(ModelFamily.XGBOOST)
    assert set(list_model_families(ProblemTypes.BINARY)) == expected_model_families_binary
    assert set(list_model_families(ProblemTypes.REGRESSION)) == expected_model_families_regression


def test_all_pipelines(has_minimal_dependencies):
    if has_minimal_dependencies:
        assert len(all_pipelines()) == 6
    else:
        assert len(all_pipelines()) == 12


<<<<<<< HEAD
def make_mock_import_module(libs_to_blacklist):
=======
def make_mock_import_module(libs_to_exclude):
>>>>>>> 7dbf92b2
    def _import_module(library):
        if library in libs_to_exclude:
            raise ImportError("Cannot import {}; excluded by mock muahahaha".format(library))
        return import_module(library)
    return _import_module


@patch('importlib.import_module', make_mock_import_module({'xgboost', 'catboost'}))
def test_all_pipelines_core_dependencies_mock():
    assert len(all_pipelines()) == 6


def test_get_pipelines(has_minimal_dependencies):
    if has_minimal_dependencies:
        assert len(get_pipelines(problem_type=ProblemTypes.BINARY)) == 2
        assert len(get_pipelines(problem_type=ProblemTypes.BINARY, model_families=[ModelFamily.LINEAR_MODEL])) == 1
        assert len(get_pipelines(problem_type=ProblemTypes.MULTICLASS)) == 2
        assert len(get_pipelines(problem_type=ProblemTypes.REGRESSION)) == 2
    else:
        assert len(get_pipelines(problem_type=ProblemTypes.BINARY)) == 4
        assert len(get_pipelines(problem_type=ProblemTypes.BINARY, model_families=[ModelFamily.LINEAR_MODEL])) == 1
        assert len(get_pipelines(problem_type=ProblemTypes.MULTICLASS)) == 4
        assert len(get_pipelines(problem_type=ProblemTypes.REGRESSION)) == 4

    with pytest.raises(RuntimeError, match="Unrecognized model type for problem type"):
        get_pipelines(problem_type=ProblemTypes.REGRESSION, model_families=["random_forest", "none"])
    with pytest.raises(TypeError, match="model_families parameter is not a list."):
        get_pipelines(problem_type=ProblemTypes.REGRESSION, model_families='random_forest')
    with pytest.raises(KeyError):
        get_pipelines(problem_type="Not A Valid Problem Type")


@patch('importlib.import_module', make_mock_import_module({'xgboost', 'catboost'}))
def test_get_pipelines_core_dependencies_mock():
    assert len(get_pipelines(problem_type=ProblemTypes.BINARY)) == 2
    assert len(get_pipelines(problem_type=ProblemTypes.BINARY, model_families=[ModelFamily.LINEAR_MODEL])) == 1
    assert len(get_pipelines(problem_type=ProblemTypes.MULTICLASS)) == 2
    assert len(get_pipelines(problem_type=ProblemTypes.REGRESSION)) == 2
    with pytest.raises(RuntimeError, match="Unrecognized model type for problem type"):
        get_pipelines(problem_type=ProblemTypes.REGRESSION, model_families=["random_forest", "none"])
    with pytest.raises(KeyError):
        get_pipelines(problem_type="Not A Valid Problem Type")


@pytest.fixture
def lr_pipeline():
    parameters = {
        'Simple Imputer': {
            'impute_strategy': 'median'
        },
        'Logistic Regression Classifier': {
            'penalty': 'l2',
            'C': 3.0,
        }
    }
    return LogisticRegressionBinaryPipeline(parameters=parameters, random_state=42)


def test_required_fields():
    class TestPipelineWithoutComponentGraph(PipelineBase):
        pass

    with pytest.raises(TypeError):
        TestPipelineWithoutComponentGraph(parameters={})


def test_serialization(X_y, tmpdir, lr_pipeline):
    X, y = X_y
    path = os.path.join(str(tmpdir), 'pipe.pkl')
    pipeline = lr_pipeline
    pipeline.fit(X, y)
    pipeline.save(path)
    assert pipeline.score(X, y, ['precision']) == PipelineBase.load(path).score(X, y, ['precision'])


@pytest.fixture
def pickled_pipeline_path(X_y, tmpdir, lr_pipeline):
    X, y = X_y
    path = os.path.join(str(tmpdir), 'pickled_pipe.pkl')
    pipeline = LogisticRegressionBinaryPipeline(parameters=lr_pipeline.parameters)
    pipeline.fit(X, y)
    pipeline.save(path)
    return path


def test_load_pickled_pipeline_with_custom_objective(X_y, pickled_pipeline_path, lr_pipeline):
    X, y = X_y
    # checks that class is not defined before loading in pipeline
    with pytest.raises(NameError):
        MockPrecision()  # noqa: F821: ignore flake8's "undefined name" error
    objective = Precision()
    pipeline = LogisticRegressionBinaryPipeline(parameters=lr_pipeline.parameters)
    pipeline.fit(X, y)
    assert PipelineBase.load(pickled_pipeline_path).score(X, y, [objective]) == pipeline.score(X, y, [objective])


def test_reproducibility(X_y):
    X, y = X_y
    objective = FraudCost(
        retry_percentage=.5,
        interchange_fee=.02,
        fraud_payout_percentage=.75,
        amount_col=10
    )

    parameters = {
        'Simple Imputer': {
            'impute_strategy': 'mean'
        },
        'Logistic Regression Classifier': {
            'penalty': 'l2',
            'C': 1.0,
        }
    }

    clf = LogisticRegressionBinaryPipeline(parameters=parameters)
    clf.fit(X, y)

    clf_1 = LogisticRegressionBinaryPipeline(parameters=parameters)
    clf_1.fit(X, y)

    assert clf_1.score(X, y, [objective]) == clf.score(X, y, [objective])


def test_indexing(X_y, lr_pipeline):
    X, y = X_y
    clf = lr_pipeline
    clf.fit(X, y)

    assert isinstance(clf[0], OneHotEncoder)
    assert isinstance(clf['Simple Imputer'], SimpleImputer)

    setting_err_msg = 'Setting pipeline components is not supported.'
    with pytest.raises(NotImplementedError, match=setting_err_msg):
        clf[1] = OneHotEncoder()

    slicing_err_msg = 'Slicing pipelines is currently not supported.'
    with pytest.raises(NotImplementedError, match=slicing_err_msg):
        clf[:1]


def test_describe(X_y, caplog, lr_pipeline):
    X, y = X_y
    lrp = lr_pipeline
    lrp.describe()
    out = caplog.text
    assert "Logistic Regression Binary Pipeline" in out
    assert "Problem Type: Binary Classification" in out
    assert "Model Family: Linear" in out

    for component in lrp.component_graph:
        if component.hyperparameter_ranges:
            for parameter in component.hyperparameter_ranges:
                assert parameter in out
        assert component.name in out


def test_parameters(X_y, lr_pipeline):
    X, y = X_y
    lrp = lr_pipeline
    params = {
        'Simple Imputer': {
            'impute_strategy': 'median',
            'fill_value': None
        },
        'One Hot Encoder': {'top_n': 10},
        'Logistic Regression Classifier': {
            'penalty': 'l2',
            'C': 3.0,
            'n_jobs': -1
        }
    }
    assert params == lrp.parameters


def test_name():
    class TestNamePipeline(BinaryClassificationPipeline):
        component_graph = ['Logistic Regression Classifier']

    class TestDefinedNamePipeline(BinaryClassificationPipeline):
        custom_name = "Cool Logistic Regression"
        component_graph = ['Logistic Regression Classifier']

    class testillformattednamepipeline(BinaryClassificationPipeline):
        component_graph = ['Logistic Regression Classifier']

    assert TestNamePipeline.name == "Test Name Pipeline"
    assert TestNamePipeline.custom_name is None
    assert TestDefinedNamePipeline.name == "Cool Logistic Regression"
    assert TestDefinedNamePipeline.custom_name == "Cool Logistic Regression"
    assert TestDefinedNamePipeline(parameters={}).name == "Cool Logistic Regression"
    with pytest.raises(IllFormattedClassNameError):
        testillformattednamepipeline.name == "Test Illformatted Name Pipeline"


def test_estimator_not_last(X_y):
    X, y = X_y

    parameters = {
        'Simple Imputer': {
            'impute_strategy': 'mean'
        },
        'Logistic Regression Classifier': {
            'penalty': 'l2',
            'C': 1.0,
        }
    }

    class MockLogisticRegressionBinaryPipeline(BinaryClassificationPipeline):
        name = "Mock Logistic Regression Pipeline"
        component_graph = ['One Hot Encoder', 'Simple Imputer', 'Logistic Regression Classifier', 'Standard Scaler']

    err_msg = "A pipeline must have an Estimator as the last component in component_graph."
    with pytest.raises(ValueError, match=err_msg):
        MockLogisticRegressionBinaryPipeline(parameters=parameters)


def test_multi_format_creation(X_y):
    X, y = X_y

    class TestPipeline(BinaryClassificationPipeline):
        component_graph = component_graph = ['Simple Imputer', 'One Hot Encoder', StandardScaler, 'Logistic Regression Classifier']

        hyperparameters = {
            'Simple Imputer': {
                "impute_strategy": ["mean", "median", "most_frequent"]
            },
            'Logistic Regression Classifier': {
                "penalty": ["l2"],
                "C": Real(.01, 10)
            }
        }

    parameters = {
        'Simple Imputer': {
            'impute_strategy': 'mean'
        },
        'Logistic Regression Classifier': {
            'penalty': 'l2',
            'C': 1.0,
        }
    }

    clf = TestPipeline(parameters=parameters)
    correct_components = [SimpleImputer, OneHotEncoder, StandardScaler, LogisticRegressionClassifier]
    for component, correct_components in zip(clf.component_graph, correct_components):
        assert isinstance(component, correct_components)
    assert clf.model_family == ModelFamily.LINEAR_MODEL

    clf.fit(X, y)
    clf.score(X, y, ['precision'])
    assert not clf.feature_importances.isnull().all().all()


def test_multiple_feature_selectors(X_y):
    X, y = X_y

    class TestPipeline(BinaryClassificationPipeline):
        component_graph = ['Simple Imputer', 'One Hot Encoder', 'RF Classifier Select From Model', StandardScaler, 'RF Classifier Select From Model', 'Logistic Regression Classifier']

        hyperparameters = {
            'Simple Imputer': {
                "impute_strategy": ["mean", "median", "most_frequent"]
            },
            'Logistic Regression Classifier': {
                "penalty": ["l2"],
                "C": Real(.01, 10)
            }
        }

    clf = TestPipeline(parameters={})
    correct_components = [SimpleImputer, OneHotEncoder, RFClassifierSelectFromModel, StandardScaler, RFClassifierSelectFromModel, LogisticRegressionClassifier]
    for component, correct_components in zip(clf.component_graph, correct_components):
        assert isinstance(component, correct_components)
    assert clf.model_family == ModelFamily.LINEAR_MODEL

    clf.fit(X, y)
    clf.score(X, y, ['precision'])
    assert not clf.feature_importances.isnull().all().all()


def test_problem_types():
    class TestPipeline(BinaryClassificationPipeline):
        component_graph = ['Random Forest Regressor']

    with pytest.raises(ValueError, match="not valid for this component graph. Valid problem types include *."):
        TestPipeline(parameters={})


def make_mock_regression_pipeline():
    class MockRegressionPipeline(RegressionPipeline):
        component_graph = ['Random Forest Regressor']

    return MockRegressionPipeline({})


def make_mock_binary_pipeline():
    class MockBinaryClassificationPipeline(BinaryClassificationPipeline):
        component_graph = ['Random Forest Classifier']

    return MockBinaryClassificationPipeline({})


def make_mock_multiclass_pipeline():
    class MockMulticlassClassificationPipeline(MulticlassClassificationPipeline):
        component_graph = ['Random Forest Classifier']

    return MockMulticlassClassificationPipeline({})


@patch('evalml.pipelines.RegressionPipeline.fit')
@patch('evalml.pipelines.RegressionPipeline.predict')
def test_score_regression_single(mock_predict, mock_fit, X_y):
    X, y = X_y
    mock_predict.return_value = y
    clf = make_mock_regression_pipeline()
    clf.fit(X, y)
    objective_names = ['r2']
    scores = clf.score(X, y, objective_names)
    mock_predict.assert_called()
    assert scores == {'R2': 1.0}


@patch('evalml.pipelines.BinaryClassificationPipeline.fit')
@patch('evalml.pipelines.BinaryClassificationPipeline.predict')
def test_score_binary_single(mock_predict, mock_fit, X_y):
    X, y = X_y
    mock_predict.return_value = y
    clf = make_mock_binary_pipeline()
    clf.fit(X, y)
    objective_names = ['f1']
    scores = clf.score(X, y, objective_names)
    mock_predict.assert_called()
    assert scores == {'F1': 1.0}


@patch('evalml.pipelines.MulticlassClassificationPipeline.fit')
@patch('evalml.pipelines.MulticlassClassificationPipeline.predict')
def test_score_multiclass_single(mock_predict, mock_fit, X_y):
    X, y = X_y
    mock_predict.return_value = y
    clf = make_mock_multiclass_pipeline()
    clf.fit(X, y)
    objective_names = ['f1_micro']
    scores = clf.score(X, y, objective_names)
    mock_predict.assert_called()
    assert scores == {'F1 Micro': 1.0}


@patch('evalml.pipelines.RegressionPipeline.fit')
@patch('evalml.pipelines.RegressionPipeline.predict')
def test_score_regression_list(mock_predict, mock_fit, X_y):
    X, y = X_y
    mock_predict.return_value = y
    clf = make_mock_regression_pipeline()
    clf.fit(X, y)
    objective_names = ['r2', 'mse']
    scores = clf.score(X, y, objective_names)
    mock_predict.assert_called()
    assert scores == {'R2': 1.0, 'MSE': 0.0}


@patch('evalml.pipelines.BinaryClassificationPipeline.fit')
@patch('evalml.pipelines.BinaryClassificationPipeline.predict')
def test_score_binary_list(mock_predict, mock_fit, X_y):
    X, y = X_y
    mock_predict.return_value = y
    clf = make_mock_binary_pipeline()
    clf.fit(X, y)
    objective_names = ['f1', 'precision']
    scores = clf.score(X, y, objective_names)
    mock_predict.assert_called()
    assert scores == {'F1': 1.0, 'Precision': 1.0}


@patch('evalml.pipelines.MulticlassClassificationPipeline.fit')
@patch('evalml.pipelines.MulticlassClassificationPipeline.predict')
def test_score_multi_list(mock_predict, mock_fit, X_y):
    X, y = X_y
    mock_predict.return_value = y
    clf = make_mock_multiclass_pipeline()
    clf.fit(X, y)
    objective_names = ['f1_micro', 'precision_micro']
    scores = clf.score(X, y, objective_names)
    mock_predict.assert_called()
    assert scores == {'F1 Micro': 1.0, 'Precision Micro': 1.0}


@patch('evalml.objectives.R2.score')
@patch('evalml.pipelines.RegressionPipeline.fit')
@patch('evalml.pipelines.RegressionPipeline.predict')
def test_score_regression_objective_error(mock_predict, mock_fit, mock_objective_score, X_y):
    mock_objective_score.side_effect = Exception('finna kabooom 💣')
    X, y = X_y
    mock_predict.return_value = y
    clf = make_mock_regression_pipeline()
    clf.fit(X, y)
    objective_names = ['r2', 'mse']
    scores = clf.score(X, y, objective_names)
    mock_predict.assert_called()
    assert scores == {'R2': np.nan, 'MSE': 0.0}


@patch('evalml.objectives.F1.score')
@patch('evalml.pipelines.BinaryClassificationPipeline.fit')
@patch('evalml.pipelines.BinaryClassificationPipeline.predict')
def test_score_binary_objective_error(mock_predict, mock_fit, mock_objective_score, X_y):
    mock_objective_score.side_effect = Exception('finna kabooom 💣')
    X, y = X_y
    mock_predict.return_value = y
    clf = make_mock_binary_pipeline()
    clf.fit(X, y)
    objective_names = ['f1', 'precision']
    scores = clf.score(X, y, objective_names)
    mock_predict.assert_called()
    assert scores == {'F1': np.nan, 'Precision': 1.0}


@patch('evalml.objectives.F1Micro.score')
@patch('evalml.pipelines.MulticlassClassificationPipeline.fit')
@patch('evalml.pipelines.MulticlassClassificationPipeline.predict')
def test_score_multiclass_objective_error(mock_predict, mock_fit, mock_objective_score, X_y):
    mock_objective_score.side_effect = Exception('finna kabooom 💣')
    X, y = X_y
    mock_predict.return_value = y
    clf = make_mock_multiclass_pipeline()
    clf.fit(X, y)
    objective_names = ['f1_micro', 'precision_micro']
    scores = clf.score(X, y, objective_names)
    mock_predict.assert_called()
    assert scores == {'F1 Micro': np.nan, 'Precision Micro': 1.0}


def test_no_default_parameters():
    class MockComponent(Transformer):
        name = "Mock Component"
        hyperparameter_ranges = {
            'a': [0, 1, 2]
        }

        def __init__(self, a, b=1, c='2', random_state=0):
            self.a = a
            self.b = b
            self.c = c

    class TestPipeline(BinaryClassificationPipeline):
        component_graph = [MockComponent, 'Logistic Regression Classifier']

    with pytest.raises(ValueError, match="Error received when instantiating component *."):
        TestPipeline(parameters={})

    assert TestPipeline(parameters={'Mock Component': {'a': 42}})


def test_no_random_state_argument_in_component():
    class MockComponent(Transformer):
        name = "Mock Component"
        hyperparameter_ranges = {
            'a': [0, 1, 2]
        }

    class TestPipeline(BinaryClassificationPipeline):
        component_graph = [MockComponent, 'Logistic Regression Classifier']

    with pytest.raises(ValueError, match="Error received when instantiating component *."):
        TestPipeline(parameters={'Mock Component': {'a': 42}}, random_state=0)


def test_init_components_invalid_parameters():
    class TestPipeline(BinaryClassificationPipeline):
        component_graph = ['RF Classifier Select From Model', 'Logistic Regression Classifier']

    parameters = {
        'Logistic Regression Classifier': {
            "cool_parameter": "yes"
        }
    }

    with pytest.raises(ValueError, match="Error received when instantiating component"):
        TestPipeline(parameters=parameters)


def test_correct_parameters(lr_pipeline):
    lr_pipeline = lr_pipeline

    assert lr_pipeline.estimator.random_state.get_state()[0] == np.random.RandomState(1).get_state()[0]
    assert lr_pipeline.estimator.parameters['C'] == 3.0
    assert lr_pipeline['Simple Imputer'].parameters['impute_strategy'] == 'median'


def test_hyperparameters():
    class MockPipeline(BinaryClassificationPipeline):
        component_graph = ['Simple Imputer', 'Random Forest Classifier']

    hyperparameters = {
        'Simple Imputer': {
            "impute_strategy": ['mean', 'median', 'most_frequent'],
        },
        'Random Forest Classifier': {
            "n_estimators": Integer(10, 1000),
            "max_depth": Integer(1, 10)
        }
    }

    assert MockPipeline.hyperparameters == hyperparameters
    assert MockPipeline(parameters={}).hyperparameters == hyperparameters


def test_hyperparameters_override():
    class MockPipelineOverRide(BinaryClassificationPipeline):
        component_graph = ['Simple Imputer', 'Random Forest Classifier']

        custom_hyperparameters = {
            'Simple Imputer': {
                "impute_strategy": ['median']
            },
            'Random Forest Classifier': {
                "n_estimators": [1, 100, 200],
                "max_depth": [5]
            }
        }

    hyperparameters = {
        'Simple Imputer': {
            "impute_strategy": ['median']
        },
        'Random Forest Classifier': {
            "n_estimators": [1, 100, 200],
            "max_depth": [5]
        }
    }

    assert MockPipelineOverRide.hyperparameters == hyperparameters
    assert MockPipelineOverRide(parameters={}).hyperparameters == hyperparameters


def test_hyperparameters_none(dummy_classifier_estimator_class):
    MockEstimator = dummy_classifier_estimator_class

    class MockPipelineNone(BinaryClassificationPipeline):
        component_graph = [MockEstimator]

    assert MockPipelineNone.hyperparameters == {'Mock Classifier': {}}
    assert MockPipelineNone(parameters={}).hyperparameters == {'Mock Classifier': {}}


@patch('evalml.pipelines.components.Estimator.predict')
def test_score_with_objective_that_requires_predict_proba(mock_predict, dummy_regression_pipeline, X_y):
    X, y = X_y
    mock_predict.return_value = np.array([1] * 100)
    with pytest.raises(ValueError, match="Objective `AUC` does not support score_needs_proba"):
        dummy_regression_pipeline.score(X, y, ['precision', 'auc'])
    mock_predict.assert_called()


def test_score_auc(X_y, lr_pipeline):
    X, y = X_y
    lr_pipeline.fit(X, y)
    lr_pipeline.score(X, y, ['auc'])


def test_pipeline_summary():
    class MockPipelineWithoutEstimator(PipelineBase):
        component_graph = ["Simple Imputer", "One Hot Encoder"]
    assert MockPipelineWithoutEstimator.summary == "Pipeline w/ Simple Imputer + One Hot Encoder"

    class MockPipelineWithSingleComponent(PipelineBase):
        component_graph = ["Simple Imputer"]
    assert MockPipelineWithSingleComponent.summary == "Pipeline w/ Simple Imputer"

    class MockPipelineWithOnlyAnEstimator(PipelineBase):
        component_graph = ["Random Forest Classifier"]
    assert MockPipelineWithOnlyAnEstimator.summary == "Random Forest Classifier"

    class MockPipelineWithNoComponents(PipelineBase):
        component_graph = []
    assert MockPipelineWithNoComponents.summary == "Empty Pipeline"

    class MockPipeline(PipelineBase):
        component_graph = ["Simple Imputer", "One Hot Encoder", "Random Forest Classifier"]
    assert MockPipeline.summary == "Random Forest Classifier w/ Simple Imputer + One Hot Encoder"


def test_drop_columns_in_pipeline():
    class PipelineWithDropCol(BinaryClassificationPipeline):
        component_graph = ['Drop Columns Transformer', 'Simple Imputer', 'Logistic Regression Classifier']

    parameters = {
        'Drop Columns Transformer': {
            'columns': ["column to drop"]
        },
        'Simple Imputer': {
            'impute_strategy': 'median'
        },
        'Logistic Regression Classifier': {
            'penalty': 'l2',
            'C': 3.0,
        }
    }
    pipeline_with_drop_col = PipelineWithDropCol(parameters=parameters)
    X = pd.DataFrame({"column to drop": [1, 0, 1, 3], "other col": [1, 2, 4, 1]})
    y = pd.Series([1, 0, 1, 0])
    pipeline_with_drop_col.fit(X, y)
    pipeline_with_drop_col.score(X, y, ['auc'])
    assert list(pipeline_with_drop_col.feature_importances["feature"]) == ['other col']<|MERGE_RESOLUTION|>--- conflicted
+++ resolved
@@ -52,11 +52,7 @@
         assert len(all_pipelines()) == 12
 
 
-<<<<<<< HEAD
-def make_mock_import_module(libs_to_blacklist):
-=======
 def make_mock_import_module(libs_to_exclude):
->>>>>>> 7dbf92b2
     def _import_module(library):
         if library in libs_to_exclude:
             raise ImportError("Cannot import {}; excluded by mock muahahaha".format(library))
