--- conflicted
+++ resolved
@@ -2370,7 +2370,6 @@
     assert len(preds) == 1000
 
 
-<<<<<<< HEAD
 def test_make_component_dict_from_component_list():
     assert PipelineBase._make_component_dict_from_component_list(
         [RandomForestClassifier]
@@ -2489,7 +2488,8 @@
             "Undersampler_1.y",
         ],
     }
-=======
+
+
 def test_get_hyperparameter_ranges():
     pipeline = BinaryClassificationPipeline(
         component_graph=["Imputer", "Random Forest Classifier"]
@@ -2515,5 +2515,4 @@
         },
     }
     hyperparameter_ranges = pipeline.get_hyperparameter_ranges(custom_hyperparameters)
-    assert expected_ranges == hyperparameter_ranges
->>>>>>> eb71f977
+    assert expected_ranges == hyperparameter_ranges