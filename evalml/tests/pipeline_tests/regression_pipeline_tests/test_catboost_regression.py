--- conflicted
+++ resolved
@@ -53,15 +53,9 @@
             "max_depth": 6,
         }
     }
-<<<<<<< HEAD
-    clf = CatBoostRegressionPipeline(parameters=parameters)
+    clf = CatBoostRegressionPipeline(parameters=parameters, random_state=get_random_state(random_seed))
     clf.fit(X, y)
-    clf_scores = clf.score(X, y, [objective])
-=======
-    clf = CatBoostRegressionPipeline(parameters=parameters, random_state=get_random_state(random_seed))
-    clf.fit(X, y, objective)
     clf_score = clf.score(X, y, [objective])
->>>>>>> 0d7e8d17
     y_pred = clf.predict(X)
 
     np.testing.assert_almost_equal(y_pred, sk_pipeline.predict(X), decimal=5)
