--- conflicted
+++ resolved
@@ -30,12 +30,7 @@
             "max_depth": 5,
         }
     }
-<<<<<<< HEAD
-    clf = RFRegressionPipeline(parameters=parameters)
-=======
     clf = RFRegressionPipeline(parameters=parameters, random_state=2)
-
->>>>>>> 0d7e8d17
     expected_parameters = {
         'Simple Imputer': {
             'impute_strategy': 'mean',
