--- conflicted
+++ resolved
@@ -38,13 +38,8 @@
 
 def test_feature_importance_plot(X_y):
     X, y = X_y
-<<<<<<< HEAD
     clf = PipelineBase(component_list=['Simple Imputer', 'One Hot Encoder', 'Standard Scaler', 'Logistic Regression Classifier'], n_jobs=-1, random_state=0)
     clf.fit(X, y, 'precision')
-    assert isinstance(clf.plot.feature_importances(), go.Figure)
-=======
-    clf = PipelineBase('precision', component_list=['Simple Imputer', 'One Hot Encoder', 'Standard Scaler', 'Logistic Regression Classifier'], n_jobs=-1, random_state=0)
-    clf.fit(X, y)
     assert isinstance(clf.plot.feature_importances(), go.Figure)
 
 
@@ -79,5 +74,4 @@
 
     figure = clf.plot.feature_importances(show_all_features=True)
     data = figure.data[0]
-    assert (np.any(data['x'] == 0.0))
->>>>>>> 50095d70
+    assert (np.any(data['x'] == 0.0))