--- conflicted
+++ resolved
@@ -28,15 +28,12 @@
     X, y = X_y_regression
     mean = y.mean()
     clf = BaselineRegressor()
-<<<<<<< HEAD
-    clf.fit(X, y)
+
+    fitted = clf.fit(X, y)
+    assert isinstance(fitted, BaselineRegressor)
+
     predictions = clf.predict(X)
     assert_series_equal(pd.Series([mean] * len(X)), predictions.to_series())
-=======
-    fitted = clf.fit(X, y)
-    assert isinstance(fitted, BaselineRegressor)
-    np.testing.assert_allclose(clf.predict(X), np.array([mean] * len(X)))
->>>>>>> 1a7244d7
     np.testing.assert_allclose(clf.feature_importance, np.array([0.0] * X.shape[1]))
 
 
