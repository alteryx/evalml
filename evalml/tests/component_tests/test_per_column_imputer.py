--- conflicted
+++ resolved
@@ -213,7 +213,6 @@
     }
     transformer = PerColumnImputer(impute_strategies=strategies)
     X_expected_arr = pd.DataFrame(
-<<<<<<< HEAD
         {
             "int col": [0, 1, 2, 0, 3] * 4,
             "int with nan": [0, 1, 0, 0, 1] * 4,
@@ -222,23 +221,6 @@
     X_t = transformer.fit_transform(X)
     assert_frame_equal(X_expected_arr, X_t, check_dtype=False)
     assert "all nan" in X.columns
-=======
-        {"some_nan": [0, 1, 0], "another_col": [0, 1, 2]},
-    ).astype({"some_nan": "Int64"})
-    X_t = transformer.fit_transform(X)
-    assert_frame_equal(X_expected_arr, X_t, check_dtype=False)
-    # Check that original dataframe remains unchanged
-    assert_frame_equal(
-        X,
-        pd.DataFrame(
-            {
-                "all_nan": [np.nan, np.nan, np.nan],
-                "some_nan": [0, 1, 0],
-                "another_col": [0, 1, 2],
-            },
-        ),
-    )
->>>>>>> 034068a7
 
 
 def test_transform_drop_all_nan_columns(imputer_test_data):
@@ -259,20 +241,7 @@
     X_t = transformer.transform(X)
 
     assert_frame_equal(X_expected_arr, X_t, check_dtype=False)
-<<<<<<< HEAD
     assert "all nan" in X.columns
-=======
-    assert_frame_equal(
-        X,
-        pd.DataFrame(
-            {
-                "all_nan": [np.nan, np.nan, np.nan],
-                "some_nan": [0, 1, 0],
-                "another_col": [0, 1, 2],
-            },
-        ),
-    )
->>>>>>> 034068a7
 
 
 def test_transform_drop_all_nan_columns_empty():
@@ -362,12 +331,8 @@
     )
     X_expected.ww.init(
         logical_types={
-<<<<<<< HEAD
-            "all_nan_not_included": "double",
-=======
             "all_nan_not_included": "Double",
             "column_with_nan_not_included": "IntegerNullable",
->>>>>>> 034068a7
             "column_with_nan_included": "IntegerNullable",
         },
     )
@@ -375,11 +340,6 @@
         logical_types={"all_nan_included": "Double", "all_nan_not_included": "Double"},
     )
     X_t = transformer.fit_transform(X)
-<<<<<<< HEAD
-    assert_frame_equal(X_expected, X_t, check_dtype=False)
-    assert "all_nan_not_included" in X.columns
-    assert "all_nan_included" in X.columns
-=======
     assert_frame_equal(X_expected, X_t)
     assert_frame_equal(
         X,
@@ -392,7 +352,6 @@
             },
         ).astype({"column_with_nan_not_included": "Int64"}),
     )
->>>>>>> 034068a7
 
 
 def test_per_column_imputer_impute_strategies_is_None():
