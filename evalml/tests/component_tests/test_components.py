import numpy as np
import pytest

from evalml.exceptions import MethodPropertyNotFoundError
from evalml.model_family import ModelFamily
from evalml.pipelines.components import (
    ComponentBase,
    DropColumns,
    ElasticNetClassifier,
    ElasticNetRegressor,
    Estimator,
    ExtraTreesClassifier,
    ExtraTreesRegressor,
    LinearRegressor,
    LogisticRegressionClassifier,
    OneHotEncoder,
    PerColumnImputer,
    RandomForestClassifier,
    RandomForestRegressor,
    RFClassifierSelectFromModel,
    SimpleImputer,
    StandardScaler,
    Transformer,
    XGBoostClassifier
)


@pytest.fixture
def test_classes():
    class MockComponent(ComponentBase):
        name = "Mock Component"
        model_family = ModelFamily.NONE

    class MockEstimator(Estimator):
        name = "Mock Estimator"
        model_family = ModelFamily.LINEAR_MODEL
        supported_problem_types = ['binary']

    class MockTransformer(Transformer):
        name = "Mock Transformer"

    return MockComponent, MockEstimator, MockTransformer


def test_init(test_classes):
    MockComponent, MockEstimator, MockTransformer = test_classes
    assert MockComponent({}, None, 0).name == "Mock Component"
    assert MockEstimator({}, None, 0).name == "Mock Estimator"
    assert MockTransformer({}, None, 0).name == "Mock Transformer"


def test_describe(test_classes):
    MockComponent, MockEstimator, MockTransformer = test_classes
    params = {'param_a': 'value_a', 'param_b': 123}
    component = MockComponent(params, None, random_state=0)
    assert component.describe(return_dict=True) == {'name': 'Mock Component', 'parameters': params}
    estimator = MockEstimator(params, None, random_state=0)
    assert estimator.describe(return_dict=True) == {'name': 'Mock Estimator', 'parameters': params}
    transformer = MockTransformer(params, None, random_state=0)
    assert transformer.describe(return_dict=True) == {'name': 'Mock Transformer', 'parameters': params}


def test_describe_component():
    enc = OneHotEncoder()
    imputer = SimpleImputer("mean")
    column_imputer = PerColumnImputer({"a": "mean", "b": ("constant", 100)})
    scaler = StandardScaler()
    feature_selection = RFClassifierSelectFromModel(n_estimators=10, number_features=5, percent_features=0.3, threshold=-np.inf)
    drop_col_transformer = DropColumns(columns=['col_one', 'col_two'])
    assert enc.describe(return_dict=True) == {'name': 'One Hot Encoder', 'parameters': {'top_n': 10}}
    assert imputer.describe(return_dict=True) == {'name': 'Simple Imputer', 'parameters': {'impute_strategy': 'mean', 'fill_value': None}}
    assert column_imputer.describe(return_dict=True) == {'name': 'Per Column Imputer', 'parameters': {'impute_strategies': {"a": "mean", "b": ("constant", 100)}}}
    assert scaler.describe(return_dict=True) == {'name': 'Standard Scaler', 'parameters': {}}
<<<<<<< HEAD
    assert feature_selection.describe(return_dict=True) == {
        'name': 'RF Classifier Select From Model',
        'parameters': {'percent_features': 0.3, 'threshold': -np.inf, 'number_features': 5, 'n_estimators': 10, 'max_depth': None}
    }
=======
    assert feature_selection.describe(return_dict=True) == {'name': 'RF Classifier Select From Model', 'parameters': {'percent_features': 0.3, 'threshold': -np.inf, 'number_features': 5}}
    assert drop_col_transformer.describe(return_dict=True) == {'name': 'Drop Columns Transformer', 'parameters': {'columns': ['col_one', 'col_two']}}
>>>>>>> 2b54cedc

    # testing estimators
    lr_classifier = LogisticRegressionClassifier()
    en_classifier = ElasticNetClassifier()
    en_regressor = ElasticNetRegressor()
    et_classifier = ExtraTreesClassifier(n_estimators=10, max_features="auto")
    et_regressor = ExtraTreesRegressor(n_estimators=10, max_features="auto")
    rf_classifier = RandomForestClassifier(n_estimators=10, max_depth=3)
    rf_regressor = RandomForestRegressor(n_estimators=10, max_depth=3)
    linear_regressor = LinearRegressor()
    assert en_classifier.describe(return_dict=True) == {'name': 'Elastic Net Classifier', 'parameters': {'alpha': 0.5, 'l1_ratio': 0.5, 'max_iter': 1000}}
    assert lr_classifier.describe(return_dict=True) == {'name': 'Logistic Regression Classifier', 'parameters': {'C': 1.0, 'penalty': 'l2'}}
    assert et_classifier.describe(return_dict=True) == {
        'name': 'Extra Trees Classifier',
        'parameters': {'max_depth': 6, 'max_features': "auto", 'n_estimators': 10, 'min_samples_split': 2, 'min_weight_fraction_leaf': 0.0}
    }
    assert et_regressor.describe(return_dict=True) == {
        'name': 'Extra Trees Regressor',
        'parameters': {'max_depth': 6, 'max_features': "auto", 'n_estimators': 10, 'min_samples_split': 2, 'min_weight_fraction_leaf': 0.0}
    }
    assert rf_classifier.describe(return_dict=True) == {'name': 'Random Forest Classifier', 'parameters': {'max_depth': 3, 'n_estimators': 10}}
    assert rf_regressor.describe(return_dict=True) == {'name': 'Random Forest Regressor', 'parameters': {'max_depth': 3, 'n_estimators': 10}}
    assert linear_regressor.describe(return_dict=True) == {'name': 'Linear Regressor', 'parameters': {'fit_intercept': True, 'normalize': False}}
    assert en_regressor.describe(return_dict=True) == {
        'name': 'Elastic Net Regressor',
        'parameters': {'alpha': 0.5, 'l1_ratio': 0.5, 'normalize': False, 'max_iter': 1000}
    }
    try:
        xgb_classifier = XGBoostClassifier(eta=0.1, min_child_weight=1, max_depth=3, n_estimators=75)
        assert xgb_classifier.describe(return_dict=True) == {'name': 'XGBoost Classifier', 'parameters': {'eta': 0.1, 'max_depth': 3, 'min_child_weight': 1, 'n_estimators': 75}}
    except ImportError:
        pass


def test_missing_attributes(X_y):
    class MockComponentName(ComponentBase):
        model_family = ModelFamily.NONE

    with pytest.raises(TypeError):
        MockComponentName(parameters={}, component_obj=None, random_state=0)

    class MockComponentModelFamily(ComponentBase):
        name = "Mock Component"

    with pytest.raises(TypeError):
        MockComponentModelFamily(parameters={}, component_obj=None, random_state=0)

    class MockEstimator(Estimator):
        name = "Mock Estimator"
        model_family = ModelFamily.LINEAR_MODEL

    with pytest.raises(TypeError):
        MockEstimator(parameters={}, component_obj=None, random_state=0)


def test_missing_methods_on_components(X_y, test_classes):
    X, y = X_y
    MockComponent, MockEstimator, MockTransformer = test_classes

    class MockTransformerWithFit(Transformer):
        name = "Mock Transformer"

        def fit(self, X, y=None):
            return X

    component = MockComponent(parameters={}, component_obj=None, random_state=0)
    with pytest.raises(MethodPropertyNotFoundError, match="Component requires a fit method or a component_obj that implements fit"):
        component.fit(X)

    estimator = MockEstimator(parameters={}, component_obj=None, random_state=0)
    with pytest.raises(MethodPropertyNotFoundError, match="Estimator requires a predict method or a component_obj that implements predict"):
        estimator.predict(X)
    with pytest.raises(MethodPropertyNotFoundError, match="Estimator requires a predict_proba method or a component_obj that implements predict_proba"):
        estimator.predict_proba(X)

    transformer = MockTransformer(parameters={}, component_obj=None, random_state=0)
    transformer_with_fit = MockTransformerWithFit(parameters={}, component_obj=None, random_state=0)
    with pytest.raises(MethodPropertyNotFoundError, match="Component requires a fit method or a component_obj that implements fit"):
        transformer.fit(X, y)
    with pytest.raises(MethodPropertyNotFoundError, match="Transformer requires a transform method or a component_obj that implements transform"):
        transformer.transform(X)
    with pytest.raises(MethodPropertyNotFoundError, match="Component requires a fit method or a component_obj that implements fit"):
        transformer.fit_transform(X)
    with pytest.raises(MethodPropertyNotFoundError, match="Transformer requires a transform method or a component_obj that implements transform"):
        transformer_with_fit.fit_transform(X)


def test_component_fit(X_y):
    X, y = X_y

    class MockEstimator():
        def fit(self, X, y):
            pass

    class MockComponent(Estimator):
        name = 'Mock Estimator'
        model_family = ModelFamily.LINEAR_MODEL
        supported_problem_types = ['binary']
        hyperparameter_ranges = {}

        def __init__(self):
            parameters = {}
            est = MockEstimator()
            super().__init__(parameters=parameters,
                             component_obj=est,
                             random_state=0)

    est = MockComponent()
    assert isinstance(est.fit(X, y), ComponentBase)


def test_component_fit_transform(X_y):
    X, y = X_y

    class MockTransformerWithFitTransform(Transformer):
        name = "Mock Transformer"
        hyperparameter_ranges = {}

        def fit_transform(self, X, y=None):
            return X

        def __init__(self):
            parameters = {}
            super().__init__(parameters=parameters,
                             component_obj=None,
                             random_state=0)

    class MockTransformerWithFitTransformButError(Transformer):
        name = "Mock Transformer"
        hyperparameter_ranges = {}

        def fit_transform(self, X, y=None):
            raise RuntimeError

        def __init__(self):
            parameters = {}
            super().__init__(parameters=parameters,
                             component_obj=None,
                             random_state=0)

    class MockTransformerWithFitAndTransform(Transformer):
        name = "Mock Transformer"
        hyperparameter_ranges = {}

        def fit(self, X, y=None):
            return X

        def transform(self, X, y=None):
            return X

        def __init__(self):
            parameters = {}
            super().__init__(parameters=parameters,
                             component_obj=None,
                             random_state=0)

    class MockTransformerWithOnlyFit(Transformer):
        name = "Mock Transformer"
        hyperparameter_ranges = {}

        def fit(self, X, y=None):
            return X

        def __init__(self):
            parameters = {}
            super().__init__(parameters=parameters,
                             component_obj=None,
                             random_state=0)

    component = MockTransformerWithFitTransform()
    assert isinstance(component.fit_transform(X, y), np.ndarray)

    component = MockTransformerWithFitTransformButError()
    with pytest.raises(RuntimeError):
        component.fit_transform(X, y)

    component = MockTransformerWithFitAndTransform()
    assert isinstance(component.fit_transform(X, y), np.ndarray)

    component = MockTransformerWithOnlyFit()
    with pytest.raises(MethodPropertyNotFoundError):
        component.fit_transform(X, y)


def test_model_family_components(test_classes):
    MockComponent, MockEstimator, MockTransformer = test_classes

    assert MockComponent.model_family == ModelFamily.NONE
    assert MockTransformer.model_family == ModelFamily.NONE
    assert MockEstimator.model_family == ModelFamily.LINEAR_MODEL


def test_regressor_call_predict_proba(test_classes):
    X = np.array([])
    _, MockEstimator, _ = test_classes
    component = MockEstimator({}, None, 0)
    with pytest.raises(MethodPropertyNotFoundError):
        component.predict_proba(X)


def test_component_describe(test_classes, caplog):
    MockComponent, _, _ = test_classes
    component = MockComponent({}, None, 0)
    component.describe(print_name=True)
    out = caplog.text
    assert "Mock Component" in out<|MERGE_RESOLUTION|>--- conflicted
+++ resolved
@@ -71,15 +71,11 @@
     assert imputer.describe(return_dict=True) == {'name': 'Simple Imputer', 'parameters': {'impute_strategy': 'mean', 'fill_value': None}}
     assert column_imputer.describe(return_dict=True) == {'name': 'Per Column Imputer', 'parameters': {'impute_strategies': {"a": "mean", "b": ("constant", 100)}}}
     assert scaler.describe(return_dict=True) == {'name': 'Standard Scaler', 'parameters': {}}
-<<<<<<< HEAD
     assert feature_selection.describe(return_dict=True) == {
         'name': 'RF Classifier Select From Model',
         'parameters': {'percent_features': 0.3, 'threshold': -np.inf, 'number_features': 5, 'n_estimators': 10, 'max_depth': None}
     }
-=======
-    assert feature_selection.describe(return_dict=True) == {'name': 'RF Classifier Select From Model', 'parameters': {'percent_features': 0.3, 'threshold': -np.inf, 'number_features': 5}}
     assert drop_col_transformer.describe(return_dict=True) == {'name': 'Drop Columns Transformer', 'parameters': {'columns': ['col_one', 'col_two']}}
->>>>>>> 2b54cedc
 
     # testing estimators
     lr_classifier = LogisticRegressionClassifier()
