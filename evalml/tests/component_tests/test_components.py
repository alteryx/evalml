--- conflicted
+++ resolved
@@ -1247,11 +1247,7 @@
 
 def test_serialization(X_y_binary, ts_data, tmpdir, helper_functions):
     path = os.path.join(str(tmpdir), "component.pkl")
-<<<<<<< HEAD
     requires_date_index = [ARIMARegressor, ExponentialSmoothingRegressor, ProphetRegressor, TimeSeriesFeaturizer]
-=======
-    requires_time_index = [ARIMARegressor, ProphetRegressor, TimeSeriesFeaturizer]
->>>>>>> 7bbc60a4
     for component_class in all_components():
         print("Testing serialization of component {}".format(component_class.name))
         component = helper_functions.safe_init_component_with_njobs_1(component_class)
