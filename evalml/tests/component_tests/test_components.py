import inspect

import numpy as np
import pytest

from evalml.exceptions import MethodPropertyNotFoundError
from evalml.model_family import ModelFamily
from evalml.pipelines.components import (
    ComponentBase,
    DropColumns,
    ElasticNetClassifier,
    ElasticNetRegressor,
    Estimator,
    ExtraTreesClassifier,
    ExtraTreesRegressor,
    LinearRegressor,
    LogisticRegressionClassifier,
    OneHotEncoder,
    PerColumnImputer,
    RandomForestClassifier,
    RandomForestRegressor,
    RFClassifierSelectFromModel,
    SimpleImputer,
    StandardScaler,
    Transformer,
    XGBoostClassifier,
    all_components
)


@pytest.fixture
def test_classes():
    class MockComponent(ComponentBase):
        name = "Mock Component"
        model_family = ModelFamily.NONE

    class MockEstimator(Estimator):
        name = "Mock Estimator"
        model_family = ModelFamily.LINEAR_MODEL
        supported_problem_types = ['binary']

    class MockTransformer(Transformer):
        name = "Mock Transformer"

    return MockComponent, MockEstimator, MockTransformer


def test_init(test_classes):
    MockComponent, MockEstimator, MockTransformer = test_classes
    assert MockComponent().name == "Mock Component"
    assert MockEstimator().name == "Mock Estimator"
    assert MockTransformer().name == "Mock Transformer"


def test_describe(test_classes):
    MockComponent, MockEstimator, MockTransformer = test_classes
    params = {'param_a': 'value_a', 'param_b': 123}
    component = MockComponent(parameters=params)
    assert component.describe(return_dict=True) == {'name': 'Mock Component', 'parameters': params}
    estimator = MockEstimator(parameters=params)
    assert estimator.describe(return_dict=True) == {'name': 'Mock Estimator', 'parameters': params}
    transformer = MockTransformer(parameters=params)
    assert transformer.describe(return_dict=True) == {'name': 'Mock Transformer', 'parameters': params}


def test_describe_component():
    enc = OneHotEncoder()
    imputer = SimpleImputer("mean")
    column_imputer = PerColumnImputer({"a": "mean", "b": ("constant", 100)})
    scaler = StandardScaler()
    feature_selection = RFClassifierSelectFromModel(n_estimators=10, number_features=5, percent_features=0.3, threshold=-np.inf)
    drop_col_transformer = DropColumns(columns=['col_one', 'col_two'])
    assert enc.describe(return_dict=True) == {'name': 'One Hot Encoder', 'parameters': {'top_n': 10}}
    assert imputer.describe(return_dict=True) == {'name': 'Simple Imputer', 'parameters': {'impute_strategy': 'mean', 'fill_value': None}}
    assert column_imputer.describe(return_dict=True) == {'name': 'Per Column Imputer', 'parameters': {'impute_strategies': {'a': 'mean', 'b': ('constant', 100)}, 'default_impute_strategy': 'most_frequent'}}
    assert scaler.describe(return_dict=True) == {'name': 'Standard Scaler', 'parameters': {}}
<<<<<<< HEAD
    assert feature_selection.describe(return_dict=True) == {
        'name': 'RF Classifier Select From Model',
        'parameters': {'percent_features': 0.3, 'threshold': -np.inf, 'number_features': 5}
    }
=======
    assert feature_selection.describe(return_dict=True) == {'name': 'RF Classifier Select From Model', 'parameters': {'number_features': 5, 'n_estimators': 10, 'max_depth': None, 'percent_features': 0.3, 'threshold': -np.inf, 'n_jobs': -1}}
>>>>>>> bcc9242f
    assert drop_col_transformer.describe(return_dict=True) == {'name': 'Drop Columns Transformer', 'parameters': {'columns': ['col_one', 'col_two']}}

    # testing estimators
    lr_classifier = LogisticRegressionClassifier()
    en_classifier = ElasticNetClassifier()
    en_regressor = ElasticNetRegressor()
    et_classifier = ExtraTreesClassifier(n_estimators=10, max_features="auto")
    et_regressor = ExtraTreesRegressor(n_estimators=10, max_features="auto")
    rf_classifier = RandomForestClassifier(n_estimators=10, max_depth=3)
    rf_regressor = RandomForestRegressor(n_estimators=10, max_depth=3)
    linear_regressor = LinearRegressor()
<<<<<<< HEAD
    assert en_classifier.describe(return_dict=True) == {'name': 'Elastic Net Classifier', 'parameters': {'alpha': 0.5, 'l1_ratio': 0.5, 'max_iter': 1000}}
    assert lr_classifier.describe(return_dict=True) == {'name': 'Logistic Regression Classifier', 'parameters': {'C': 1.0, 'penalty': 'l2'}}
    assert et_classifier.describe(return_dict=True) == {
        'name': 'Extra Trees Classifier',
        'parameters': {'max_depth': 6, 'max_features': "auto", 'n_estimators': 10, 'min_samples_split': 2, 'min_weight_fraction_leaf': 0.0}
    }
    assert et_regressor.describe(return_dict=True) == {
        'name': 'Extra Trees Regressor',
        'parameters': {'max_depth': 6, 'max_features': "auto", 'n_estimators': 10, 'min_samples_split': 2, 'min_weight_fraction_leaf': 0.0}
    }
    assert rf_classifier.describe(return_dict=True) == {'name': 'Random Forest Classifier', 'parameters': {'max_depth': 3, 'n_estimators': 10}}
    assert rf_regressor.describe(return_dict=True) == {'name': 'Random Forest Regressor', 'parameters': {'max_depth': 3, 'n_estimators': 10}}
    assert linear_regressor.describe(return_dict=True) == {'name': 'Linear Regressor', 'parameters': {'fit_intercept': True, 'normalize': False}}
    assert en_regressor.describe(return_dict=True) == {
        'name': 'Elastic Net Regressor',
        'parameters': {'alpha': 0.5, 'l1_ratio': 0.5, 'normalize': False, 'max_iter': 1000}
    }
=======
    assert lr_classifier.describe(return_dict=True) == {'name': 'Logistic Regression Classifier', 'parameters': {'penalty': 'l2', 'C': 1.0, 'n_jobs': -1}}
    assert en_classifier.describe(return_dict=True) == {'name': 'Elastic Net Classifier', 'parameters': {'alpha': 0.5, 'l1_ratio': 0.5, 'n_jobs': -1, 'max_iter': 1000}}
    assert en_regressor.describe(return_dict=True) == {'name': 'Elastic Net Regressor', 'parameters': {'alpha': 0.5, 'l1_ratio': 0.5, 'max_iter': 1000, 'normalize': False}}
    assert et_classifier.describe(return_dict=True) == {'name': 'Extra Trees Classifier', 'parameters': {'n_estimators': 10, 'max_features': 'auto', 'max_depth': 6, 'min_samples_split': 2, 'min_weight_fraction_leaf': 0.0, 'n_jobs': -1}}
    assert et_regressor.describe(return_dict=True) == {'name': 'Extra Trees Regressor', 'parameters': {'n_estimators': 10, 'max_features': 'auto', 'max_depth': 6, 'min_samples_split': 2, 'min_weight_fraction_leaf': 0.0, 'n_jobs': -1}}
    assert rf_classifier.describe(return_dict=True) == {'name': 'Random Forest Classifier', 'parameters': {'n_estimators': 10, 'max_depth': 3, 'n_jobs': -1}}
    assert rf_regressor.describe(return_dict=True) == {'name': 'Random Forest Regressor', 'parameters': {'n_estimators': 10, 'max_depth': 3, 'n_jobs': -1}}
    assert linear_regressor.describe(return_dict=True) == {'name': 'Linear Regressor', 'parameters': {'fit_intercept': True, 'normalize': False, 'n_jobs': -1}}
>>>>>>> bcc9242f
    try:
        xgb_classifier = XGBoostClassifier(eta=0.1, min_child_weight=1, max_depth=3, n_estimators=75)
        assert xgb_classifier.describe(return_dict=True) == {'name': 'XGBoost Classifier', 'parameters': {'eta': 0.1, 'max_depth': 3, 'min_child_weight': 1, 'n_estimators': 75}}
    except ImportError:
        pass


def test_missing_attributes(X_y):
    class MockComponentName(ComponentBase):
        model_family = ModelFamily.NONE

    with pytest.raises(TypeError):
        MockComponentName()

    class MockComponentModelFamily(ComponentBase):
        name = "Mock Component"

    with pytest.raises(TypeError):
        MockComponentModelFamily()

    class MockEstimator(Estimator):
        name = "Mock Estimator"
        model_family = ModelFamily.LINEAR_MODEL

    with pytest.raises(TypeError):
        MockEstimator()


def test_missing_methods_on_components(X_y, test_classes):
    X, y = X_y
    MockComponent, MockEstimator, MockTransformer = test_classes

    class MockTransformerWithFit(Transformer):
        name = "Mock Transformer"

        def fit(self, X, y=None):
            return X

    component = MockComponent()
    with pytest.raises(MethodPropertyNotFoundError, match="Component requires a fit method or a component_obj that implements fit"):
        component.fit(X)

    estimator = MockEstimator()
    with pytest.raises(MethodPropertyNotFoundError, match="Estimator requires a predict method or a component_obj that implements predict"):
        estimator.predict(X)
    with pytest.raises(MethodPropertyNotFoundError, match="Estimator requires a predict_proba method or a component_obj that implements predict_proba"):
        estimator.predict_proba(X)

    transformer = MockTransformer()
    transformer_with_fit = MockTransformerWithFit()
    with pytest.raises(MethodPropertyNotFoundError, match="Component requires a fit method or a component_obj that implements fit"):
        transformer.fit(X, y)
    with pytest.raises(MethodPropertyNotFoundError, match="Transformer requires a transform method or a component_obj that implements transform"):
        transformer.transform(X)
    with pytest.raises(MethodPropertyNotFoundError, match="Component requires a fit method or a component_obj that implements fit"):
        transformer.fit_transform(X)
    with pytest.raises(MethodPropertyNotFoundError, match="Transformer requires a transform method or a component_obj that implements transform"):
        transformer_with_fit.fit_transform(X)


def test_component_fit(X_y):
    X, y = X_y

    class MockEstimator():
        def fit(self, X, y):
            pass

    class MockComponent(Estimator):
        name = 'Mock Estimator'
        model_family = ModelFamily.LINEAR_MODEL
        supported_problem_types = ['binary']
        hyperparameter_ranges = {}

        def __init__(self):
            parameters = {}
            est = MockEstimator()
            super().__init__(parameters=parameters,
                             component_obj=est,
                             random_state=0)

    est = MockComponent()
    assert isinstance(est.fit(X, y), ComponentBase)


def test_component_fit_transform(X_y):
    X, y = X_y

    class MockTransformerWithFitTransform(Transformer):
        name = "Mock Transformer"
        hyperparameter_ranges = {}

        def fit_transform(self, X, y=None):
            return X

        def __init__(self):
            parameters = {}
            super().__init__(parameters=parameters,
                             component_obj=None,
                             random_state=0)

    class MockTransformerWithFitTransformButError(Transformer):
        name = "Mock Transformer"
        hyperparameter_ranges = {}

        def fit_transform(self, X, y=None):
            raise RuntimeError

        def __init__(self):
            parameters = {}
            super().__init__(parameters=parameters,
                             component_obj=None,
                             random_state=0)

    class MockTransformerWithFitAndTransform(Transformer):
        name = "Mock Transformer"
        hyperparameter_ranges = {}

        def fit(self, X, y=None):
            return X

        def transform(self, X, y=None):
            return X

        def __init__(self):
            parameters = {}
            super().__init__(parameters=parameters,
                             component_obj=None,
                             random_state=0)

    class MockTransformerWithOnlyFit(Transformer):
        name = "Mock Transformer"
        hyperparameter_ranges = {}

        def fit(self, X, y=None):
            return X

        def __init__(self):
            parameters = {}
            super().__init__(parameters=parameters,
                             component_obj=None,
                             random_state=0)

    component = MockTransformerWithFitTransform()
    assert isinstance(component.fit_transform(X, y), np.ndarray)

    component = MockTransformerWithFitTransformButError()
    with pytest.raises(RuntimeError):
        component.fit_transform(X, y)

    component = MockTransformerWithFitAndTransform()
    assert isinstance(component.fit_transform(X, y), np.ndarray)

    component = MockTransformerWithOnlyFit()
    with pytest.raises(MethodPropertyNotFoundError):
        component.fit_transform(X, y)


def test_model_family_components(test_classes):
    MockComponent, MockEstimator, MockTransformer = test_classes

    assert MockComponent.model_family == ModelFamily.NONE
    assert MockTransformer.model_family == ModelFamily.NONE
    assert MockEstimator.model_family == ModelFamily.LINEAR_MODEL


def test_regressor_call_predict_proba(test_classes):
    X = np.array([])
    _, MockEstimator, _ = test_classes
    component = MockEstimator()
    with pytest.raises(MethodPropertyNotFoundError):
        component.predict_proba(X)


def test_component_describe(test_classes, caplog):
    MockComponent, _, _ = test_classes
    component = MockComponent()
    component.describe(print_name=True)
    out = caplog.text
    assert "Mock Component" in out


def test_component_parameters_getter(test_classes):
    MockComponent, _, _ = test_classes
    component = MockComponent({'test': 'parameter'})
    assert component.parameters == {'test': 'parameter'}
    component.parameters['test'] = 'new'
    assert component.parameters == {'test': 'parameter'}


def test_component_parameters_init():
    components = all_components()
    for component_name, component_class in components.items():
        print('Testing component {}'.format(component_class.name))
        component = component_class()
        parameters = component.parameters

        component2 = component_class(**parameters)
        parameters2 = component2.parameters

        assert parameters == parameters2


def test_component_parameters_all_saved():
    components = all_components()
    for component_name, component_class in components.items():
        print('Testing component {}'.format(component_class.name))
        component = component_class()
        parameters = component.parameters

        spec = inspect.getfullargspec(component_class.__init__)
        args = spec.args
        assert args.pop(0) == 'self'
        defaults = list(spec.defaults)
        assert len(args) == len(defaults)
        # the last arg should always be random_state
        assert args.pop(-1) == 'random_state'
        assert defaults.pop(-1) == 0

        expected_parameters = {arg: default for (arg, default) in zip(args, defaults)}
        assert parameters == expected_parameters<|MERGE_RESOLUTION|>--- conflicted
+++ resolved
@@ -74,14 +74,7 @@
     assert imputer.describe(return_dict=True) == {'name': 'Simple Imputer', 'parameters': {'impute_strategy': 'mean', 'fill_value': None}}
     assert column_imputer.describe(return_dict=True) == {'name': 'Per Column Imputer', 'parameters': {'impute_strategies': {'a': 'mean', 'b': ('constant', 100)}, 'default_impute_strategy': 'most_frequent'}}
     assert scaler.describe(return_dict=True) == {'name': 'Standard Scaler', 'parameters': {}}
-<<<<<<< HEAD
-    assert feature_selection.describe(return_dict=True) == {
-        'name': 'RF Classifier Select From Model',
-        'parameters': {'percent_features': 0.3, 'threshold': -np.inf, 'number_features': 5}
-    }
-=======
     assert feature_selection.describe(return_dict=True) == {'name': 'RF Classifier Select From Model', 'parameters': {'number_features': 5, 'n_estimators': 10, 'max_depth': None, 'percent_features': 0.3, 'threshold': -np.inf, 'n_jobs': -1}}
->>>>>>> bcc9242f
     assert drop_col_transformer.describe(return_dict=True) == {'name': 'Drop Columns Transformer', 'parameters': {'columns': ['col_one', 'col_two']}}
 
     # testing estimators
@@ -93,25 +86,6 @@
     rf_classifier = RandomForestClassifier(n_estimators=10, max_depth=3)
     rf_regressor = RandomForestRegressor(n_estimators=10, max_depth=3)
     linear_regressor = LinearRegressor()
-<<<<<<< HEAD
-    assert en_classifier.describe(return_dict=True) == {'name': 'Elastic Net Classifier', 'parameters': {'alpha': 0.5, 'l1_ratio': 0.5, 'max_iter': 1000}}
-    assert lr_classifier.describe(return_dict=True) == {'name': 'Logistic Regression Classifier', 'parameters': {'C': 1.0, 'penalty': 'l2'}}
-    assert et_classifier.describe(return_dict=True) == {
-        'name': 'Extra Trees Classifier',
-        'parameters': {'max_depth': 6, 'max_features': "auto", 'n_estimators': 10, 'min_samples_split': 2, 'min_weight_fraction_leaf': 0.0}
-    }
-    assert et_regressor.describe(return_dict=True) == {
-        'name': 'Extra Trees Regressor',
-        'parameters': {'max_depth': 6, 'max_features': "auto", 'n_estimators': 10, 'min_samples_split': 2, 'min_weight_fraction_leaf': 0.0}
-    }
-    assert rf_classifier.describe(return_dict=True) == {'name': 'Random Forest Classifier', 'parameters': {'max_depth': 3, 'n_estimators': 10}}
-    assert rf_regressor.describe(return_dict=True) == {'name': 'Random Forest Regressor', 'parameters': {'max_depth': 3, 'n_estimators': 10}}
-    assert linear_regressor.describe(return_dict=True) == {'name': 'Linear Regressor', 'parameters': {'fit_intercept': True, 'normalize': False}}
-    assert en_regressor.describe(return_dict=True) == {
-        'name': 'Elastic Net Regressor',
-        'parameters': {'alpha': 0.5, 'l1_ratio': 0.5, 'normalize': False, 'max_iter': 1000}
-    }
-=======
     assert lr_classifier.describe(return_dict=True) == {'name': 'Logistic Regression Classifier', 'parameters': {'penalty': 'l2', 'C': 1.0, 'n_jobs': -1}}
     assert en_classifier.describe(return_dict=True) == {'name': 'Elastic Net Classifier', 'parameters': {'alpha': 0.5, 'l1_ratio': 0.5, 'n_jobs': -1, 'max_iter': 1000}}
     assert en_regressor.describe(return_dict=True) == {'name': 'Elastic Net Regressor', 'parameters': {'alpha': 0.5, 'l1_ratio': 0.5, 'max_iter': 1000, 'normalize': False}}
@@ -120,7 +94,6 @@
     assert rf_classifier.describe(return_dict=True) == {'name': 'Random Forest Classifier', 'parameters': {'n_estimators': 10, 'max_depth': 3, 'n_jobs': -1}}
     assert rf_regressor.describe(return_dict=True) == {'name': 'Random Forest Regressor', 'parameters': {'n_estimators': 10, 'max_depth': 3, 'n_jobs': -1}}
     assert linear_regressor.describe(return_dict=True) == {'name': 'Linear Regressor', 'parameters': {'fit_intercept': True, 'normalize': False, 'n_jobs': -1}}
->>>>>>> bcc9242f
     try:
         xgb_classifier = XGBoostClassifier(eta=0.1, min_child_weight=1, max_depth=3, n_estimators=75)
         assert xgb_classifier.describe(return_dict=True) == {'name': 'XGBoost Classifier', 'parameters': {'eta': 0.1, 'max_depth': 3, 'min_child_weight': 1, 'n_estimators': 75}}
