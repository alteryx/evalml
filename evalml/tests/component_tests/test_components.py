import importlib
import inspect
import os
import warnings
from unittest.mock import patch

import cloudpickle
import numpy as np
import pandas as pd
import pytest
from skopt.space import Categorical

from evalml.exceptions import (
    ComponentNotYetFittedError,
    MethodPropertyNotFoundError,
)
from evalml.model_family import ModelFamily
from evalml.pipelines import BinaryClassificationPipeline
from evalml.pipelines.components import (
    LSA,
    PCA,
    ARIMARegressor,
    BaselineClassifier,
    BaselineRegressor,
    CatBoostClassifier,
    CatBoostRegressor,
    ComponentBase,
    DateTimeFeaturizer,
    DFSTransformer,
    DropColumns,
    DropNaNRowsTransformer,
    DropNullColumns,
    DropRowsTransformer,
    ElasticNetClassifier,
    ElasticNetRegressor,
    Estimator,
    ExtraTreesClassifier,
    ExtraTreesRegressor,
    Imputer,
    LightGBMClassifier,
    LightGBMRegressor,
    LinearDiscriminantAnalysis,
    LinearRegressor,
    LogisticRegressionClassifier,
    NaturalLanguageFeaturizer,
    OneHotEncoder,
    Oversampler,
    PerColumnImputer,
    PolynomialDetrender,
    ProphetRegressor,
    RandomForestClassifier,
    RandomForestRegressor,
    ReplaceNullableTypes,
    RFClassifierSelectFromModel,
    RFRegressorSelectFromModel,
    SelectByType,
    SelectColumns,
    SimpleImputer,
    StandardScaler,
    SVMClassifier,
    SVMRegressor,
    TargetImputer,
    TimeSeriesBaselineEstimator,
    TimeSeriesFeaturizer,
<<<<<<< HEAD
    TimeSeriesImputer,
=======
    TimeSeriesRegularizer,
>>>>>>> df13ed97
    Transformer,
    Undersampler,
    XGBoostClassifier,
    XGBoostRegressor,
)
from evalml.pipelines.components.ensemble import (
    StackedEnsembleBase,
    StackedEnsembleClassifier,
    StackedEnsembleRegressor,
)
from evalml.pipelines.components.estimators.classifiers.vowpal_wabbit_classifiers import (
    VowpalWabbitBinaryClassifier,
    VowpalWabbitMulticlassClassifier,
)
from evalml.pipelines.components.estimators.regressors.vowpal_wabbit_regressor import (
    VowpalWabbitRegressor,
)
from evalml.pipelines.components.transformers.encoders.label_encoder import (
    LabelEncoder,
)
from evalml.pipelines.components.transformers.preprocessing.log_transformer import (
    LogTransformer,
)
from evalml.pipelines.components.transformers.samplers.base_sampler import (
    BaseSampler,
)
from evalml.pipelines.components.utils import (
    _all_estimators,
    _all_transformers,
    all_components,
    generate_component_code,
)
from evalml.problem_types import ProblemTypes


@pytest.fixture(scope="module")
def test_classes():
    class MockComponent(ComponentBase):
        name = "Mock Component"
        modifies_features = True
        modifies_target = False
        training_only = False

    class MockEstimator(Estimator):
        name = "Mock Estimator"
        model_family = ModelFamily.LINEAR_MODEL
        supported_problem_types = ["binary"]

    class MockTransformer(Transformer):
        name = "Mock Transformer"

        def transform(self, X, y=None):
            return X

    return MockComponent, MockEstimator, MockTransformer


@pytest.fixture(scope="module")
def test_estimator_needs_fitting_false():
    class MockEstimatorNeedsFittingFalse(Estimator):
        name = "Mock Estimator Needs Fitting False"
        model_family = ModelFamily.LINEAR_MODEL
        supported_problem_types = ["binary"]
        needs_fitting = False

        def predict(self, X):
            pass

    return MockEstimatorNeedsFittingFalse


class MockFitComponent(ComponentBase):
    name = "Mock Fit Component"
    modifies_features = True
    modifies_target = False
    training_only = False

    def __init__(self, param_a=2, param_b=10, random_seed=0):
        parameters = {"param_a": param_a, "param_b": param_b}
        super().__init__(parameters=parameters, component_obj=None, random_seed=0)

    def fit(self, X, y=None):
        pass

    def predict(self, X):
        return np.array(
            [self.parameters["param_a"] * 2, self.parameters["param_b"] * 10]
        )


def test_init(test_classes):
    MockComponent, MockEstimator, MockTransformer = test_classes
    assert MockComponent().name == "Mock Component"
    assert MockEstimator().name == "Mock Estimator"
    assert MockTransformer().name == "Mock Transformer"


def test_describe(test_classes):
    MockComponent, MockEstimator, MockTransformer = test_classes
    params = {"param_a": "value_a", "param_b": 123}
    component = MockComponent(parameters=params)
    assert component.describe(return_dict=True) == {
        "name": "Mock Component",
        "parameters": params,
    }
    estimator = MockEstimator(parameters=params)
    assert estimator.describe(return_dict=True) == {
        "name": "Mock Estimator",
        "parameters": params,
    }
    transformer = MockTransformer(parameters=params)
    assert transformer.describe(return_dict=True) == {
        "name": "Mock Transformer",
        "parameters": params,
    }


def test_describe_component():
    enc = OneHotEncoder()
    imputer = Imputer()
    simple_imputer = SimpleImputer("mean")
    column_imputer = PerColumnImputer({"a": "mean", "b": ("constant", 100)})
    scaler = StandardScaler()
    feature_selection_clf = RFClassifierSelectFromModel(
        n_estimators=10, number_features=5, percent_features=0.3, threshold=-np.inf
    )
    feature_selection_reg = RFRegressorSelectFromModel(
        n_estimators=10, number_features=5, percent_features=0.3, threshold=-np.inf
    )
    drop_col_transformer = DropColumns(columns=["col_one", "col_two"])
    drop_null_transformer = DropNullColumns()
    datetime = DateTimeFeaturizer()
    natural_language_featurizer = NaturalLanguageFeaturizer()
    lsa = LSA()
    pca = PCA()
    lda = LinearDiscriminantAnalysis()
    ft = DFSTransformer()
    us = Undersampler()
    assert enc.describe(return_dict=True) == {
        "name": "One Hot Encoder",
        "parameters": {
            "top_n": 10,
            "features_to_encode": None,
            "categories": None,
            "drop": "if_binary",
            "handle_unknown": "ignore",
            "handle_missing": "error",
        },
    }
    assert imputer.describe(return_dict=True) == {
        "name": "Imputer",
        "parameters": {
            "categorical_impute_strategy": "most_frequent",
            "categorical_fill_value": None,
            "numeric_impute_strategy": "mean",
            "numeric_fill_value": None,
        },
    }
    assert simple_imputer.describe(return_dict=True) == {
        "name": "Simple Imputer",
        "parameters": {"impute_strategy": "mean", "fill_value": None},
    }
    assert column_imputer.describe(return_dict=True) == {
        "name": "Per Column Imputer",
        "parameters": {
            "impute_strategies": {"a": "mean", "b": ("constant", 100)},
        },
    }
    assert scaler.describe(return_dict=True) == {
        "name": "Standard Scaler",
        "parameters": {},
    }
    assert feature_selection_clf.describe(return_dict=True) == {
        "name": "RF Classifier Select From Model",
        "parameters": {
            "number_features": 5,
            "n_estimators": 10,
            "max_depth": None,
            "percent_features": 0.3,
            "threshold": -np.inf,
            "n_jobs": -1,
        },
    }
    assert feature_selection_reg.describe(return_dict=True) == {
        "name": "RF Regressor Select From Model",
        "parameters": {
            "number_features": 5,
            "n_estimators": 10,
            "max_depth": None,
            "percent_features": 0.3,
            "threshold": -np.inf,
            "n_jobs": -1,
        },
    }
    assert drop_col_transformer.describe(return_dict=True) == {
        "name": "Drop Columns Transformer",
        "parameters": {"columns": ["col_one", "col_two"]},
    }
    assert drop_null_transformer.describe(return_dict=True) == {
        "name": "Drop Null Columns Transformer",
        "parameters": {"pct_null_threshold": 1.0},
    }
    assert datetime.describe(return_dict=True) == {
        "name": "DateTime Featurizer",
        "parameters": {
            "features_to_extract": ["year", "month", "day_of_week", "hour"],
            "encode_as_categories": False,
            "time_index": None,
        },
    }
    assert natural_language_featurizer.describe(return_dict=True) == {
        "name": "Natural Language Featurizer",
        "parameters": {},
    }
    assert lsa.describe(return_dict=True) == {
        "name": "LSA Transformer",
        "parameters": {},
    }
    assert pca.describe(return_dict=True) == {
        "name": "PCA Transformer",
        "parameters": {"n_components": None, "variance": 0.95},
    }
    assert lda.describe(return_dict=True) == {
        "name": "Linear Discriminant Analysis Transformer",
        "parameters": {"n_components": None},
    }
    assert ft.describe(return_dict=True) == {
        "name": "DFS Transformer",
        "parameters": {"index": "index", "features": None},
    }
    assert us.describe(return_dict=True) == {
        "name": "Undersampler",
        "parameters": {
            "sampling_ratio": 0.25,
            "sampling_ratio_dict": None,
            "min_samples": 100,
            "min_percentage": 0.1,
        },
    }
    try:
        oversampler = Oversampler()
        assert oversampler.describe(return_dict=True) == {
            "name": "Oversampler",
            "parameters": {
                "sampling_ratio": 0.25,
                "sampling_ratio_dict": None,
                "k_neighbors_default": 5,
                "n_jobs": -1,
            },
        }
    except ImportError:
        pass
    # testing estimators
    base_classifier = BaselineClassifier()
    base_regressor = BaselineRegressor()
    lr_classifier = LogisticRegressionClassifier()
    en_classifier = ElasticNetClassifier()
    en_regressor = ElasticNetRegressor()
    et_classifier = ExtraTreesClassifier(n_estimators=10, max_features="auto")
    et_regressor = ExtraTreesRegressor(n_estimators=10, max_features="auto")
    rf_classifier = RandomForestClassifier(n_estimators=10, max_depth=3)
    rf_regressor = RandomForestRegressor(n_estimators=10, max_depth=3)
    linear_regressor = LinearRegressor()
    svm_classifier = SVMClassifier()
    svm_regressor = SVMRegressor()
    assert base_classifier.describe(return_dict=True) == {
        "name": "Baseline Classifier",
        "parameters": {"strategy": "mode"},
    }
    assert base_regressor.describe(return_dict=True) == {
        "name": "Baseline Regressor",
        "parameters": {"strategy": "mean"},
    }
    assert lr_classifier.describe(return_dict=True) == {
        "name": "Logistic Regression Classifier",
        "parameters": {
            "penalty": "l2",
            "C": 1.0,
            "n_jobs": -1,
            "multi_class": "auto",
            "solver": "lbfgs",
        },
    }
    assert en_classifier.describe(return_dict=True) == {
        "name": "Elastic Net Classifier",
        "parameters": {
            "C": 1.0,
            "l1_ratio": 0.15,
            "n_jobs": -1,
            "multi_class": "auto",
            "solver": "saga",
            "penalty": "elasticnet",
        },
    }
    assert en_regressor.describe(return_dict=True) == {
        "name": "Elastic Net Regressor",
        "parameters": {
            "alpha": 0.0001,
            "l1_ratio": 0.15,
            "max_iter": 1000,
            "normalize": False,
        },
    }
    assert et_classifier.describe(return_dict=True) == {
        "name": "Extra Trees Classifier",
        "parameters": {
            "n_estimators": 10,
            "max_features": "auto",
            "max_depth": 6,
            "min_samples_split": 2,
            "min_weight_fraction_leaf": 0.0,
            "n_jobs": -1,
        },
    }
    assert et_regressor.describe(return_dict=True) == {
        "name": "Extra Trees Regressor",
        "parameters": {
            "n_estimators": 10,
            "max_features": "auto",
            "max_depth": 6,
            "min_samples_split": 2,
            "min_weight_fraction_leaf": 0.0,
            "n_jobs": -1,
        },
    }
    assert rf_classifier.describe(return_dict=True) == {
        "name": "Random Forest Classifier",
        "parameters": {"n_estimators": 10, "max_depth": 3, "n_jobs": -1},
    }
    assert rf_regressor.describe(return_dict=True) == {
        "name": "Random Forest Regressor",
        "parameters": {"n_estimators": 10, "max_depth": 3, "n_jobs": -1},
    }
    assert linear_regressor.describe(return_dict=True) == {
        "name": "Linear Regressor",
        "parameters": {"fit_intercept": True, "normalize": False, "n_jobs": -1},
    }
    assert svm_classifier.describe(return_dict=True) == {
        "name": "SVM Classifier",
        "parameters": {
            "C": 1.0,
            "kernel": "rbf",
            "gamma": "auto",
            "probability": True,
        },
    }
    assert svm_regressor.describe(return_dict=True) == {
        "name": "SVM Regressor",
        "parameters": {"C": 1.0, "kernel": "rbf", "gamma": "auto"},
    }
    try:
        xgb_classifier = XGBoostClassifier(
            eta=0.1, min_child_weight=1, max_depth=3, n_estimators=75
        )
        xgb_regressor = XGBoostRegressor(
            eta=0.1, min_child_weight=1, max_depth=3, n_estimators=75
        )
        assert xgb_classifier.describe(return_dict=True) == {
            "name": "XGBoost Classifier",
            "parameters": {
                "eta": 0.1,
                "max_depth": 3,
                "min_child_weight": 1,
                "n_estimators": 75,
                "n_jobs": 12,
                "eval_metric": "logloss",
            },
        }
        assert xgb_regressor.describe(return_dict=True) == {
            "name": "XGBoost Regressor",
            "parameters": {
                "eta": 0.1,
                "max_depth": 3,
                "min_child_weight": 1,
                "n_estimators": 75,
                "n_jobs": 12,
            },
        }
    except ImportError:
        pass
    try:
        cb_classifier = CatBoostClassifier()
        cb_regressor = CatBoostRegressor()
        assert cb_classifier.describe(return_dict=True) == {
            "name": "CatBoost Classifier",
            "parameters": {
                "allow_writing_files": False,
                "n_estimators": 10,
                "eta": 0.03,
                "max_depth": 6,
                "bootstrap_type": None,
                "silent": True,
                "n_jobs": -1,
            },
        }
        assert cb_regressor.describe(return_dict=True) == {
            "name": "CatBoost Regressor",
            "parameters": {
                "allow_writing_files": False,
                "n_estimators": 10,
                "eta": 0.03,
                "max_depth": 6,
                "bootstrap_type": None,
                "silent": False,
                "n_jobs": -1,
            },
        }
    except ImportError:
        pass
    try:
        lg_classifier = LightGBMClassifier()
        lg_regressor = LightGBMRegressor()
        assert lg_classifier.describe(return_dict=True) == {
            "name": "LightGBM Classifier",
            "parameters": {
                "boosting_type": "gbdt",
                "learning_rate": 0.1,
                "n_estimators": 100,
                "max_depth": 0,
                "num_leaves": 31,
                "min_child_samples": 20,
                "n_jobs": -1,
                "bagging_fraction": 0.9,
                "bagging_freq": 0,
            },
        }
        assert lg_regressor.describe(return_dict=True) == {
            "name": "LightGBM Regressor",
            "parameters": {
                "boosting_type": "gbdt",
                "learning_rate": 0.1,
                "n_estimators": 20,
                "max_depth": 0,
                "num_leaves": 31,
                "min_child_samples": 20,
                "n_jobs": -1,
                "bagging_fraction": 0.9,
                "bagging_freq": 0,
            },
        }
    except ImportError:
        pass
    try:
        prophet_regressor = ProphetRegressor()
        assert prophet_regressor.describe(return_dict=True) == {
            "name": "Prophet Regressor",
            "parameters": {
                "changepoint_prior_scale": 0.05,
                "time_index": None,
                "holidays_prior_scale": 10,
                "seasonality_mode": "additive",
                "seasonality_prior_scale": 10,
                "stan_backend": "CMDSTANPY",
            },
        }
    except ImportError:
        pass
    try:
        vw_binary_classifier = VowpalWabbitBinaryClassifier(
            loss_function="classic",
            learning_rate=0.1,
            decay_learning_rate=1.0,
            power_t=0.1,
            passes=1,
        )
        vw_multi_classifier = VowpalWabbitMulticlassClassifier(
            loss_function="classic",
            learning_rate=0.1,
            decay_learning_rate=1.0,
            power_t=0.1,
            passes=1,
        )
        vw_regressor = VowpalWabbitRegressor(
            learning_rate=0.1, decay_learning_rate=1.0, power_t=0.1, passes=1
        )

        assert vw_binary_classifier.describe(return_dict=True) == {
            "name": "Vowpal Wabbit Binary Classifier",
            "parameters": {
                "loss_function": "classic",
                "learning_rate": 0.1,
                "decay_learning_rate": 1.0,
                "power_t": 0.1,
                "passes": 1,
            },
        }
        assert vw_multi_classifier.describe(return_dict=True) == {
            "name": "Vowpal Wabbit Multiclass Classifier",
            "parameters": {
                "loss_function": "classic",
                "learning_rate": 0.1,
                "decay_learning_rate": 1.0,
                "power_t": 0.1,
                "passes": 1,
            },
        }
        assert vw_regressor.describe(return_dict=True) == {
            "name": "Vowpal Wabbit Regressor",
            "parameters": {
                "learning_rate": 0.1,
                "decay_learning_rate": 1.0,
                "power_t": 0.1,
                "passes": 1,
            },
        }
    except ImportError:
        pass


def test_missing_attributes(X_y_binary):
    class MockComponentName(ComponentBase):
        pass

    with pytest.raises(TypeError):
        MockComponentName()

    class MockComponentModelFamily(ComponentBase):
        name = "Mock Component"

    with pytest.raises(TypeError):
        MockComponentModelFamily()

    class MockEstimatorWithoutAttribute(Estimator):
        name = "Mock Estimator"
        model_family = ModelFamily.LINEAR_MODEL

    with pytest.raises(TypeError):
        MockEstimatorWithoutAttribute()


def test_missing_methods_on_components(X_y_binary, test_classes):
    X, y = X_y_binary
    MockComponent, MockEstimator, MockTransformer = test_classes

    component = MockComponent()
    with pytest.raises(
        MethodPropertyNotFoundError,
        match="Component requires a fit method or a component_obj that implements fit",
    ):
        component.fit(X)

    estimator = MockEstimator()
    estimator._is_fitted = True
    with pytest.raises(
        MethodPropertyNotFoundError,
        match="Estimator requires a predict method or a component_obj that implements predict",
    ):
        estimator.predict(X)
    with pytest.raises(
        MethodPropertyNotFoundError,
        match="Estimator requires a predict_proba method or a component_obj that implements predict_proba",
    ):
        estimator.predict_proba(X)
    with pytest.raises(
        MethodPropertyNotFoundError,
        match="Estimator requires a feature_importance property or a component_obj that implements feature_importances_",
    ):
        estimator.feature_importance

    transformer = MockTransformer()
    transformer._is_fitted = True
    with pytest.raises(
        MethodPropertyNotFoundError,
        match="Component requires a fit method or a component_obj that implements fit",
    ):
        transformer.fit(X, y)
        transformer.transform(X)
    with pytest.raises(
        MethodPropertyNotFoundError,
        match="Component requires a fit method or a component_obj that implements fit",
    ):
        transformer.fit_transform(X)


def test_component_fit(X_y_binary):
    X, y = X_y_binary

    class MockEstimator:
        def fit(self, X, y):
            pass

    class MockComponent(Estimator):
        name = "Mock Estimator"
        model_family = ModelFamily.LINEAR_MODEL
        supported_problem_types = ["binary"]
        hyperparameter_ranges = {}

        def __init__(self):
            parameters = {}
            est = MockEstimator()
            super().__init__(parameters=parameters, component_obj=est, random_seed=0)

    est = MockComponent()
    assert isinstance(est.fit(X, y), ComponentBase)


def test_component_fit_transform(X_y_binary):
    X, y = X_y_binary

    class MockTransformerWithFitTransform(Transformer):
        name = "Mock Transformer"
        hyperparameter_ranges = {}

        def fit_transform(self, X, y=None):
            return X

        def transform(self, X, y=None):
            return X

        def __init__(self):
            parameters = {}
            super().__init__(parameters=parameters, component_obj=None, random_seed=0)

    class MockTransformerWithFitTransformButError(Transformer):
        name = "Mock Transformer"
        hyperparameter_ranges = {}

        def fit_transform(self, X, y=None):
            raise RuntimeError

        def transform(self, X, y=None):
            return X

        def __init__(self):
            parameters = {}
            super().__init__(parameters=parameters, component_obj=None, random_seed=0)

    class MockTransformerWithFitAndTransform(Transformer):
        name = "Mock Transformer"
        hyperparameter_ranges = {}

        def fit(self, X, y=None):
            return self

        def transform(self, X, y=None):
            return X

        def __init__(self):
            parameters = {}
            super().__init__(parameters=parameters, component_obj=None, random_seed=0)

    # convert data to pd DataFrame, because the component classes don't
    # standardize to pd DataFrame
    X = pd.DataFrame(X)
    y = pd.Series(y)

    component = MockTransformerWithFitTransform()
    assert isinstance(component.fit_transform(X, y), pd.DataFrame)

    component = MockTransformerWithFitTransformButError()
    with pytest.raises(RuntimeError):
        component.fit_transform(X, y)

    component = MockTransformerWithFitAndTransform()
    assert isinstance(component.fit_transform(X, y), pd.DataFrame)


def test_model_family_components(test_classes):
    _, MockEstimator, _ = test_classes

    assert MockEstimator.model_family == ModelFamily.LINEAR_MODEL


def test_regressor_call_predict_proba(test_classes):
    X = np.array([])
    _, MockEstimator, _ = test_classes
    component = MockEstimator()
    component._is_fitted = True
    with pytest.raises(MethodPropertyNotFoundError):
        component.predict_proba(X)


def test_component_describe(test_classes, caplog):
    MockComponent, _, _ = test_classes
    component = MockComponent()
    component.describe(print_name=True)
    out = caplog.text
    assert "Mock Component" in out


def test_component_parameters_getter(test_classes):
    MockComponent, _, _ = test_classes
    component = MockComponent({"test": "parameter"})
    assert component.parameters == {"test": "parameter"}
    component.parameters["test"] = "new"
    assert component.parameters == {"test": "parameter"}


def test_component_parameters_init():
    for component_class in all_components():
        print("Testing component {}".format(component_class.name))
        component = component_class()
        parameters = component.parameters

        component2 = component_class(**parameters)
        parameters2 = component2.parameters

        assert parameters == parameters2


def test_clone_init():
    params = {"param_a": 2, "param_b": 11}
    clf = MockFitComponent(**params)
    clf_clone = clf.clone()
    assert clf.parameters == clf_clone.parameters
    assert clf_clone.random_seed == clf.random_seed


def test_clone_fitted(X_y_binary):
    X, y = X_y_binary
    params = {"param_a": 3, "param_b": 7}
    clf = MockFitComponent(**params)
    clf.fit(X, y)
    predicted = clf.predict(X)

    clf_clone = clf.clone()
    assert clf_clone.random_seed == clf.random_seed
    assert clf.parameters == clf_clone.parameters

    with pytest.raises(ComponentNotYetFittedError, match="You must fit"):
        clf_clone.predict(X)

    clf_clone.fit(X, y)
    predicted_clone = clf_clone.predict(X)
    np.testing.assert_almost_equal(predicted, predicted_clone)


def test_components_init_kwargs():
    for component_class in all_components():
        component = component_class()
        if component._component_obj is None:
            continue
        if isinstance(component, StackedEnsembleBase):
            continue

        obj_class = component._component_obj.__class__.__name__
        module = component._component_obj.__module__
        importlib.import_module(module, obj_class)
        patched = module + "." + obj_class + ".__init__"

        def all_init(self, *args, **kwargs):
            for k, v in kwargs.items():
                setattr(self, k, v)

        with patch(patched, new=all_init) as _:
            component = component_class(test_arg="test")
            component_with_different_kwargs = component_class(diff_test_arg="test")
            assert component.parameters["test_arg"] == "test"
            if not isinstance(component, (PolynomialDetrender, LabelEncoder)):
                assert component._component_obj.test_arg == "test"
            # Test equality of different components with same or different kwargs
            assert component == component_class(test_arg="test")
            assert component != component_with_different_kwargs


def test_component_has_random_seed():
    for component_class in all_components():
        params = inspect.signature(component_class.__init__).parameters
        assert "random_seed" in params


@pytest.mark.parametrize("component_class", _all_transformers())
def test_transformer_transform_output_type(component_class, X_y_binary):
    X_np, y_np = X_y_binary
    assert isinstance(X_np, np.ndarray)
    assert isinstance(y_np, np.ndarray)
    y_list = list(y_np)
    X_df_no_col_names = pd.DataFrame(X_np)
    range_index = pd.RangeIndex(start=0, stop=X_np.shape[1], step=1)
    X_df_with_col_names = pd.DataFrame(
        X_np, columns=["x" + str(i) for i in range(X_np.shape[1])]
    )
    y_series_no_name = pd.Series(y_np)
    y_series_with_name = pd.Series(y_np, name="target")
    datatype_combos = [
        (X_np, y_np, range_index),
        (X_np, y_list, range_index),
        (X_df_no_col_names, y_series_no_name, range_index),
        (X_df_with_col_names, y_series_with_name, X_df_with_col_names.columns),
    ]

    if component_class in [
        PolynomialDetrender,
        LogTransformer,
        LabelEncoder,
        TimeSeriesRegularizer,
    ]:
        pytest.skip(
            "Skipping because these tests are handled in their respective test files"
        )
    print("Testing transformer {}".format(component_class.name))
    for X, y, X_cols_expected in datatype_combos:
        print(
            'Checking output of transform for transformer "{}" on X type {} cols {}, y type {} name {}'.format(
                component_class.name,
                type(X),
                X.columns if isinstance(X, pd.DataFrame) else None,
                type(y),
                y.name if isinstance(y, pd.Series) else None,
            )
        )

        component = component_class()
        # SMOTE will throw an error if we pass a ratio lower than the current class balance
        if "Oversampler" == component_class.name:
            # we cover this case in test_oversamplers
            continue
        elif component_class == TimeSeriesFeaturizer:
            # covered in test_delayed_feature_transformer.py
            continue

        component.fit(X, y=y)
        transform_output = component.transform(X, y=y)

        if component.modifies_target:
            assert isinstance(transform_output[0], pd.DataFrame)
            assert isinstance(transform_output[1], pd.Series)
        else:
            assert isinstance(transform_output, pd.DataFrame)

        if isinstance(component, SelectColumns) or isinstance(component, SelectByType):
            assert transform_output.shape == (X.shape[0], 0)
        elif isinstance(component, RFRegressorSelectFromModel):
            assert transform_output.shape == (X.shape[0], 10)
        elif isinstance(component, RFClassifierSelectFromModel):
            assert transform_output.shape == (X.shape[0], 10)
        elif isinstance(component, PCA) or isinstance(
            component, LinearDiscriminantAnalysis
        ):
            assert transform_output.shape[0] == X.shape[0]
            assert transform_output.shape[1] <= X.shape[1]
        elif isinstance(component, DFSTransformer):
            assert transform_output.shape[0] == X.shape[0]
            assert transform_output.shape[1] >= X.shape[1]
        elif component.modifies_target:
            assert transform_output[0].shape == X.shape
            assert transform_output[1].shape[0] == X.shape[0]
            assert len(transform_output[1].shape) == 1
        else:
            assert transform_output.shape == X.shape
            assert list(transform_output.columns) == list(X_cols_expected)

        transform_output = component.fit_transform(X, y=y)
        if component.modifies_target:
            assert isinstance(transform_output[0], pd.DataFrame)
            assert isinstance(transform_output[1], pd.Series)
        else:
            assert isinstance(transform_output, pd.DataFrame)

        if isinstance(component, SelectColumns) or isinstance(component, SelectByType):
            assert transform_output.shape == (X.shape[0], 0)
        elif isinstance(component, RFRegressorSelectFromModel):
            assert transform_output.shape == (X.shape[0], 10)
        elif isinstance(component, RFClassifierSelectFromModel):
            assert transform_output.shape == (X.shape[0], 10)
        elif isinstance(component, PCA) or isinstance(
            component, LinearDiscriminantAnalysis
        ):
            assert transform_output.shape[0] == X.shape[0]
            assert transform_output.shape[1] <= X.shape[1]
        elif isinstance(component, DFSTransformer):
            assert transform_output.shape[0] == X.shape[0]
            assert transform_output.shape[1] >= X.shape[1]
        elif component.modifies_target:
            assert transform_output[0].shape == X.shape
            assert transform_output[1].shape[0] == X.shape[0]
            assert len(transform_output[1].shape) == 1

        else:
            assert transform_output.shape == X.shape
            assert list(transform_output.columns) == list(X_cols_expected)


@pytest.mark.parametrize(
    "cls",
    [
        cls
        for cls in all_components()
        if cls
        not in [
            StackedEnsembleClassifier,
            StackedEnsembleRegressor,
        ]
    ],
)
def test_default_parameters(cls):
    assert (
        cls.default_parameters == cls().parameters
    ), f"{cls.__name__}'s default parameters don't match __init__."


@pytest.mark.parametrize("cls", [cls for cls in all_components()])
def test_default_parameters_raise_no_warnings(cls):
    with warnings.catch_warnings(record=True) as w:
        warnings.simplefilter("always")
        cls()
        assert len(w) == 0


def test_estimator_check_for_fit(X_y_binary):
    class MockEstimatorObj:
        def __init__(self):
            pass

        def fit(self, X, y):
            return self

        def predict(self, X):
            series = pd.Series([0] * len(X))
            series.ww.init()
            return series

        def predict_proba(self, X):
            df = pd.DataFrame({0: [0] * len(X)})
            df.ww.init()
            return df

    class MockEstimator(Estimator):
        name = "Mock Estimator"
        model_family = ModelFamily.LINEAR_MODEL
        supported_problem_types = ["binary"]

        def __init__(self, parameters=None, component_obj=None, random_seed=0):
            est = MockEstimatorObj()
            super().__init__(
                parameters=parameters, component_obj=est, random_seed=random_seed
            )

    X, y = X_y_binary
    est = MockEstimator()
    with pytest.raises(ComponentNotYetFittedError, match="You must fit"):
        est.predict(X)
    with pytest.raises(ComponentNotYetFittedError, match="You must fit"):
        est.predict_proba(X)

    est.fit(X, y)
    est.predict(X)
    est.predict_proba(X)


def test_transformer_check_for_fit(X_y_binary):
    class MockTransformerObj:
        def __init__(self):
            pass

        def fit(self, X, y):
            return self

        def transform(self, X, y=None):
            return X

        def fit_transform(self, X, y=None):
            return X

    class MockTransformer(Transformer):
        name = "Mock Transformer"

        def __init__(self, parameters=None, component_obj=None, random_seed=0):
            transformer = MockTransformerObj()
            super().__init__(
                parameters=parameters,
                component_obj=transformer,
                random_seed=random_seed,
            )

        def transform(self, X, y=None):
            return X

        def inverse_transform(self, X, y=None):
            return X, y

    X, y = X_y_binary
    trans = MockTransformer()
    with pytest.raises(ComponentNotYetFittedError, match="You must fit"):
        trans.transform(X)

    with pytest.raises(ComponentNotYetFittedError, match="You must fit"):
        trans.inverse_transform(X, y)

    trans.fit(X, y)
    trans.transform(X)
    trans.fit_transform(X, y)
    trans.inverse_transform(X, y)


def test_transformer_check_for_fit_with_overrides(X_y_binary):
    class MockTransformerWithOverride(Transformer):
        name = "Mock Transformer"

        def fit(self, X, y):
            return self

        def transform(self, X, y=None):
            df = pd.DataFrame()
            df.ww.init()
            return df

    class MockTransformerWithOverrideSubclass(Transformer):
        name = "Mock Transformer Subclass"

        def fit(self, X, y):
            return self

        def transform(self, X, y=None):
            df = pd.DataFrame()
            df.ww.init()
            return df

    X, y = X_y_binary
    transformer = MockTransformerWithOverride()
    transformer_subclass = MockTransformerWithOverrideSubclass()

    with pytest.raises(ComponentNotYetFittedError, match="You must fit"):
        transformer.transform(X)
    with pytest.raises(ComponentNotYetFittedError, match="You must fit"):
        transformer_subclass.transform(X)

    transformer.fit(X, y)
    transformer.transform(X)
    transformer_subclass.fit(X, y)
    transformer_subclass.transform(X)


def test_all_transformers_needs_fitting():
    for component_class in _all_transformers() + _all_estimators():
        if component_class.__name__ in [
            "DropColumns",
            "SelectColumns",
            "SelectByType",
        ]:
            assert not component_class.needs_fitting
        else:
            assert component_class.needs_fitting


def test_all_transformers_check_fit(X_y_binary, ts_data_binary):
    for component_class in _all_transformers():
        X, y = X_y_binary
        if not component_class.needs_fitting:
            continue

        component = component_class()
        # SMOTE will throw errors if we call it but cannot oversample
        if "Oversampler" == component_class.name:
            component = component_class(sampling_ratio=1)
        elif component_class in [TimeSeriesFeaturizer, TimeSeriesRegularizer]:
            X, y = ts_data_binary
            component = component_class(time_index="date")

        with pytest.raises(
            ComponentNotYetFittedError, match=f"You must fit {component_class.__name__}"
        ):
            component.transform(X, y)

        component.fit(X, y)
        component.transform(X, y)

        component = component_class()
        if "Oversampler" == component_class.name:
            component = component_class(sampling_ratio=1)
        elif component_class in [TimeSeriesFeaturizer, TimeSeriesRegularizer]:
            component = component_class(time_index="date")
        component.fit_transform(X, y)
        component.transform(X, y)


def test_all_estimators_check_fit(
    X_y_binary, ts_data, test_estimator_needs_fitting_false, helper_functions
):
    estimators_to_check = [
        estimator
        for estimator in _all_estimators()
        if estimator
        not in [
            StackedEnsembleClassifier,
            StackedEnsembleRegressor,
            TimeSeriesBaselineEstimator,
            VowpalWabbitBinaryClassifier,
            VowpalWabbitMulticlassClassifier,
            VowpalWabbitRegressor,
        ]
    ] + [test_estimator_needs_fitting_false]
    for component_class in estimators_to_check:
        if not component_class.needs_fitting:
            continue

        if (
            ProblemTypes.TIME_SERIES_REGRESSION
            in component_class.supported_problem_types
        ):
            X, y = ts_data
        else:
            X, y = X_y_binary

        if component_class.__name__ == "ProphetRegressor":
            component = component_class(time_index="date")
        else:
            component = helper_functions.safe_init_component_with_njobs_1(
                component_class
            )

        with patch.object(component, "_component_obj") as mock_component_obj:
            with patch.object(
                mock_component_obj, "predict"
            ) as mock_component_obj_predict:
                mock_component_obj_predict.return_value = pd.Series([0] * len(y))

                if "Prophet" in component.name:
                    mock_component_obj_predict.return_value = {
                        "yhat": pd.Series([0] * len(y)),
                        "ds": pd.Series([0] * len(y)),
                    }

                with pytest.raises(
                    ComponentNotYetFittedError,
                    match=f"You must fit {component_class.__name__}",
                ):
                    component.predict(X)
                if (
                    ProblemTypes.BINARY in component.supported_problem_types
                    or ProblemTypes.MULTICLASS in component.supported_problem_types
                ):
                    with pytest.raises(
                        ComponentNotYetFittedError,
                        match=f"You must fit {component_class.__name__}",
                    ):
                        component.predict_proba(X)

                with pytest.raises(
                    ComponentNotYetFittedError,
                    match=f"You must fit {component_class.__name__}",
                ):
                    component.feature_importance

                component.fit(X, y)

                if (
                    ProblemTypes.BINARY in component.supported_problem_types
                    or ProblemTypes.MULTICLASS in component.supported_problem_types
                ):
                    component.predict_proba(X)
                component.predict(X)
                component.feature_importance


@pytest.mark.parametrize("data_type", ["li", "np", "pd", "ww"])
def test_all_transformers_check_fit_input_type(
    data_type, X_y_binary, make_data_type, ts_data_binary
):

    for component_class in _all_transformers():
        X, y = X_y_binary
        X = make_data_type(data_type, X)
        y = make_data_type(data_type, y)
        kwargs = {}
        if not component_class.needs_fitting or "Oversampler" in component_class.name:
            # since SMOTE determines categorical columns through the logical type, it can only accept ww data
            continue
        if component_class in [TimeSeriesFeaturizer, TimeSeriesRegularizer]:
            X, y = ts_data_binary
            kwargs = {"time_index": "date"}

        component = component_class(**kwargs)
        component.fit(X, y)


def test_no_fitting_required_components(
    X_y_binary, test_estimator_needs_fitting_false, helper_functions
):
    X, y = X_y_binary
    for component_class in all_components() + [test_estimator_needs_fitting_false]:
        if not component_class.needs_fitting:
            component = helper_functions.safe_init_component_with_njobs_1(
                component_class
            )
            if issubclass(component_class, Estimator):
                component.predict(X)
            else:
                component.transform(X, y)


def test_serialization(X_y_binary, ts_data, tmpdir, helper_functions):
    path = os.path.join(str(tmpdir), "component.pkl")
    requires_time_index = [
        ARIMARegressor,
        ProphetRegressor,
        TimeSeriesFeaturizer,
        TimeSeriesRegularizer,
    ]
    for component_class in all_components():
        print("Testing serialization of component {}".format(component_class.name))
        component = helper_functions.safe_init_component_with_njobs_1(component_class)
        if component_class in requires_time_index:
            component = component_class(time_index="date")
            X, y = ts_data
        else:
            X, y = X_y_binary

        component.fit(X, y)

        for pickle_protocol in range(cloudpickle.DEFAULT_PROTOCOL + 1):
            component.save(path, pickle_protocol=pickle_protocol)
            loaded_component = ComponentBase.load(path)
            assert component.parameters == loaded_component.parameters
            assert component.describe(return_dict=True) == loaded_component.describe(
                return_dict=True
            )
            if issubclass(component_class, Estimator) and not (
                isinstance(
                    component,
                    (
                        StackedEnsembleClassifier,
                        StackedEnsembleRegressor,
                        VowpalWabbitBinaryClassifier,
                        VowpalWabbitMulticlassClassifier,
                        VowpalWabbitRegressor,
                        TimeSeriesBaselineEstimator,
                    ),
                )
            ):
                assert (
                    component.feature_importance == loaded_component.feature_importance
                ).all()


@patch("cloudpickle.dump")
def test_serialization_protocol(mock_cloudpickle_dump, tmpdir):
    path = os.path.join(str(tmpdir), "pipe.pkl")
    component = LogisticRegressionClassifier()

    component.save(path)
    assert len(mock_cloudpickle_dump.call_args_list) == 1
    assert (
        mock_cloudpickle_dump.call_args_list[0][1]["protocol"]
        == cloudpickle.DEFAULT_PROTOCOL
    )

    mock_cloudpickle_dump.reset_mock()

    component.save(path, pickle_protocol=42)
    assert len(mock_cloudpickle_dump.call_args_list) == 1
    assert mock_cloudpickle_dump.call_args_list[0][1]["protocol"] == 42


@pytest.mark.parametrize("estimator_class", _all_estimators())
def test_estimators_accept_all_kwargs(estimator_class):
    estimator = estimator_class()
    if estimator._component_obj is None:
        pytest.skip(
            f"Skipping {estimator_class} because does not have component object."
        )
    if estimator_class.model_family == ModelFamily.ENSEMBLE:
        params = estimator.parameters
    elif estimator_class.model_family == ModelFamily.PROPHET:
        params = estimator.get_params()
    else:
        params = estimator._component_obj.get_params()
        if "random_state" in params:
            del params["random_state"]
    estimator_class(**params)


def test_component_equality_different_classes():
    # Tests that two classes which are equivalent are not equal
    class MockComponent(ComponentBase):
        name = "Mock Component"
        model_family = ModelFamily.NONE
        modifies_features = True
        modifies_target = False
        training_only = False

    class MockComponentWithADifferentName(ComponentBase):
        name = "Mock Component"
        model_family = ModelFamily.NONE
        modifies_features = True
        modifies_target = False
        training_only = False

    assert MockComponent() != MockComponentWithADifferentName()


def test_component_equality_subclasses():
    class MockComponent(ComponentBase):
        name = "Mock Component"
        model_family = ModelFamily.NONE
        modifies_features = True
        modifies_target = False
        training_only = False

    class MockEstimatorSubclass(MockComponent):
        pass

    assert MockComponent() != MockEstimatorSubclass()


def test_component_equality():
    class MockComponent(ComponentBase):
        name = "Mock Component"
        model_family = ModelFamily.NONE
        modifies_features = True
        modifies_target = False
        training_only = False

        def __init__(self, param_1=0, param_2=0, random_seed=0, **kwargs):
            parameters = {"param_1": param_1, "param_2": param_2}
            parameters.update(kwargs)
            super().__init__(
                parameters=parameters, component_obj=None, random_seed=random_seed
            )

        def fit(self, X, y=None):
            return self

    # Test self-equality
    mock_component = MockComponent()
    assert mock_component == mock_component

    # Test defaults
    assert MockComponent() == MockComponent()

    # Test random_state and random_seed
    assert MockComponent(random_seed=10) == MockComponent(random_seed=10)
    assert MockComponent(random_seed=10) != MockComponent(random_seed=0)

    # Test parameters
    assert MockComponent(1, 2) == MockComponent(1, 2)
    assert MockComponent(1, 2) != MockComponent(1, 0)
    assert MockComponent(0, 2) != MockComponent(1, 2)

    # Test fitted equality
    mock_component.fit(pd.DataFrame({}))
    assert mock_component != MockComponent()


@pytest.mark.parametrize("component_class", all_components())
def test_component_equality_all_components(component_class):
    component = component_class()
    parameters = component.parameters
    equal_component = component_class(**parameters)
    assert component == equal_component


def test_component_equality_with_subclasses(test_classes):
    MockComponent, MockEstimator, MockTransformer = test_classes
    mock_component = MockComponent()
    mock_estimator = MockEstimator()
    mock_transformer = MockTransformer()
    assert mock_component != mock_estimator
    assert mock_component != mock_transformer
    assert mock_estimator != mock_component
    assert mock_estimator != mock_transformer
    assert mock_transformer != mock_component
    assert mock_transformer != mock_estimator


def test_mock_component_str(test_classes):
    MockComponent, MockEstimator, MockTransformer = test_classes

    assert str(MockComponent()) == "Mock Component"
    assert str(MockEstimator()) == "Mock Estimator"
    assert str(MockTransformer()) == "Mock Transformer"


def test_mock_component_repr():
    component = MockFitComponent()
    assert repr(component) == "MockFitComponent(param_a=2, param_b=10)"

    component_with_params = MockFitComponent(param_a=29, param_b=None, random_seed=42)
    assert repr(component_with_params) == "MockFitComponent(param_a=29, param_b=None)"

    component_with_nan = MockFitComponent(param_a=np.nan, param_b=float("nan"))
    assert (
        repr(component_with_nan) == "MockFitComponent(param_a=np.nan, param_b=np.nan)"
    )

    component_with_inf = MockFitComponent(param_a=np.inf, param_b=float("-inf"))
    assert (
        repr(component_with_inf)
        == "MockFitComponent(param_a=float('inf'), param_b=float('-inf'))"
    )


@pytest.mark.parametrize("component_class", all_components())
def test_component_str(component_class):
    component = component_class()
    assert str(component) == component.name


@pytest.mark.parametrize(
    "categorical",
    [
        {
            "type": Categorical(["mean", "median", "mode"]),
            "categories": Categorical(["blue", "green"]),
        },
        {"type": ["mean", "median", "mode"], "categories": ["blue", "green"]},
    ],
)
def test_categorical_hyperparameters(X_y_binary, categorical):
    X, y = X_y_binary

    class MockEstimator:
        def fit(self, X, y):
            pass

    class MockComponent(Estimator):
        name = "Mock Estimator"
        model_family = ModelFamily.LINEAR_MODEL
        supported_problem_types = ["binary"]
        hyperparameter_ranges = categorical

        def __init__(self, agg_type, category="green"):
            parameters = {"type": agg_type, "categories": category}
            est = MockEstimator()
            super().__init__(parameters=parameters, component_obj=est, random_seed=0)

    assert MockComponent(agg_type="mean").fit(X, y)
    assert MockComponent(agg_type="moat", category="blue").fit(X, y)


def test_generate_code_errors():
    with pytest.raises(ValueError, match="Element must be a component instance"):
        generate_component_code(BinaryClassificationPipeline([RandomForestClassifier]))

    with pytest.raises(ValueError, match="Element must be a component instance"):
        generate_component_code(LinearRegressor)

    with pytest.raises(ValueError, match="Element must be a component instance"):
        generate_component_code(Imputer)

    with pytest.raises(ValueError, match="Element must be a component instance"):
        generate_component_code(ComponentBase)


def test_generate_code():
    expected_code = (
        "from evalml.pipelines.components.estimators.classifiers.logistic_regression_classifier import LogisticRegressionClassifier"
        "\n\nlogisticRegressionClassifier = LogisticRegressionClassifier(**{'penalty': 'l2', 'C': 1.0, 'n_jobs': -1, 'multi_class': 'auto', 'solver': 'lbfgs'})"
    )
    component_code = generate_component_code(LogisticRegressionClassifier())
    assert component_code == expected_code

    expected_code = (
        "from evalml.pipelines.components.estimators.regressors.et_regressor import ExtraTreesRegressor"
        "\n\nextraTreesRegressor = ExtraTreesRegressor(**{'n_estimators': 50, 'max_features': 'auto', 'max_depth': 6, 'min_samples_split': 2, 'min_weight_fraction_leaf': 0.0, 'n_jobs': -1})"
    )
    component_code = generate_component_code(ExtraTreesRegressor(n_estimators=50))
    assert component_code == expected_code

    expected_code = (
        "from evalml.pipelines.components.transformers.imputers.imputer import Imputer"
        "\n\nimputer = Imputer(**{'categorical_impute_strategy': 'most_frequent', 'numeric_impute_strategy': 'mean', 'categorical_fill_value': None, 'numeric_fill_value': None})"
    )
    component_code = generate_component_code(Imputer())
    assert component_code == expected_code


def test_generate_code_custom(test_classes):
    MockComponent, MockEstimator, MockTransformer = test_classes

    expected_code = "mockComponent = MockComponent(**{})"
    component_code = generate_component_code(MockComponent())
    assert component_code == expected_code

    expected_code = "mockEstimator = MockEstimator(**{})"
    component_code = generate_component_code(MockEstimator())
    assert component_code == expected_code

    expected_code = "mockTransformer = MockTransformer(**{})"
    component_code = generate_component_code(MockTransformer())
    assert component_code == expected_code


@pytest.mark.parametrize("transformer_class", _all_transformers())
@pytest.mark.parametrize("use_custom_index", [True, False])
def test_transformer_fit_and_transform_respect_custom_indices(
    use_custom_index, transformer_class, X_y_binary, ts_data_binary
):
    check_names = True
    if transformer_class == DFSTransformer:
        check_names = False
        if use_custom_index:
            pytest.skip("The DFSTransformer changes the index so we skip it.")
    if transformer_class == PolynomialDetrender:
        pytest.skip(
            "Skipping PolynomialDetrender because we test that it respects custom indices in "
            "test_polynomial_detrender.py"
        )

    X, y = X_y_binary

    kwargs = {}
    if transformer_class in [TimeSeriesFeaturizer, TimeSeriesRegularizer]:
        kwargs.update({"time_index": "date"})
        X, y = ts_data_binary

    X = pd.DataFrame(X)
    y = pd.Series(y)

    if use_custom_index:
        custom_index = range(100, 100 + X.shape[0])
        X.index = custom_index
        y.index = custom_index

    X_original_index = X.index.copy()
    y_original_index = y.index.copy()

    transformer = transformer_class(**kwargs)

    transformer.fit(X, y)
    pd.testing.assert_index_equal(X.index, X_original_index)
    pd.testing.assert_index_equal(y.index, y_original_index)

    if isinstance(transformer, BaseSampler):
        return
    elif transformer_class.modifies_target:
        X_t, y_t = transformer.transform(X, y)
        pd.testing.assert_index_equal(
            y_t.index, y_original_index, check_names=check_names
        )
    else:
        X_t = transformer.transform(X, y)
        pd.testing.assert_index_equal(
            y.index, y_original_index, check_names=check_names
        )

    if hasattr(transformer_class, "inverse_transform"):
        y_inv = transformer.inverse_transform(y)
        pd.testing.assert_index_equal(
            y_inv.index, y_original_index, check_names=check_names
        )
    pd.testing.assert_index_equal(X_t.index, X_original_index, check_names=check_names)


@pytest.mark.parametrize("estimator_class", _all_estimators())
@pytest.mark.parametrize("use_custom_index", [True, False])
def test_estimator_fit_respects_custom_indices(
    use_custom_index,
    estimator_class,
    X_y_binary,
    X_y_regression,
    ts_data,
    helper_functions,
):

    supported_problem_types = estimator_class.supported_problem_types

    ts_problem = False
    if ProblemTypes.REGRESSION in supported_problem_types:
        X, y = X_y_regression
    elif ProblemTypes.TIME_SERIES_REGRESSION in supported_problem_types:
        X, y = ts_data
        ts_problem = True
    else:
        X, y = X_y_binary

    X = pd.DataFrame(X)
    y = pd.Series(y)

    if use_custom_index and ts_problem:
        X.index = pd.date_range("2020-10-01", "2020-10-31")
        y.index = pd.date_range("2020-10-01", "2020-10-31")
    elif use_custom_index and not ts_problem:
        custom_index = range(100, 100 + X.shape[0])
        X.index = custom_index
        y.index = custom_index

    X_original_index = X.index.copy()
    y_original_index = y.index.copy()

    try:
        if estimator_class.__name__ == "ProphetRegressor":
            estimator = estimator_class(time_index="date")
        else:
            estimator = estimator_class(n_jobs=1)
    except TypeError:
        estimator = helper_functions.safe_init_component_with_njobs_1(estimator_class)

    estimator.fit(X, y)
    pd.testing.assert_index_equal(X.index, X_original_index)
    pd.testing.assert_index_equal(y.index, y_original_index)


def test_component_modifies_feature_or_target():
    for component_class in all_components():
        if (
            issubclass(component_class, BaseSampler)
            or hasattr(component_class, "inverse_transform")
            or component_class
            in [
                TargetImputer,
                DropRowsTransformer,
                DropNaNRowsTransformer,
                ReplaceNullableTypes,
<<<<<<< HEAD
                TimeSeriesImputer,
=======
                TimeSeriesRegularizer,
>>>>>>> df13ed97
            ]
        ):
            assert component_class.modifies_target
        else:
            assert not component_class.modifies_target
        if hasattr(component_class, "inverse_transform") or component_class in [
            TargetImputer
        ]:
            assert not component_class.modifies_features
        else:
            assert component_class.modifies_features


def test_component_parameters_supported_by_list_API():
    for component_class in all_components():
        if (
            issubclass(component_class, BaseSampler)
            or hasattr(component_class, "inverse_transform")
            or component_class
            in [
                TargetImputer,
                DropRowsTransformer,
                DropNaNRowsTransformer,
                ReplaceNullableTypes,
<<<<<<< HEAD
                TimeSeriesImputer,
=======
                TimeSeriesRegularizer,
>>>>>>> df13ed97
            ]
        ):
            assert not component_class._supported_by_list_API
        else:
            assert component_class._supported_by_list_API<|MERGE_RESOLUTION|>--- conflicted
+++ resolved
@@ -62,11 +62,8 @@
     TargetImputer,
     TimeSeriesBaselineEstimator,
     TimeSeriesFeaturizer,
-<<<<<<< HEAD
     TimeSeriesImputer,
-=======
     TimeSeriesRegularizer,
->>>>>>> df13ed97
     Transformer,
     Undersampler,
     XGBoostClassifier,
@@ -1661,11 +1658,8 @@
                 DropRowsTransformer,
                 DropNaNRowsTransformer,
                 ReplaceNullableTypes,
-<<<<<<< HEAD
                 TimeSeriesImputer,
-=======
                 TimeSeriesRegularizer,
->>>>>>> df13ed97
             ]
         ):
             assert component_class.modifies_target
@@ -1690,11 +1684,8 @@
                 DropRowsTransformer,
                 DropNaNRowsTransformer,
                 ReplaceNullableTypes,
-<<<<<<< HEAD
                 TimeSeriesImputer,
-=======
                 TimeSeriesRegularizer,
->>>>>>> df13ed97
             ]
         ):
             assert not component_class._supported_by_list_API
