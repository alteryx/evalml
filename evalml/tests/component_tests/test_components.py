import importlib
import inspect
import os
import warnings
from unittest.mock import patch

import cloudpickle
import numpy as np
import pandas as pd
import pytest
from skopt.space import Categorical

from evalml.exceptions import (
    ComponentNotYetFittedError,
    EnsembleMissingPipelinesError,
    MethodPropertyNotFoundError,
)
from evalml.model_family import ModelFamily
from evalml.pipelines import BinaryClassificationPipeline
from evalml.pipelines.components import (
    LSA,
    PCA,
    BaselineClassifier,
    BaselineRegressor,
    CatBoostClassifier,
    CatBoostRegressor,
    ComponentBase,
    DateTimeFeaturizer,
    DelayedFeatureTransformer,
    DFSTransformer,
    DropColumns,
    DropNullColumns,
    DropRowsTransformer,
    ElasticNetClassifier,
    ElasticNetRegressor,
    Estimator,
    ExtraTreesClassifier,
    ExtraTreesRegressor,
    Imputer,
    LightGBMClassifier,
    LightGBMRegressor,
    LinearDiscriminantAnalysis,
    LinearRegressor,
    LogisticRegressionClassifier,
    OneHotEncoder,
    Oversampler,
    PerColumnImputer,
    PolynomialDetrender,
    ProphetRegressor,
    RandomForestClassifier,
    RandomForestRegressor,
    RFClassifierSelectFromModel,
    RFRegressorSelectFromModel,
    SelectByType,
    SelectColumns,
    SimpleImputer,
    StandardScaler,
    SVMClassifier,
    SVMRegressor,
    TargetImputer,
    TextFeaturizer,
    TimeSeriesBaselineEstimator,
    Transformer,
    Undersampler,
    XGBoostClassifier,
    XGBoostRegressor,
)
from evalml.pipelines.components.ensemble import (
    StackedEnsembleBase,
    StackedEnsembleClassifier,
    StackedEnsembleRegressor,
)
from evalml.pipelines.components.estimators.classifiers.vowpal_wabbit_classifiers import (
    VowpalWabbitBinaryClassifier,
    VowpalWabbitMulticlassClassifier,
)
from evalml.pipelines.components.estimators.regressors.vowpal_wabbit_regressor import (
    VowpalWabbitRegressor,
)
from evalml.pipelines.components.transformers.encoders.label_encoder import (
    LabelEncoder,
)
from evalml.pipelines.components.transformers.preprocessing.log_transformer import (
    LogTransformer,
)
from evalml.pipelines.components.transformers.samplers.base_sampler import (
    BaseSampler,
)
from evalml.pipelines.components.utils import (
    _all_estimators,
    _all_transformers,
    all_components,
    generate_component_code,
)
from evalml.problem_types import ProblemTypes


@pytest.fixture(scope="module")
def test_classes():
    class MockComponent(ComponentBase):
        name = "Mock Component"
        modifies_features = True
        modifies_target = False
        training_only = False

    class MockEstimator(Estimator):
        name = "Mock Estimator"
        model_family = ModelFamily.LINEAR_MODEL
        supported_problem_types = ["binary"]

    class MockTransformer(Transformer):
        name = "Mock Transformer"

        def transform(self, X, y=None):
            return X

    return MockComponent, MockEstimator, MockTransformer


@pytest.fixture(scope="module")
def test_estimator_needs_fitting_false():
    class MockEstimatorNeedsFittingFalse(Estimator):
        name = "Mock Estimator Needs Fitting False"
        model_family = ModelFamily.LINEAR_MODEL
        supported_problem_types = ["binary"]
        needs_fitting = False

        def predict(self, X):
            pass

    return MockEstimatorNeedsFittingFalse


class MockFitComponent(ComponentBase):
    name = "Mock Fit Component"
    modifies_features = True
    modifies_target = False
    training_only = False

    def __init__(self, param_a=2, param_b=10, random_seed=0):
        parameters = {"param_a": param_a, "param_b": param_b}
        super().__init__(parameters=parameters, component_obj=None, random_seed=0)

    def fit(self, X, y=None):
        pass

    def predict(self, X):
        return np.array(
            [self.parameters["param_a"] * 2, self.parameters["param_b"] * 10]
        )


def test_init(test_classes):
    MockComponent, MockEstimator, MockTransformer = test_classes
    assert MockComponent().name == "Mock Component"
    assert MockEstimator().name == "Mock Estimator"
    assert MockTransformer().name == "Mock Transformer"


def test_describe(test_classes):
    MockComponent, MockEstimator, MockTransformer = test_classes
    params = {"param_a": "value_a", "param_b": 123}
    component = MockComponent(parameters=params)
    assert component.describe(return_dict=True) == {
        "name": "Mock Component",
        "parameters": params,
    }
    estimator = MockEstimator(parameters=params)
    assert estimator.describe(return_dict=True) == {
        "name": "Mock Estimator",
        "parameters": params,
    }
    transformer = MockTransformer(parameters=params)
    assert transformer.describe(return_dict=True) == {
        "name": "Mock Transformer",
        "parameters": params,
    }


def test_describe_component():
    enc = OneHotEncoder()
    imputer = Imputer()
    simple_imputer = SimpleImputer("mean")
    column_imputer = PerColumnImputer({"a": "mean", "b": ("constant", 100)})
    scaler = StandardScaler()
    feature_selection_clf = RFClassifierSelectFromModel(
        n_estimators=10, number_features=5, percent_features=0.3, threshold=-np.inf
    )
    feature_selection_reg = RFRegressorSelectFromModel(
        n_estimators=10, number_features=5, percent_features=0.3, threshold=-np.inf
    )
    drop_col_transformer = DropColumns(columns=["col_one", "col_two"])
    drop_null_transformer = DropNullColumns()
    datetime = DateTimeFeaturizer()
    text_featurizer = TextFeaturizer()
    lsa = LSA()
    pca = PCA()
    lda = LinearDiscriminantAnalysis()
    ft = DFSTransformer()
    us = Undersampler()
    assert enc.describe(return_dict=True) == {
        "name": "One Hot Encoder",
        "parameters": {
            "top_n": 10,
            "features_to_encode": None,
            "categories": None,
            "drop": "if_binary",
            "handle_unknown": "ignore",
            "handle_missing": "error",
        },
    }
    assert imputer.describe(return_dict=True) == {
        "name": "Imputer",
        "parameters": {
            "categorical_impute_strategy": "most_frequent",
            "categorical_fill_value": None,
            "numeric_impute_strategy": "mean",
            "numeric_fill_value": None,
        },
    }
    assert simple_imputer.describe(return_dict=True) == {
        "name": "Simple Imputer",
        "parameters": {"impute_strategy": "mean", "fill_value": None},
    }
    assert column_imputer.describe(return_dict=True) == {
        "name": "Per Column Imputer",
        "parameters": {
            "impute_strategies": {"a": "mean", "b": ("constant", 100)},
            "default_impute_strategy": "most_frequent",
        },
    }
    assert scaler.describe(return_dict=True) == {
        "name": "Standard Scaler",
        "parameters": {},
    }
    assert feature_selection_clf.describe(return_dict=True) == {
        "name": "RF Classifier Select From Model",
        "parameters": {
            "number_features": 5,
            "n_estimators": 10,
            "max_depth": None,
            "percent_features": 0.3,
            "threshold": -np.inf,
            "n_jobs": -1,
        },
    }
    assert feature_selection_reg.describe(return_dict=True) == {
        "name": "RF Regressor Select From Model",
        "parameters": {
            "number_features": 5,
            "n_estimators": 10,
            "max_depth": None,
            "percent_features": 0.3,
            "threshold": -np.inf,
            "n_jobs": -1,
        },
    }
    assert drop_col_transformer.describe(return_dict=True) == {
        "name": "Drop Columns Transformer",
        "parameters": {"columns": ["col_one", "col_two"]},
    }
    assert drop_null_transformer.describe(return_dict=True) == {
        "name": "Drop Null Columns Transformer",
        "parameters": {"pct_null_threshold": 1.0},
    }
    assert datetime.describe(return_dict=True) == {
        "name": "DateTime Featurization Component",
        "parameters": {
            "features_to_extract": ["year", "month", "day_of_week", "hour"],
            "encode_as_categories": False,
            "date_index": None,
        },
    }
    assert text_featurizer.describe(return_dict=True) == {
        "name": "Text Featurization Component",
        "parameters": {},
    }
    assert lsa.describe(return_dict=True) == {
        "name": "LSA Transformer",
        "parameters": {},
    }
    assert pca.describe(return_dict=True) == {
        "name": "PCA Transformer",
        "parameters": {"n_components": None, "variance": 0.95},
    }
    assert lda.describe(return_dict=True) == {
        "name": "Linear Discriminant Analysis Transformer",
        "parameters": {"n_components": None},
    }
    assert ft.describe(return_dict=True) == {
        "name": "DFS Transformer",
        "parameters": {"index": "index"},
    }
    assert us.describe(return_dict=True) == {
        "name": "Undersampler",
        "parameters": {
            "sampling_ratio": 0.25,
            "sampling_ratio_dict": None,
            "min_samples": 100,
            "min_percentage": 0.1,
        },
    }
    try:
        oversampler = Oversampler()
        assert oversampler.describe(return_dict=True) == {
            "name": "Oversampler",
            "parameters": {
                "sampling_ratio": 0.25,
                "sampling_ratio_dict": None,
                "k_neighbors_default": 5,
                "n_jobs": -1,
            },
        }
    except ImportError:
        pass
    # testing estimators
    base_classifier = BaselineClassifier()
    base_regressor = BaselineRegressor()
    lr_classifier = LogisticRegressionClassifier()
    en_classifier = ElasticNetClassifier()
    en_regressor = ElasticNetRegressor()
    et_classifier = ExtraTreesClassifier(n_estimators=10, max_features="auto")
    et_regressor = ExtraTreesRegressor(n_estimators=10, max_features="auto")
    rf_classifier = RandomForestClassifier(n_estimators=10, max_depth=3)
    rf_regressor = RandomForestRegressor(n_estimators=10, max_depth=3)
    linear_regressor = LinearRegressor()
    svm_classifier = SVMClassifier()
    svm_regressor = SVMRegressor()
    assert base_classifier.describe(return_dict=True) == {
        "name": "Baseline Classifier",
        "parameters": {"strategy": "mode"},
    }
    assert base_regressor.describe(return_dict=True) == {
        "name": "Baseline Regressor",
        "parameters": {"strategy": "mean"},
    }
    assert lr_classifier.describe(return_dict=True) == {
        "name": "Logistic Regression Classifier",
        "parameters": {
            "penalty": "l2",
            "C": 1.0,
            "n_jobs": -1,
            "multi_class": "auto",
            "solver": "lbfgs",
        },
    }
    assert en_classifier.describe(return_dict=True) == {
        "name": "Elastic Net Classifier",
        "parameters": {
            "C": 1.0,
            "l1_ratio": 0.15,
            "n_jobs": -1,
            "multi_class": "auto",
            "solver": "saga",
            "penalty": "elasticnet",
        },
    }
    assert en_regressor.describe(return_dict=True) == {
        "name": "Elastic Net Regressor",
        "parameters": {
            "alpha": 0.0001,
            "l1_ratio": 0.15,
            "max_iter": 1000,
            "normalize": False,
        },
    }
    assert et_classifier.describe(return_dict=True) == {
        "name": "Extra Trees Classifier",
        "parameters": {
            "n_estimators": 10,
            "max_features": "auto",
            "max_depth": 6,
            "min_samples_split": 2,
            "min_weight_fraction_leaf": 0.0,
            "n_jobs": -1,
        },
    }
    assert et_regressor.describe(return_dict=True) == {
        "name": "Extra Trees Regressor",
        "parameters": {
            "n_estimators": 10,
            "max_features": "auto",
            "max_depth": 6,
            "min_samples_split": 2,
            "min_weight_fraction_leaf": 0.0,
            "n_jobs": -1,
        },
    }
    assert rf_classifier.describe(return_dict=True) == {
        "name": "Random Forest Classifier",
        "parameters": {"n_estimators": 10, "max_depth": 3, "n_jobs": -1},
    }
    assert rf_regressor.describe(return_dict=True) == {
        "name": "Random Forest Regressor",
        "parameters": {"n_estimators": 10, "max_depth": 3, "n_jobs": -1},
    }
    assert linear_regressor.describe(return_dict=True) == {
        "name": "Linear Regressor",
        "parameters": {"fit_intercept": True, "normalize": False, "n_jobs": -1},
    }
    assert svm_classifier.describe(return_dict=True) == {
        "name": "SVM Classifier",
        "parameters": {
            "C": 1.0,
            "kernel": "rbf",
            "gamma": "auto",
            "probability": True,
        },
    }
    assert svm_regressor.describe(return_dict=True) == {
        "name": "SVM Regressor",
        "parameters": {"C": 1.0, "kernel": "rbf", "gamma": "auto"},
    }
    try:
        xgb_classifier = XGBoostClassifier(
            eta=0.1, min_child_weight=1, max_depth=3, n_estimators=75
        )
        xgb_regressor = XGBoostRegressor(
            eta=0.1, min_child_weight=1, max_depth=3, n_estimators=75
        )
        assert xgb_classifier.describe(return_dict=True) == {
            "name": "XGBoost Classifier",
            "parameters": {
                "eta": 0.1,
                "max_depth": 3,
                "min_child_weight": 1,
                "n_estimators": 75,
                "n_jobs": 12,
                "eval_metric": "logloss",
            },
        }
        assert xgb_regressor.describe(return_dict=True) == {
            "name": "XGBoost Regressor",
            "parameters": {
                "eta": 0.1,
                "max_depth": 3,
                "min_child_weight": 1,
                "n_estimators": 75,
                "n_jobs": 12,
            },
        }
    except ImportError:
        pass
    try:
        cb_classifier = CatBoostClassifier()
        cb_regressor = CatBoostRegressor()
        assert cb_classifier.describe(return_dict=True) == {
            "name": "CatBoost Classifier",
            "parameters": {
                "allow_writing_files": False,
                "n_estimators": 10,
                "eta": 0.03,
                "max_depth": 6,
                "bootstrap_type": None,
                "silent": True,
                "n_jobs": -1,
            },
        }
        assert cb_regressor.describe(return_dict=True) == {
            "name": "CatBoost Regressor",
            "parameters": {
                "allow_writing_files": False,
                "n_estimators": 10,
                "eta": 0.03,
                "max_depth": 6,
                "bootstrap_type": None,
                "silent": False,
                "n_jobs": -1,
            },
        }
    except ImportError:
        pass
    try:
        lg_classifier = LightGBMClassifier()
        lg_regressor = LightGBMRegressor()
        assert lg_classifier.describe(return_dict=True) == {
            "name": "LightGBM Classifier",
            "parameters": {
                "boosting_type": "gbdt",
                "learning_rate": 0.1,
                "n_estimators": 100,
                "max_depth": 0,
                "num_leaves": 31,
                "min_child_samples": 20,
                "n_jobs": -1,
                "bagging_fraction": 0.9,
                "bagging_freq": 0,
            },
        }
        assert lg_regressor.describe(return_dict=True) == {
            "name": "LightGBM Regressor",
            "parameters": {
                "boosting_type": "gbdt",
                "learning_rate": 0.1,
                "n_estimators": 20,
                "max_depth": 0,
                "num_leaves": 31,
                "min_child_samples": 20,
                "n_jobs": -1,
                "bagging_fraction": 0.9,
                "bagging_freq": 0,
            },
        }
    except ImportError:
        pass
    try:
        prophet_regressor = ProphetRegressor()
        assert prophet_regressor.describe(return_dict=True) == {
            "name": "Prophet Regressor",
            "parameters": {
                "changepoint_prior_scale": 0.05,
                "date_index": None,
                "holidays_prior_scale": 10,
                "seasonality_mode": "additive",
                "seasonality_prior_scale": 10,
                "stan_backend": "CMDSTANPY",
            },
        }
    except ImportError:
        pass
    try:
        vw_binary_classifier = VowpalWabbitBinaryClassifier(
            loss_function="classic",
            learning_rate=0.1,
            decay_learning_rate=1.0,
            power_t=0.1,
        )
        vw_multi_classifier = VowpalWabbitBinaryClassifier(
            loss_function="classic",
            learning_rate=0.1,
            decay_learning_rate=1.0,
            power_t=0.1,
        )
        vw_regressor = VowpalWabbitRegressor(
            learning_rate=0.1, decay_learning_rate=1.0, power_t=0.1
        )

        assert vw_binary_classifier.describe(return_dict=True) == {
            "name": "Vowpal Wabbit Binary Classifier",
            "parameters": {
                "loss_function": "classic",
                "learning_rate": 0.1,
                "decay_learning_rate": 1.0,
                "power_t": 0.1,
            },
        }
        assert vw_multi_classifier.describe(return_dict=True) == {
            "name": "Vowpal Wabbit Binary Classifier",
            "parameters": {
                "loss_function": "classic",
                "learning_rate": 0.1,
                "decay_learning_rate": 1.0,
                "power_t": 0.1,
            },
        }
        assert vw_regressor.describe(return_dict=True) == {
            "name": "Vowpal Wabbit Regressor",
            "parameters": {
                "learning_rate": 0.1,
                "decay_learning_rate": 1.0,
                "power_t": 0.1,
            },
        }
    except ImportError:
        pass


def test_missing_attributes(X_y_binary):
    class MockComponentName(ComponentBase):
        pass

    with pytest.raises(TypeError):
        MockComponentName()

    class MockComponentModelFamily(ComponentBase):
        name = "Mock Component"

    with pytest.raises(TypeError):
        MockComponentModelFamily()

    class MockEstimatorWithoutAttribute(Estimator):
        name = "Mock Estimator"
        model_family = ModelFamily.LINEAR_MODEL

    with pytest.raises(TypeError):
        MockEstimatorWithoutAttribute()


def test_missing_methods_on_components(X_y_binary, test_classes):
    X, y = X_y_binary
    MockComponent, MockEstimator, MockTransformer = test_classes

    component = MockComponent()
    with pytest.raises(
        MethodPropertyNotFoundError,
        match="Component requires a fit method or a component_obj that implements fit",
    ):
        component.fit(X)

    estimator = MockEstimator()
    estimator._is_fitted = True
    with pytest.raises(
        MethodPropertyNotFoundError,
        match="Estimator requires a predict method or a component_obj that implements predict",
    ):
        estimator.predict(X)
    with pytest.raises(
        MethodPropertyNotFoundError,
        match="Estimator requires a predict_proba method or a component_obj that implements predict_proba",
    ):
        estimator.predict_proba(X)
    with pytest.raises(
        MethodPropertyNotFoundError,
        match="Estimator requires a feature_importance property or a component_obj that implements feature_importances_",
    ):
        estimator.feature_importance

    transformer = MockTransformer()
    transformer._is_fitted = True
    with pytest.raises(
        MethodPropertyNotFoundError,
        match="Component requires a fit method or a component_obj that implements fit",
    ):
        transformer.fit(X, y)
        transformer.transform(X)
    with pytest.raises(
        MethodPropertyNotFoundError,
        match="Component requires a fit method or a component_obj that implements fit",
    ):
        transformer.fit_transform(X)


def test_component_fit(X_y_binary):
    X, y = X_y_binary

    class MockEstimator:
        def fit(self, X, y):
            pass

    class MockComponent(Estimator):
        name = "Mock Estimator"
        model_family = ModelFamily.LINEAR_MODEL
        supported_problem_types = ["binary"]
        hyperparameter_ranges = {}

        def __init__(self):
            parameters = {}
            est = MockEstimator()
            super().__init__(parameters=parameters, component_obj=est, random_seed=0)

    est = MockComponent()
    assert isinstance(est.fit(X, y), ComponentBase)


def test_component_fit_transform(X_y_binary):
    X, y = X_y_binary

    class MockTransformerWithFitTransform(Transformer):
        name = "Mock Transformer"
        hyperparameter_ranges = {}

        def fit_transform(self, X, y=None):
            return X

        def transform(self, X, y=None):
            return X

        def __init__(self):
            parameters = {}
            super().__init__(parameters=parameters, component_obj=None, random_seed=0)

    class MockTransformerWithFitTransformButError(Transformer):
        name = "Mock Transformer"
        hyperparameter_ranges = {}

        def fit_transform(self, X, y=None):
            raise RuntimeError

        def transform(self, X, y=None):
            return X

        def __init__(self):
            parameters = {}
            super().__init__(parameters=parameters, component_obj=None, random_seed=0)

    class MockTransformerWithFitAndTransform(Transformer):
        name = "Mock Transformer"
        hyperparameter_ranges = {}

        def fit(self, X, y=None):
            return self

        def transform(self, X, y=None):
            return X

        def __init__(self):
            parameters = {}
            super().__init__(parameters=parameters, component_obj=None, random_seed=0)

    # convert data to pd DataFrame, because the component classes don't
    # standardize to pd DataFrame
    X = pd.DataFrame(X)
    y = pd.Series(y)

    component = MockTransformerWithFitTransform()
    assert isinstance(component.fit_transform(X, y), pd.DataFrame)

    component = MockTransformerWithFitTransformButError()
    with pytest.raises(RuntimeError):
        component.fit_transform(X, y)

    component = MockTransformerWithFitAndTransform()
    assert isinstance(component.fit_transform(X, y), pd.DataFrame)


def test_model_family_components(test_classes):
    _, MockEstimator, _ = test_classes

    assert MockEstimator.model_family == ModelFamily.LINEAR_MODEL


def test_regressor_call_predict_proba(test_classes):
    X = np.array([])
    _, MockEstimator, _ = test_classes
    component = MockEstimator()
    component._is_fitted = True
    with pytest.raises(MethodPropertyNotFoundError):
        component.predict_proba(X)


def test_component_describe(test_classes, caplog):
    MockComponent, _, _ = test_classes
    component = MockComponent()
    component.describe(print_name=True)
    out = caplog.text
    assert "Mock Component" in out


def test_component_parameters_getter(test_classes):
    MockComponent, _, _ = test_classes
    component = MockComponent({"test": "parameter"})
    assert component.parameters == {"test": "parameter"}
    component.parameters["test"] = "new"
    assert component.parameters == {"test": "parameter"}


def test_component_parameters_init(
    logistic_regression_binary_pipeline_class, linear_regression_pipeline_class
):
    for component_class in all_components():
        print("Testing component {}".format(component_class.name))
        component = component_class()
        parameters = component.parameters

        component2 = component_class(**parameters)
        parameters2 = component2.parameters

        assert parameters == parameters2


def test_clone_init():
    params = {"param_a": 2, "param_b": 11}
    clf = MockFitComponent(**params)
    clf_clone = clf.clone()
    assert clf.parameters == clf_clone.parameters
    assert clf_clone.random_seed == clf.random_seed


def test_clone_fitted(X_y_binary):
    X, y = X_y_binary
    params = {"param_a": 3, "param_b": 7}
    clf = MockFitComponent(**params)
    clf.fit(X, y)
    predicted = clf.predict(X)

    clf_clone = clf.clone()
    assert clf_clone.random_seed == clf.random_seed
    assert clf.parameters == clf_clone.parameters

    with pytest.raises(ComponentNotYetFittedError, match="You must fit"):
        clf_clone.predict(X)

    clf_clone.fit(X, y)
    predicted_clone = clf_clone.predict(X)
    np.testing.assert_almost_equal(predicted, predicted_clone)


def test_components_init_kwargs():
    for component_class in all_components():
        try:
            component = component_class()
        except EnsembleMissingPipelinesError:
            continue
        if component._component_obj is None:
            continue
        if isinstance(component, StackedEnsembleBase):
            continue

        obj_class = component._component_obj.__class__.__name__
        module = component._component_obj.__module__
        importlib.import_module(module, obj_class)
        patched = module + "." + obj_class + ".__init__"
        if component_class == LabelEncoder:
            # scikit-learn's LabelEncoder found in different module than where we import from
            patched = module[: module.rindex(".")] + "." + obj_class + ".__init__"

        def all_init(self, *args, **kwargs):
            for k, v in kwargs.items():
                setattr(self, k, v)

        with patch(patched, new=all_init) as _:
            component = component_class(test_arg="test")
            component_with_different_kwargs = component_class(diff_test_arg="test")
            assert component.parameters["test_arg"] == "test"
            if not isinstance(component, (PolynomialDetrender, LabelEncoder)):
                assert component._component_obj.test_arg == "test"
            # Test equality of different components with same or different kwargs
            assert component == component_class(test_arg="test")
            assert component != component_with_different_kwargs


def test_component_has_random_seed():
    for component_class in all_components():
        params = inspect.signature(component_class.__init__).parameters
        assert "random_seed" in params


def test_transformer_transform_output_type(X_y_binary):
    X_np, y_np = X_y_binary
    assert isinstance(X_np, np.ndarray)
    assert isinstance(y_np, np.ndarray)
    y_list = list(y_np)
    X_df_no_col_names = pd.DataFrame(X_np)
    range_index = pd.RangeIndex(start=0, stop=X_np.shape[1], step=1)
    X_df_with_col_names = pd.DataFrame(
        X_np, columns=["x" + str(i) for i in range(X_np.shape[1])]
    )
    y_series_no_name = pd.Series(y_np)
    y_series_with_name = pd.Series(y_np, name="target")
    datatype_combos = [
        (X_np, y_np, range_index),
        (X_np, y_list, range_index),
        (X_df_no_col_names, y_series_no_name, range_index),
        (X_df_with_col_names, y_series_with_name, X_df_with_col_names.columns),
    ]

    for component_class in _all_transformers():
        if component_class in [PolynomialDetrender, LogTransformer, LabelEncoder]:
            # Skipping because these tests are handled in their respective test files
            continue
        print("Testing transformer {}".format(component_class.name))
        for X, y, X_cols_expected in datatype_combos:
            print(
                'Checking output of transform for transformer "{}" on X type {} cols {}, y type {} name {}'.format(
                    component_class.name,
                    type(X),
                    X.columns if isinstance(X, pd.DataFrame) else None,
                    type(y),
                    y.name if isinstance(y, pd.Series) else None,
                )
            )

            component = component_class()
            # SMOTE will throw an error if we pass a ratio lower than the current class balance
            if "Oversampler" == component_class.name:
                component = component_class(sampling_ratio=1)
                # we cover this case in test_oversamplers
                continue

            component.fit(X, y=y)
            transform_output = component.transform(X, y=y)

            if component.modifies_target:
                assert isinstance(transform_output[0], pd.DataFrame)
                assert isinstance(transform_output[1], pd.Series)
            else:
                assert isinstance(transform_output, pd.DataFrame)

            if isinstance(component, SelectColumns) or isinstance(
                component, SelectByType
            ):
                assert transform_output.shape == (X.shape[0], 0)
            elif isinstance(component, PCA) or isinstance(
                component, LinearDiscriminantAnalysis
            ):
                assert transform_output.shape[0] == X.shape[0]
                assert transform_output.shape[1] <= X.shape[1]
            elif isinstance(component, DFSTransformer):
                assert transform_output.shape[0] == X.shape[0]
                assert transform_output.shape[1] >= X.shape[1]
            elif isinstance(component, DelayedFeatureTransformer):
                # We just want to check that DelayedFeaturesTransformer outputs a DataFrame
                # The dataframe shape and index are checked in test_delayed_features_transformer.py
                continue
            elif component.modifies_target:
                assert transform_output[0].shape == X.shape
                assert transform_output[1].shape[0] == X.shape[0]
                assert len(transform_output[1].shape) == 1
            else:
                assert transform_output.shape == X.shape
                assert list(transform_output.columns) == list(X_cols_expected)

            transform_output = component.fit_transform(X, y=y)
            if component.modifies_target:
                assert isinstance(transform_output[0], pd.DataFrame)
                assert isinstance(transform_output[1], pd.Series)
            else:
                assert isinstance(transform_output, pd.DataFrame)

            if isinstance(component, SelectColumns) or isinstance(
                component, SelectByType
            ):
                assert transform_output.shape == (X.shape[0], 0)
            elif isinstance(component, PCA) or isinstance(
                component, LinearDiscriminantAnalysis
            ):
                assert transform_output.shape[0] == X.shape[0]
                assert transform_output.shape[1] <= X.shape[1]
            elif isinstance(component, DFSTransformer):
                assert transform_output.shape[0] == X.shape[0]
                assert transform_output.shape[1] >= X.shape[1]
            elif component.modifies_target:
                assert transform_output[0].shape == X.shape
                assert transform_output[1].shape[0] == X.shape[0]
                assert len(transform_output[1].shape) == 1

            else:
                assert transform_output.shape == X.shape
                assert list(transform_output.columns) == list(X_cols_expected)


@pytest.mark.parametrize(
    "cls",
    [
        cls
        for cls in all_components()
        if cls
        not in [
            StackedEnsembleClassifier,
            StackedEnsembleRegressor,
        ]
    ],
)
def test_default_parameters(cls):
    assert (
        cls.default_parameters == cls().parameters
    ), f"{cls.__name__}'s default parameters don't match __init__."


@pytest.mark.parametrize("cls", [cls for cls in all_components()])
def test_default_parameters_raise_no_warnings(cls):
    with warnings.catch_warnings(record=True) as w:
        warnings.simplefilter("always")
        cls()
        assert len(w) == 0


def test_estimator_check_for_fit(X_y_binary):
    class MockEstimatorObj:
        def __init__(self):
            pass

        def fit(self, X, y):
            return self

        def predict(self, X):
            series = pd.Series(dtype="string")
            series.ww.init()
            return series

        def predict_proba(self, X):
            df = pd.DataFrame()
            df.ww.init()
            return df

    class MockEstimator(Estimator):
        name = "Mock Estimator"
        model_family = ModelFamily.LINEAR_MODEL
        supported_problem_types = ["binary"]

        def __init__(self, parameters=None, component_obj=None, random_seed=0):
            est = MockEstimatorObj()
            super().__init__(
                parameters=parameters, component_obj=est, random_seed=random_seed
            )

    X, y = X_y_binary
    est = MockEstimator()
    with pytest.raises(ComponentNotYetFittedError, match="You must fit"):
        est.predict(X)
    with pytest.raises(ComponentNotYetFittedError, match="You must fit"):
        est.predict_proba(X)

    est.fit(X, y)
    est.predict(X)
    est.predict_proba(X)


def test_transformer_check_for_fit(X_y_binary):
    class MockTransformerObj:
        def __init__(self):
            pass

        def fit(self, X, y):
            return self

        def transform(self, X, y=None):
            return X

        def fit_transform(self, X, y=None):
            return X

    class MockTransformer(Transformer):
        name = "Mock Transformer"

        def __init__(self, parameters=None, component_obj=None, random_seed=0):
            transformer = MockTransformerObj()
            super().__init__(
                parameters=parameters,
                component_obj=transformer,
                random_seed=random_seed,
            )

        def transform(self, X, y=None):
            return X

        def inverse_transform(self, X, y=None):
            return X, y

    X, y = X_y_binary
    trans = MockTransformer()
    with pytest.raises(ComponentNotYetFittedError, match="You must fit"):
        trans.transform(X)

    with pytest.raises(ComponentNotYetFittedError, match="You must fit"):
        trans.inverse_transform(X, y)

    trans.fit(X, y)
    trans.transform(X)
    trans.fit_transform(X, y)
    trans.inverse_transform(X, y)


def test_transformer_check_for_fit_with_overrides(X_y_binary):
    class MockTransformerWithOverride(Transformer):
        name = "Mock Transformer"

        def fit(self, X, y):
            return self

        def transform(self, X, y=None):
            df = pd.DataFrame()
            df.ww.init()
            return df

    class MockTransformerWithOverrideSubclass(Transformer):
        name = "Mock Transformer Subclass"

        def fit(self, X, y):
            return self

        def transform(self, X, y=None):
            df = pd.DataFrame()
            df.ww.init()
            return df

    X, y = X_y_binary
    transformer = MockTransformerWithOverride()
    transformer_subclass = MockTransformerWithOverrideSubclass()

    with pytest.raises(ComponentNotYetFittedError, match="You must fit"):
        transformer.transform(X)
    with pytest.raises(ComponentNotYetFittedError, match="You must fit"):
        transformer_subclass.transform(X)

    transformer.fit(X, y)
    transformer.transform(X)
    transformer_subclass.fit(X, y)
    transformer_subclass.transform(X)


def test_all_transformers_needs_fitting():
    for component_class in _all_transformers() + _all_estimators():
        if component_class.__name__ in [
            "DropColumns",
            "SelectColumns",
            "SelectByType",
            "DelayedFeatureTransformer",
        ]:
            assert not component_class.needs_fitting
        else:
            assert component_class.needs_fitting


def test_all_transformers_check_fit(X_y_binary):
    X, y = X_y_binary
    for component_class in _all_transformers():
        if not component_class.needs_fitting:
            continue

        component = component_class()
        # SMOTE will throw errors if we call it but cannot oversample
        if "Oversampler" == component_class.name:
            component = component_class(sampling_ratio=1)

        with pytest.raises(
            ComponentNotYetFittedError, match=f"You must fit {component_class.__name__}"
        ):
            component.transform(X, y)

        component.fit(X, y)
        component.transform(X, y)

        component = component_class()
        if "Oversampler" == component_class.name:
            component = component_class(sampling_ratio=1)
        component.fit_transform(X, y)
        component.transform(X, y)


def test_all_estimators_check_fit(
    X_y_binary, ts_data, test_estimator_needs_fitting_false, helper_functions
):
    estimators_to_check = [
        estimator
        for estimator in _all_estimators()
        if estimator
        not in [
            StackedEnsembleClassifier,
            StackedEnsembleRegressor,
            TimeSeriesBaselineEstimator,
            VowpalWabbitBinaryClassifier,
            VowpalWabbitMulticlassClassifier,
            VowpalWabbitRegressor,
        ]
    ] + [test_estimator_needs_fitting_false]
    for component_class in estimators_to_check:
        if not component_class.needs_fitting:
            continue

        if (
            ProblemTypes.TIME_SERIES_REGRESSION
            in component_class.supported_problem_types
        ):
            X, y = ts_data
        else:
            X, y = X_y_binary

        component = helper_functions.safe_init_component_with_njobs_1(component_class)
        with patch.object(component, "_component_obj"):
            with pytest.raises(
                ComponentNotYetFittedError,
                match=f"You must fit {component_class.__name__}",
            ):
                component.predict(X)
            if (
                ProblemTypes.BINARY in component.supported_problem_types
                or ProblemTypes.MULTICLASS in component.supported_problem_types
            ):
                with pytest.raises(
                    ComponentNotYetFittedError,
                    match=f"You must fit {component_class.__name__}",
                ):
                    component.predict_proba(X)

            with pytest.raises(
                ComponentNotYetFittedError,
                match=f"You must fit {component_class.__name__}",
            ):
                component.feature_importance

            component.fit(X, y)

            if (
                ProblemTypes.BINARY in component.supported_problem_types
                or ProblemTypes.MULTICLASS in component.supported_problem_types
            ):
                component.predict_proba(X)

            component.predict(X)
            component.feature_importance


@pytest.mark.parametrize("data_type", ["li", "np", "pd", "ww"])
def test_all_transformers_check_fit_input_type(data_type, X_y_binary, make_data_type):
    X, y = X_y_binary
    X = make_data_type(data_type, X)
    y = make_data_type(data_type, y)
    for component_class in _all_transformers():
        if not component_class.needs_fitting or "Oversampler" in component_class.name:
            # since SMOTE determines categorical columns through the logical type, it can only accept ww data
            continue

        component = component_class()
        component.fit(X, y)


def test_no_fitting_required_components(
    X_y_binary, test_estimator_needs_fitting_false, helper_functions
):
    X, y = X_y_binary
    for component_class in all_components() + [test_estimator_needs_fitting_false]:
        if not component_class.needs_fitting:
            component = helper_functions.safe_init_component_with_njobs_1(
                component_class
            )
            if issubclass(component_class, Estimator):
                component.predict(X)
            else:
                component.transform(X, y)


def test_serialization(X_y_binary, ts_data, tmpdir, helper_functions):
    path = os.path.join(str(tmpdir), "component.pkl")
    for component_class in all_components():
        print("Testing serialization of component {}".format(component_class.name))
        component = helper_functions.safe_init_component_with_njobs_1(component_class)
        if (
            isinstance(component, Estimator)
            and ProblemTypes.TIME_SERIES_REGRESSION in component.supported_problem_types
        ):
            X, y = ts_data
        else:
            X, y = X_y_binary

        component.fit(X, y)

        for pickle_protocol in range(cloudpickle.DEFAULT_PROTOCOL + 1):
            component.save(path, pickle_protocol=pickle_protocol)
            loaded_component = ComponentBase.load(path)
            assert component.parameters == loaded_component.parameters
            assert component.describe(return_dict=True) == loaded_component.describe(
                return_dict=True
            )
            if issubclass(component_class, Estimator) and not (
<<<<<<< HEAD
                isinstance(
                    component,
                    (
                        SklearnStackedEnsembleClassifier,
                        SklearnStackedEnsembleRegressor,
                        StackedEnsembleClassifier,
                        StackedEnsembleRegressor,
                        VowpalWabbitBinaryClassifier,
                        VowpalWabbitMulticlassClassifier,
                        VowpalWabbitRegressor,
                    ),
                )
=======
                isinstance(component, StackedEnsembleClassifier)
                or isinstance(component, StackedEnsembleRegressor)
>>>>>>> 53242f9d
            ):
                assert (
                    component.feature_importance == loaded_component.feature_importance
                ).all()


@patch("cloudpickle.dump")
def test_serialization_protocol(mock_cloudpickle_dump, tmpdir):
    path = os.path.join(str(tmpdir), "pipe.pkl")
    component = LogisticRegressionClassifier()

    component.save(path)
    assert len(mock_cloudpickle_dump.call_args_list) == 1
    assert (
        mock_cloudpickle_dump.call_args_list[0][1]["protocol"]
        == cloudpickle.DEFAULT_PROTOCOL
    )

    mock_cloudpickle_dump.reset_mock()

    component.save(path, pickle_protocol=42)
    assert len(mock_cloudpickle_dump.call_args_list) == 1
    assert mock_cloudpickle_dump.call_args_list[0][1]["protocol"] == 42


@pytest.mark.parametrize("estimator_class", _all_estimators())
def test_estimators_accept_all_kwargs(
    estimator_class,
    logistic_regression_binary_pipeline_class,
    linear_regression_pipeline_class,
):
    estimator = estimator_class()
    if estimator._component_obj is None:
        pytest.skip(
            f"Skipping {estimator_class} because does not have component object."
        )
    if estimator_class.model_family == ModelFamily.ENSEMBLE:
        params = estimator.parameters
    elif estimator_class.model_family == ModelFamily.PROPHET:
        params = estimator.get_params()
    else:
        params = estimator._component_obj.get_params()
        if "random_state" in params:
            del params["random_state"]
    estimator_class(**params)


def test_component_equality_different_classes():
    # Tests that two classes which are equivalent are not equal
    class MockComponent(ComponentBase):
        name = "Mock Component"
        model_family = ModelFamily.NONE
        modifies_features = True
        modifies_target = False
        training_only = False

    class MockComponentWithADifferentName(ComponentBase):
        name = "Mock Component"
        model_family = ModelFamily.NONE
        modifies_features = True
        modifies_target = False
        training_only = False

    assert MockComponent() != MockComponentWithADifferentName()


def test_component_equality_subclasses():
    class MockComponent(ComponentBase):
        name = "Mock Component"
        model_family = ModelFamily.NONE
        modifies_features = True
        modifies_target = False
        training_only = False

    class MockEstimatorSubclass(MockComponent):
        pass

    assert MockComponent() != MockEstimatorSubclass()


def test_component_equality():
    class MockComponent(ComponentBase):
        name = "Mock Component"
        model_family = ModelFamily.NONE
        modifies_features = True
        modifies_target = False
        training_only = False

        def __init__(self, param_1=0, param_2=0, random_seed=0, **kwargs):
            parameters = {"param_1": param_1, "param_2": param_2}
            parameters.update(kwargs)
            super().__init__(
                parameters=parameters, component_obj=None, random_seed=random_seed
            )

        def fit(self, X, y=None):
            return self

    # Test self-equality
    mock_component = MockComponent()
    assert mock_component == mock_component

    # Test defaults
    assert MockComponent() == MockComponent()

    # Test random_state and random_seed
    assert MockComponent(random_seed=10) == MockComponent(random_seed=10)
    assert MockComponent(random_seed=10) != MockComponent(random_seed=0)

    # Test parameters
    assert MockComponent(1, 2) == MockComponent(1, 2)
    assert MockComponent(1, 2) != MockComponent(1, 0)
    assert MockComponent(0, 2) != MockComponent(1, 2)

    # Test fitted equality
    mock_component.fit(pd.DataFrame({}))
    assert mock_component != MockComponent()


@pytest.mark.parametrize("component_class", all_components())
def test_component_equality_all_components(
    component_class,
    logistic_regression_binary_pipeline_class,
    linear_regression_pipeline_class,
):
    component = component_class()
    parameters = component.parameters
    equal_component = component_class(**parameters)
    assert component == equal_component


def test_component_equality_with_subclasses(test_classes):
    MockComponent, MockEstimator, MockTransformer = test_classes
    mock_component = MockComponent()
    mock_estimator = MockEstimator()
    mock_transformer = MockTransformer()
    assert mock_component != mock_estimator
    assert mock_component != mock_transformer
    assert mock_estimator != mock_component
    assert mock_estimator != mock_transformer
    assert mock_transformer != mock_component
    assert mock_transformer != mock_estimator


def test_mock_component_str(test_classes):
    MockComponent, MockEstimator, MockTransformer = test_classes

    assert str(MockComponent()) == "Mock Component"
    assert str(MockEstimator()) == "Mock Estimator"
    assert str(MockTransformer()) == "Mock Transformer"


def test_mock_component_repr():
    component = MockFitComponent()
    assert repr(component) == "MockFitComponent(param_a=2, param_b=10)"

    component_with_params = MockFitComponent(param_a=29, param_b=None, random_seed=42)
    assert repr(component_with_params) == "MockFitComponent(param_a=29, param_b=None)"

    component_with_nan = MockFitComponent(param_a=np.nan, param_b=float("nan"))
    assert (
        repr(component_with_nan) == "MockFitComponent(param_a=np.nan, param_b=np.nan)"
    )

    component_with_inf = MockFitComponent(param_a=np.inf, param_b=float("-inf"))
    assert (
        repr(component_with_inf)
        == "MockFitComponent(param_a=float('inf'), param_b=float('-inf'))"
    )


@pytest.mark.parametrize("component_class", all_components())
def test_component_str(
    component_class,
    logistic_regression_binary_pipeline_class,
    linear_regression_pipeline_class,
):
    component = component_class()
    assert str(component) == component.name


@pytest.mark.parametrize(
    "categorical",
    [
        {
            "type": Categorical(["mean", "median", "mode"]),
            "categories": Categorical(["blue", "green"]),
        },
        {"type": ["mean", "median", "mode"], "categories": ["blue", "green"]},
    ],
)
def test_categorical_hyperparameters(X_y_binary, categorical):
    X, y = X_y_binary

    class MockEstimator:
        def fit(self, X, y):
            pass

    class MockComponent(Estimator):
        name = "Mock Estimator"
        model_family = ModelFamily.LINEAR_MODEL
        supported_problem_types = ["binary"]
        hyperparameter_ranges = categorical

        def __init__(self, agg_type, category="green"):
            parameters = {"type": agg_type, "categories": category}
            est = MockEstimator()
            super().__init__(parameters=parameters, component_obj=est, random_seed=0)

    assert MockComponent(agg_type="mean").fit(X, y)
    assert MockComponent(agg_type="moat", category="blue").fit(X, y)


def test_generate_code_errors():
    with pytest.raises(ValueError, match="Element must be a component instance"):
        generate_component_code(BinaryClassificationPipeline([RandomForestClassifier]))

    with pytest.raises(ValueError, match="Element must be a component instance"):
        generate_component_code(LinearRegressor)

    with pytest.raises(ValueError, match="Element must be a component instance"):
        generate_component_code(Imputer)

    with pytest.raises(ValueError, match="Element must be a component instance"):
        generate_component_code(ComponentBase)


def test_generate_code():
    expected_code = (
        "from evalml.pipelines.components.estimators.classifiers.logistic_regression_classifier import LogisticRegressionClassifier"
        "\n\nlogisticRegressionClassifier = LogisticRegressionClassifier(**{'penalty': 'l2', 'C': 1.0, 'n_jobs': -1, 'multi_class': 'auto', 'solver': 'lbfgs'})"
    )
    component_code = generate_component_code(LogisticRegressionClassifier())
    assert component_code == expected_code

    expected_code = (
        "from evalml.pipelines.components.estimators.regressors.et_regressor import ExtraTreesRegressor"
        "\n\nextraTreesRegressor = ExtraTreesRegressor(**{'n_estimators': 50, 'max_features': 'auto', 'max_depth': 6, 'min_samples_split': 2, 'min_weight_fraction_leaf': 0.0, 'n_jobs': -1})"
    )
    component_code = generate_component_code(ExtraTreesRegressor(n_estimators=50))
    assert component_code == expected_code

    expected_code = (
        "from evalml.pipelines.components.transformers.imputers.imputer import Imputer"
        "\n\nimputer = Imputer(**{'categorical_impute_strategy': 'most_frequent', 'numeric_impute_strategy': 'mean', 'categorical_fill_value': None, 'numeric_fill_value': None})"
    )
    component_code = generate_component_code(Imputer())
    assert component_code == expected_code


def test_generate_code_custom(test_classes):
    MockComponent, MockEstimator, MockTransformer = test_classes

    expected_code = "mockComponent = MockComponent(**{})"
    component_code = generate_component_code(MockComponent())
    assert component_code == expected_code

    expected_code = "mockEstimator = MockEstimator(**{})"
    component_code = generate_component_code(MockEstimator())
    assert component_code == expected_code

    expected_code = "mockTransformer = MockTransformer(**{})"
    component_code = generate_component_code(MockTransformer())
    assert component_code == expected_code


@pytest.mark.parametrize("transformer_class", _all_transformers())
@pytest.mark.parametrize("use_custom_index", [True, False])
def test_transformer_fit_and_transform_respect_custom_indices(
    use_custom_index, transformer_class, X_y_binary
):
    check_names = True
    if transformer_class == DFSTransformer:
        check_names = False
        if use_custom_index:
            pytest.skip("The DFSTransformer changes the index so we skip it.")
    if transformer_class == PolynomialDetrender:
        pytest.skip(
            "Skipping PolynomialDetrender because we test that it respects custom indices in "
            "test_polynomial_detrender.py"
        )

    X, y = X_y_binary

    X = pd.DataFrame(X)
    y = pd.Series(y)

    if use_custom_index:
        gen = np.random.default_rng(seed=0)
        custom_index = gen.permutation(range(200, 200 + X.shape[0]))
        X.index = custom_index
        y.index = custom_index

    X_original_index = X.index.copy()
    y_original_index = y.index.copy()

    transformer = transformer_class()

    transformer.fit(X, y)
    pd.testing.assert_index_equal(X.index, X_original_index)
    pd.testing.assert_index_equal(y.index, y_original_index)

    if isinstance(transformer, BaseSampler):
        return
    elif transformer_class.modifies_target:
        X_t, y_t = transformer.transform(X, y)
        pd.testing.assert_index_equal(
            y_t.index, y_original_index, check_names=check_names
        )
    else:
        X_t = transformer.transform(X, y)
        pd.testing.assert_index_equal(
            y.index, y_original_index, check_names=check_names
        )
    pd.testing.assert_index_equal(X_t.index, X_original_index, check_names=check_names)


@pytest.mark.parametrize("estimator_class", _all_estimators())
@pytest.mark.parametrize("use_custom_index", [True, False])
def test_estimator_fit_respects_custom_indices(
    use_custom_index,
    estimator_class,
    X_y_binary,
    X_y_regression,
    ts_data,
    logistic_regression_binary_pipeline_class,
    linear_regression_pipeline_class,
    helper_functions,
):

    input_pipelines = []
    supported_problem_types = estimator_class.supported_problem_types

    ts_problem = False
    if ProblemTypes.REGRESSION in supported_problem_types:
        X, y = X_y_regression
    elif ProblemTypes.TIME_SERIES_REGRESSION in supported_problem_types:
        X, y = ts_data
        ts_problem = True
    else:
        X, y = X_y_binary

    X = pd.DataFrame(X)
    y = pd.Series(y)

    if use_custom_index and ts_problem:
        X.index = pd.date_range("2020-10-01", "2020-10-31")
        y.index = pd.date_range("2020-10-01", "2020-10-31")
    elif use_custom_index and not ts_problem:
        gen = np.random.default_rng(seed=0)
        custom_index = gen.permutation(range(200, 200 + X.shape[0]))
        X.index = custom_index
        y.index = custom_index

    X_original_index = X.index.copy()
    y_original_index = y.index.copy()

    if input_pipelines:
        estimator = estimator_class(n_jobs=1, input_pipelines=input_pipelines)
    else:
        estimator = helper_functions.safe_init_component_with_njobs_1(estimator_class)

    estimator.fit(X, y)
    pd.testing.assert_index_equal(X.index, X_original_index)
    pd.testing.assert_index_equal(y.index, y_original_index)


def test_component_modifies_feature_or_target():
    for component_class in all_components():
        if (
            issubclass(component_class, BaseSampler)
            or hasattr(component_class, "inverse_transform")
            or component_class in [TargetImputer, DropRowsTransformer]
        ):
            assert component_class.modifies_target
        else:
            assert not component_class.modifies_target
        if hasattr(component_class, "inverse_transform") or component_class in [
            TargetImputer
        ]:
            assert not component_class.modifies_features
        else:
            assert component_class.modifies_features


def test_component_parameters_supported_by_list_API():
    for component_class in all_components():
        if (
            issubclass(component_class, BaseSampler)
            or hasattr(component_class, "inverse_transform")
            or component_class in [TargetImputer, DropRowsTransformer]
        ):
            assert not component_class._supported_by_list_API
        else:
            assert component_class._supported_by_list_API<|MERGE_RESOLUTION|>--- conflicted
+++ resolved
@@ -1233,12 +1233,9 @@
                 return_dict=True
             )
             if issubclass(component_class, Estimator) and not (
-<<<<<<< HEAD
                 isinstance(
                     component,
                     (
-                        SklearnStackedEnsembleClassifier,
-                        SklearnStackedEnsembleRegressor,
                         StackedEnsembleClassifier,
                         StackedEnsembleRegressor,
                         VowpalWabbitBinaryClassifier,
@@ -1246,10 +1243,6 @@
                         VowpalWabbitRegressor,
                     ),
                 )
-=======
-                isinstance(component, StackedEnsembleClassifier)
-                or isinstance(component, StackedEnsembleRegressor)
->>>>>>> 53242f9d
             ):
                 assert (
                     component.feature_importance == loaded_component.feature_importance
