import importlib
import inspect
import os
import warnings
from unittest.mock import patch

import cloudpickle
import numpy as np
import pandas as pd
import pytest
from skopt.space import Categorical

from evalml.exceptions import (
    ComponentNotYetFittedError,
    EnsembleMissingPipelinesError,
    MethodPropertyNotFoundError,
)
from evalml.model_family import ModelFamily
from evalml.pipelines import BinaryClassificationPipeline, RegressionPipeline
from evalml.pipelines.components import (
    LSA,
    PCA,
    BaselineClassifier,
    BaselineRegressor,
    CatBoostClassifier,
    CatBoostRegressor,
    ComponentBase,
    DateTimeFeaturizer,
    DelayedFeatureTransformer,
    DFSTransformer,
    DropColumns,
    DropNullColumns,
    ElasticNetClassifier,
    ElasticNetRegressor,
    Estimator,
    ExtraTreesClassifier,
    ExtraTreesRegressor,
    Imputer,
    LightGBMClassifier,
    LightGBMRegressor,
    LinearDiscriminantAnalysis,
    LinearRegressor,
    LogisticRegressionClassifier,
    OneHotEncoder,
    PerColumnImputer,
    PolynomialDetrender,
    RandomForestClassifier,
    RandomForestRegressor,
    RFClassifierSelectFromModel,
    RFRegressorSelectFromModel,
    SelectColumns,
    SimpleImputer,
    SMOTENCSampler,
    SMOTENSampler,
    SMOTESampler,
    StandardScaler,
    SVMClassifier,
    SVMRegressor,
    TargetImputer,
    TextFeaturizer,
    TimeSeriesBaselineEstimator,
    Transformer,
    Undersampler,
    XGBoostClassifier,
    XGBoostRegressor,
)
from evalml.pipelines.components.ensemble import (
    StackedEnsembleClassifier,
    StackedEnsembleRegressor,
)
from evalml.pipelines.components.utils import (
    _all_estimators,
    _all_transformers,
    all_components,
    generate_component_code,
)
from evalml.problem_types import ProblemTypes


@pytest.fixture(scope="module")
def test_classes():
    class MockComponent(ComponentBase):
        name = "Mock Component"
        model_family = ModelFamily.NONE

    class MockEstimator(Estimator):
        name = "Mock Estimator"
        model_family = ModelFamily.LINEAR_MODEL
        supported_problem_types = ["binary"]

    class MockTransformer(Transformer):
        name = "Mock Transformer"

    return MockComponent, MockEstimator, MockTransformer


@pytest.fixture(scope="module")
def test_estimator_needs_fitting_false():
    class MockEstimatorNeedsFittingFalse(Estimator):
        name = "Mock Estimator Needs Fitting False"
        model_family = ModelFamily.LINEAR_MODEL
        supported_problem_types = ["binary"]
        needs_fitting = False

        def predict(self, X):
            pass

    return MockEstimatorNeedsFittingFalse


class MockFitComponent(ComponentBase):
    model_family = ModelFamily.NONE
    name = "Mock Fit Component"

    def __init__(self, param_a=2, param_b=10, random_seed=0):
        parameters = {"param_a": param_a, "param_b": param_b}
        super().__init__(parameters=parameters, component_obj=None, random_seed=0)

    def fit(self, X, y=None):
        pass

    def predict(self, X):
        return np.array(
            [self.parameters["param_a"] * 2, self.parameters["param_b"] * 10]
        )


def test_init(test_classes):
    MockComponent, MockEstimator, MockTransformer = test_classes
    assert MockComponent().name == "Mock Component"
    assert MockEstimator().name == "Mock Estimator"
    assert MockTransformer().name == "Mock Transformer"


def test_describe(test_classes):
    MockComponent, MockEstimator, MockTransformer = test_classes
    params = {"param_a": "value_a", "param_b": 123}
    component = MockComponent(parameters=params)
    assert component.describe(return_dict=True) == {
        "name": "Mock Component",
        "parameters": params,
    }
    estimator = MockEstimator(parameters=params)
    assert estimator.describe(return_dict=True) == {
        "name": "Mock Estimator",
        "parameters": params,
    }
    transformer = MockTransformer(parameters=params)
    assert transformer.describe(return_dict=True) == {
        "name": "Mock Transformer",
        "parameters": params,
    }


def test_describe_component():
    enc = OneHotEncoder()
    imputer = Imputer()
    simple_imputer = SimpleImputer("mean")
    column_imputer = PerColumnImputer({"a": "mean", "b": ("constant", 100)})
    scaler = StandardScaler()
    feature_selection_clf = RFClassifierSelectFromModel(
        n_estimators=10, number_features=5, percent_features=0.3, threshold=-np.inf
    )
    feature_selection_reg = RFRegressorSelectFromModel(
        n_estimators=10, number_features=5, percent_features=0.3, threshold=-np.inf
    )
    drop_col_transformer = DropColumns(columns=["col_one", "col_two"])
    drop_null_transformer = DropNullColumns()
    datetime = DateTimeFeaturizer()
    text_featurizer = TextFeaturizer()
    lsa = LSA()
    pca = PCA()
    lda = LinearDiscriminantAnalysis()
    ft = DFSTransformer()
    us = Undersampler()
    assert enc.describe(return_dict=True) == {
        "name": "One Hot Encoder",
        "parameters": {
            "top_n": 10,
            "features_to_encode": None,
            "categories": None,
            "drop": "if_binary",
            "handle_unknown": "ignore",
            "handle_missing": "error",
        },
    }
    assert imputer.describe(return_dict=True) == {
        "name": "Imputer",
        "parameters": {
            "categorical_impute_strategy": "most_frequent",
            "categorical_fill_value": None,
            "numeric_impute_strategy": "mean",
            "numeric_fill_value": None,
        },
    }
    assert simple_imputer.describe(return_dict=True) == {
        "name": "Simple Imputer",
        "parameters": {"impute_strategy": "mean", "fill_value": None},
    }
    assert column_imputer.describe(return_dict=True) == {
        "name": "Per Column Imputer",
        "parameters": {
            "impute_strategies": {"a": "mean", "b": ("constant", 100)},
            "default_impute_strategy": "most_frequent",
        },
    }
    assert scaler.describe(return_dict=True) == {
        "name": "Standard Scaler",
        "parameters": {},
    }
    assert feature_selection_clf.describe(return_dict=True) == {
        "name": "RF Classifier Select From Model",
        "parameters": {
            "number_features": 5,
            "n_estimators": 10,
            "max_depth": None,
            "percent_features": 0.3,
            "threshold": -np.inf,
            "n_jobs": -1,
        },
    }
    assert feature_selection_reg.describe(return_dict=True) == {
        "name": "RF Regressor Select From Model",
        "parameters": {
            "number_features": 5,
            "n_estimators": 10,
            "max_depth": None,
            "percent_features": 0.3,
            "threshold": -np.inf,
            "n_jobs": -1,
        },
    }
    assert drop_col_transformer.describe(return_dict=True) == {
        "name": "Drop Columns Transformer",
        "parameters": {"columns": ["col_one", "col_two"]},
    }
    assert drop_null_transformer.describe(return_dict=True) == {
        "name": "Drop Null Columns Transformer",
        "parameters": {"pct_null_threshold": 1.0},
    }
    assert datetime.describe(return_dict=True) == {
        "name": "DateTime Featurization Component",
        "parameters": {
            "features_to_extract": ["year", "month", "day_of_week", "hour"],
            "encode_as_categories": False,
            "date_index": None,
        },
    }
    assert text_featurizer.describe(return_dict=True) == {
        "name": "Text Featurization Component",
        "parameters": {},
    }
    assert lsa.describe(return_dict=True) == {
        "name": "LSA Transformer",
        "parameters": {},
    }
    assert pca.describe(return_dict=True) == {
        "name": "PCA Transformer",
        "parameters": {"n_components": None, "variance": 0.95},
    }
    assert lda.describe(return_dict=True) == {
        "name": "Linear Discriminant Analysis Transformer",
        "parameters": {"n_components": None},
    }
    assert ft.describe(return_dict=True) == {
        "name": "DFS Transformer",
        "parameters": {"index": "index"},
    }
    assert us.describe(return_dict=True) == {
        "name": "Undersampler",
        "parameters": {
            "sampling_ratio": 0.25,
            "sampling_ratio_dict": None,
            "min_samples": 100,
            "min_percentage": 0.1,
        },
    }
    try:
        smote = SMOTESampler()
<<<<<<< HEAD
        assert smote.describe(return_dict=True) == {
            "name": "SMOTE Oversampler",
            "parameters": {"sampling_ratio": 0.25, "k_neighbors": 5, "n_jobs": -1},
        }
        smote = SMOTENCSampler()
        assert smote.describe(return_dict=True) == {
            "name": "SMOTENC Oversampler",
            "parameters": {"sampling_ratio": 0.25, "k_neighbors": 5, "n_jobs": -1},
        }
        smote = SMOTENSampler()
        assert smote.describe(return_dict=True) == {
            "name": "SMOTEN Oversampler",
            "parameters": {"sampling_ratio": 0.25, "k_neighbors": 5, "n_jobs": -1},
        }
=======
        assert smote.describe(return_dict=True) == {'name': 'SMOTE Oversampler', 'parameters': {'sampling_ratio': 0.25, "sampling_ratio_dict": None, 'k_neighbors': 5, 'n_jobs': -1}}
        smote = SMOTENCSampler()
        assert smote.describe(return_dict=True) == {'name': 'SMOTENC Oversampler', 'parameters': {'sampling_ratio': 0.25, "sampling_ratio_dict": None, 'k_neighbors': 5, 'n_jobs': -1}}
        smote = SMOTENSampler()
        assert smote.describe(return_dict=True) == {'name': 'SMOTEN Oversampler', 'parameters': {'sampling_ratio': 0.25, "sampling_ratio_dict": None, 'k_neighbors': 5, 'n_jobs': -1}}
>>>>>>> f2a3cc18
    except ImportError:
        pass
    # testing estimators
    base_classifier = BaselineClassifier()
    base_regressor = BaselineRegressor()
    lr_classifier = LogisticRegressionClassifier()
    en_classifier = ElasticNetClassifier()
    en_regressor = ElasticNetRegressor()
    et_classifier = ExtraTreesClassifier(n_estimators=10, max_features="auto")
    et_regressor = ExtraTreesRegressor(n_estimators=10, max_features="auto")
    rf_classifier = RandomForestClassifier(n_estimators=10, max_depth=3)
    rf_regressor = RandomForestRegressor(n_estimators=10, max_depth=3)
    linear_regressor = LinearRegressor()
    svm_classifier = SVMClassifier()
    svm_regressor = SVMRegressor()
    assert base_classifier.describe(return_dict=True) == {
        "name": "Baseline Classifier",
        "parameters": {"strategy": "mode"},
    }
    assert base_regressor.describe(return_dict=True) == {
        "name": "Baseline Regressor",
        "parameters": {"strategy": "mean"},
    }
    assert lr_classifier.describe(return_dict=True) == {
        "name": "Logistic Regression Classifier",
        "parameters": {
            "penalty": "l2",
            "C": 1.0,
            "n_jobs": -1,
            "multi_class": "auto",
            "solver": "lbfgs",
        },
    }
    assert en_classifier.describe(return_dict=True) == {
        "name": "Elastic Net Classifier",
        "parameters": {
            "alpha": 0.0001,
            "l1_ratio": 0.15,
            "n_jobs": -1,
            "max_iter": 1000,
            "loss": "log",
            "penalty": "elasticnet",
        },
    }
    assert en_regressor.describe(return_dict=True) == {
        "name": "Elastic Net Regressor",
        "parameters": {
            "alpha": 0.0001,
            "l1_ratio": 0.15,
            "max_iter": 1000,
            "normalize": False,
        },
    }
    assert et_classifier.describe(return_dict=True) == {
        "name": "Extra Trees Classifier",
        "parameters": {
            "n_estimators": 10,
            "max_features": "auto",
            "max_depth": 6,
            "min_samples_split": 2,
            "min_weight_fraction_leaf": 0.0,
            "n_jobs": -1,
        },
    }
    assert et_regressor.describe(return_dict=True) == {
        "name": "Extra Trees Regressor",
        "parameters": {
            "n_estimators": 10,
            "max_features": "auto",
            "max_depth": 6,
            "min_samples_split": 2,
            "min_weight_fraction_leaf": 0.0,
            "n_jobs": -1,
        },
    }
    assert rf_classifier.describe(return_dict=True) == {
        "name": "Random Forest Classifier",
        "parameters": {"n_estimators": 10, "max_depth": 3, "n_jobs": -1},
    }
    assert rf_regressor.describe(return_dict=True) == {
        "name": "Random Forest Regressor",
        "parameters": {"n_estimators": 10, "max_depth": 3, "n_jobs": -1},
    }
    assert linear_regressor.describe(return_dict=True) == {
        "name": "Linear Regressor",
        "parameters": {"fit_intercept": True, "normalize": False, "n_jobs": -1},
    }
    assert svm_classifier.describe(return_dict=True) == {
        "name": "SVM Classifier",
        "parameters": {
            "C": 1.0,
            "kernel": "rbf",
            "gamma": "scale",
            "probability": True,
        },
    }
    assert svm_regressor.describe(return_dict=True) == {
        "name": "SVM Regressor",
        "parameters": {"C": 1.0, "kernel": "rbf", "gamma": "scale"},
    }
    try:
        xgb_classifier = XGBoostClassifier(
            eta=0.1, min_child_weight=1, max_depth=3, n_estimators=75
        )
        xgb_regressor = XGBoostRegressor(
            eta=0.1, min_child_weight=1, max_depth=3, n_estimators=75
        )
        assert xgb_classifier.describe(return_dict=True) == {
            "name": "XGBoost Classifier",
            "parameters": {
                "eta": 0.1,
                "max_depth": 3,
                "min_child_weight": 1,
                "n_estimators": 75,
            },
        }
        assert xgb_regressor.describe(return_dict=True) == {
            "name": "XGBoost Regressor",
            "parameters": {
                "eta": 0.1,
                "max_depth": 3,
                "min_child_weight": 1,
                "n_estimators": 75,
            },
        }
    except ImportError:
        pass
    try:
        cb_classifier = CatBoostClassifier()
        cb_regressor = CatBoostRegressor()
        assert cb_classifier.describe(return_dict=True) == {
            "name": "CatBoost Classifier",
            "parameters": {
                "allow_writing_files": False,
                "n_estimators": 10,
                "eta": 0.03,
                "max_depth": 6,
                "bootstrap_type": None,
                "silent": True,
            },
        }
        assert cb_regressor.describe(return_dict=True) == {
            "name": "CatBoost Regressor",
            "parameters": {
                "allow_writing_files": False,
                "n_estimators": 10,
                "eta": 0.03,
                "max_depth": 6,
                "bootstrap_type": None,
                "silent": False,
            },
        }
    except ImportError:
        pass
    try:
        lg_classifier = LightGBMClassifier()
        lg_regressor = LightGBMRegressor()
        assert lg_classifier.describe(return_dict=True) == {
            "name": "LightGBM Classifier",
            "parameters": {
                "boosting_type": "gbdt",
                "learning_rate": 0.1,
                "n_estimators": 100,
                "max_depth": 0,
                "num_leaves": 31,
                "min_child_samples": 20,
                "n_jobs": -1,
                "bagging_fraction": 0.9,
                "bagging_freq": 0,
            },
        }
        assert lg_regressor.describe(return_dict=True) == {
            "name": "LightGBM Regressor",
            "parameters": {
                "boosting_type": "gbdt",
                "learning_rate": 0.1,
                "n_estimators": 20,
                "max_depth": 0,
                "num_leaves": 31,
                "min_child_samples": 20,
                "n_jobs": -1,
                "bagging_fraction": 0.9,
                "bagging_freq": 0,
            },
        }
    except ImportError:
        pass


def test_missing_attributes(X_y_binary):
    class MockComponentName(ComponentBase):
        model_family = ModelFamily.NONE

    with pytest.raises(TypeError):
        MockComponentName()

    class MockComponentModelFamily(ComponentBase):
        name = "Mock Component"

    with pytest.raises(TypeError):
        MockComponentModelFamily()

    class MockEstimatorWithoutAttribute(Estimator):
        name = "Mock Estimator"
        model_family = ModelFamily.LINEAR_MODEL

    with pytest.raises(TypeError):
        MockEstimatorWithoutAttribute()


def test_missing_methods_on_components(X_y_binary, test_classes):
    X, y = X_y_binary
    MockComponent, MockEstimator, MockTransformer = test_classes

    class MockTransformerWithFit(Transformer):
        name = "Mock Transformer"

        def fit(self, X, y=None):
            return self

    component = MockComponent()
    with pytest.raises(
        MethodPropertyNotFoundError,
        match="Component requires a fit method or a component_obj that implements fit",
    ):
        component.fit(X)

    estimator = MockEstimator()
    estimator._is_fitted = True
    with pytest.raises(
        MethodPropertyNotFoundError,
        match="Estimator requires a predict method or a component_obj that implements predict",
    ):
        estimator.predict(X)
    with pytest.raises(
        MethodPropertyNotFoundError,
        match="Estimator requires a predict_proba method or a component_obj that implements predict_proba",
    ):
        estimator.predict_proba(X)
    with pytest.raises(
        MethodPropertyNotFoundError,
        match="Estimator requires a feature_importance property or a component_obj that implements feature_importances_",
    ):
        estimator.feature_importance

    transformer = MockTransformer()
    transformer_with_fit = MockTransformerWithFit()
    transformer._is_fitted = True
    with pytest.raises(
        MethodPropertyNotFoundError,
        match="Component requires a fit method or a component_obj that implements fit",
    ):
        transformer.fit(X, y)
    with pytest.raises(
        MethodPropertyNotFoundError,
        match="Transformer requires a transform method or a component_obj that implements transform",
    ):
        transformer.transform(X)
    with pytest.raises(
        MethodPropertyNotFoundError,
        match="Component requires a fit method or a component_obj that implements fit",
    ):
        transformer.fit_transform(X)
    with pytest.raises(
        MethodPropertyNotFoundError,
        match="Transformer requires a transform method or a component_obj that implements transform",
    ):
        transformer_with_fit.fit_transform(X)


def test_component_fit(X_y_binary):
    X, y = X_y_binary

    class MockEstimator:
        def fit(self, X, y):
            pass

    class MockComponent(Estimator):
        name = "Mock Estimator"
        model_family = ModelFamily.LINEAR_MODEL
        supported_problem_types = ["binary"]
        hyperparameter_ranges = {}

        def __init__(self):
            parameters = {}
            est = MockEstimator()
            super().__init__(parameters=parameters, component_obj=est, random_seed=0)

    est = MockComponent()
    assert isinstance(est.fit(X, y), ComponentBase)


def test_component_fit_transform(X_y_binary):
    X, y = X_y_binary

    class MockTransformerWithFitTransform(Transformer):
        name = "Mock Transformer"
        hyperparameter_ranges = {}

        def fit_transform(self, X, y=None):
            return X

        def __init__(self):
            parameters = {}
            super().__init__(parameters=parameters, component_obj=None, random_seed=0)

    class MockTransformerWithFitTransformButError(Transformer):
        name = "Mock Transformer"
        hyperparameter_ranges = {}

        def fit_transform(self, X, y=None):
            raise RuntimeError

        def __init__(self):
            parameters = {}
            super().__init__(parameters=parameters, component_obj=None, random_seed=0)

    class MockTransformerWithFitAndTransform(Transformer):
        name = "Mock Transformer"
        hyperparameter_ranges = {}

        def fit(self, X, y=None):
            return self

        def transform(self, X, y=None):
            return X

        def __init__(self):
            parameters = {}
            super().__init__(parameters=parameters, component_obj=None, random_seed=0)

    class MockTransformerWithOnlyFit(Transformer):
        name = "Mock Transformer"
        hyperparameter_ranges = {}

        def fit(self, X, y=None):
            return self

        def __init__(self):
            parameters = {}
            super().__init__(parameters=parameters, component_obj=None, random_seed=0)

    # convert data to pd DataFrame, because the component classes don't
    # standardize to pd DataFrame
    X = pd.DataFrame(X)
    y = pd.Series(y)

    component = MockTransformerWithFitTransform()
    assert isinstance(component.fit_transform(X, y), pd.DataFrame)

    component = MockTransformerWithFitTransformButError()
    with pytest.raises(RuntimeError):
        component.fit_transform(X, y)

    component = MockTransformerWithFitAndTransform()
    assert isinstance(component.fit_transform(X, y), pd.DataFrame)

    component = MockTransformerWithOnlyFit()
    with pytest.raises(MethodPropertyNotFoundError):
        component.fit_transform(X, y)


def test_model_family_components(test_classes):
    MockComponent, MockEstimator, MockTransformer = test_classes

    assert MockComponent.model_family == ModelFamily.NONE
    assert MockTransformer.model_family == ModelFamily.NONE
    assert MockEstimator.model_family == ModelFamily.LINEAR_MODEL


def test_regressor_call_predict_proba(test_classes):
    X = np.array([])
    _, MockEstimator, _ = test_classes
    component = MockEstimator()
    component._is_fitted = True
    with pytest.raises(MethodPropertyNotFoundError):
        component.predict_proba(X)


def test_component_describe(test_classes, caplog):
    MockComponent, _, _ = test_classes
    component = MockComponent()
    component.describe(print_name=True)
    out = caplog.text
    assert "Mock Component" in out


def test_component_parameters_getter(test_classes):
    MockComponent, _, _ = test_classes
    component = MockComponent({"test": "parameter"})
    assert component.parameters == {"test": "parameter"}
    component.parameters["test"] = "new"
    assert component.parameters == {"test": "parameter"}


def test_component_parameters_init(
    logistic_regression_binary_pipeline_class, linear_regression_pipeline_class
):
    for component_class in all_components():
        print("Testing component {}".format(component_class.name))
        try:
            component = component_class()
        except EnsembleMissingPipelinesError:
            if component_class == StackedEnsembleClassifier:
                component = component_class(
                    input_pipelines=[
                        logistic_regression_binary_pipeline_class(parameters={})
                    ]
                )
            elif component_class == StackedEnsembleRegressor:
                component = component_class(
                    input_pipelines=[linear_regression_pipeline_class(parameters={})]
                )
        parameters = component.parameters

        component2 = component_class(**parameters)
        parameters2 = component2.parameters

        assert parameters == parameters2


def test_clone_init():
    params = {"param_a": 2, "param_b": 11}
    clf = MockFitComponent(**params)
    clf_clone = clf.clone()
    assert clf.parameters == clf_clone.parameters
    assert clf_clone.random_seed == clf.random_seed


def test_clone_fitted(X_y_binary):
    X, y = X_y_binary
    params = {"param_a": 3, "param_b": 7}
    clf = MockFitComponent(**params)
    clf.fit(X, y)
    predicted = clf.predict(X)

    clf_clone = clf.clone()
    assert clf_clone.random_seed == clf.random_seed
    assert clf.parameters == clf_clone.parameters

    with pytest.raises(ComponentNotYetFittedError, match="You must fit"):
        clf_clone.predict(X)

    clf_clone.fit(X, y)
    predicted_clone = clf_clone.predict(X)
    np.testing.assert_almost_equal(predicted, predicted_clone)


def test_components_init_kwargs():
    for component_class in all_components():
        try:
            component = component_class()
        except EnsembleMissingPipelinesError:
            continue
        if component._component_obj is None:
            continue

        obj_class = component._component_obj.__class__.__name__
        module = component._component_obj.__module__
        importlib.import_module(module, obj_class)
        patched = module + "." + obj_class + ".__init__"

        def all_init(self, *args, **kwargs):
            for k, v in kwargs.items():
                setattr(self, k, v)

        with patch(patched, new=all_init) as _:
            component = component_class(test_arg="test")
            component_with_different_kwargs = component_class(diff_test_arg="test")
            assert component.parameters["test_arg"] == "test"
            if not isinstance(component, PolynomialDetrender):
                assert component._component_obj.test_arg == "test"
            # Test equality of different components with same or different kwargs
            assert component == component_class(test_arg="test")
            assert component != component_with_different_kwargs


def test_component_has_random_seed():
    for component_class in all_components():
        params = inspect.signature(component_class.__init__).parameters
        assert "random_seed" in params


def test_transformer_transform_output_type(X_y_binary):
    X_np, y_np = X_y_binary
    assert isinstance(X_np, np.ndarray)
    assert isinstance(y_np, np.ndarray)
    y_list = list(y_np)
    X_df_no_col_names = pd.DataFrame(X_np)
    range_index = pd.RangeIndex(start=0, stop=X_np.shape[1], step=1)
    X_df_with_col_names = pd.DataFrame(
        X_np, columns=["x" + str(i) for i in range(X_np.shape[1])]
    )
    y_series_no_name = pd.Series(y_np)
    y_series_with_name = pd.Series(y_np, name="target")
    datatype_combos = [
        (X_np, y_np, range_index),
        (X_np, y_list, range_index),
        (X_df_no_col_names, y_series_no_name, range_index),
        (X_df_with_col_names, y_series_with_name, X_df_with_col_names.columns),
    ]

    for component_class in _all_transformers():
        if component_class == PolynomialDetrender:
            # Skipping because this test is handled in test_polynomial_detrender
            continue
        print("Testing transformer {}".format(component_class.name))
        for X, y, X_cols_expected in datatype_combos:
            print(
                'Checking output of transform for transformer "{}" on X type {} cols {}, y type {} name {}'.format(
                    component_class.name,
                    type(X),
                    X.columns if isinstance(X, pd.DataFrame) else None,
                    type(y),
                    y.name if isinstance(y, pd.Series) else None,
                )
            )

            component = component_class()
            # SMOTE will throw an error if we pass a ratio lower than the current class balance
            if "SMOTE" in component_class.name:
                component = component_class(sampling_ratio=1)
            if component_class.name == "SMOTENC Oversampler":
                # we cover this case in test_oversamplers
                continue

            component.fit(X, y=y)
            transform_output = component.transform(X, y=y)

            if isinstance(component, TargetImputer):
                assert isinstance(transform_output[0], pd.DataFrame)
                assert isinstance(transform_output[1], pd.Series)
            elif "sampler" in component.name:
                assert isinstance(transform_output[0], pd.DataFrame)
                assert transform_output[1] is None
            else:
                assert isinstance(transform_output, pd.DataFrame)

            if isinstance(component, SelectColumns):
                assert transform_output.shape == (X.shape[0], 0)
            elif isinstance(component, PCA) or isinstance(
                component, LinearDiscriminantAnalysis
            ):
                assert transform_output.shape[0] == X.shape[0]
                assert transform_output.shape[1] <= X.shape[1]
            elif isinstance(component, DFSTransformer):
                assert transform_output.shape[0] == X.shape[0]
                assert transform_output.shape[1] >= X.shape[1]
            elif isinstance(component, DelayedFeatureTransformer):
                # We just want to check that DelayedFeaturesTransformer outputs a DataFrame
                # The dataframe shape and index are checked in test_delayed_features_transformer.py
                continue
            elif isinstance(component, TargetImputer):
                assert transform_output[0].shape == X.shape
                assert transform_output[1].shape[0] == X.shape[0]
                assert len(transform_output[1].shape) == 1
            elif "sampler" in component.name:
                assert transform_output[0].shape == X.shape
            else:
                assert transform_output.shape == X.shape
                assert list(transform_output.columns) == list(X_cols_expected)

            transform_output = component.fit_transform(X, y=y)
            if isinstance(component, TargetImputer) or "sampler" in component.name:
                assert isinstance(transform_output[0], pd.DataFrame)
                assert isinstance(transform_output[1], pd.Series)
            else:
                assert isinstance(transform_output, pd.DataFrame)

            if isinstance(component, SelectColumns):
                assert transform_output.shape == (X.shape[0], 0)
            elif isinstance(component, PCA) or isinstance(
                component, LinearDiscriminantAnalysis
            ):
                assert transform_output.shape[0] == X.shape[0]
                assert transform_output.shape[1] <= X.shape[1]
            elif isinstance(component, DFSTransformer):
                assert transform_output.shape[0] == X.shape[0]
                assert transform_output.shape[1] >= X.shape[1]
            elif isinstance(component, TargetImputer):
                assert transform_output[0].shape == X.shape
                assert transform_output[1].shape[0] == X.shape[0]
                assert len(transform_output[1].shape) == 1
            elif "sampler" in component.name:
                assert transform_output[0].shape == X.shape
                assert transform_output[1].shape[0] == X.shape[0]
            else:
                assert transform_output.shape == X.shape
                assert list(transform_output.columns) == list(X_cols_expected)


@pytest.mark.parametrize(
    "cls",
    [
        cls
        for cls in all_components()
        if cls not in [StackedEnsembleRegressor, StackedEnsembleClassifier]
    ],
)
def test_default_parameters(cls):
    assert (
        cls.default_parameters == cls().parameters
    ), f"{cls.__name__}'s default parameters don't match __init__."


@pytest.mark.parametrize(
    "cls",
    [
        cls
        for cls in all_components()
        if cls not in [StackedEnsembleRegressor, StackedEnsembleClassifier]
    ],
)
def test_default_parameters_raise_no_warnings(cls):
    with warnings.catch_warnings(record=True) as w:
        warnings.simplefilter("always")
        cls()
        assert len(w) == 0


def test_estimator_check_for_fit(X_y_binary):
    class MockEstimatorObj:
        def __init__(self):
            pass

        def fit(self, X, y):
            return self

        def predict(self, X):
            series = pd.Series()
            series.ww.init()
            return series

        def predict_proba(self, X):
            df = pd.DataFrame()
            df.ww.init()
            return df

    class MockEstimator(Estimator):
        name = "Mock Estimator"
        model_family = ModelFamily.LINEAR_MODEL
        supported_problem_types = ["binary"]

        def __init__(self, parameters=None, component_obj=None, random_seed=0):
            est = MockEstimatorObj()
            super().__init__(
                parameters=parameters, component_obj=est, random_seed=random_seed
            )

    X, y = X_y_binary
    est = MockEstimator()
    with pytest.raises(ComponentNotYetFittedError, match="You must fit"):
        est.predict(X)
    with pytest.raises(ComponentNotYetFittedError, match="You must fit"):
        est.predict_proba(X)

    est.fit(X, y)
    est.predict(X)
    est.predict_proba(X)


def test_transformer_check_for_fit(X_y_binary):
    class MockTransformerObj:
        def __init__(self):
            pass

        def fit(self, X, y):
            return self

        def transform(self, X, y=None):
            return X

        def fit_transform(self, X, y=None):
            return X

    class MockTransformer(Transformer):
        name = "Mock Transformer"

        def __init__(self, parameters=None, component_obj=None, random_seed=0):
            transformer = MockTransformerObj()
            super().__init__(
                parameters=parameters,
                component_obj=transformer,
                random_seed=random_seed,
            )

        def inverse_transform(self, X, y=None):
            return X, y

    X, y = X_y_binary
    trans = MockTransformer()
    with pytest.raises(ComponentNotYetFittedError, match="You must fit"):
        trans.transform(X)

    with pytest.raises(ComponentNotYetFittedError, match="You must fit"):
        trans.inverse_transform(X, y)

    trans.fit(X, y)
    trans.transform(X)
    trans.fit_transform(X, y)
    trans.inverse_transform(X, y)


def test_transformer_check_for_fit_with_overrides(X_y_binary):
    class MockTransformerWithOverride(Transformer):
        name = "Mock Transformer"

        def fit(self, X, y):
            return self

        def transform(self, X):
            df = pd.DataFrame()
            df.ww.init()
            return df

    class MockTransformerWithOverrideSubclass(Transformer):
        name = "Mock Transformer Subclass"

        def fit(self, X, y):
            return self

        def transform(self, X):
            df = pd.DataFrame()
            df.ww.init()
            return df

    X, y = X_y_binary
    transformer = MockTransformerWithOverride()
    transformer_subclass = MockTransformerWithOverrideSubclass()

    with pytest.raises(ComponentNotYetFittedError, match="You must fit"):
        transformer.transform(X)
    with pytest.raises(ComponentNotYetFittedError, match="You must fit"):
        transformer_subclass.transform(X)

    transformer.fit(X, y)
    transformer.transform(X)
    transformer_subclass.fit(X, y)
    transformer_subclass.transform(X)


def test_all_transformers_needs_fitting():
    for component_class in _all_transformers() + _all_estimators():
        if component_class.__name__ in [
            "DropColumns",
            "SelectColumns",
            "DelayedFeatureTransformer",
        ]:
            assert not component_class.needs_fitting
        else:
            assert component_class.needs_fitting


def test_all_transformers_check_fit(X_y_binary):
    X, y = X_y_binary
    for component_class in _all_transformers():
        if not component_class.needs_fitting:
            continue

        component = component_class()
        # SMOTE will throw errors if we call it but cannot oversample
        if "SMOTE" in component_class.name:
            component = component_class(sampling_ratio=1)
        if component_class.name == "SMOTENC Oversampler":
            # handled in test_oversamplers
            continue

        with pytest.raises(
            ComponentNotYetFittedError, match=f"You must fit {component_class.__name__}"
        ):
            component.transform(X, y)

        component.fit(X, y)
        component.transform(X, y)

        component = component_class()
        if "SMOTE" in component_class.name:
            component = component_class(sampling_ratio=1)
        component.fit_transform(X, y)
        component.transform(X, y)


def test_all_estimators_check_fit(
    X_y_binary, ts_data, test_estimator_needs_fitting_false, helper_functions
):
    estimators_to_check = [
        estimator
        for estimator in _all_estimators()
        if estimator
        not in [
            StackedEnsembleClassifier,
            StackedEnsembleRegressor,
            TimeSeriesBaselineEstimator,
        ]
    ] + [test_estimator_needs_fitting_false]
    for component_class in estimators_to_check:
        if not component_class.needs_fitting:
            continue

        if (
            ProblemTypes.TIME_SERIES_REGRESSION
            in component_class.supported_problem_types
        ):
            X, y = ts_data
        else:
            X, y = X_y_binary

        component = helper_functions.safe_init_component_with_njobs_1(component_class)
        with pytest.raises(
            ComponentNotYetFittedError, match=f"You must fit {component_class.__name__}"
        ):
            component.predict(X)
        if (
            ProblemTypes.BINARY in component.supported_problem_types
            or ProblemTypes.MULTICLASS in component.supported_problem_types
        ):
            with pytest.raises(
                ComponentNotYetFittedError,
                match=f"You must fit {component_class.__name__}",
            ):
                component.predict_proba(X)

        with pytest.raises(
            ComponentNotYetFittedError, match=f"You must fit {component_class.__name__}"
        ):
            component.feature_importance

        component.fit(X, y)

        if (
            ProblemTypes.BINARY in component.supported_problem_types
            or ProblemTypes.MULTICLASS in component.supported_problem_types
        ):
            component.predict_proba(X)

        component.predict(X)
        component.feature_importance


@pytest.mark.parametrize("data_type", ["li", "np", "pd", "ww"])
def test_all_transformers_check_fit_input_type(data_type, X_y_binary, make_data_type):
    X, y = X_y_binary
    X = make_data_type(data_type, X)
    y = make_data_type(data_type, y)
    for component_class in _all_transformers():
        if not component_class.needs_fitting or "SMOTENC" in component_class.name:
            # since SMOTENC determines categorical columns through the logical type, it can only accept ww data
            continue

        component = component_class()
        component.fit(X, y)


def test_no_fitting_required_components(
    X_y_binary, test_estimator_needs_fitting_false, helper_functions
):
    X, y = X_y_binary
    for component_class in all_components() + [test_estimator_needs_fitting_false]:
        if not component_class.needs_fitting:
            component = helper_functions.safe_init_component_with_njobs_1(
                component_class
            )
            if issubclass(component_class, Estimator):
                component.predict(X)
            else:
                component.transform(X, y)


def test_serialization(X_y_binary, ts_data, tmpdir, helper_functions):
    path = os.path.join(str(tmpdir), "component.pkl")
    for component_class in all_components():
        print("Testing serialization of component {}".format(component_class.name))
        try:
            component = helper_functions.safe_init_component_with_njobs_1(
                component_class
            )
        except EnsembleMissingPipelinesError:
            if component_class == StackedEnsembleClassifier:
                component = component_class(
                    input_pipelines=[
                        BinaryClassificationPipeline(
                            [RandomForestClassifier],
                            parameters={"Random Forest Classifier": {"n_jobs": 1}},
                        )
                    ]
                )
            elif component_class == StackedEnsembleRegressor:
                component = component_class(
                    input_pipelines=[
                        RegressionPipeline(
                            [RandomForestRegressor],
                            parameters={"Random Forest Regressor": {"n_jobs": 1}},
                        )
                    ]
                )
        if (
            isinstance(component, Estimator)
            and ProblemTypes.TIME_SERIES_REGRESSION in component.supported_problem_types
        ):
            X, y = ts_data
        else:
            X, y = X_y_binary

        component.fit(X, y)

        for pickle_protocol in range(cloudpickle.DEFAULT_PROTOCOL + 1):
            component.save(path, pickle_protocol=pickle_protocol)
            loaded_component = ComponentBase.load(path)
            assert component.parameters == loaded_component.parameters
            assert component.describe(return_dict=True) == loaded_component.describe(
                return_dict=True
            )
            if issubclass(component_class, Estimator) and not (
                isinstance(component, StackedEnsembleClassifier)
                or isinstance(component, StackedEnsembleRegressor)
            ):
                assert (
                    component.feature_importance == loaded_component.feature_importance
                ).all()


@patch("cloudpickle.dump")
def test_serialization_protocol(mock_cloudpickle_dump, tmpdir):
    path = os.path.join(str(tmpdir), "pipe.pkl")
    component = LogisticRegressionClassifier()

    component.save(path)
    assert len(mock_cloudpickle_dump.call_args_list) == 1
    assert (
        mock_cloudpickle_dump.call_args_list[0][1]["protocol"]
        == cloudpickle.DEFAULT_PROTOCOL
    )

    mock_cloudpickle_dump.reset_mock()

    component.save(path, pickle_protocol=42)
    assert len(mock_cloudpickle_dump.call_args_list) == 1
    assert mock_cloudpickle_dump.call_args_list[0][1]["protocol"] == 42


@pytest.mark.parametrize("estimator_class", _all_estimators())
def test_estimators_accept_all_kwargs(
    estimator_class,
    logistic_regression_binary_pipeline_class,
    linear_regression_pipeline_class,
):
    try:
        estimator = estimator_class()
    except EnsembleMissingPipelinesError:
        if estimator_class == StackedEnsembleClassifier:
            estimator = estimator_class(
                input_pipelines=[
                    logistic_regression_binary_pipeline_class(parameters={})
                ]
            )
        elif estimator_class == StackedEnsembleRegressor:
            estimator = estimator_class(
                input_pipelines=[linear_regression_pipeline_class(parameters={})]
            )
    if estimator._component_obj is None:
        pytest.skip(
            f"Skipping {estimator_class} because does not have component object."
        )
    if estimator_class.model_family == ModelFamily.ENSEMBLE:
        params = estimator.parameters
    else:
        params = estimator._component_obj.get_params()
        if "random_state" in params:
            del params["random_state"]
    estimator_class(**params)


def test_component_equality_different_classes():
    # Tests that two classes which are equivalent are not equal
    class MockComponent(ComponentBase):
        name = "Mock Component"
        model_family = ModelFamily.NONE

    class MockComponentWithADifferentName(ComponentBase):
        name = "Mock Component"
        model_family = ModelFamily.NONE

    assert MockComponent() != MockComponentWithADifferentName()


def test_component_equality_subclasses():
    class MockComponent(ComponentBase):
        name = "Mock Component"
        model_family = ModelFamily.NONE

    class MockEstimatorSubclass(MockComponent):
        pass

    assert MockComponent() != MockEstimatorSubclass()


def test_component_equality():
    class MockComponent(ComponentBase):
        name = "Mock Component"
        model_family = ModelFamily.NONE

        def __init__(self, param_1=0, param_2=0, random_seed=0, **kwargs):
            parameters = {"param_1": param_1, "param_2": param_2}
            parameters.update(kwargs)
            super().__init__(
                parameters=parameters, component_obj=None, random_seed=random_seed
            )

        def fit(self, X, y=None):
            return self

    # Test self-equality
    mock_component = MockComponent()
    assert mock_component == mock_component

    # Test defaults
    assert MockComponent() == MockComponent()

    # Test random_state and random_seed
    assert MockComponent(random_seed=10) == MockComponent(random_seed=10)
    assert MockComponent(random_seed=10) != MockComponent(random_seed=0)

    # Test parameters
    assert MockComponent(1, 2) == MockComponent(1, 2)
    assert MockComponent(1, 2) != MockComponent(1, 0)
    assert MockComponent(0, 2) != MockComponent(1, 2)

    # Test fitted equality
    mock_component.fit(pd.DataFrame({}))
    assert mock_component != MockComponent()


@pytest.mark.parametrize("component_class", all_components())
def test_component_equality_all_components(
    component_class,
    logistic_regression_binary_pipeline_class,
    linear_regression_pipeline_class,
):
    if component_class == StackedEnsembleClassifier:
        component = component_class(
            input_pipelines=[logistic_regression_binary_pipeline_class(parameters={})]
        )
    elif component_class == StackedEnsembleRegressor:
        component = component_class(
            input_pipelines=[linear_regression_pipeline_class(parameters={})]
        )
    else:
        component = component_class()
    parameters = component.parameters
    equal_component = component_class(**parameters)
    assert component == equal_component


def test_component_equality_with_subclasses(test_classes):
    MockComponent, MockEstimator, MockTransformer = test_classes
    mock_component = MockComponent()
    mock_estimator = MockEstimator()
    mock_transformer = MockTransformer()
    assert mock_component != mock_estimator
    assert mock_component != mock_transformer
    assert mock_estimator != mock_component
    assert mock_estimator != mock_transformer
    assert mock_transformer != mock_component
    assert mock_transformer != mock_estimator


def test_mock_component_str(test_classes):
    MockComponent, MockEstimator, MockTransformer = test_classes

    assert str(MockComponent()) == "Mock Component"
    assert str(MockEstimator()) == "Mock Estimator"
    assert str(MockTransformer()) == "Mock Transformer"


def test_mock_component_repr():
    component = MockFitComponent()
    assert repr(component) == "MockFitComponent(param_a=2, param_b=10)"

    component_with_params = MockFitComponent(param_a=29, param_b=None, random_seed=42)
    assert repr(component_with_params) == "MockFitComponent(param_a=29, param_b=None)"

    component_with_nan = MockFitComponent(param_a=np.nan, param_b=float("nan"))
    assert (
        repr(component_with_nan) == "MockFitComponent(param_a=np.nan, param_b=np.nan)"
    )

    component_with_inf = MockFitComponent(param_a=np.inf, param_b=float("-inf"))
    assert (
        repr(component_with_inf)
        == "MockFitComponent(param_a=float('inf'), param_b=float('-inf'))"
    )


@pytest.mark.parametrize("component_class", all_components())
def test_component_str(
    component_class,
    logistic_regression_binary_pipeline_class,
    linear_regression_pipeline_class,
):
    try:
        component = component_class()
    except EnsembleMissingPipelinesError:
        if component_class == StackedEnsembleClassifier:
            component = component_class(
                input_pipelines=[
                    logistic_regression_binary_pipeline_class(parameters={})
                ]
            )
        elif component_class == StackedEnsembleRegressor:
            component = component_class(
                input_pipelines=[linear_regression_pipeline_class(parameters={})]
            )
    assert str(component) == component.name


@pytest.mark.parametrize(
    "categorical",
    [
        {
            "type": Categorical(["mean", "median", "mode"]),
            "categories": Categorical(["blue", "green"]),
        },
        {"type": ["mean", "median", "mode"], "categories": ["blue", "green"]},
    ],
)
def test_categorical_hyperparameters(X_y_binary, categorical):
    X, y = X_y_binary

    class MockEstimator:
        def fit(self, X, y):
            pass

    class MockComponent(Estimator):
        name = "Mock Estimator"
        model_family = ModelFamily.LINEAR_MODEL
        supported_problem_types = ["binary"]
        hyperparameter_ranges = categorical

        def __init__(self, agg_type, category="green"):
            parameters = {"type": agg_type, "categories": category}
            est = MockEstimator()
            super().__init__(parameters=parameters, component_obj=est, random_seed=0)

    assert MockComponent(agg_type="mean").fit(X, y)
    assert MockComponent(agg_type="moat", category="blue").fit(X, y)


def test_generate_code_errors():
    with pytest.raises(ValueError, match="Element must be a component instance"):
        generate_component_code(BinaryClassificationPipeline([RandomForestClassifier]))

    with pytest.raises(ValueError, match="Element must be a component instance"):
        generate_component_code(LinearRegressor)

    with pytest.raises(ValueError, match="Element must be a component instance"):
        generate_component_code(Imputer)

    with pytest.raises(ValueError, match="Element must be a component instance"):
        generate_component_code(ComponentBase)


def test_generate_code():
    expected_code = (
        "from evalml.pipelines.components.estimators.classifiers.logistic_regression import LogisticRegressionClassifier"
        "\n\nlogisticRegressionClassifier = LogisticRegressionClassifier(**{'penalty': 'l2', 'C': 1.0, 'n_jobs': -1, 'multi_class': 'auto', 'solver': 'lbfgs'})"
    )
    component_code = generate_component_code(LogisticRegressionClassifier())
    assert component_code == expected_code

    expected_code = (
        "from evalml.pipelines.components.estimators.regressors.et_regressor import ExtraTreesRegressor"
        "\n\nextraTreesRegressor = ExtraTreesRegressor(**{'n_estimators': 50, 'max_features': 'auto', 'max_depth': 6, 'min_samples_split': 2, 'min_weight_fraction_leaf': 0.0, 'n_jobs': -1})"
    )
    component_code = generate_component_code(ExtraTreesRegressor(n_estimators=50))
    assert component_code == expected_code

    expected_code = (
        "from evalml.pipelines.components.transformers.imputers.imputer import Imputer"
        "\n\nimputer = Imputer(**{'categorical_impute_strategy': 'most_frequent', 'numeric_impute_strategy': 'mean', 'categorical_fill_value': None, 'numeric_fill_value': None})"
    )
    component_code = generate_component_code(Imputer())
    assert component_code == expected_code


def test_generate_code_custom(test_classes):
    MockComponent, MockEstimator, MockTransformer = test_classes

    expected_code = "mockComponent = MockComponent(**{})"
    component_code = generate_component_code(MockComponent())
    assert component_code == expected_code

    expected_code = "mockEstimator = MockEstimator(**{})"
    component_code = generate_component_code(MockEstimator())
    assert component_code == expected_code

    expected_code = "mockTransformer = MockTransformer(**{})"
    component_code = generate_component_code(MockTransformer())
    assert component_code == expected_code


@pytest.mark.parametrize("transformer_class", _all_transformers())
@pytest.mark.parametrize("use_custom_index", [True, False])
def test_transformer_fit_and_transform_respect_custom_indices(
    use_custom_index, transformer_class, X_y_binary
):

    check_names = True
    if transformer_class == DFSTransformer:
        check_names = False
        if use_custom_index:
            pytest.skip("The DFSTransformer changes the index so we skip it.")
    if transformer_class == PolynomialDetrender:
        pytest.skip(
            "Skipping PolynomialDetrender because we test that it respects custom indices in "
            "test_polynomial_detrender.py"
        )

    X, y = X_y_binary

    X = pd.DataFrame(X)
    y = pd.Series(y)

    if use_custom_index:
        gen = np.random.default_rng(seed=0)
        custom_index = gen.permutation(range(200, 200 + X.shape[0]))
        X.index = custom_index
        y.index = custom_index

    X_original_index = X.index.copy()
    y_original_index = y.index.copy()

    transformer = transformer_class()

    transformer.fit(X, y)
    pd.testing.assert_index_equal(X.index, X_original_index)
    pd.testing.assert_index_equal(y.index, y_original_index)

    if "sampler" in transformer.name:
        X_t, y_t = transformer.transform(X, y)
        assert y_t is None
    elif transformer_class == TargetImputer:
        X_t, y_t = transformer.transform(X, y)
        pd.testing.assert_index_equal(
            y_t.index, y_original_index, check_names=check_names
        )
    else:
        X_t = transformer.transform(X, y)
        pd.testing.assert_index_equal(
            y.index, y_original_index, check_names=check_names
        )
    pd.testing.assert_index_equal(X_t.index, X_original_index, check_names=check_names)


@pytest.mark.parametrize("estimator_class", _all_estimators())
@pytest.mark.parametrize("use_custom_index", [True, False])
def test_estimator_fit_respects_custom_indices(
    use_custom_index,
    estimator_class,
    X_y_binary,
    X_y_regression,
    ts_data,
    logistic_regression_binary_pipeline_class,
    linear_regression_pipeline_class,
    helper_functions,
):

    if estimator_class == StackedEnsembleRegressor:
        input_pipelines = [
            helper_functions.safe_init_pipeline_with_njobs_1(
                linear_regression_pipeline_class
            )
        ]
    elif estimator_class == StackedEnsembleClassifier:
        input_pipelines = [
            helper_functions.safe_init_pipeline_with_njobs_1(
                logistic_regression_binary_pipeline_class
            )
        ]
    else:
        input_pipelines = []

    supported_problem_types = estimator_class.supported_problem_types

    ts_problem = False
    if ProblemTypes.REGRESSION in supported_problem_types:
        X, y = X_y_regression
    elif ProblemTypes.TIME_SERIES_REGRESSION in supported_problem_types:
        X, y = ts_data
        ts_problem = True
    else:
        X, y = X_y_binary

    X = pd.DataFrame(X)
    y = pd.Series(y)

    if use_custom_index and ts_problem:
        X.index = pd.date_range("2020-10-01", "2020-10-31")
        y.index = pd.date_range("2020-10-01", "2020-10-31")
    elif use_custom_index and not ts_problem:
        gen = np.random.default_rng(seed=0)
        custom_index = gen.permutation(range(200, 200 + X.shape[0]))
        X.index = custom_index
        y.index = custom_index

    X_original_index = X.index.copy()
    y_original_index = y.index.copy()

    if input_pipelines:
        estimator = estimator_class(n_jobs=1, input_pipelines=input_pipelines)
    else:
        estimator = helper_functions.safe_init_component_with_njobs_1(estimator_class)

    estimator.fit(X, y)
    pd.testing.assert_index_equal(X.index, X_original_index)
    pd.testing.assert_index_equal(y.index, y_original_index)<|MERGE_RESOLUTION|>--- conflicted
+++ resolved
@@ -277,28 +277,35 @@
     }
     try:
         smote = SMOTESampler()
-<<<<<<< HEAD
         assert smote.describe(return_dict=True) == {
             "name": "SMOTE Oversampler",
-            "parameters": {"sampling_ratio": 0.25, "k_neighbors": 5, "n_jobs": -1},
+            "parameters": {
+                "sampling_ratio": 0.25,
+                "sampling_ratio_dict": None,
+                "k_neighbors": 5,
+                "n_jobs": -1,
+            },
         }
         smote = SMOTENCSampler()
         assert smote.describe(return_dict=True) == {
             "name": "SMOTENC Oversampler",
-            "parameters": {"sampling_ratio": 0.25, "k_neighbors": 5, "n_jobs": -1},
+            "parameters": {
+                "sampling_ratio": 0.25,
+                "sampling_ratio_dict": None,
+                "k_neighbors": 5,
+                "n_jobs": -1,
+            },
         }
         smote = SMOTENSampler()
         assert smote.describe(return_dict=True) == {
             "name": "SMOTEN Oversampler",
-            "parameters": {"sampling_ratio": 0.25, "k_neighbors": 5, "n_jobs": -1},
+            "parameters": {
+                "sampling_ratio": 0.25,
+                "sampling_ratio_dict": None,
+                "k_neighbors": 5,
+                "n_jobs": -1,
+            },
         }
-=======
-        assert smote.describe(return_dict=True) == {'name': 'SMOTE Oversampler', 'parameters': {'sampling_ratio': 0.25, "sampling_ratio_dict": None, 'k_neighbors': 5, 'n_jobs': -1}}
-        smote = SMOTENCSampler()
-        assert smote.describe(return_dict=True) == {'name': 'SMOTENC Oversampler', 'parameters': {'sampling_ratio': 0.25, "sampling_ratio_dict": None, 'k_neighbors': 5, 'n_jobs': -1}}
-        smote = SMOTENSampler()
-        assert smote.describe(return_dict=True) == {'name': 'SMOTEN Oversampler', 'parameters': {'sampling_ratio': 0.25, "sampling_ratio_dict": None, 'k_neighbors': 5, 'n_jobs': -1}}
->>>>>>> f2a3cc18
     except ImportError:
         pass
     # testing estimators
