import importlib
import inspect
import os
import warnings
from unittest.mock import patch

import cloudpickle
import numpy as np
import pandas as pd
import pytest
from skopt.space import Categorical

from evalml.exceptions import (
    ComponentNotYetFittedError,
    MethodPropertyNotFoundError
)
from evalml.model_family import ModelFamily
from evalml.pipelines.components import (
    LSA,
    BaselineClassifier,
    BaselineRegressor,
    CatBoostClassifier,
    CatBoostRegressor,
    ComponentBase,
    DateTimeFeaturizer,
    DropColumns,
    DropNullColumns,
    ElasticNetClassifier,
    ElasticNetRegressor,
    Estimator,
    ExtraTreesClassifier,
    ExtraTreesRegressor,
    Imputer,
    LightGBMClassifier,
    LinearRegressor,
    LogisticRegressionClassifier,
    OneHotEncoder,
    PerColumnImputer,
    RandomForestClassifier,
    RandomForestRegressor,
    RFClassifierSelectFromModel,
    RFRegressorSelectFromModel,
    SelectColumns,
    SimpleImputer,
    StandardScaler,
    TextFeaturizer,
    Transformer,
    XGBoostClassifier,
    XGBoostRegressor
)
from evalml.pipelines.components.utils import (
    _all_estimators,
    _all_estimators_used_in_search,
    _all_transformers,
    all_components
)
from evalml.problem_types import ProblemTypes


@pytest.fixture(scope="module")
def test_classes():
    class MockComponent(ComponentBase):
        name = "Mock Component"
        model_family = ModelFamily.NONE

    class MockEstimator(Estimator):
        name = "Mock Estimator"
        model_family = ModelFamily.LINEAR_MODEL
        supported_problem_types = ['binary']

    class MockTransformer(Transformer):
        name = "Mock Transformer"

    return MockComponent, MockEstimator, MockTransformer


@pytest.fixture(scope="module")
def test_estimator_needs_fitting_false():
    class MockEstimatorNeedsFittingFalse(Estimator):
        name = "Mock Estimator Needs Fitting False"
        model_family = ModelFamily.LINEAR_MODEL
        supported_problem_types = ['binary']
        needs_fitting = False

        def predict(self, X):
            pass

    return MockEstimatorNeedsFittingFalse


class MockFitComponent(ComponentBase):
    model_family = ModelFamily.NONE
    name = 'Mock Fit Component'

    def __init__(self, param_a=2, param_b=10, random_state=0):
        parameters = {'param_a': param_a, 'param_b': param_b}
        super().__init__(parameters=parameters,
                         component_obj=None,
                         random_state=0)

    def fit(self, X, y=None):
        pass

    def predict(self, X):
        return np.array([self.parameters['param_a'] * 2, self.parameters['param_b'] * 10])


def test_init(test_classes):
    MockComponent, MockEstimator, MockTransformer = test_classes
    assert MockComponent().name == "Mock Component"
    assert MockEstimator().name == "Mock Estimator"
    assert MockTransformer().name == "Mock Transformer"


def test_describe(test_classes):
    MockComponent, MockEstimator, MockTransformer = test_classes
    params = {'param_a': 'value_a', 'param_b': 123}
    component = MockComponent(parameters=params)
    assert component.describe(return_dict=True) == {'name': 'Mock Component', 'parameters': params}
    estimator = MockEstimator(parameters=params)
    assert estimator.describe(return_dict=True) == {'name': 'Mock Estimator', 'parameters': params}
    transformer = MockTransformer(parameters=params)
    assert transformer.describe(return_dict=True) == {'name': 'Mock Transformer', 'parameters': params}


def test_describe_component():
    enc = OneHotEncoder()
    imputer = Imputer()
    simple_imputer = SimpleImputer("mean")
    column_imputer = PerColumnImputer({"a": "mean", "b": ("constant", 100)})
    scaler = StandardScaler()
    feature_selection_clf = RFClassifierSelectFromModel(n_estimators=10, number_features=5, percent_features=0.3, threshold=-np.inf)
    feature_selection_reg = RFRegressorSelectFromModel(n_estimators=10, number_features=5, percent_features=0.3, threshold=-np.inf)
    drop_col_transformer = DropColumns(columns=['col_one', 'col_two'])
    drop_null_transformer = DropNullColumns()
    datetime = DateTimeFeaturizer()
    text_featurizer = TextFeaturizer()
    lsa = LSA()
    assert enc.describe(return_dict=True) == {'name': 'One Hot Encoder', 'parameters': {'top_n': 10,
                                                                                        'categories': None,
                                                                                        'drop': None,
                                                                                        'handle_unknown': 'ignore',
                                                                                        'handle_missing': 'error'}}
    assert imputer.describe(return_dict=True) == {'name': 'Imputer', 'parameters': {'categorical_impute_strategy': "most_frequent",
                                                                                    'categorical_fill_value': None,
                                                                                    'numeric_impute_strategy': "mean",
                                                                                    'numeric_fill_value': None}}
    assert simple_imputer.describe(return_dict=True) == {'name': 'Simple Imputer', 'parameters': {'impute_strategy': 'mean', 'fill_value': None}}
    assert column_imputer.describe(return_dict=True) == {'name': 'Per Column Imputer', 'parameters': {'impute_strategies': {'a': 'mean', 'b': ('constant', 100)}, 'default_impute_strategy': 'most_frequent'}}
    assert scaler.describe(return_dict=True) == {'name': 'Standard Scaler', 'parameters': {}}
    assert feature_selection_clf.describe(return_dict=True) == {'name': 'RF Classifier Select From Model', 'parameters': {'number_features': 5, 'n_estimators': 10, 'max_depth': None, 'percent_features': 0.3, 'threshold': -np.inf, 'n_jobs': -1}}
    assert feature_selection_reg.describe(return_dict=True) == {'name': 'RF Regressor Select From Model', 'parameters': {'number_features': 5, 'n_estimators': 10, 'max_depth': None, 'percent_features': 0.3, 'threshold': -np.inf, 'n_jobs': -1}}
    assert drop_col_transformer.describe(return_dict=True) == {'name': 'Drop Columns Transformer', 'parameters': {'columns': ['col_one', 'col_two']}}
    assert drop_null_transformer.describe(return_dict=True) == {'name': 'Drop Null Columns Transformer', 'parameters': {'pct_null_threshold': 1.0}}
    assert datetime.describe(return_dict=True) == {'name': 'DateTime Featurization Component', 'parameters': {'features_to_extract': ['year', 'month', 'day_of_week', 'hour']}}
    assert text_featurizer.describe(return_dict=True) == {'name': 'Text Featurization Component', 'parameters': {'text_columns': None}}
    assert lsa.describe(return_dict=True) == {'name': 'LSA Transformer', 'parameters': {'text_columns': None}}

    # testing estimators
    base_classifier = BaselineClassifier()
    base_regressor = BaselineRegressor()
    lr_classifier = LogisticRegressionClassifier()
    en_classifier = ElasticNetClassifier()
    en_regressor = ElasticNetRegressor()
    et_classifier = ExtraTreesClassifier(n_estimators=10, max_features="auto")
    et_regressor = ExtraTreesRegressor(n_estimators=10, max_features="auto")
    rf_classifier = RandomForestClassifier(n_estimators=10, max_depth=3)
    rf_regressor = RandomForestRegressor(n_estimators=10, max_depth=3)
    linear_regressor = LinearRegressor()
    assert base_classifier.describe(return_dict=True) == {'name': 'Baseline Classifier', 'parameters': {'strategy': 'mode'}}
    assert base_regressor.describe(return_dict=True) == {'name': 'Baseline Regressor', 'parameters': {'strategy': 'mean'}}
    assert lr_classifier.describe(return_dict=True) == {'name': 'Logistic Regression Classifier', 'parameters': {'penalty': 'l2', 'C': 1.0, 'n_jobs': -1, 'multi_class': 'auto', 'solver': 'lbfgs'}}
    assert en_classifier.describe(return_dict=True) == {'name': 'Elastic Net Classifier', 'parameters': {'alpha': 0.5, 'l1_ratio': 0.5, 'n_jobs': -1, 'max_iter': 1000, "loss": 'log', 'penalty': 'elasticnet'}}
    assert en_regressor.describe(return_dict=True) == {'name': 'Elastic Net Regressor', 'parameters': {'alpha': 0.5, 'l1_ratio': 0.5, 'max_iter': 1000, 'normalize': False}}
    assert et_classifier.describe(return_dict=True) == {'name': 'Extra Trees Classifier', 'parameters': {'n_estimators': 10, 'max_features': 'auto', 'max_depth': 6, 'min_samples_split': 2, 'min_weight_fraction_leaf': 0.0, 'n_jobs': -1}}
    assert et_regressor.describe(return_dict=True) == {'name': 'Extra Trees Regressor', 'parameters': {'n_estimators': 10, 'max_features': 'auto', 'max_depth': 6, 'min_samples_split': 2, 'min_weight_fraction_leaf': 0.0, 'n_jobs': -1}}
    assert rf_classifier.describe(return_dict=True) == {'name': 'Random Forest Classifier', 'parameters': {'n_estimators': 10, 'max_depth': 3, 'n_jobs': -1}}
    assert rf_regressor.describe(return_dict=True) == {'name': 'Random Forest Regressor', 'parameters': {'n_estimators': 10, 'max_depth': 3, 'n_jobs': -1}}
    assert linear_regressor.describe(return_dict=True) == {'name': 'Linear Regressor', 'parameters': {'fit_intercept': True, 'normalize': False, 'n_jobs': -1}}
    try:
        xgb_classifier = XGBoostClassifier(eta=0.1, min_child_weight=1, max_depth=3, n_estimators=75)
        xgb_regressor = XGBoostRegressor(eta=0.1, min_child_weight=1, max_depth=3, n_estimators=75)
        assert xgb_classifier.describe(return_dict=True) == {'name': 'XGBoost Classifier', 'parameters': {'eta': 0.1, 'max_depth': 3, 'min_child_weight': 1, 'n_estimators': 75}}
        assert xgb_regressor.describe(return_dict=True) == {'name': 'XGBoost Regressor', 'parameters': {'eta': 0.1, 'max_depth': 3, 'min_child_weight': 1, 'n_estimators': 75}}
    except ImportError:
        pass
    try:
        cb_classifier = CatBoostClassifier()
        cb_regressor = CatBoostRegressor()
        assert cb_classifier.describe(return_dict=True) == {'name': 'CatBoost Classifier', 'parameters': {'allow_writing_files': False, 'n_estimators': 10, 'eta': 0.03, 'max_depth': 6, 'bootstrap_type': None, 'silent': True}}
        assert cb_regressor.describe(return_dict=True) == {'name': 'CatBoost Regressor', 'parameters': {'allow_writing_files': False, 'n_estimators': 10, 'eta': 0.03, 'max_depth': 6, 'bootstrap_type': None, 'silent': False}}
    except ImportError:
        pass
    try:
        lg_classifier = LightGBMClassifier()
        assert lg_classifier.describe(return_dict=True) == {'name': 'LightGBM Classifier', 'parameters': {'boosting_type': 'gbdt', 'learning_rate': 0.1, 'n_estimators': 100, 'max_depth': 0, 'num_leaves': 31, 'min_child_samples': 20, 'n_jobs': -1}}
    except ImportError:
        pass


def test_missing_attributes(X_y_binary):
    class MockComponentName(ComponentBase):
        model_family = ModelFamily.NONE

    with pytest.raises(TypeError):
        MockComponentName()

    class MockComponentModelFamily(ComponentBase):
        name = "Mock Component"

    with pytest.raises(TypeError):
        MockComponentModelFamily()

    class MockEstimatorWithoutAttribute(Estimator):
        name = "Mock Estimator"
        model_family = ModelFamily.LINEAR_MODEL

    with pytest.raises(TypeError):
        MockEstimatorWithoutAttribute()


def test_missing_methods_on_components(X_y_binary, test_classes):
    X, y = X_y_binary
    MockComponent, MockEstimator, MockTransformer = test_classes

    class MockTransformerWithFit(Transformer):
        name = "Mock Transformer"

        def fit(self, X, y=None):
            return X

    component = MockComponent()
    with pytest.raises(MethodPropertyNotFoundError, match="Component requires a fit method or a component_obj that implements fit"):
        component.fit(X)

    estimator = MockEstimator()
    estimator._is_fitted = True
    with pytest.raises(MethodPropertyNotFoundError, match="Estimator requires a predict method or a component_obj that implements predict"):
        estimator.predict(X)
    with pytest.raises(MethodPropertyNotFoundError, match="Estimator requires a predict_proba method or a component_obj that implements predict_proba"):
        estimator.predict_proba(X)
    with pytest.raises(MethodPropertyNotFoundError, match="Estimator requires a feature_importance property or a component_obj that implements feature_importances_"):
        estimator.feature_importance

    transformer = MockTransformer()
    transformer_with_fit = MockTransformerWithFit()
    transformer._is_fitted = True
    with pytest.raises(MethodPropertyNotFoundError, match="Component requires a fit method or a component_obj that implements fit"):
        transformer.fit(X, y)
    with pytest.raises(MethodPropertyNotFoundError, match="Transformer requires a transform method or a component_obj that implements transform"):
        transformer.transform(X)
    with pytest.raises(MethodPropertyNotFoundError, match="Component requires a fit method or a component_obj that implements fit"):
        transformer.fit_transform(X)
    with pytest.raises(MethodPropertyNotFoundError, match="Transformer requires a transform method or a component_obj that implements transform"):
        transformer_with_fit.fit_transform(X)


def test_component_fit(X_y_binary):
    X, y = X_y_binary

    class MockEstimator():
        def fit(self, X, y):
            pass

    class MockComponent(Estimator):
        name = 'Mock Estimator'
        model_family = ModelFamily.LINEAR_MODEL
        supported_problem_types = ['binary']
        hyperparameter_ranges = {}

        def __init__(self):
            parameters = {}
            est = MockEstimator()
            super().__init__(parameters=parameters,
                             component_obj=est,
                             random_state=0)

    est = MockComponent()
    assert isinstance(est.fit(X, y), ComponentBase)


def test_component_fit_transform(X_y_binary):
    X, y = X_y_binary

    class MockTransformerWithFitTransform(Transformer):
        name = "Mock Transformer"
        hyperparameter_ranges = {}

        def fit_transform(self, X, y=None):
            return X

        def __init__(self):
            parameters = {}
            super().__init__(parameters=parameters,
                             component_obj=None,
                             random_state=0)

    class MockTransformerWithFitTransformButError(Transformer):
        name = "Mock Transformer"
        hyperparameter_ranges = {}

        def fit_transform(self, X, y=None):
            raise RuntimeError

        def __init__(self):
            parameters = {}
            super().__init__(parameters=parameters,
                             component_obj=None,
                             random_state=0)

    class MockTransformerWithFitAndTransform(Transformer):
        name = "Mock Transformer"
        hyperparameter_ranges = {}

        def fit(self, X, y=None):
            return self

        def transform(self, X, y=None):
            return X

        def __init__(self):
            parameters = {}
            super().__init__(parameters=parameters,
                             component_obj=None,
                             random_state=0)

    class MockTransformerWithOnlyFit(Transformer):
        name = "Mock Transformer"
        hyperparameter_ranges = {}

        def fit(self, X, y=None):
            return self

        def __init__(self):
            parameters = {}
            super().__init__(parameters=parameters,
                             component_obj=None,
                             random_state=0)

    # convert data to pd DataFrame, because the component classes don't
    # standardize to pd DataFrame
    X = pd.DataFrame(X)
    y = pd.Series(y)

    component = MockTransformerWithFitTransform()
    assert isinstance(component.fit_transform(X, y), pd.DataFrame)

    component = MockTransformerWithFitTransformButError()
    with pytest.raises(RuntimeError):
        component.fit_transform(X, y)

    component = MockTransformerWithFitAndTransform()
    assert isinstance(component.fit_transform(X, y), pd.DataFrame)

    component = MockTransformerWithOnlyFit()
    with pytest.raises(MethodPropertyNotFoundError):
        component.fit_transform(X, y)


def test_model_family_components(test_classes):
    MockComponent, MockEstimator, MockTransformer = test_classes

    assert MockComponent.model_family == ModelFamily.NONE
    assert MockTransformer.model_family == ModelFamily.NONE
    assert MockEstimator.model_family == ModelFamily.LINEAR_MODEL


def test_regressor_call_predict_proba(test_classes):
    X = np.array([])
    _, MockEstimator, _ = test_classes
    component = MockEstimator()
    component._is_fitted = True
    with pytest.raises(MethodPropertyNotFoundError):
        component.predict_proba(X)


def test_component_describe(test_classes, caplog):
    MockComponent, _, _ = test_classes
    component = MockComponent()
    component.describe(print_name=True)
    out = caplog.text
    assert "Mock Component" in out


def test_component_parameters_getter(test_classes):
    MockComponent, _, _ = test_classes
    component = MockComponent({'test': 'parameter'})
    assert component.parameters == {'test': 'parameter'}
    component.parameters['test'] = 'new'
    assert component.parameters == {'test': 'parameter'}


def test_component_parameters_init():
    for component_class in all_components():
        print('Testing component {}'.format(component_class.name))
        component = component_class()
        parameters = component.parameters

        component2 = component_class(**parameters)
        parameters2 = component2.parameters

        assert parameters == parameters2


def test_clone_init():
    params = {'param_a': 2, 'param_b': 11}
    clf = MockFitComponent(**params)
    clf_clone = clf.clone()
    assert clf.parameters == clf_clone.parameters


def test_clone_random_state():
    params = {'param_a': 1, 'param_b': 1}

    clf = MockFitComponent(**params, random_state=np.random.RandomState(42))
    clf_clone = clf.clone(random_state=np.random.RandomState(42))
    assert clf_clone.random_state.randint(2**30) == clf.random_state.randint(2**30)

    clf = MockFitComponent(**params, random_state=2)
    clf_clone = clf.clone(random_state=2)
    assert clf_clone.random_state.randint(2**30) == clf.random_state.randint(2**30)


def test_clone_fitted(X_y_binary):
    X, y = X_y_binary
    params = {'param_a': 3, 'param_b': 7}
    clf = MockFitComponent(**params)
    random_state_first_val = clf.random_state.randint(2**30)

    clf.fit(X, y)
    predicted = clf.predict(X)

    clf_clone = clf.clone()
    assert clf_clone.random_state.randint(2**30) == random_state_first_val
    with pytest.raises(ComponentNotYetFittedError, match='You must fit'):
        clf_clone.predict(X)
    assert clf.parameters == clf_clone.parameters

    clf_clone.fit(X, y)
    predicted_clone = clf_clone.predict(X)
    np.testing.assert_almost_equal(predicted, predicted_clone)


def test_components_init_kwargs():
    for component_class in all_components():
        component = component_class()
        if component._component_obj is None:
            continue

        obj_class = component._component_obj.__class__.__name__
        module = component._component_obj.__module__
        importlib.import_module(module, obj_class)
        patched = module + '.' + obj_class + '.__init__'

        def all_init(self, *args, **kwargs):
            for k, v in kwargs.items():
                setattr(self, k, v)

        with patch(patched, new=all_init) as _:
            component = component_class(test_arg="test")
            component_with_different_kwargs = component_class(diff_test_arg="test")
            assert component.parameters['test_arg'] == "test"
            assert component._component_obj.test_arg == "test"
            # Test equality of different components with same or different kwargs
            assert component == component_class(test_arg="test")
            assert component != component_with_different_kwargs


def test_component_has_random_state():
    for component_class in all_components():
        params = inspect.signature(component_class.__init__).parameters
        assert "random_state" in params


def test_transformer_transform_output_type(X_y_binary):
    X_np, y_np = X_y_binary
    assert isinstance(X_np, np.ndarray)
    assert isinstance(y_np, np.ndarray)
    y_list = list(y_np)
    X_df_no_col_names = pd.DataFrame(X_np)
    range_index = pd.RangeIndex(start=0, stop=X_np.shape[1], step=1)
    X_df_with_col_names = pd.DataFrame(X_np, columns=['x' + str(i) for i in range(X_np.shape[1])])
    y_series_no_name = pd.Series(y_np)
    y_series_with_name = pd.Series(y_np, name='target')
    datatype_combos = [(X_np, y_np, range_index),
                       (X_np, y_list, range_index),
                       (X_df_no_col_names, y_series_no_name, range_index),
                       (X_df_with_col_names, y_series_with_name, X_df_with_col_names.columns)]

    for component_class in _all_transformers():
        print('Testing transformer {}'.format(component_class.name))
        for X, y, X_cols_expected in datatype_combos:
            print('Checking output of transform for transformer "{}" on X type {} cols {}, y type {} name {}'
                  .format(component_class.name, type(X),
                          X.columns if isinstance(X, pd.DataFrame) else None, type(y),
                          y.name if isinstance(y, pd.Series) else None))

            component = component_class()

            component.fit(X, y=y)
            transform_output = component.transform(X, y=y)
            assert isinstance(transform_output, pd.DataFrame)

            if isinstance(component, SelectColumns):
                assert transform_output.shape == (X.shape[0], 0)
                assert isinstance(transform_output.columns, pd.Index)
            else:
                assert transform_output.shape == X.shape
                assert (transform_output.columns == X_cols_expected).all()

            transform_output = component.fit_transform(X, y=y)
            assert isinstance(transform_output, pd.DataFrame)

            if isinstance(component, SelectColumns):
                assert transform_output.shape == (X.shape[0], 0)
                assert isinstance(transform_output.columns, pd.Index)
            else:
                assert transform_output.shape == X.shape
                assert (transform_output.columns == X_cols_expected).all()


def test_estimator_predict_output_type(X_y_binary):
    X_np, y_np = X_y_binary
    assert isinstance(X_np, np.ndarray)
    assert isinstance(y_np, np.ndarray)
    y_list = list(y_np)
    X_df_no_col_names = pd.DataFrame(X_np)
    range_index = pd.RangeIndex(start=0, stop=X_np.shape[1], step=1)
    X_df_with_col_names = pd.DataFrame(X_np, columns=['x' + str(i) for i in range(X_np.shape[1])])
    y_series_no_name = pd.Series(y_np)
    y_series_with_name = pd.Series(y_np, name='target')
    datatype_combos = [(X_np, y_np, range_index, np.unique(y_np)),
                       (X_np, y_list, range_index, np.unique(y_np)),
                       (X_df_no_col_names, y_series_no_name, range_index, y_series_no_name.unique()),
                       (X_df_with_col_names, y_series_with_name, X_df_with_col_names.columns, y_series_with_name.unique())]

    for component_class in _all_estimators_used_in_search():
        for X, y, X_cols_expected, y_cols_expected in datatype_combos:
            print('Checking output of predict for estimator "{}" on X type {} cols {}, y type {} name {}'
                  .format(component_class.name, type(X),
                          X.columns if isinstance(X, pd.DataFrame) else None, type(y),
                          y.name if isinstance(y, pd.Series) else None))
            component = component_class()
            component.fit(X, y=y)
            predict_output = component.predict(X)
            assert isinstance(predict_output, pd.Series)
            assert len(predict_output) == len(y)
            assert predict_output.name is None

            if not ((ProblemTypes.BINARY in component_class.supported_problem_types) or
                    (ProblemTypes.MULTICLASS in component_class.supported_problem_types)):
                continue
            print('Checking output of predict_proba for estimator "{}" on X type {} cols {}, y type {} name {}'
                  .format(component_class.name, type(X),
                          X.columns if isinstance(X, pd.DataFrame) else None, type(y),
                          y.name if isinstance(y, pd.Series) else None))
            predict_proba_output = component.predict_proba(X)
            assert isinstance(predict_proba_output, pd.DataFrame)
            assert predict_proba_output.shape == (len(y), len(np.unique(y)))
            assert (predict_proba_output.columns == y_cols_expected).all()


@pytest.mark.parametrize("cls", all_components())
def test_default_parameters(cls):

    assert cls.default_parameters == cls().parameters, f"{cls.__name__}'s default parameters don't match __init__."


@pytest.mark.parametrize("cls", all_components())
def test_default_parameters_raise_no_warnings(cls):
    with warnings.catch_warnings(record=True) as w:
        warnings.simplefilter("always")
        cls()
        assert len(w) == 0


def test_estimator_check_for_fit(X_y_binary):
    class MockEstimatorObj():
        def __init__(self):
            pass

        def fit(self, X, y):
            pass

        def predict(self, X):
            pass

        def predict_proba(self, X):
            pass

    class MockEstimator(Estimator):
        name = "Mock Estimator"
        model_family = ModelFamily.LINEAR_MODEL
        supported_problem_types = ['binary']

        def __init__(self, parameters=None, component_obj=None, random_state=0):
            est = MockEstimatorObj()
            super().__init__(parameters=parameters, component_obj=est, random_state=random_state)

    X, y = X_y_binary
    est = MockEstimator()
    with pytest.raises(ComponentNotYetFittedError, match='You must fit'):
        est.predict(X)
    with pytest.raises(ComponentNotYetFittedError, match='You must fit'):
        est.predict_proba(X)

    est.fit(X, y)
    est.predict(X)
    est.predict_proba(X)


def test_estimator_check_for_fit_with_overrides(X_y_binary):
    class MockEstimatorWithOverrides(Estimator):
        name = "Mock Estimator"
        model_family = ModelFamily.LINEAR_MODEL
        supported_problem_types = ['binary']

        def fit(self, X, y):
            pass

        def predict(self, X):
            pass

        def predict_proba(self, X):
            pass

    class MockEstimatorWithOverridesSubclass(Estimator):
        name = "Mock Estimator Subclass"
        model_family = ModelFamily.LINEAR_MODEL
        supported_problem_types = ['binary']

        def fit(self, X, y):
            pass

        def predict(self, X):
            pass

        def predict_proba(self, X):
            pass

    X, y = X_y_binary
    est = MockEstimatorWithOverrides()
    est_subclass = MockEstimatorWithOverridesSubclass()

    with pytest.raises(ComponentNotYetFittedError, match='You must fit'):
        est.predict(X)
    with pytest.raises(ComponentNotYetFittedError, match='You must fit'):
        est_subclass.predict(X)

    est.fit(X, y)
    est.predict(X)
    est.predict_proba(X)

    est_subclass.fit(X, y)
    est_subclass.predict(X)
    est_subclass.predict_proba(X)


def test_transformer_check_for_fit(X_y_binary):
    class MockTransformerObj():
        def __init__(self):
            pass

        def fit(self, X, y):
            pass

        def transform(self, X):
            pass

    class MockTransformer(Transformer):
        name = "Mock Transformer"

        def __init__(self, parameters=None, component_obj=None, random_state=0):
            transformer = MockTransformerObj()
            super().__init__(parameters=parameters, component_obj=transformer, random_state=random_state)

    X, y = X_y_binary
    trans = MockTransformer()
    with pytest.raises(ComponentNotYetFittedError, match='You must fit'):
        trans.transform(X)

    trans.fit(X, y)
    trans.transform(X)


def test_transformer_check_for_fit_with_overrides(X_y_binary):
    class MockTransformerWithOverride(Transformer):
        name = "Mock Transformer"

        def fit(self, X, y):
            pass

        def transform(self, X):
            pass

    class MockTransformerWithOverrideSubclass(Transformer):
        name = "Mock Transformer Subclass"

        def fit(self, X, y):
            pass

        def transform(self, X):
            pass

    X, y = X_y_binary
    transformer = MockTransformerWithOverride()
    transformer_subclass = MockTransformerWithOverrideSubclass()

    with pytest.raises(ComponentNotYetFittedError, match='You must fit'):
        transformer.transform(X)
    with pytest.raises(ComponentNotYetFittedError, match='You must fit'):
        transformer_subclass.transform(X)

    transformer.fit(X, y)
    transformer.transform(X)
    transformer_subclass.fit(X, y)
    transformer_subclass.transform(X)


def test_all_transformers_needs_fitting():
    for component_class in _all_transformers() + _all_estimators():
        if component_class.__name__ in ['DropColumns', 'SelectColumns']:
            assert not component_class.needs_fitting
        else:
            assert component_class.needs_fitting


def test_all_transformers_check_fit(X_y_binary):
    X, y = X_y_binary
    for component_class in _all_transformers():
        if not component_class.needs_fitting:
            continue

        component = component_class()
        with pytest.raises(ComponentNotYetFittedError, match=f'You must fit {component_class.__name__}'):
            component.transform(X)

        component.fit(X, y)
        component.transform(X)

        component = component_class()
        component.fit_transform(X, y)
        component.transform(X)


def test_all_estimators_check_fit(X_y_binary, test_estimator_needs_fitting_false):
    X, y = X_y_binary
    for component_class in _all_estimators() + [test_estimator_needs_fitting_false]:
        if not component_class.needs_fitting:
            continue

        component = component_class()
        with pytest.raises(ComponentNotYetFittedError, match=f'You must fit {component_class.__name__}'):
            component.predict(X)

        if ProblemTypes.BINARY in component.supported_problem_types or ProblemTypes.MULTICLASS in component.supported_problem_types:
            with pytest.raises(ComponentNotYetFittedError, match=f'You must fit {component_class.__name__}'):
                component.predict_proba(X)

        with pytest.raises(ComponentNotYetFittedError, match=f'You must fit {component_class.__name__}'):
            component.feature_importance

        component.fit(X, y)

        if ProblemTypes.BINARY in component.supported_problem_types or ProblemTypes.MULTICLASS in component.supported_problem_types:
            component.predict_proba(X)

        component.predict(X)
        component.feature_importance


def test_no_fitting_required_components(X_y_binary, test_estimator_needs_fitting_false):
    X, y = X_y_binary
    for component_class in all_components() + [test_estimator_needs_fitting_false]:
        if not component_class.needs_fitting:
            component = component_class()
            if issubclass(component_class, Estimator):
                component.predict(X)
            else:
                component.transform(X)


def test_serialization(X_y_binary, tmpdir):
    X, y = X_y_binary
    path = os.path.join(str(tmpdir), 'component.pkl')

    for component_class in all_components():
        print('Testing serialization of component {}'.format(component_class.name))

        component = component_class()
        component.fit(X, y)

        for pickle_protocol in range(cloudpickle.DEFAULT_PROTOCOL + 1):
            component.save(path, pickle_protocol=pickle_protocol)
            loaded_component = ComponentBase.load(path)
            assert component.parameters == loaded_component.parameters
            assert component.describe(return_dict=True) == loaded_component.describe(return_dict=True)
            if issubclass(component_class, Estimator):
                assert (component.feature_importance == loaded_component.feature_importance).all()


@patch('cloudpickle.dump')
def test_serialization_protocol(mock_cloudpickle_dump, tmpdir):
    path = os.path.join(str(tmpdir), 'pipe.pkl')
    component = LogisticRegressionClassifier()

    component.save(path)
    assert len(mock_cloudpickle_dump.call_args_list) == 1
    assert mock_cloudpickle_dump.call_args_list[0][1]['protocol'] == cloudpickle.DEFAULT_PROTOCOL

    mock_cloudpickle_dump.reset_mock()

    component.save(path, pickle_protocol=42)
    assert len(mock_cloudpickle_dump.call_args_list) == 1
    assert mock_cloudpickle_dump.call_args_list[0][1]['protocol'] == 42


@pytest.mark.parametrize("estimator_class", _all_estimators())
def test_estimators_accept_all_kwargs(estimator_class):
    estimator = estimator_class()
    if estimator._component_obj is None:
        pytest.skip(f"Skipping {estimator_class} because does not have component object.")
    params = estimator._component_obj.get_params()
    if estimator_class.model_family == ModelFamily.CATBOOST:
        # Deleting because we call it random_state in our api
        del params["random_seed"]
    estimator_class(**params)


def test_component_equality_different_classes():
    # Tests that two classes which are equivalent are not equal
    class MockComponent(ComponentBase):
        name = "Mock Component"
        model_family = ModelFamily.NONE

    class MockComponentWithADifferentName(ComponentBase):
        name = "Mock Component"
        model_family = ModelFamily.NONE

    assert MockComponent() != MockComponentWithADifferentName()


def test_component_equality_subclasses():
    class MockComponent(ComponentBase):
        name = "Mock Component"
        model_family = ModelFamily.NONE

    class MockEstimatorSubclass(MockComponent):
        pass
    assert MockComponent() != MockEstimatorSubclass()


def test_component_equality():
    class MockComponent(ComponentBase):
        name = "Mock Component"
        model_family = ModelFamily.NONE

        def __init__(self, param_1=0, param_2=0, random_state=0, **kwargs):
            parameters = {"param_1": param_1,
                          "param_2": param_2}
            parameters.update(kwargs)
            super().__init__(parameters=parameters,
                             component_obj=None,
                             random_state=random_state)

        def fit(self, X, y=None):
            return self
    # Test self-equality
    mock_component = MockComponent()
    assert mock_component == mock_component

    # Test defaults
    assert MockComponent() == MockComponent()

    # Test random_state
    assert MockComponent(random_state=10) == MockComponent(random_state=10)
    assert MockComponent(random_state=10) != MockComponent(random_state=0)

    # Test parameters
    assert MockComponent(1, 2) == MockComponent(1, 2)
    assert MockComponent(1, 2) != MockComponent(1, 0)
    assert MockComponent(0, 2) != MockComponent(1, 2)

    # Test fitted equality
    mock_component.fit(pd.DataFrame({}))
    assert mock_component != MockComponent()


@pytest.mark.parametrize("component_class", all_components())
def test_component_equality_all_components(component_class):
    component = component_class()
    parameters = component.parameters
    equal_component = component_class(**parameters)
    assert component == equal_component


<<<<<<< HEAD
def test_mock_component_str(test_classes):
    MockComponent, MockEstimator, MockTransformer = test_classes

    assert str(MockComponent()) == 'Mock Component'
    assert str(MockEstimator()) == 'Mock Estimator'
    assert str(MockTransformer()) == 'Mock Transformer'


def test_mock_component_repr():
    component = MockFitComponent()
    assert repr(component) == 'MockFitComponent(param_a=2, param_b=10)'

    component_with_params = MockFitComponent(param_a=29, param_b=None, random_state=42)
    assert repr(component_with_params) == 'MockFitComponent(param_a=29, param_b=None)'

    component_with_nan = MockFitComponent(param_a=np.nan, param_b=float('nan'))
    assert repr(component_with_nan) == 'MockFitComponent(param_a=np.nan, param_b=np.nan)'

    component_with_inf = MockFitComponent(param_a=np.inf, param_b=float('-inf'))
    assert repr(component_with_inf) == "MockFitComponent(param_a=float('inf'), param_b=float('-inf'))"


@pytest.mark.parametrize("component_class", all_components())
def test_component_str(component_class):
    component = component_class()
    assert str(component) == component.name
=======
@pytest.mark.parametrize("categorical", [{
    "type": Categorical(["mean", "median", "mode"]),
    "categories": Categorical(["blue", "green"])
},
    {
    "type": ["mean", "median", "mode"],
    "categories": ["blue", "green"]
}
])
def test_categorical_hyperparameters(X_y_binary, categorical):
    X, y = X_y_binary

    class MockEstimator():
        def fit(self, X, y):
            pass

    class MockComponent(Estimator):
        name = 'Mock Estimator'
        model_family = ModelFamily.LINEAR_MODEL
        supported_problem_types = ['binary']
        hyperparameter_ranges = categorical

        def __init__(self, agg_type, category="green"):
            parameters = {"type": agg_type, "categories": category}
            est = MockEstimator()
            super().__init__(parameters=parameters,
                             component_obj=est,
                             random_state=0)

    assert MockComponent(agg_type="mean").fit(X, y)
    assert MockComponent(agg_type="moat", category="blue").fit(X, y)
>>>>>>> e9cba155
<|MERGE_RESOLUTION|>--- conflicted
+++ resolved
@@ -894,7 +894,6 @@
     assert component == equal_component
 
 
-<<<<<<< HEAD
 def test_mock_component_str(test_classes):
     MockComponent, MockEstimator, MockTransformer = test_classes
 
@@ -921,7 +920,8 @@
 def test_component_str(component_class):
     component = component_class()
     assert str(component) == component.name
-=======
+
+
 @pytest.mark.parametrize("categorical", [{
     "type": Categorical(["mean", "median", "mode"]),
     "categories": Categorical(["blue", "green"])
@@ -953,4 +953,3 @@
 
     assert MockComponent(agg_type="mean").fit(X, y)
     assert MockComponent(agg_type="moat", category="blue").fit(X, y)
->>>>>>> e9cba155
