from unittest.mock import patch

import numpy as np
import pandas as pd
import pytest
import woodwork as ww
from pandas.testing import assert_frame_equal
from woodwork.logical_types import (
    Boolean,
    Categorical,
    Datetime,
    Double,
    Integer,
    IntegerNullable,
)

from evalml.pipelines import TimeSeriesFeaturizer

ROLLING_TRANSFORM_METHOD_NAME = "_compute_rolling_transforms"
DELAYED_FEATURES_METHOD_NAME = "_compute_delays"


<<<<<<< HEAD
=======
@pytest.fixture
def delayed_features_data():
    X = pd.DataFrame(
        {"feature": range(1, 32), "date": pd.date_range("2021-01-01", periods=31)},
    )
    y = pd.Series(range(1, 32))
    return X, y


def _expect_double_for_categorical(expected, encode_X_as_str=True):
    # Because _compute_delays initializes cols_derived_from_categoricals as Double
    logical_types = {}
    if encode_X_as_str:
        logical_types = {
            col: Double for col in expected.columns if col.startswith("feature_")
        }
    return logical_types


def _expect_ltypes_by_column(df):
    ltypes = {}
    for col in df.columns:
        if not isinstance(col, str):
            continue
        if "feature_delay" in col:
            ltypes[col] = IntegerNullable
        elif "rolling_mean" in col:
            ltypes[col] = (
                IntegerNullable if df[col].dropna().mod(1).eq(0).all() else Double
            )
    return ltypes


>>>>>>> 034068a7
def test_delayed_features_transformer_init():
    delayed_features = TimeSeriesFeaturizer(
        max_delay=4,
        delay_features=True,
        delay_target=False,
        time_index="date",
        random_seed=1,
    )
    assert delayed_features.parameters == {
        "max_delay": 4,
        "delay_features": True,
        "delay_target": False,
        "gap": 0,
        "forecast_horizon": 1,
        "time_index": "date",
        "conf_level": 0.05,
        "rolling_window_size": 0.25,
    }


@pytest.mark.parametrize("conf_level", [-0.05, 0, 1.2])
def test_delayed_features_init_raises_if_conf_level_not_in_range(conf_level):
    with pytest.raises(
        ValueError,
        match="Parameter conf_level must be in range \\(0, 1\\]",
    ):
        TimeSeriesFeaturizer(conf_level=conf_level)


def test_delayed_features_init_raises_if_conf_level_None():
    with pytest.raises(ValueError, match="Parameter conf_level cannot be None"):
        TimeSeriesFeaturizer(conf_level=None)


def test_delayed_features_raises_if_time_index_None(ts_data):
    X, _, y = ts_data()
    with pytest.raises(ValueError, match=" cannot be None"):
        dft = TimeSeriesFeaturizer(time_index=None)
        dft.fit_transform(X, y)


def encode_y_as_string(y):
    y = y.astype("category")
    y_answer = y.astype(int) - 1
    y = y.map(lambda val: str(val).zfill(2))
    y.ww.init(logical_type="categorical")
    return y, y_answer


def encode_X_as_string(X):
    X_answer = X.copy()
    X_answer.feature = X.feature.astype(int) - 1
    # So that the encoder encodes the values in ascending order. This makes it easier to
    # specify the answer for each unit test
    X.feature = pd.Categorical(X.feature.map(lambda val: str(val).zfill(2)))
    X.ww.init(logical_types={"feature": "categorical"})
    return X, X_answer


def encode_X_y_as_strings(X, y, encode_X_as_str, encode_y_as_str):
    y_answer = y
    if encode_y_as_str:
        y, y_answer = encode_y_as_string(y)
    X_answer = X
    if encode_X_as_str:
        X, X_answer = encode_X_as_string(X)
    return X, X_answer, y, y_answer


@pytest.mark.parametrize("encode_X_as_str", [True, False])
@pytest.mark.parametrize("encode_y_as_str", [True, False])
@patch(
    f"evalml.pipelines.components.transformers.TimeSeriesFeaturizer.{ROLLING_TRANSFORM_METHOD_NAME}",
    return_value=pd.DataFrame(),
)
def test_delayed_feature_extractor_maxdelay3_forecasthorizon1_gap0(
    mock_roll,
    encode_X_as_str,
    encode_y_as_str,
    ts_data,
):
    X, _, y = ts_data()
    X, X_answer, y, y_answer = encode_X_y_as_strings(
        X,
        y,
        encode_X_as_str,
        encode_y_as_str,
    )
    answer = pd.DataFrame(
        {
            "date": X["date"],
            "feature_delay_1": X_answer.feature.shift(1),
            "feature_delay_2": X_answer.feature.shift(2),
            "feature_delay_3": X_answer.feature.shift(3),
            "feature_delay_4": X_answer.feature.shift(4),
            "target_delay_1": y_answer.shift(1),
            "target_delay_2": y_answer.shift(2),
            "target_delay_3": y_answer.shift(3),
            "target_delay_4": y_answer.shift(4),
        },
    )
<<<<<<< HEAD
    X_t = TimeSeriesFeaturizer(
        max_delay=3,
        gap=0,
        forecast_horizon=1,
        conf_level=1.0,
        time_index="date",
    ).fit_transform(X=X, y=y)
    assert_frame_equal(answer, X_t)
=======
    logical_types = _expect_double_for_categorical(answer, encode_X_as_str)
    answer.ww.init(logical_types=logical_types)
    assert_frame_equal(
        answer,
        TimeSeriesFeaturizer(
            max_delay=3,
            gap=0,
            forecast_horizon=1,
            conf_level=1.0,
            time_index="date",
        ).fit_transform(X=X, y=y),
    )
>>>>>>> 034068a7

    answer_only_y = pd.DataFrame(
        {
            "date": X["date"],
            "target_delay_1": y_answer.shift(1),
            "target_delay_2": y_answer.shift(2),
            "target_delay_3": y_answer.shift(3),
            "target_delay_4": y_answer.shift(4),
        },
    )
    logical_types = _expect_ltypes_by_column(answer_only_y)
    answer_only_y.ww.init(logical_types=logical_types)
    assert_frame_equal(
        answer_only_y,
        TimeSeriesFeaturizer(
            max_delay=3,
            gap=0,
            forecast_horizon=1,
            conf_level=1.0,
            time_index="date",
            delay_features=False,
        ).fit_transform(X=X, y=y),
        check_dtype=False,
    )


@pytest.mark.parametrize("encode_X_as_str", [True, False])
@pytest.mark.parametrize("encode_y_as_str", [True, False])
@patch(
    f"evalml.pipelines.TimeSeriesFeaturizer.{ROLLING_TRANSFORM_METHOD_NAME}",
    return_value=pd.DataFrame(),
)
def test_delayed_feature_extractor_maxdelay5_forecasthorizon1_gap0(
    mock_roll,
    encode_X_as_str,
    encode_y_as_str,
    ts_data,
):
    X, _, y = ts_data()
    X, X_answer, y, y_answer = encode_X_y_as_strings(
        X,
        y,
        encode_X_as_str,
        encode_y_as_str,
    )
    answer = pd.DataFrame(
        {
            "date": X["date"],
            "feature_delay_1": X_answer.feature.shift(1),
            "feature_delay_2": X_answer.feature.shift(2),
            "feature_delay_3": X_answer.feature.shift(3),
            "feature_delay_4": X_answer.feature.shift(4),
            "feature_delay_5": X_answer.feature.shift(5),
            "feature_delay_6": X_answer.feature.shift(6),
            "target_delay_1": y_answer.shift(1),
            "target_delay_2": y_answer.shift(2),
            "target_delay_3": y_answer.shift(3),
            "target_delay_4": y_answer.shift(4),
            "target_delay_5": y_answer.shift(5),
            "target_delay_6": y_answer.shift(6),
        },
    )
    logical_types = _expect_double_for_categorical(answer, encode_X_as_str)
    answer.ww.init(logical_types=logical_types)

    assert_frame_equal(
        answer,
        TimeSeriesFeaturizer(
            max_delay=5,
            gap=0,
            forecast_horizon=1,
            conf_level=1.0,
            time_index="date",
        ).fit_transform(X, y),
    )

    answer_only_y = pd.DataFrame(
        {
            "date": X["date"],
            "target_delay_1": y_answer.shift(1),
            "target_delay_2": y_answer.shift(2),
            "target_delay_3": y_answer.shift(3),
            "target_delay_4": y_answer.shift(4),
            "target_delay_5": y_answer.shift(5),
            "target_delay_6": y_answer.shift(6),
        },
    )
    logical_types = _expect_ltypes_by_column(answer_only_y)
    answer_only_y.ww.init(logical_types=logical_types)
    assert_frame_equal(
        answer_only_y,
        TimeSeriesFeaturizer(
            max_delay=5,
            gap=0,
            forecast_horizon=1,
            conf_level=1.0,
            time_index="date",
            delay_features=False,
        ).fit_transform(X=X, y=y),
    )


@pytest.mark.parametrize("encode_X_as_str", [True, False])
@pytest.mark.parametrize("encode_y_as_str", [True, False])
@patch(
    f"evalml.pipelines.TimeSeriesFeaturizer.{ROLLING_TRANSFORM_METHOD_NAME}",
    return_value=pd.DataFrame(),
)
def test_delayed_feature_extractor_maxdelay3_forecasthorizon7_gap1(
    mock_roll,
    encode_X_as_str,
    encode_y_as_str,
    ts_data,
):
    X, _, y = ts_data()
    X, X_answer, y, y_answer = encode_X_y_as_strings(
        X,
        y,
        encode_X_as_str,
        encode_y_as_str,
    )
    answer = pd.DataFrame(
        {
            "date": X["date"],
            "feature_delay_8": X_answer.feature.shift(8),
            "feature_delay_9": X_answer.feature.shift(9),
            "feature_delay_10": X_answer.feature.shift(10),
            "feature_delay_11": X_answer.feature.shift(11),
            "target_delay_8": y_answer.shift(8),
            "target_delay_9": y_answer.shift(9),
            "target_delay_10": y_answer.shift(10),
            "target_delay_11": y_answer.shift(11),
        },
    )
    logical_types = _expect_double_for_categorical(answer, encode_X_as_str)
    answer.ww.init(logical_types=logical_types)
    assert_frame_equal(
        answer,
        TimeSeriesFeaturizer(
            max_delay=3,
            forecast_horizon=7,
            gap=1,
            conf_level=1.0,
            time_index="date",
        ).fit_transform(X, y),
    )

    answer_only_y = pd.DataFrame(
        {
            "date": X["date"],
            "target_delay_8": y_answer.shift(8),
            "target_delay_9": y_answer.shift(9),
            "target_delay_10": y_answer.shift(10),
            "target_delay_11": y_answer.shift(11),
        },
    )
    logical_types = _expect_ltypes_by_column(answer_only_y)
    answer_only_y.ww.init(logical_types=logical_types)
    assert_frame_equal(
        answer_only_y,
        TimeSeriesFeaturizer(
            max_delay=3,
            forecast_horizon=7,
            gap=1,
            conf_level=1.0,
            time_index="date",
            delay_features=False,
        ).fit_transform(X=X, y=y),
    )


@patch(
    f"evalml.pipelines.TimeSeriesFeaturizer.{ROLLING_TRANSFORM_METHOD_NAME}",
    return_value=pd.DataFrame(),
)
def test_delayed_feature_extractor_numpy(mock_roll):
    X = pd.DataFrame(
        {"feature": range(1, 32), "date": pd.date_range("2021-01-01", periods=31)},
    )
    y = pd.Series(range(1, 32))
    X, X_answer, y, y_answer = encode_X_y_as_strings(X, y, False, False)
    X_np = X.values
    y_np = y.values
    answer = pd.DataFrame(
        {
            1: X["date"],
            "target_delay_8": y_answer.shift(8),
            "target_delay_9": y_answer.shift(9),
            "target_delay_10": y_answer.shift(10),
            "target_delay_11": y_answer.shift(11),
        },
    )
<<<<<<< HEAD
    X_t = TimeSeriesFeaturizer(
=======
    logical_types = _expect_ltypes_by_column(answer)
    answer.ww.init(logical_types=logical_types)
    res = TimeSeriesFeaturizer(
>>>>>>> 034068a7
        max_delay=3,
        forecast_horizon=7,
        gap=1,
        conf_level=1.0,
        time_index=1,
<<<<<<< HEAD
    ).fit_transform(X_np, y_np)
    assert_frame_equal(answer, X_t)
=======
        delay_features=False,
    ).fit_transform(X_np, y_np)
    assert_frame_equal(
        answer,
        res,
    )
>>>>>>> 034068a7
    answer_only_y = pd.DataFrame(
        {
            "date": X["date"],
            "target_delay_8": y_answer.shift(8),
            "target_delay_9": y_answer.shift(9),
            "target_delay_10": y_answer.shift(10),
            "target_delay_11": y_answer.shift(11),
        },
    )
<<<<<<< HEAD
    X_t = TimeSeriesFeaturizer(
        max_delay=3,
        forecast_horizon=7,
        gap=1,
        conf_level=1.0,
        time_index="date",
        delay_features=False,
    ).fit_transform(X=X, y=y_np)
    assert_frame_equal(answer_only_y, X_t)
=======
    logical_types = _expect_ltypes_by_column(answer_only_y)
    answer_only_y.ww.init(logical_types=logical_types)
    assert_frame_equal(
        answer_only_y,
        TimeSeriesFeaturizer(
            max_delay=3,
            forecast_horizon=7,
            gap=1,
            conf_level=1.0,
            time_index="date",
            delay_features=False,
        ).fit_transform(X=X, y=y_np),
    )
>>>>>>> 034068a7


@pytest.mark.parametrize(
    "delay_features,delay_target",
    [(False, True), (True, False), (False, False)],
)
@pytest.mark.parametrize("encode_X_as_str", [True, False])
@pytest.mark.parametrize("encode_y_as_str", [True, False])
@patch(
    f"evalml.pipelines.TimeSeriesFeaturizer.{ROLLING_TRANSFORM_METHOD_NAME}",
    return_value=pd.DataFrame(),
)
def test_lagged_feature_extractor_delay_features_delay_target(
    mock_roll,
    encode_y_as_str,
    encode_X_as_str,
    delay_features,
    delay_target,
    ts_data,
):
    X, _, y = ts_data()
    X, X_answer, y, y_answer = encode_X_y_as_strings(
        X,
        y,
        encode_X_as_str,
        encode_y_as_str,
    )
    all_delays = pd.DataFrame(
        {
            "date": X["date"],
            "feature_delay_1": X_answer.feature.shift(1),
            "feature_delay_2": X_answer.feature.shift(2),
            "feature_delay_3": X_answer.feature.shift(3),
            "feature_delay_4": X_answer.feature.shift(4),
            "target_delay_1": y_answer.shift(1),
            "target_delay_2": y_answer.shift(2),
            "target_delay_3": y_answer.shift(3),
            "target_delay_4": y_answer.shift(4),
        },
    )

    if not delay_features:
        all_delays = all_delays.drop(
            columns=[c for c in all_delays.columns if "feature_" in c],
        )
    if not delay_target:
        all_delays = all_delays.drop(
            columns=[c for c in all_delays.columns if "target" in c],
        )

    transformer = TimeSeriesFeaturizer(
        max_delay=3,
        forecast_horizon=1,
        delay_features=delay_features,
        delay_target=delay_target,
        conf_level=1.0,
        time_index="date",
    )
    logical_types = _expect_double_for_categorical(all_delays, encode_X_as_str)
    all_delays.ww.init(logical_types=logical_types)
    assert_frame_equal(all_delays, transformer.fit_transform(X, y))


@pytest.mark.parametrize(
    "delay_features,delay_target",
    [(False, True), (True, False), (False, False)],
)
@pytest.mark.parametrize("encode_X_as_str", [True, False])
@pytest.mark.parametrize("encode_y_as_str", [True, False])
@patch(
    f"evalml.pipelines.TimeSeriesFeaturizer.{ROLLING_TRANSFORM_METHOD_NAME}",
    return_value=pd.DataFrame(),
)
def test_lagged_feature_extractor_delay_target(
    mock_roll,
    encode_y_as_str,
    encode_X_as_str,
    delay_features,
    delay_target,
    ts_data,
):
    X, _, y = ts_data()
    X, X_answer, y, y_answer = encode_X_y_as_strings(
        X,
        y,
        encode_X_as_str,
        encode_y_as_str,
    )
    answer = pd.DataFrame({"date": X["date"]})
    if delay_features:
        delayed_features = pd.DataFrame(
            {
                "feature_delay_1": X_answer.feature.shift(1),
                "feature_delay_2": X_answer.feature.shift(2),
                "feature_delay_3": X_answer.feature.shift(3),
                "feature_delay_4": X_answer.feature.shift(4),
            },
        )
        answer = pd.concat([answer, delayed_features], axis=1)
    if delay_target:
        delayed_target = pd.DataFrame(
            {
                "target_delay_1": y_answer.shift(1),
                "target_delay_2": y_answer.shift(2),
                "target_delay_3": y_answer.shift(3),
                "target_delay_4": y_answer.shift(4),
            },
        )
        answer = pd.concat([answer, delayed_target], axis=1)

    transformer = TimeSeriesFeaturizer(
        max_delay=3,
        forecast_horizon=1,
        delay_features=delay_features,
        delay_target=delay_target,
        conf_level=1.0,
        time_index="date",
    )
    logical_types = _expect_double_for_categorical(answer, encode_X_as_str)
    answer.ww.init(logical_types=logical_types)
    assert_frame_equal(answer, transformer.fit_transform(X, y))


@pytest.mark.parametrize("encode_X_as_str", [True, False])
@pytest.mark.parametrize("encode_y_as_str", [True, False])
@pytest.mark.parametrize("data_type", ["ww", "pd"])
def test_delay_feature_transformer_supports_custom_index(
    encode_X_as_str,
    encode_y_as_str,
    data_type,
    make_data_type,
    ts_data,
):
    X, _, y = ts_data()
    X, X_answer, y, y_answer = encode_X_y_as_strings(
        X,
        y,
        encode_X_as_str,
        encode_y_as_str,
    )
    X.index = pd.RangeIndex(50, 90)
    X_answer.index = pd.RangeIndex(50, 90)
    y.index = pd.RangeIndex(50, 90)
    y_answer.index = pd.RangeIndex(50, 90)
    answer = pd.DataFrame(
        {
            "date": X["date"],
            "feature_delay_7": X_answer.feature.shift(7),
            "feature_delay_8": X_answer.feature.shift(8),
            "feature_delay_9": X_answer.feature.shift(9),
            "feature_delay_10": X_answer.feature.shift(10),
            "target_delay_7": y_answer.shift(7),
            "target_delay_8": y_answer.shift(8),
            "target_delay_9": y_answer.shift(9),
            "target_delay_10": y_answer.shift(10),
        },
        index=pd.RangeIndex(50, 90),
    )
    answer.ww.init(
        logical_types={
            col: "Double" if col != "date" else "datetime" for col in answer.columns
        },
    )
    logical_types = _expect_double_for_categorical(answer, encode_X_as_str)
    answer.ww.init(logical_types=logical_types)
    if not encode_y_as_str and not encode_X_as_str:
        rolling_features = pd.DataFrame(
            {
                "feature_rolling_mean": X_answer.feature.shift(7).rolling(4, 4).mean(),
                "target_rolling_mean": y_answer.shift(7).rolling(4, 4).mean(),
            },
            index=pd.RangeIndex(50, 90),
        )
        rolling_features_target_only = rolling_features
    elif encode_y_as_str and not encode_X_as_str:
        rolling_features = pd.DataFrame(
            {
                "feature_rolling_mean": X_answer.feature.shift(7).rolling(4, 4).mean(),
            },
            index=pd.RangeIndex(50, 90),
        )
        rolling_features_target_only = rolling_features
    elif not encode_y_as_str and encode_X_as_str:
        rolling_features = pd.DataFrame(
            {
                "target_rolling_mean": y_answer.shift(7).rolling(4, 4).mean(),
            },
            index=pd.RangeIndex(50, 90),
        )
        rolling_features_target_only = pd.DataFrame(
            {
                "target_rolling_mean": y_answer.shift(7).rolling(4, 4).mean(),
            },
            index=pd.RangeIndex(50, 90),
        )
    else:
        rolling_features = pd.DataFrame()
        rolling_features_target_only = pd.DataFrame()
    rolling_features_target_only.ww.init(
        logical_types={col: "Double" for col in rolling_features_target_only.columns},
    )

    X = make_data_type(data_type, X)
    y = make_data_type(data_type, y)

    concatted = ww.concat_columns([answer, rolling_features])
    res = TimeSeriesFeaturizer(
        max_delay=3,
        forecast_horizon=7,
        conf_level=1.0,
        rolling_window_size=1.0,
        time_index="date",
    ).fit_transform(X, y)
    assert_frame_equal(
        concatted,
        res,
    )

    answer_only_y = pd.DataFrame(
        {
            "date": X["date"],
            "target_delay_7": y_answer.shift(7),
            "target_delay_8": y_answer.shift(8),
            "target_delay_9": y_answer.shift(9),
            "target_delay_10": y_answer.shift(10),
        },
        index=pd.RangeIndex(50, 90),
    )
    answer_only_y.ww.init(
        logical_types={
            col: "Double" if col != "date" else "datetime"
            for col in answer_only_y.columns
        },
    )
    answer_only_y = ww.concat_columns([answer_only_y, rolling_features_target_only])
    assert_frame_equal(
        answer_only_y,
        TimeSeriesFeaturizer(
            max_delay=3,
            forecast_horizon=7,
            conf_level=1.0,
            time_index="date",
            rolling_window_size=1.0,
            delay_features=False,
        ).fit_transform(X=X, y=y),
    )


def test_delay_feature_transformer_multiple_categorical_columns(ts_data):
    X, _, y = ts_data()
    X, X_answer, y, y_answer = encode_X_y_as_strings(X, y, True, True)
    logical_types = X.ww.logical_types

    X["feature_2"] = pd.Categorical(
        ["a"] * 10 + ["aa"] * 10 + ["aaa"] * 10 + ["aaaa"] * 10,
    )
    logical_types["feature_2"] = "categorical"
    X.ww.init(logical_types=logical_types)

    X_answer["feature_2"] = pd.Series(
        [0] * 10 + [1] * 10 + [2] * 10 + [3] * 10,
        index=X.index,
    )
    answer = pd.DataFrame(
        {
            "date": X["date"],
            "feature_delay_11": X_answer.feature.shift(11),
            "feature_delay_12": X_answer.feature.shift(12),
            "feature_2_delay_11": X_answer.feature_2.shift(11),
            "feature_2_delay_12": X_answer.feature_2.shift(12),
            "target_delay_11": y_answer.shift(11),
            "target_delay_12": y_answer.shift(12),
        },
    )
<<<<<<< HEAD
    X_t = TimeSeriesFeaturizer(
        max_delay=1,
        forecast_horizon=9,
        gap=2,
        conf_level=1.0,
        time_index="date",
    ).fit_transform(X, y)
    assert_frame_equal(answer, X_t)
=======
    logical_types = _expect_double_for_categorical(answer)
    answer.ww.init(logical_types=logical_types)
    assert_frame_equal(
        answer,
        TimeSeriesFeaturizer(
            max_delay=1,
            forecast_horizon=9,
            gap=2,
            conf_level=1.0,
            time_index="date",
        ).fit_transform(X, y),
    )
>>>>>>> 034068a7


def test_delay_feature_transformer_y_is_none(ts_data):
    X, _, _ = ts_data()
    answer = pd.DataFrame(
        {
            "date": X["date"],
            "feature_delay_11": X.feature.shift(11),
            "feature_delay_12": X.feature.shift(12),
            "feature_rolling_mean": X.feature.shift(11).rolling(2, 2).mean(),
        },
    )
    logical_types = _expect_ltypes_by_column(answer)
    answer.ww.init(logical_types=logical_types)
    assert_frame_equal(
        answer,
        TimeSeriesFeaturizer(
            max_delay=1,
            forecast_horizon=11,
            conf_level=1.0,
            rolling_window_size=1.0,
            time_index="date",
        ).fit_transform(X, y=None),
    )


def test_delayed_feature_transformer_does_not_modify_input_data(ts_data):
    X, _, _ = ts_data()
    expected = X.copy()
    _ = TimeSeriesFeaturizer(
        max_delay=1,
        forecast_horizon=11,
        conf_level=1.0,
        time_index="date",
    ).fit_transform(X, y=None)

    assert_frame_equal(X, expected)


@pytest.mark.parametrize("rolling_window_size", [0.1, 0.2, 0.5, 0.75, 1.0])
@pytest.mark.parametrize("gap", [0, 1, 2])
@pytest.mark.parametrize("forecast_horizon", [1, 5, 10])
@pytest.mark.parametrize("max_delay", [1, 3, 9])
@patch(
    f"evalml.pipelines.TimeSeriesFeaturizer.{DELAYED_FEATURES_METHOD_NAME}",
)
def test_time_series_featurizer_rolling_mean(
    mock_delay,
    max_delay,
    forecast_horizon,
    rolling_window_size,
    gap,
    ts_data,
):
    X, _, y = ts_data()
    mock_delay.return_value = X
    output = TimeSeriesFeaturizer(
        max_delay=max_delay,
        forecast_horizon=forecast_horizon,
        gap=gap,
        rolling_window_size=rolling_window_size,
        time_index="date",
    ).fit_transform(X, y)

    size = int(rolling_window_size * max_delay)
    rolling_means = (
        X.feature.shift(forecast_horizon + gap).rolling(size + 1, size + 1).mean()
    )
    rolling_means_target = (
        y.shift(forecast_horizon + gap).rolling(size + 1, size + 1).mean()
    )
    expected = pd.DataFrame(
        {
            "date": X["date"],
            "feature_rolling_mean": rolling_means,
            "target_rolling_mean": rolling_means_target,
        },
    )
    logical_types = _expect_ltypes_by_column(expected)
    expected.ww.init(logical_types=logical_types)
    assert_frame_equal(output, expected)


@pytest.mark.parametrize("rolling_window_size", [0.1, 0.2, 0.5, 0.75, 1.0])
@pytest.mark.parametrize("gap", [0, 1, 2])
@pytest.mark.parametrize("forecast_horizon", [1, 5, 10])
@pytest.mark.parametrize("max_delay", [1, 3, 9])
def test_time_series_featurizer_does_not_need_to_delay_to_compute_means(
    max_delay,
    forecast_horizon,
    gap,
    rolling_window_size,
    ts_data,
):
    X, _, y = ts_data()
    output = TimeSeriesFeaturizer(
        max_delay=max_delay,
        forecast_horizon=forecast_horizon,
        gap=gap,
        delay_features=False,
        delay_target=False,
        time_index="date",
        rolling_window_size=rolling_window_size,
    ).fit_transform(X, y)

    size = int(rolling_window_size * max_delay)
    rolling_means = (
        X.feature.shift(forecast_horizon + gap).rolling(size + 1, size + 1).mean()
    )
    rolling_means_target = (
        y.shift(forecast_horizon + gap).rolling(size + 1, size + 1).mean()
    )
    expected = pd.DataFrame(
        {
            "date": X["date"],
            "feature_rolling_mean": rolling_means,
            "target_rolling_mean": rolling_means_target,
        },
    )
<<<<<<< HEAD
    expected.ww.init(
        logical_types={
            "feature_rolling_mean": "double",
            "target_rolling_mean": "double",
        },
    )
=======
    logical_types = _expect_ltypes_by_column(expected)
    expected.ww.init(logical_types=logical_types)
>>>>>>> 034068a7
    assert_frame_equal(output, expected)


@pytest.mark.parametrize("peaks", [[14, 21, 28], [32, 45], [18, 29, 56], [5, 8, 12]])
@pytest.mark.parametrize(
    "significant_lags",
    [[1, 2, 8, 14, 21], [1, 19, 20, 32], [14, 21, 28, 56, 18], [13, 25, 8]],
)
@patch(
    "evalml.pipelines.components.transformers.preprocessing.time_series_featurizer.find_peaks",
)
@patch(
    "evalml.pipelines.components.transformers.preprocessing.time_series_featurizer.acf",
)
@patch(
    f"evalml.pipelines.TimeSeriesFeaturizer.{ROLLING_TRANSFORM_METHOD_NAME}",
    return_value=pd.DataFrame(),
)
def test_delayed_feature_transformer_conf_level(
    mock_roll,
    mock_acf,
    mock_peaks,
    peaks,
    significant_lags,
):
    X = pd.DataFrame(
        {
            "feature": np.arange(10000),
            "date": pd.date_range("2021-01-01", periods=10000),
        },
    )
    y = pd.Series(np.arange(10000))

    def create_acf_return_value(y, significant_lags, peaks):
        """Create ci intervals such that significant_lags and peaks are significant."""
        acf_series = np.arange(len(y))
        ci = np.ones((len(y), 2))
        ci[:, 0] = -1
        ci[significant_lags + peaks, 0] = 0.1
        ci[significant_lags + peaks, 1] = 0.3
        return acf_series, ci

    mock_acf.return_value = create_acf_return_value(y, significant_lags, peaks)
    mock_peaks.return_value = peaks, None

    MAX_DELAY = 50
    FORECAST_HORIZON = 10

    # Although the conf_level is hard-coded we mock the return values of
    # find_peaks and acf so that we simulate different significant lags.
    dft = TimeSeriesFeaturizer(
        max_delay=MAX_DELAY,
        forecast_horizon=FORECAST_HORIZON,
        conf_level=0.05,
        gap=0,
        time_index="date",
    )
    new_X = dft.fit_transform(X, y)

    first_significant_10 = [l for l in significant_lags if l < 10]
    expected_lags = set(peaks).union(first_significant_10)
    expected_lags = sorted(expected_lags.intersection(np.arange(MAX_DELAY + 1)))
    answer = pd.DataFrame({"date": X["date"]})
    answer = answer.assign(
        **{
            f"feature_delay_{t + FORECAST_HORIZON}": X["feature"].shift(
                t + FORECAST_HORIZON,
            )
            for t in expected_lags
        }
    )
    answer = answer.assign(
        **{
            f"target_delay_{t + FORECAST_HORIZON}": y.shift(t + FORECAST_HORIZON)
            for t in expected_lags
        }
    )
    # Sort columns in alphabetical order
    answer = answer.sort_index(axis=1)
    logical_types = _expect_ltypes_by_column(answer)
    answer.ww.init(logical_types=logical_types)
    assert_frame_equal(new_X, answer)


@patch(
    "evalml.pipelines.components.transformers.preprocessing.time_series_featurizer.find_peaks",
)
@patch(
    "evalml.pipelines.components.transformers.preprocessing.time_series_featurizer.acf",
)
@patch(
    f"evalml.pipelines.TimeSeriesFeaturizer.{ROLLING_TRANSFORM_METHOD_NAME}",
    return_value=pd.DataFrame(),
)
def test_delayed_feature_transformer_selects_first_lag_if_none_significant(
    mock_roll,
    mock_acf,
    mock_peaks,
):
    X = pd.DataFrame(
        {
            "feature": np.arange(10000),
            "date": pd.date_range("2021-01-01", periods=10000),
        },
    )
    y = pd.Series(np.arange(10000))
    X.ww.init(logical_types={"feature": "IntegerNullable", "date": "datetime"})

    acf_series = np.arange(len(y))
    ci = np.ones((len(y), 2))
    ci[:, 0] = -1

    mock_acf.return_value = acf_series, ci
    mock_peaks.return_value = [], None

    MAX_DELAY = 50
    FORECAST_HORIZON = 10

    dft = TimeSeriesFeaturizer(
        max_delay=MAX_DELAY,
        forecast_horizon=FORECAST_HORIZON,
        conf_level=0.1,
        gap=0,
        time_index="date",
    )
    new_X = dft.fit_transform(X, y)
    answer = pd.DataFrame(
        {
            "date": X["date"],
            f"feature_delay_{1 + FORECAST_HORIZON}": X["feature"].shift(
                1 + FORECAST_HORIZON,
            ),
            f"target_delay_{1 + FORECAST_HORIZON}": y.shift(1 + FORECAST_HORIZON),
        },
    )
<<<<<<< HEAD
    answer.ww.init(
        logical_types={
            "date": "datetime",
            f"feature_delay_{1 + FORECAST_HORIZON}": "double",
            f"target_delay_{1 + FORECAST_HORIZON}": "double",
        },
    )
=======
    logical_types = _expect_ltypes_by_column(answer)
    answer.ww.init(logical_types=logical_types)
>>>>>>> 034068a7
    assert_frame_equal(new_X, answer)


@pytest.mark.parametrize(
    "X_df",
    [
        pd.DataFrame(pd.Series([0, 0, 3, 1] * 5, dtype="int64")),
        pd.DataFrame(pd.Series([0, 0, 3.0, 2] * 5, dtype="float")),
        pd.DataFrame(pd.Series(["a", "b", "a"] * 5, dtype="category")),
    ],
)
@pytest.mark.parametrize("fit_transform", [True, False])
@patch(
    f"evalml.pipelines.TimeSeriesFeaturizer.{ROLLING_TRANSFORM_METHOD_NAME}",
    return_value=pd.DataFrame(),
)
def test_delay_feature_transformer_woodwork_custom_overrides_returned_by_components(
    mock_roll,
    X_df,
    fit_transform,
):
    y = pd.Series(range(X_df.shape[0]))
    override_types = [Integer, Double, Categorical, Boolean]

    for logical_type in override_types:
        try:
            X = X_df.copy()
            X["date"] = pd.date_range("2021-01-01", periods=X.shape[0])
            X.ww.init(logical_types={0: logical_type})
        except (ww.exceptions.TypeConversionError, ValueError):
            continue
        if X.loc[:, 0].isna().all():
            # Casting the fourth and fifth dataframes to datetime will produce all NaNs
            continue
        dft = TimeSeriesFeaturizer(
            max_delay=1,
            forecast_horizon=1,
            conf_level=1.0,
            time_index="date",
        )
        if fit_transform:
            transformed = dft.fit_transform(X, y)
        else:
            dft.fit(X, y)
            transformed = dft.transform(X, y)
        assert isinstance(transformed, pd.DataFrame)
        transformed_logical_types = {
            k: type(v) for k, v in transformed.ww.logical_types.items()
        }
<<<<<<< HEAD
        assert transformed_logical_types == {
            "date": Datetime,
            "0_delay_1": Double,
            "0_delay_2": Double,
            "target_delay_1": Double,
            "target_delay_2": Double,
        }
=======
        if logical_type in [Integer, Double, Categorical, Boolean]:
            assert transformed_logical_types == {
                "date": Datetime,
                "0_delay_1": Double
                if logical_type in [Categorical, Boolean]
                else IntegerNullable,
                "0_delay_2": Double
                if logical_type in [Categorical, Boolean]
                else IntegerNullable,
                "target_delay_1": IntegerNullable,
                "target_delay_2": IntegerNullable,
            }
>>>>>>> 034068a7
<|MERGE_RESOLUTION|>--- conflicted
+++ resolved
@@ -20,42 +20,17 @@
 DELAYED_FEATURES_METHOD_NAME = "_compute_delays"
 
 
-<<<<<<< HEAD
-=======
-@pytest.fixture
-def delayed_features_data():
-    X = pd.DataFrame(
-        {"feature": range(1, 32), "date": pd.date_range("2021-01-01", periods=31)},
-    )
-    y = pd.Series(range(1, 32))
-    return X, y
-
-
-def _expect_double_for_categorical(expected, encode_X_as_str=True):
-    # Because _compute_delays initializes cols_derived_from_categoricals as Double
-    logical_types = {}
-    if encode_X_as_str:
-        logical_types = {
-            col: Double for col in expected.columns if col.startswith("feature_")
-        }
-    return logical_types
-
-
-def _expect_ltypes_by_column(df):
+def _all_featurized_cols_double(df):
     ltypes = {}
     for col in df.columns:
         if not isinstance(col, str):
             continue
-        if "feature_delay" in col:
-            ltypes[col] = IntegerNullable
-        elif "rolling_mean" in col:
-            ltypes[col] = (
-                IntegerNullable if df[col].dropna().mod(1).eq(0).all() else Double
-            )
+        if "delay" in col or "rolling_mean" in col:
+            ltypes[col] = Double
+
     return ltypes
 
 
->>>>>>> 034068a7
 def test_delayed_features_transformer_init():
     delayed_features = TimeSeriesFeaturizer(
         max_delay=4,
@@ -157,17 +132,7 @@
             "target_delay_4": y_answer.shift(4),
         },
     )
-<<<<<<< HEAD
-    X_t = TimeSeriesFeaturizer(
-        max_delay=3,
-        gap=0,
-        forecast_horizon=1,
-        conf_level=1.0,
-        time_index="date",
-    ).fit_transform(X=X, y=y)
-    assert_frame_equal(answer, X_t)
-=======
-    logical_types = _expect_double_for_categorical(answer, encode_X_as_str)
+    logical_types = _all_featurized_cols_double(answer)
     answer.ww.init(logical_types=logical_types)
     assert_frame_equal(
         answer,
@@ -179,7 +144,6 @@
             time_index="date",
         ).fit_transform(X=X, y=y),
     )
->>>>>>> 034068a7
 
     answer_only_y = pd.DataFrame(
         {
@@ -190,7 +154,7 @@
             "target_delay_4": y_answer.shift(4),
         },
     )
-    logical_types = _expect_ltypes_by_column(answer_only_y)
+    logical_types = _all_featurized_cols_double(answer_only_y)
     answer_only_y.ww.init(logical_types=logical_types)
     assert_frame_equal(
         answer_only_y,
@@ -242,7 +206,7 @@
             "target_delay_6": y_answer.shift(6),
         },
     )
-    logical_types = _expect_double_for_categorical(answer, encode_X_as_str)
+    logical_types = _all_featurized_cols_double(answer)
     answer.ww.init(logical_types=logical_types)
 
     assert_frame_equal(
@@ -267,7 +231,7 @@
             "target_delay_6": y_answer.shift(6),
         },
     )
-    logical_types = _expect_ltypes_by_column(answer_only_y)
+    logical_types = _all_featurized_cols_double(answer_only_y)
     answer_only_y.ww.init(logical_types=logical_types)
     assert_frame_equal(
         answer_only_y,
@@ -314,7 +278,7 @@
             "target_delay_11": y_answer.shift(11),
         },
     )
-    logical_types = _expect_double_for_categorical(answer, encode_X_as_str)
+    logical_types = _all_featurized_cols_double(answer)
     answer.ww.init(logical_types=logical_types)
     assert_frame_equal(
         answer,
@@ -336,7 +300,7 @@
             "target_delay_11": y_answer.shift(11),
         },
     )
-    logical_types = _expect_ltypes_by_column(answer_only_y)
+    logical_types = _all_featurized_cols_double(answer_only_y)
     answer_only_y.ww.init(logical_types=logical_types)
     assert_frame_equal(
         answer_only_y,
@@ -372,29 +336,20 @@
             "target_delay_11": y_answer.shift(11),
         },
     )
-<<<<<<< HEAD
-    X_t = TimeSeriesFeaturizer(
-=======
-    logical_types = _expect_ltypes_by_column(answer)
+    logical_types = _all_featurized_cols_double(answer)
     answer.ww.init(logical_types=logical_types)
     res = TimeSeriesFeaturizer(
->>>>>>> 034068a7
         max_delay=3,
         forecast_horizon=7,
         gap=1,
         conf_level=1.0,
         time_index=1,
-<<<<<<< HEAD
-    ).fit_transform(X_np, y_np)
-    assert_frame_equal(answer, X_t)
-=======
         delay_features=False,
     ).fit_transform(X_np, y_np)
     assert_frame_equal(
         answer,
         res,
     )
->>>>>>> 034068a7
     answer_only_y = pd.DataFrame(
         {
             "date": X["date"],
@@ -404,18 +359,7 @@
             "target_delay_11": y_answer.shift(11),
         },
     )
-<<<<<<< HEAD
-    X_t = TimeSeriesFeaturizer(
-        max_delay=3,
-        forecast_horizon=7,
-        gap=1,
-        conf_level=1.0,
-        time_index="date",
-        delay_features=False,
-    ).fit_transform(X=X, y=y_np)
-    assert_frame_equal(answer_only_y, X_t)
-=======
-    logical_types = _expect_ltypes_by_column(answer_only_y)
+    logical_types = _all_featurized_cols_double(answer_only_y)
     answer_only_y.ww.init(logical_types=logical_types)
     assert_frame_equal(
         answer_only_y,
@@ -428,7 +372,6 @@
             delay_features=False,
         ).fit_transform(X=X, y=y_np),
     )
->>>>>>> 034068a7
 
 
 @pytest.mark.parametrize(
@@ -487,7 +430,7 @@
         conf_level=1.0,
         time_index="date",
     )
-    logical_types = _expect_double_for_categorical(all_delays, encode_X_as_str)
+    logical_types = _all_featurized_cols_double(all_delays)
     all_delays.ww.init(logical_types=logical_types)
     assert_frame_equal(all_delays, transformer.fit_transform(X, y))
 
@@ -547,7 +490,7 @@
         conf_level=1.0,
         time_index="date",
     )
-    logical_types = _expect_double_for_categorical(answer, encode_X_as_str)
+    logical_types = _all_featurized_cols_double(answer)
     answer.ww.init(logical_types=logical_types)
     assert_frame_equal(answer, transformer.fit_transform(X, y))
 
@@ -592,7 +535,7 @@
             col: "Double" if col != "date" else "datetime" for col in answer.columns
         },
     )
-    logical_types = _expect_double_for_categorical(answer, encode_X_as_str)
+    logical_types = _all_featurized_cols_double(answer)
     answer.ww.init(logical_types=logical_types)
     if not encode_y_as_str and not encode_X_as_str:
         rolling_features = pd.DataFrame(
@@ -703,29 +646,16 @@
             "target_delay_12": y_answer.shift(12),
         },
     )
-<<<<<<< HEAD
-    X_t = TimeSeriesFeaturizer(
+    logical_types = _all_featurized_cols_double(answer)
+    answer.ww.init(logical_types=logical_types)
+    expected = TimeSeriesFeaturizer(
         max_delay=1,
         forecast_horizon=9,
         gap=2,
         conf_level=1.0,
         time_index="date",
     ).fit_transform(X, y)
-    assert_frame_equal(answer, X_t)
-=======
-    logical_types = _expect_double_for_categorical(answer)
-    answer.ww.init(logical_types=logical_types)
-    assert_frame_equal(
-        answer,
-        TimeSeriesFeaturizer(
-            max_delay=1,
-            forecast_horizon=9,
-            gap=2,
-            conf_level=1.0,
-            time_index="date",
-        ).fit_transform(X, y),
-    )
->>>>>>> 034068a7
+    assert_frame_equal(answer, expected)
 
 
 def test_delay_feature_transformer_y_is_none(ts_data):
@@ -738,7 +668,7 @@
             "feature_rolling_mean": X.feature.shift(11).rolling(2, 2).mean(),
         },
     )
-    logical_types = _expect_ltypes_by_column(answer)
+    logical_types = _all_featurized_cols_double(answer)
     answer.ww.init(logical_types=logical_types)
     assert_frame_equal(
         answer,
@@ -804,7 +734,7 @@
             "target_rolling_mean": rolling_means_target,
         },
     )
-    logical_types = _expect_ltypes_by_column(expected)
+    logical_types = _all_featurized_cols_double(expected)
     expected.ww.init(logical_types=logical_types)
     assert_frame_equal(output, expected)
 
@@ -845,17 +775,8 @@
             "target_rolling_mean": rolling_means_target,
         },
     )
-<<<<<<< HEAD
-    expected.ww.init(
-        logical_types={
-            "feature_rolling_mean": "double",
-            "target_rolling_mean": "double",
-        },
-    )
-=======
-    logical_types = _expect_ltypes_by_column(expected)
+    logical_types = _all_featurized_cols_double(expected)
     expected.ww.init(logical_types=logical_types)
->>>>>>> 034068a7
     assert_frame_equal(output, expected)
 
 
@@ -935,7 +856,7 @@
     )
     # Sort columns in alphabetical order
     answer = answer.sort_index(axis=1)
-    logical_types = _expect_ltypes_by_column(answer)
+    logical_types = _all_featurized_cols_double(answer)
     answer.ww.init(logical_types=logical_types)
     assert_frame_equal(new_X, answer)
 
@@ -991,18 +912,8 @@
             f"target_delay_{1 + FORECAST_HORIZON}": y.shift(1 + FORECAST_HORIZON),
         },
     )
-<<<<<<< HEAD
-    answer.ww.init(
-        logical_types={
-            "date": "datetime",
-            f"feature_delay_{1 + FORECAST_HORIZON}": "double",
-            f"target_delay_{1 + FORECAST_HORIZON}": "double",
-        },
-    )
-=======
-    logical_types = _expect_ltypes_by_column(answer)
+    logical_types = _all_featurized_cols_double(answer)
     answer.ww.init(logical_types=logical_types)
->>>>>>> 034068a7
     assert_frame_equal(new_X, answer)
 
 
@@ -1052,25 +963,11 @@
         transformed_logical_types = {
             k: type(v) for k, v in transformed.ww.logical_types.items()
         }
-<<<<<<< HEAD
-        assert transformed_logical_types == {
-            "date": Datetime,
-            "0_delay_1": Double,
-            "0_delay_2": Double,
-            "target_delay_1": Double,
-            "target_delay_2": Double,
-        }
-=======
         if logical_type in [Integer, Double, Categorical, Boolean]:
             assert transformed_logical_types == {
                 "date": Datetime,
-                "0_delay_1": Double
-                if logical_type in [Categorical, Boolean]
-                else IntegerNullable,
-                "0_delay_2": Double
-                if logical_type in [Categorical, Boolean]
-                else IntegerNullable,
-                "target_delay_1": IntegerNullable,
-                "target_delay_2": IntegerNullable,
-            }
->>>>>>> 034068a7
+                "0_delay_1": Double,
+                "0_delay_2": Double,
+                "target_delay_1": Double,
+                "target_delay_2": Double,
+            }