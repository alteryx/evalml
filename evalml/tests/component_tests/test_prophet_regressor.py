--- conflicted
+++ resolved
@@ -74,13 +74,8 @@
     }
 
 
-<<<<<<< HEAD
 @pytest.mark.parametrize("index_status", [None, "wrong_column"])
 def test_build_prophet_df_date_index_errors(index_status, ts_data):
-=======
-def test_fit_predict_ts_with_X_index(ts_data, prophet):
-
->>>>>>> 4bfe5f41
     X, y = ts_data
 
     if index_status is None:
@@ -93,9 +88,8 @@
             ProphetRegressor.build_prophet_df(X, y, index_status)
 
 
-<<<<<<< HEAD
 @pytest.mark.parametrize("drop_index", [None, "X", "y", "both"])
-def test_fit_predict_ts(ts_data, drop_index):
+def test_fit_predict_ts(ts_data, drop_index, prophet):
     X, y = ts_data
     if drop_index is None:
         assert isinstance(X.index, pd.DatetimeIndex)
@@ -115,58 +109,10 @@
         assert not isinstance(y.index, pd.DatetimeIndex)
 
     prophet_df = ProphetRegressor.build_prophet_df(X=X, y=y, date_index="date")
-=======
-def test_fit_predict_ts_with_y_index(ts_data, prophet):
-
-    X, y = ts_data
-    X = X.reset_index(drop=True)
-    assert isinstance(y.index, pd.DatetimeIndex)
-
-    p_clf = prophet.Prophet(uncertainty_samples=False, changepoint_prior_scale=2.0)
-    prophet_df = ProphetRegressor.build_prophet_df(X=X, y=y, date_column="ds")
-
-    p_clf.fit(prophet_df)
-    y_pred_p = p_clf.predict(prophet_df)["yhat"]
-
-    clf = ProphetRegressor(uncertainty_samples=False, changepoint_prior_scale=2.0)
-    clf.fit(X, y)
-    y_pred = clf.predict(X, y)
-
-    np.array_equal(y_pred_p.values, y_pred.values)
-
-
-def test_fit_predict_ts_no_X(ts_data, prophet):
-
-    y = pd.Series(
-        range(1, 32), name="dates", index=pd.date_range("2020-10-01", "2020-10-31")
-    )
-
->>>>>>> 4bfe5f41
     p_clf = prophet.Prophet(uncertainty_samples=False, changepoint_prior_scale=2.0)
     p_clf.fit(prophet_df)
     y_pred_p = p_clf.predict(prophet_df)["yhat"]
 
-<<<<<<< HEAD
-=======
-    clf = ProphetRegressor(uncertainty_samples=False, changepoint_prior_scale=2.0)
-    clf.fit(X=None, y=y)
-    y_pred = clf.predict(X=None, y=y)
-
-    np.array_equal(y_pred_p.values, y_pred.values)
-
-
-def test_fit_predict_date_col(ts_data, prophet):
-
-    X = pd.DataFrame(
-        {
-            "features": range(100),
-            "these_dates": pd.date_range("1/1/21", periods=100),
-            "more_dates": pd.date_range("7/4/1987", periods=100),
-        }
-    )
-    y = pd.Series(np.random.randint(1, 5, 100), name="y")
-
->>>>>>> 4bfe5f41
     clf = ProphetRegressor(
         date_index="date", uncertainty_samples=False, changepoint_prior_scale=2.0
     )
