--- conflicted
+++ resolved
@@ -563,9 +563,5 @@
         if name == 'integers':
             assert str(types) == "Integer"
         else:
-<<<<<<< HEAD
             assert str(types) == "Boolean"
-=======
-            assert str(types) == "Boolean"
-    assert len(output.columns) == 5
->>>>>>> 1762f83b
+    assert len(output.columns) == 5