--- conflicted
+++ resolved
@@ -6,7 +6,6 @@
 from evalml.utils import get_random_state
 
 
-<<<<<<< HEAD
 def test_init():
     parameters = {"top_n": 10,
                   "categories": None,
@@ -15,14 +14,14 @@
                   "handle_missing": "error"}
     encoder = OneHotEncoder()
     assert encoder.parameters == parameters
-=======
+
+
 def test_parameters():
     encoder = OneHotEncoder(top_n=123)
     expected_parameters = {
         'top_n': 123
     }
     assert encoder.parameters == expected_parameters
->>>>>>> bcc9242f
 
 
 def test_fit_first():
