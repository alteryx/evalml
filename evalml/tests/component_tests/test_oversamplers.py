--- conflicted
+++ resolved
@@ -295,11 +295,7 @@
     ],
 )
 @pytest.mark.parametrize(
-<<<<<<< HEAD
-    "oversampler_class", [SMOTESampler, SMOTENCSampler, SMOTENSampler]
-=======
-    "oversampler", [SMOTEOversampler, SMOTENCOversampler, SMOTENOversampler]
->>>>>>> db13c404
+    "oversampler_class", [SMOTEOversampler, SMOTENCOversampler, SMOTENOversampler]
 )
 def test_oversampler_sampling_dict(
     oversampler_class, sampling_ratio_dict, expected_dict_values
