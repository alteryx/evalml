import numpy as np
import pandas as pd
import pytest
import woodwork as ww
from pandas.testing import assert_frame_equal, assert_series_equal

from evalml.pipelines.components import TextFeaturizer
from evalml.utils.gen_utils import infer_feature_types


def test_featurizer_only_text(text_df):
    X = text_df
    tf = TextFeaturizer()
    tf.fit(X)

    expected_col_names = set(['DIVERSITY_SCORE(col_1)',
                              'DIVERSITY_SCORE(col_2)',
                              'LSA(col_1)[0]',
                              'LSA(col_1)[1]',
                              'LSA(col_2)[0]',
                              'LSA(col_2)[1]',
                              'MEAN_CHARACTERS_PER_WORD(col_1)',
                              'MEAN_CHARACTERS_PER_WORD(col_2)',
                              'POLARITY_SCORE(col_1)',
                              'POLARITY_SCORE(col_2)'])
    X_t = tf.transform(X)
    assert set(X_t.columns) == expected_col_names
    assert len(X_t.columns) == 10
    assert set(X_t.logical_types.values()) == {ww.logical_types.Double}


def test_featurizer_with_nontext(text_df):
    X = text_df
    X['col_3'] = [73.7, 67.213, 92]
    tf = TextFeaturizer()

    tf.fit(X)
    expected_col_names = set(['DIVERSITY_SCORE(col_1)',
                              'DIVERSITY_SCORE(col_2)',
                              'LSA(col_1)[0]',
                              'LSA(col_1)[1]',
                              'LSA(col_2)[0]',
                              'LSA(col_2)[1]',
                              'MEAN_CHARACTERS_PER_WORD(col_1)',
                              'MEAN_CHARACTERS_PER_WORD(col_2)',
                              'POLARITY_SCORE(col_1)',
                              'POLARITY_SCORE(col_2)',
                              'col_3'])
    X_t = tf.transform(X)
    assert set(X_t.columns) == expected_col_names
    assert len(X_t.columns) == 11
    assert set(X_t.logical_types.values()) == {ww.logical_types.Double}


def test_featurizer_no_text():
    X = pd.DataFrame({'col_1': [1, 2, 3], 'col_2': [4, 5, 6]})
    tf = TextFeaturizer()
    tf.fit(X)
    X_t = tf.transform(X)
    assert len(X_t.columns) == 2


<<<<<<< HEAD
def test_empty_text_column():
=======
def test_some_missing_col_names(text_df, caplog):
    X = text_df
    tf = TextFeaturizer(text_columns=['col_1', 'col_2', 'col_3'])

    with caplog.at_level(logging.WARNING):
        tf.fit(X)
    assert "Columns ['col_3'] were not found in the given DataFrame, ignoring" in caplog.messages

    expected_col_names = set(['DIVERSITY_SCORE(col_1)',
                              'DIVERSITY_SCORE(col_2)',
                              'LSA(col_1)[0]',
                              'LSA(col_1)[1]',
                              'LSA(col_2)[0]',
                              'LSA(col_2)[1]',
                              'MEAN_CHARACTERS_PER_WORD(col_1)',
                              'MEAN_CHARACTERS_PER_WORD(col_2)',
                              'POLARITY_SCORE(col_1)',
                              'POLARITY_SCORE(col_2)'])
    X_t = tf.transform(X)
    assert set(X_t.columns) == expected_col_names
    assert len(X_t.columns) == 10
    assert set(X_t.logical_types.values()) == {ww.logical_types.Double}


def test_all_missing_col_names(text_df):
    X = text_df
    tf = TextFeaturizer(text_columns=['col_3', 'col_4'])

    error_msg = "None of the provided text column names match the columns in the given DataFrame"
    with pytest.raises(AttributeError, match=error_msg):
        tf.fit(X)


def test_invalid_text_column():
>>>>>>> 476c49b8
    X = pd.DataFrame({'col_1': []})
    X = infer_feature_types(X, {'col_1': 'NaturalLanguage'})
    tf = TextFeaturizer()
    with pytest.raises(ValueError, match="empty vocabulary; perhaps the documents only contain stop words"):
        tf.fit(X)


def test_invalid_text_column():
    # we assume this sort of data would fail to validate as text data up the stack
    # but just in case, make sure our component will convert non-str values to str
    X = pd.DataFrame(
        {'col_1': [
            'I\'m singing in the rain!$%^ do do do do do da do',
            'just singing in the rain.................. \n',
            325,
            np.nan,
            None,
            'I\'m happy again!!! lalalalalalalalalalala']})
    X = infer_feature_types(X, {'col_1': 'NaturalLanguage'})
    tf = TextFeaturizer()
    tf.fit(X)


def test_no_null_output():
    X = pd.DataFrame(
        {'col_1': ['I\'m singing in the rain! Just singing in the rain, what a glorious feeling, I\'m happy again!',
                   'In sleep he sang to me, in dreams he came... That voice which calls to me, and speaks my name.',
                   'I\'m gonna be the main event, like no king was before! I\'m brushing up on looking down, I\'m working on my ROAR!'],
         'col_2': ['do you hear the people sing? Singing the songs of angry men\n\tIt is the music of a people who will NOT be slaves again!',
                   'I dreamed a dream in days gone by, when hope was high and life worth living Red, the blood of angry men - black, the dark of ages past',
                   ':)']
         })
    tf = TextFeaturizer()
    tf.fit(X)
    X_t = tf.transform(X)
    assert not X_t.to_dataframe().isnull().any().any()


def test_index_col_names():
    X = np.array([['I\'m singing in the rain!$%^ do do do do do da do', 'do you hear the people sing?////////////////////////////////////'],
                  ['just singing in the rain.................. \n', 'singing the songs of angry men\n'],
                  ['\t\n\n\n\nWhat a glorious feelinggggggggggg, I\'m happy again!!! lalalalalalalalalalala', '\tIt is the music of a people who will NOT be slaves again!!!!!!!!!!!']])
    tf = TextFeaturizer()

    tf.fit(X)
    expected_col_names = set(['DIVERSITY_SCORE(0)',
                              'DIVERSITY_SCORE(1)',
                              'LSA(0)[0]',
                              'LSA(0)[1]',
                              'LSA(1)[0]',
                              'LSA(1)[1]',
                              'MEAN_CHARACTERS_PER_WORD(0)',
                              'MEAN_CHARACTERS_PER_WORD(1)',
                              'POLARITY_SCORE(0)',
                              'POLARITY_SCORE(1)'])
    X_t = tf.transform(X)
    assert set(X_t.columns) == expected_col_names
    assert len(X_t.columns) == 10
    assert set(X_t.logical_types.values()) == {ww.logical_types.Double}


def test_float_col_names():
    X = pd.DataFrame(
        {4.75: ['I\'m singing in the rain! Just singing in the rain, what a glorious feeling, I\'m happy again!',
                'In sleep he sang to me, in dreams he came... That voice which calls to me, and speaks my name.',
                'I\'m gonna be the main event, like no king was before! I\'m brushing up on looking down, I\'m working on my ROAR!'],
         -1: ['do you hear the people sing? Singing the songs of angry men\n\tIt is the music of a people who will NOT be slaves again!',
              'I dreamed a dream in days gone by, when hope was high and life worth living',
              'Red, the blood of angry men - black, the dark of ages past']
         })
    tf = TextFeaturizer()
    tf.fit(X)
    expected_col_names = set(['DIVERSITY_SCORE(4.75)',
                              'DIVERSITY_SCORE(-1.0)',
                              'LSA(4.75)[0]',
                              'LSA(4.75)[1]',
                              'LSA(-1.0)[0]',
                              'LSA(-1.0)[1]',
                              'MEAN_CHARACTERS_PER_WORD(4.75)',
                              'MEAN_CHARACTERS_PER_WORD(-1.0)',
                              'POLARITY_SCORE(4.75)',
                              'POLARITY_SCORE(-1.0)'])
    X_t = tf.transform(X)
    assert set(X_t.columns) == expected_col_names
    assert len(X_t.columns) == 10
    assert set(X_t.logical_types.values()) == {ww.logical_types.Double}


def test_output_null():
    X = pd.DataFrame(
        {'col_1': ['I\'m singing in the rain! Just singing in the rain, what a glorious feeling, I\'m happy again!',
                   'In sleep he sang to me, in dreams he came... That voice which calls to me, and speaks my name.',
                   'I\'m gonna be the main event, like no king was before! I\'m brushing up on looking down, I\'m working on my ROAR!'],
         'col_2': ['do you hear the people sing? Singing the songs of angry men\n\tIt is the music of a people who will NOT be slaves again!',
                   'I dreamed a dream in days gone by, when hope was high and life worth living Red, the blood of angry men - black, the dark of ages past',
                   ':)']
         })
    tf = TextFeaturizer()
    tf.fit(X)
    X_t = tf.transform(X)
    assert not X_t.to_dataframe().isnull().any().any()


def test_diversity_primitive_output():
    X = pd.DataFrame(
        {'diverse': ['This is a very diverse string which does not contain any repeated words at all',
                     'Here here each each word word is is repeated repeated exactly exactly twice twice',
                     'A sentence sentence with just a little overlap here and there there there']})
    tf = TextFeaturizer()
    tf.fit(X)

    expected_features = pd.Series([1.0, 0.5, 0.75], name='DIVERSITY_SCORE(diverse)')
    X_t = tf.transform(X)
    features = X_t['DIVERSITY_SCORE(diverse)'].to_series()
    assert_series_equal(expected_features, features)


def test_lsa_primitive_output():
    X = pd.DataFrame(
        {'lsa': ['do you hear the people sing? Singing the songs of angry men\n\tIt is the music of a people who will NOT be slaves again!',
                 'I dreamed a dream in days gone by, when hope was high and life worth living',
                 'Red, the blood of angry men - black, the dark of ages past']})
    tf = TextFeaturizer()
    tf.fit(X)

    expected_features = pd.DataFrame([[0.832, 0.],
                                      [0., 1.],
                                      [0.832, 0.]], columns=['LSA(lsa)[0]', 'LSA(lsa)[1]'])
    X_t = tf.transform(X)
    cols = [col for col in X_t.columns if 'LSA' in col]
    features = X_t[cols]
    assert_frame_equal(expected_features, features.to_dataframe(), atol=1e-3)


def test_mean_characters_primitive_output():
    X = pd.DataFrame(
        {'mean_characters': ['I\'m singing in the rain! Just singing in the rain, what a glorious feeling, I\'m happy again!',
                             'In sleep he sang to me, in dreams he came... That voice which calls to me, and speaks my name.',
                             'I\'m gonna be the main event, like no king was before! I\'m brushing up on looking down, I\'m working on my ROAR!']})
    tf = TextFeaturizer()
    tf.fit(X)

    expected_features = pd.Series([4.11764705882352, 3.45, 3.72727272727], name='MEAN_CHARACTERS_PER_WORD(mean_characters)')
    X_t = tf.transform(X)
    features = X_t['MEAN_CHARACTERS_PER_WORD(mean_characters)']
    assert_series_equal(expected_features, features.to_series())


def test_polarity_primitive_output():
    X = pd.DataFrame(
        {'polarity': ['This is neutral.',
                      'Everything is bad. Nothing is happy, he hates milk and can\'t stand gross foods, we are being very negative.',
                      'Everything is awesome! Everything is cool when you\'re part of a team! He loves milk and cookies!']})
    tf = TextFeaturizer()
    tf.fit(X)

    expected_features = pd.Series([0.0, -0.214, 0.602], name='POLARITY_SCORE(polarity)')
    X_t = tf.transform(X)
    features = X_t['POLARITY_SCORE(polarity)']
    assert_series_equal(expected_features, features.to_series())


def test_featurizer_with_custom_indices(text_df):
    X = text_df
    X = X.set_index(pd.Series([2, 5, 19]))
    tf = TextFeaturizer(text_columns=['col_1', 'col_2'])
    tf.fit(X)
    X_t = tf.transform(X)
    assert not X_t.to_dataframe().isnull().any().any()<|MERGE_RESOLUTION|>--- conflicted
+++ resolved
@@ -60,9 +60,6 @@
     assert len(X_t.columns) == 2
 
 
-<<<<<<< HEAD
-def test_empty_text_column():
-=======
 def test_some_missing_col_names(text_df, caplog):
     X = text_df
     tf = TextFeaturizer(text_columns=['col_1', 'col_2', 'col_3'])
@@ -96,8 +93,7 @@
         tf.fit(X)
 
 
-def test_invalid_text_column():
->>>>>>> 476c49b8
+def test_empty_text_column():
     X = pd.DataFrame({'col_1': []})
     X = infer_feature_types(X, {'col_1': 'NaturalLanguage'})
     tf = TextFeaturizer()
