--- conflicted
+++ resolved
@@ -245,13 +245,10 @@
             "Y",
             marks=pytest.mark.xfail(reason="Frequency considered ambiguous by pandas"),
         ),
-<<<<<<< HEAD
-=======
         pytest.param(
             "MS",
             marks=pytest.mark.xfail(reason="Frequency considered ambiguous by pandas"),
         ),
->>>>>>> fa71b7ba
     ],
 )
 @pytest.mark.parametrize(
@@ -357,12 +354,8 @@
     dec.set_seasonal_period(X, y)
 
     assert 0.95 * period <= dec.seasonal_period <= 1.05 * period
-<<<<<<< HEAD
-    assert dec.parameters["seasonal_period"]
-=======
     # TODO: Fix this with https://github.com/alteryx/evalml/issues/3771
     # assert dec.parameters["seasonal_period"] == dec.seasonal_period
->>>>>>> fa71b7ba
 
 
 @pytest.mark.parametrize(
