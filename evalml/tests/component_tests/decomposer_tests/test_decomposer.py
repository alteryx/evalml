import itertools
from datetime import datetime

import matplotlib
import numpy as np
import pandas as pd
import pytest

import evalml.exceptions
from evalml.pipelines.components.transformers.preprocessing import (
    PolynomialDecomposer,
    STLDecomposer,
)

# All the decomposers to run common tests over.
decomposer_list = [STLDecomposer, PolynomialDecomposer]


@pytest.mark.parametrize(
    "decomposer_child_class",
    decomposer_list,
)
def test_set_time_index(decomposer_child_class):
    x = np.arange(0, 2 * np.pi, 0.01)
    dts = pd.date_range(datetime.today(), periods=len(x))
    X = pd.DataFrame({"x": x})
    X = X.set_index(dts)
    y = pd.Series(np.sin(x))

    assert isinstance(y.index, pd.RangeIndex)

    decomposer = decomposer_child_class()
    y_time_index = decomposer._set_time_index(X, y)
    assert isinstance(y_time_index.index, pd.DatetimeIndex)


@pytest.mark.parametrize(
    "decomposer_child_class",
    decomposer_list,
)
@pytest.mark.parametrize(
    "y_has_time_index",
    ["y_has_time_index", "y_doesnt_have_time_index"],
)
def test_decomposer_plot_decomposition(
    decomposer_child_class,
    y_has_time_index,
    generate_seasonal_data,
):
    step = 0.01
    period = 9
    X, y = generate_seasonal_data(real_or_synthetic="synthetic")(period, step)
    if y_has_time_index == "y_has_time_index":
        y = y.set_axis(X.index)

    dec = decomposer_child_class(degree=1, seasonal_period=period)
    dec.fit_transform(X, y)
    fig, axs = dec.plot_decomposition(X, y, show=False)
    assert isinstance(fig, matplotlib.pyplot.Figure)
    assert isinstance(axs, np.ndarray)
    assert all([isinstance(ax, matplotlib.pyplot.Axes) for ax in axs])


@pytest.mark.parametrize(
    "decomposer_child_class",
    decomposer_list,
)
@pytest.mark.parametrize("X_num_time_columns", [0, 1, 2, 3])
@pytest.mark.parametrize(
    "X_has_time_index",
    ["X_has_time_index", "X_doesnt_have_time_index"],
)
@pytest.mark.parametrize(
    "y_has_time_index",
    ["y_has_time_index", "y_doesnt_have_time_index"],
)
@pytest.mark.parametrize(
    "time_index_specified",
    [
        "time_index_is_specified",
        "time_index_not_specified",
        "time_index_is_specified_but_wrong",
    ],
)
def test_decomposer_uses_time_index(
    decomposer_child_class,
    ts_data,
    X_has_time_index,
    X_num_time_columns,
    y_has_time_index,
    time_index_specified,
):
    X, _, y = ts_data()

    time_index_col_name = "date"
    assert isinstance(X.index, pd.DatetimeIndex)
    assert isinstance(y.index, pd.DatetimeIndex)

    # Modify time series data to match testing conditions
    if X_has_time_index == "X_doesnt_have_time_index":
        X = X.ww.reset_index(drop=True)
    if y_has_time_index == "y_doesnt_have_time_index":
        y = y.reset_index(drop=True)
    if X_num_time_columns == 0:
        X = X.ww.drop(columns=[time_index_col_name])
    elif X_num_time_columns > 1:
        for addn_col in range(X_num_time_columns - 1):
            X.ww[time_index_col_name + str(addn_col + 1)] = X.ww[time_index_col_name]
    time_index = {
        "time_index_is_specified": "date",
        "time_index_not_specified": None,
        "time_index_is_specified_but_wrong": "d4t3s",
    }[time_index_specified]
    decomposer = decomposer_child_class(time_index=time_index)

    err_msg = None

    # The time series data has no time data
    if (
        X_num_time_columns == 0
        and X_has_time_index == "X_doesnt_have_time_index"
        and y_has_time_index == "y_doesnt_have_time_index"
    ):
        err_msg = "There are no Datetime features in the feature data and neither the feature nor the target data have a DateTime index."

    # The time series data has too much time data
    elif (
        X_num_time_columns > 1
        and time_index_specified == "time_index_not_specified"
        and y_has_time_index == "y_doesnt_have_time_index"
        and X_has_time_index != "X_has_time_index"
    ):
        err_msg = "Too many Datetime features provided in data but no time_index column specified during __init__."

    # If the wrong time_index column is specified with multiple datetime columns
    elif (
        time_index_specified == "time_index_is_specified_but_wrong"
        and X_num_time_columns > 1
        and X_has_time_index != "X_has_time_index"
        and y_has_time_index != "y_has_time_index"
    ):
        err_msg = "Too many Datetime features provided in data and provided time_index column d4t3s not present in data."

    if err_msg is not None:
        with pytest.raises(
            ValueError,
            match=err_msg,
        ):
            decomposer.fit_transform(X, y)
    else:
        X_t, y_t = decomposer.fit_transform(X, y)

        # If the fit_transform() succeeds, assert the original X and y
        # have unchanged indices.
        if X_has_time_index == "X_doesnt_have_time_index":
            assert not isinstance(X.index, pd.DatetimeIndex)
        else:
            assert isinstance(X.index, pd.DatetimeIndex)
        if y_has_time_index == "y_doesnt_have_time_index":
            assert not isinstance(y.index, pd.DatetimeIndex)
        else:
            assert isinstance(y.index, pd.DatetimeIndex)


@pytest.mark.parametrize(
    "decomposer_child_class",
    decomposer_list,
)
@pytest.mark.parametrize(
    "dataframe_has_datatime_index",
    ["df_has_datetime_index", "df_doesnt_have_datetime_index"],
)
@pytest.mark.parametrize(
    "multiple_time_features",
    ["has_another_time_feature", "doesnt_have_another_time_feature"],
)
@pytest.mark.parametrize(
    "time_index_exists",
    ["time_index_does_exist", "time_index_does_not_exist"],
)
def test_decomposer_prefers_users_time_index(
    decomposer_child_class,
    dataframe_has_datatime_index,
    multiple_time_features,
    time_index_exists,
    ts_data,
):
    periods = 30
    dates_1 = pd.date_range("2020-01-01", periods=periods)
    dates_2 = pd.date_range("2021-01-01", periods=periods)
    dates_3 = pd.date_range("2022-01-01", periods=periods)
    vals = np.arange(0, periods)
    y = pd.Series(vals)
    X = pd.DataFrame({"values": vals})

    if time_index_exists == "time_index_does_exist":
        X["dates"] = dates_1

    if multiple_time_features == "has_another_time_feature":
        X["more_dates"] = dates_2

    if dataframe_has_datatime_index == "df_has_datetime_index":
        X.set_axis(pd.DatetimeIndex(dates_3))

    dec = decomposer_child_class(time_index="dates")

    err_msg = None
    if time_index_exists == "time_index_does_not_exist":
        if multiple_time_features == "has_another_time_feature":
            expected_values = dates_2.values
        else:
            err_msg = "There are no Datetime features in the feature data and neither the feature nor the target data have a DateTime index."
    else:
        expected_values = dates_1.values

    if err_msg:
        with pytest.raises(ValueError, match=err_msg):
            X_t, y_t = dec.fit_transform(X, y)
    else:
<<<<<<< HEAD
        X_t, y_t = pdc.fit_transform(X, y)
        assert all(pdc.trend.index.values == expected_values)
=======
        X_t, y_t = dec.fit_transform(X, y)
        assert all(dec.trend.index.values == expected_values)
>>>>>>> dbaf70c6


@pytest.mark.parametrize(
    "decomposer_child_class",
    decomposer_list,
)
@pytest.mark.parametrize(
    "frequency",
    [
        "D",
        "W",
        "S",
        "h",
        "T",
        pytest.param(
            "m",
            marks=pytest.mark.xfail(reason="Frequency considered ambiguous by pandas"),
        ),
        pytest.param(
            "M",
            marks=pytest.mark.xfail(reason="Frequency considered ambiguous by pandas"),
        ),
        pytest.param(
            "Y",
            marks=pytest.mark.xfail(reason="Frequency considered ambiguous by pandas"),
        ),
    ],
)
@pytest.mark.parametrize(
    "test_first_index",
    ["on period", "before period", "just after period", "mid period"],
)
def test_decomposer_build_seasonal_signal(
    decomposer_child_class,
    ts_data,
    test_first_index,
    frequency,
):
    period = 10
    test_first_index = {
        "on period": 3 * period,
        "before period": 3 * period - 1,
        "just after period": 3 * period + 1,
        "mid period": 3 * period + 4,
    }[test_first_index]

    # Data spanning 2021-01-01 to 2021-02-09
    X, _, y = ts_data()

    # Change the date time index to start at the same time but have different frequency
    y.set_axis(
        pd.date_range(start="2021-01-01", periods=len(y), freq=frequency),
        inplace=True,
    )

    decomposer = decomposer_child_class(degree=2)

    # Synthesize a one-week long cyclic signal
    single_period_seasonal_signal = np.sin(y[0:period] * 2 * np.pi / len(y[0:period]))
    full_seasonal_signal = np.sin(y * 2 * np.pi / len(y[0:period]))

    # Split the target data.  Since the period of this data is 7 days, we'll test
    # when the cycle begins, an index before it begins, an index after it begins
    # and in the middle of a cycle
    y_test = y[test_first_index:]

    # Set the decomposer's trend attribute since the function uses it to select the
    # proper integer/datetime index.  The actual value doesn't matter, just that
    # something with an index exists there.
    decomposer.trend = full_seasonal_signal

    projected_seasonality = decomposer._project_seasonal(
        y_test,
        single_period_seasonal_signal,
        period,
        frequency,
    )

    # Make sure that the function extracted the correct portion of the repeating, full seasonal signal
    assert np.allclose(
        full_seasonal_signal[projected_seasonality.index],
        projected_seasonality,
    )


@pytest.mark.parametrize(
    "decomposer_child_class",
    decomposer_list,
)
def test_decomposer_get_trend_dataframe_raises_errors(
    decomposer_child_class,
    ts_data,
):
    X, _, y = ts_data()
    dec = decomposer_child_class()
    dec.fit_transform(X, y)

    with pytest.raises(
        TypeError,
        match="Provided X should have datetimes in the index.",
    ):
        X_int_index = X.reset_index()
        dec.get_trend_dataframe(X_int_index, y)

    with pytest.raises(
        ValueError,
        match="Provided DatetimeIndex of X should have an inferred frequency.",
    ):
        X.index.freq = None
        dec.get_trend_dataframe(X, y)


@pytest.mark.parametrize(
    "decomposer_child_class",
    decomposer_list,
)
@pytest.mark.parametrize("period", [7, 30, 365])
def test_decomposer_set_period(decomposer_child_class, period, generate_seasonal_data):
    X, y = generate_seasonal_data(real_or_synthetic="synthetic")(period)
    dec = decomposer_child_class()

    if isinstance(dec, STLDecomposer):
        assert dec.seasonal_period == 7
        assert dec.parameters["seasonal_period"] == 7
    elif isinstance(dec, PolynomialDecomposer):
        assert dec.seasonal_period == -1
        assert dec.parameters["seasonal_period"] == -1

    dec.set_seasonal_period(X, y)

    assert 0.95 * period <= dec.seasonal_period <= 1.05 * period
    assert dec.parameters["seasonal_period"]


@pytest.mark.parametrize(
    "decomposer_child_class",
    decomposer_list,
)
@pytest.mark.parametrize(
    "periodicity_determination_method",
    [
        "autocorrelation",
        pytest.param(
            "partial-autocorrelation",
            marks=pytest.mark.xfail(reason="Partial Autocorrelation not working yet."),
        ),
    ],
)
@pytest.mark.parametrize("decomposer_picked_correct_degree", [True, False])
@pytest.mark.parametrize(
    "synthetic_data,trend_degree,period",
    [*itertools.product(["synthetic"], [1, 2, 3], [7, 30, 365]), ("real", 1, 365)],
)
def test_decomposer_determine_periodicity(
    decomposer_child_class,
    period,
    trend_degree,
    decomposer_picked_correct_degree,
    periodicity_determination_method,
    synthetic_data,
    generate_seasonal_data,
):

    X, y = generate_seasonal_data(real_or_synthetic=synthetic_data)(
        period,
        trend_degree=trend_degree,
    )

    # Test that the seasonality can be determined if trend guess isn't spot on.
    if not decomposer_picked_correct_degree:
        trend_degree = 1 if trend_degree in [2, 3] else 2

    dec = decomposer_child_class(degree=trend_degree, seasonal_period=period)
    ac = dec.determine_periodicity(X, y, method=periodicity_determination_method)

    # There's one flaky test case, but only in GitHub CI.
    # Will file an issue to investigate why it's different in CI.
    if (
        synthetic_data != "synthetic"
        and trend_degree != 3
        and period != 365
        and not isinstance(decomposer_child_class, STLDecomposer)
    ):
        assert 0.95 * period <= ac <= 1.05 * period


@pytest.mark.parametrize(
    "decomposer_child_class",
    decomposer_list,
)
@pytest.mark.parametrize("fit_before_decompose", [True, False])
def test_decomposer_get_trend_dataframe_error_not_fit(
    decomposer_child_class,
    ts_data,
    fit_before_decompose,
):
    X, _, y = ts_data()

    dec = decomposer_child_class()
    if fit_before_decompose:
        dec.fit_transform(X, y)
        dec.get_trend_dataframe(X, y)
    else:
        with pytest.raises(evalml.exceptions.ComponentNotYetFittedError):
            dec.transform(X, y)
        with pytest.raises(evalml.exceptions.ComponentNotYetFittedError):
            dec.get_trend_dataframe(X, y)


@pytest.mark.parametrize(
    "decomposer_child_class",
    decomposer_list,
)
def test_decomposer_transform_returns_same_when_y_none(
    decomposer_child_class,
    ts_data,
):
    X, _, y = ts_data()
    dec = decomposer_child_class().fit(X, y)
    X_t, y_t = dec.transform(X, None)
    pd.testing.assert_frame_equal(X, X_t)
    assert y_t is None


@pytest.mark.parametrize(
    "decomposer_child_class",
    decomposer_list,
)
def test_decomposer_raises_value_error_target_is_none(
    decomposer_child_class,
    ts_data,
):
    X, _, y = ts_data()

    with pytest.raises(ValueError, match="cannot be None for Decomposer!"):
        decomposer_child_class(degree=3).fit_transform(X, None)

    with pytest.raises(ValueError, match="cannot be None for Decomposer!"):
        decomposer_child_class(degree=3).fit(X, None)

    dec = decomposer_child_class(degree=3).fit(X, y)

    with pytest.raises(ValueError, match="cannot be None for Decomposer!"):
        dec.inverse_transform(None)


@pytest.mark.parametrize(
    "decomposer_child_class",
    decomposer_list,
)
def test_decomposer_bad_target_index(
    decomposer_child_class,
    ts_data,
):
    X, _, y = ts_data()
    dec = decomposer_child_class()
    y.index = pd.CategoricalIndex(["cat_index" for x in range(len(y))])
    with pytest.raises(
        ValueError,
        match="doesn't support target data with index of type",
    ):
        dec._choose_proper_index(y)<|MERGE_RESOLUTION|>--- conflicted
+++ resolved
@@ -217,13 +217,8 @@
         with pytest.raises(ValueError, match=err_msg):
             X_t, y_t = dec.fit_transform(X, y)
     else:
-<<<<<<< HEAD
-        X_t, y_t = pdc.fit_transform(X, y)
-        assert all(pdc.trend.index.values == expected_values)
-=======
         X_t, y_t = dec.fit_transform(X, y)
         assert all(dec.trend.index.values == expected_values)
->>>>>>> dbaf70c6
 
 
 @pytest.mark.parametrize(
