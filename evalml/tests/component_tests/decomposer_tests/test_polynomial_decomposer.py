import matplotlib.pyplot
import numpy as np
import pandas as pd
import pytest
import woodwork as ww
from sklearn.linear_model import LinearRegression
from sklearn.preprocessing import PolynomialFeatures

from evalml.pipelines.components import PolynomialDecomposer


def test_polynomial_decomposer_init():
    delayed_features = PolynomialDecomposer(degree=3, time_index="dates")
    assert delayed_features.parameters == {
        "degree": 3,
        "seasonal_period": -1,
        "time_index": "dates",
    }


def test_polynomial_decomposer_init_raises_error_if_degree_not_int():

    with pytest.raises(TypeError, match="Received str"):
        PolynomialDecomposer(degree="1")

    with pytest.raises(TypeError, match="Received float"):
        PolynomialDecomposer(degree=3.4)

    PolynomialDecomposer(degree=3.0)


def test_polynomial_decomposer_transform_returns_same_when_y_none(
    ts_data,
):
    X, _, y = ts_data()
    pdc = PolynomialDecomposer().fit(X, y)
    X_t, y_t = pdc.transform(X, None)
    pd.testing.assert_frame_equal(X, X_t)
    assert y_t is None


@pytest.mark.parametrize("index_type", ["datetime", "integer"])
@pytest.mark.parametrize("input_type", ["pd", "ww"])
@pytest.mark.parametrize("degree", [1, 2, 3])
def test_polynomial_decomposer_fit_transform(
    degree,
    input_type,
    index_type,
    ts_data,
):

    X, _, y = ts_data()

    # Get the expected answer
    lin_reg = LinearRegression(fit_intercept=True)
    features = PolynomialFeatures(degree=degree).fit_transform(
        np.arange(X.shape[0]).reshape(-1, 1),
    )
    lin_reg.fit(features, y)
    detrended_values = y.values - lin_reg.predict(features)
    expected_index = y.index if input_type != "np" else range(y.shape[0])
    expected_answer = pd.Series(detrended_values, index=expected_index)

    if input_type == "ww":
        X = X.copy()
        X.ww.init()
        y = ww.init_series(y.copy())

    if index_type == "integer":
        y = y.reset_index(drop=True)
        X = X.reset_index(drop=True)
        X.ww.init()

    output_X, output_y = PolynomialDecomposer(degree=degree).fit_transform(X, y)
    pd.testing.assert_series_equal(
        expected_answer,
        output_y,
        check_exact=False,
        rtol=1.9,
    )

    # Verify the X is not changed
    pd.testing.assert_frame_equal(X, output_X)


@pytest.mark.parametrize(
    "variateness",
    [
        "univariate",
        "multivariate",
    ],
)
@pytest.mark.parametrize("fit_before_decompose", [True, False])
@pytest.mark.parametrize("input_type", ["pd", "ww"])
@pytest.mark.parametrize("degree", [1, 2, 3])
def test_polynomial_decomposer_get_trend_dataframe(
    degree,
    input_type,
    fit_before_decompose,
    variateness,
    ts_data,
    ts_data_quadratic_trend,
    ts_data_cubic_trend,
):

    if degree == 1:
        X_input, _, y_input = ts_data()
    elif degree == 2:
        X_input, y_input = ts_data_quadratic_trend
    elif degree == 3:
        X_input, y_input = ts_data_cubic_trend

    # Get the expected answer
    lin_reg = LinearRegression(fit_intercept=True)
    features = PolynomialFeatures(degree=degree).fit_transform(
        np.arange(X_input.shape[0]).reshape(-1, 1),
    )
    lin_reg.fit(features, y_input)

    X, y = X_input, y_input

    if input_type == "ww":
        X = X_input.copy()
        X.ww.init()
        y = ww.init_series(y_input.copy())

    pdt = PolynomialDecomposer(degree=degree)
    pdt.fit_transform(X, y)

    # get_trend_dataframe() is only expected to work with datetime indices
    if variateness == "multivariate":
        y = pd.concat([y, y], axis=1)
    result_dfs = pdt.get_trend_dataframe(X, y)

    def get_trend_dataframe_format_correct(df):
        return set(df.columns) == {"signal", "trend", "seasonality", "residual"}

    def get_trend_dataframe_values_correct(df, y):
        np.testing.assert_array_almost_equal(
            (df["trend"] + df["seasonality"] + df["residual"]).values,
            y.values,
        )

    assert isinstance(result_dfs, list)
    assert all(isinstance(x, pd.DataFrame) for x in result_dfs)
    assert all(get_trend_dataframe_format_correct(x) for x in result_dfs)
    if variateness == "univariate":
        assert len(result_dfs) == 1
        [get_trend_dataframe_values_correct(x, y) for x in result_dfs]
    elif variateness == "multivariate":
        assert len(result_dfs) == 2
        [
            get_trend_dataframe_values_correct(x, y[idx])
            for idx, x in enumerate(result_dfs)
        ]


@pytest.mark.parametrize("degree", [1, 2, 3])
def test_polynomial_decomposer_inverse_transform(degree, ts_data):
    X, _, y = ts_data()

    decomposer = PolynomialDecomposer(degree=degree)
    output_X, output_y = decomposer.fit_transform(X, y)
    output_inverse_y = decomposer.inverse_transform(output_y)
    pd.testing.assert_series_equal(y, output_inverse_y, check_dtype=False)


def test_polynomial_decomposer_needs_monotonic_index(ts_data):
    X, _, y = ts_data()
    decomposer = PolynomialDecomposer(degree=2)

    with pytest.raises(Exception) as exec_info:
        y_shuffled = y.sample(frac=1, replace=False)
        decomposer.fit_transform(X, y_shuffled)
    expected_errors = ["monotonically", "X must be in an sktime compatible format"]
    assert any([error in str(exec_info.value) for error in expected_errors])


<<<<<<< HEAD
@pytest.mark.parametrize(
    "frequency",
    [
        "D",
        "W",
        "S",
        "h",
        "T",
        pytest.param(
            "m",
            marks=pytest.mark.xfail(reason="Frequency considered ambiguous by pandas"),
        ),
        pytest.param(
            "M",
            marks=pytest.mark.xfail(reason="Frequency considered ambiguous by pandas"),
        ),
        pytest.param(
            "Y",
            marks=pytest.mark.xfail(reason="Frequency considered ambiguous by pandas"),
        ),
    ],
)
@pytest.mark.parametrize(
    "test_first_index",
    ["on period", "before period", "just after period", "mid period"],
)
def test_polynomial_decomposer_build_seasonal_signal(
    ts_data,
    test_first_index,
    frequency,
):
    period = 10
    test_first_index = {
        "on period": 3 * period,
        "before period": 3 * period - 1,
        "just after period": 3 * period + 1,
        "mid period": 3 * period + 4,
    }[test_first_index]

    # Data spanning 2021-01-01 to 2021-02-09
    X, _, y = ts_data()

    # Change the date time index to start at the same time but have different frequency
    y.set_axis(
        pd.date_range(start="2021-01-01", periods=len(y), freq=frequency),
        inplace=True,
    )

    decomposer = PolynomialDecomposer(degree=2)

    # Synthesize a one-week long cyclic signal
    single_period_seasonal_signal = np.sin(y[0:period] * 2 * np.pi / len(y[0:period]))
    full_seasonal_signal = np.sin(y * 2 * np.pi / len(y[0:period]))

    # Split the target data.  Since the period of this data is 7 days, we'll test
    # when the cycle begins, an index before it begins, an index after it begins
    # and in the middle of a cycle
    y_test = y[test_first_index:]

    # Set the decomposer's trend attribute since the function uses it to select the
    # proper integer/datetime index.  The actual value doesn't matter, just that
    # something with an index exists there.
    decomposer.trend = full_seasonal_signal

    projected_seasonality = decomposer._project_seasonal(
        y_test,
        single_period_seasonal_signal,
        period,
        frequency,
    )

    # Make sure that the function extracted the correct portion of the repeating, full seasonal signal
    assert np.allclose(
        full_seasonal_signal[projected_seasonality.index],
        projected_seasonality,
    )


=======
>>>>>>> fa71b7ba
@pytest.mark.parametrize("X_num_time_columns", [0, 1, 2, 3])
@pytest.mark.parametrize(
    "X_has_time_index",
    ["X_has_time_index", "X_doesnt_have_time_index"],
)
@pytest.mark.parametrize(
    "y_has_time_index",
    ["y_has_time_index", "y_doesnt_have_time_index"],
)
@pytest.mark.parametrize(
    "time_index_specified",
    [
        "time_index_is_specified",
        "time_index_not_specified",
        "time_index_is_specified_but_wrong",
    ],
)
def test_polynomial_decomposer_uses_time_index(
    ts_data,
    X_has_time_index,
    X_num_time_columns,
    y_has_time_index,
    time_index_specified,
):
    X, _, y = ts_data()

    time_index_col_name = "date"
    assert isinstance(X.index, pd.DatetimeIndex)
    assert isinstance(y.index, pd.DatetimeIndex)

    # Modify time series data to match testing conditions
    if X_has_time_index == "X_doesnt_have_time_index":
        X = X.ww.reset_index(drop=True)
    if y_has_time_index == "y_doesnt_have_time_index":
        y = y.reset_index(drop=True)
    if X_num_time_columns == 0:
        X = X.ww.drop(columns=[time_index_col_name])
    elif X_num_time_columns > 1:
        for addn_col in range(X_num_time_columns - 1):
            X.ww[time_index_col_name + str(addn_col + 1)] = X.ww[time_index_col_name]
    time_index = {
        "time_index_is_specified": "date",
        "time_index_not_specified": None,
        "time_index_is_specified_but_wrong": "d4t3s",
    }[time_index_specified]
    decomposer = PolynomialDecomposer(time_index=time_index)

    err_msg = None

    # The time series data has no time data
    if (
        X_num_time_columns == 0
        and X_has_time_index == "X_doesnt_have_time_index"
        and y_has_time_index == "y_doesnt_have_time_index"
    ):
        err_msg = "There are no Datetime features in the feature data and neither the feature nor the target data have a DateTime index."

    # The time series data has too much time data
    elif (
        X_num_time_columns > 1
        and time_index_specified == "time_index_not_specified"
        and y_has_time_index == "y_doesnt_have_time_index"
        and X_has_time_index != "X_has_time_index"
    ):
        err_msg = "Too many Datetime features provided in data but no time_index column specified during __init__."

    # If the wrong time_index column is specified with multiple datetime columns
    elif (
        time_index_specified == "time_index_is_specified_but_wrong"
        and X_num_time_columns > 1
        and X_has_time_index != "X_has_time_index"
        and y_has_time_index != "y_has_time_index"
    ):
        err_msg = "Too many Datetime features provided in data and provided time_index column d4t3s not present in data."

    if err_msg is not None:
        with pytest.raises(
            ValueError,
            match=err_msg,
        ):
            decomposer.fit_transform(X, y)
    else:
        X_t, y_t = decomposer.fit_transform(X, y)

        # If the fit_transform() succeeds, assert the original X and y
        # have unchanged indices.
        if X_has_time_index == "X_doesnt_have_time_index":
            assert not isinstance(X.index, pd.DatetimeIndex)
        else:
            assert isinstance(X.index, pd.DatetimeIndex)
        if y_has_time_index == "y_doesnt_have_time_index":
            assert not isinstance(y.index, pd.DatetimeIndex)
        else:
            assert isinstance(y.index, pd.DatetimeIndex)


@pytest.mark.parametrize(
    "y_has_time_index",
    ["y_has_time_index", "y_doesnt_have_time_index"],
)
def test_polynomial_decomposer_plot_decomposition(
    y_has_time_index,
    generate_seasonal_data,
):
    step = 0.01
    period = 9
    X, y = generate_seasonal_data(real_or_synthetic="synthetic")(period, step)
    if y_has_time_index == "y_has_time_index":
        y = y.set_axis(X.index)

    pdc = PolynomialDecomposer(degree=1, seasonal_period=period)
    pdc.fit_transform(X, y)
    fig, axs = pdc.plot_decomposition(X, y, show=False)
    assert isinstance(fig, matplotlib.pyplot.Figure)
    assert isinstance(axs, np.ndarray)
    assert all([isinstance(ax, matplotlib.pyplot.Axes) for ax in axs])<|MERGE_RESOLUTION|>--- conflicted
+++ resolved
@@ -176,87 +176,6 @@
     assert any([error in str(exec_info.value) for error in expected_errors])
 
 
-<<<<<<< HEAD
-@pytest.mark.parametrize(
-    "frequency",
-    [
-        "D",
-        "W",
-        "S",
-        "h",
-        "T",
-        pytest.param(
-            "m",
-            marks=pytest.mark.xfail(reason="Frequency considered ambiguous by pandas"),
-        ),
-        pytest.param(
-            "M",
-            marks=pytest.mark.xfail(reason="Frequency considered ambiguous by pandas"),
-        ),
-        pytest.param(
-            "Y",
-            marks=pytest.mark.xfail(reason="Frequency considered ambiguous by pandas"),
-        ),
-    ],
-)
-@pytest.mark.parametrize(
-    "test_first_index",
-    ["on period", "before period", "just after period", "mid period"],
-)
-def test_polynomial_decomposer_build_seasonal_signal(
-    ts_data,
-    test_first_index,
-    frequency,
-):
-    period = 10
-    test_first_index = {
-        "on period": 3 * period,
-        "before period": 3 * period - 1,
-        "just after period": 3 * period + 1,
-        "mid period": 3 * period + 4,
-    }[test_first_index]
-
-    # Data spanning 2021-01-01 to 2021-02-09
-    X, _, y = ts_data()
-
-    # Change the date time index to start at the same time but have different frequency
-    y.set_axis(
-        pd.date_range(start="2021-01-01", periods=len(y), freq=frequency),
-        inplace=True,
-    )
-
-    decomposer = PolynomialDecomposer(degree=2)
-
-    # Synthesize a one-week long cyclic signal
-    single_period_seasonal_signal = np.sin(y[0:period] * 2 * np.pi / len(y[0:period]))
-    full_seasonal_signal = np.sin(y * 2 * np.pi / len(y[0:period]))
-
-    # Split the target data.  Since the period of this data is 7 days, we'll test
-    # when the cycle begins, an index before it begins, an index after it begins
-    # and in the middle of a cycle
-    y_test = y[test_first_index:]
-
-    # Set the decomposer's trend attribute since the function uses it to select the
-    # proper integer/datetime index.  The actual value doesn't matter, just that
-    # something with an index exists there.
-    decomposer.trend = full_seasonal_signal
-
-    projected_seasonality = decomposer._project_seasonal(
-        y_test,
-        single_period_seasonal_signal,
-        period,
-        frequency,
-    )
-
-    # Make sure that the function extracted the correct portion of the repeating, full seasonal signal
-    assert np.allclose(
-        full_seasonal_signal[projected_seasonality.index],
-        projected_seasonality,
-    )
-
-
-=======
->>>>>>> fa71b7ba
 @pytest.mark.parametrize("X_num_time_columns", [0, 1, 2, 3])
 @pytest.mark.parametrize(
     "X_has_time_index",
