import pandas as pd
import pytest
import woodwork as ww
from pandas.testing import assert_frame_equal
from woodwork.logical_types import (
    Boolean,
    Categorical,
    Datetime,
    Double,
    Integer,
)

from evalml.pipelines import DelayedFeatureTransformer


@pytest.fixture
def delayed_features_data():
    X = pd.DataFrame({"feature": range(1, 32)})
    y = pd.Series(range(1, 32))
    return X, y


def test_delayed_features_transformer_init():
    delayed_features = DelayedFeatureTransformer(
        max_delay=4,
        delay_features=True,
        delay_target=False,
        date_index="Date",
        random_seed=1,
    )
    assert delayed_features.parameters == {
        "max_delay": 4,
        "delay_features": True,
        "delay_target": False,
        "gap": 0,
        "forecast_horizon": 1,
        "date_index": "Date",
    }


def encode_y_as_string(y):
    y_answer = y.astype(int) - 1
    y = y.map(lambda val: str(val).zfill(2))
    return y, y_answer


def encode_X_as_string(X):
    X_answer = X.astype(int) - 1
    # So that the encoder encodes the values in ascending order. This makes it easier to
    # specify the answer for each unit test
    X.feature = pd.Categorical(X.feature.map(lambda val: str(val).zfill(2)))
    return X, X_answer


def encode_X_y_as_strings(X, y, encode_X_as_str, encode_y_as_str):
    y_answer = y
    if encode_y_as_str:
        y, y_answer = encode_y_as_string(y)
    X_answer = X
    if encode_X_as_str:
        X, X_answer = encode_X_as_string(X)
    return X, X_answer, y, y_answer


@pytest.mark.parametrize("encode_X_as_str", [True, False])
@pytest.mark.parametrize("encode_y_as_str", [True, False])
def test_delayed_feature_extractor_maxdelay3_forecasthorizon1_gap0(
    encode_X_as_str, encode_y_as_str, delayed_features_data
):
    X, y = delayed_features_data
    X, X_answer, y, y_answer = encode_X_y_as_strings(
        X, y, encode_X_as_str, encode_y_as_str
    )
    answer = pd.DataFrame(
        {
            "feature_delay_1": X_answer.feature.shift(1),
            "feature_delay_2": X_answer.feature.shift(2),
            "feature_delay_3": X_answer.feature.shift(3),
            "feature_delay_4": X_answer.feature.shift(4),
            "target_delay_1": y_answer.shift(1),
            "target_delay_2": y_answer.shift(2),
            "target_delay_3": y_answer.shift(3),
            "target_delay_4": y_answer.shift(4),
        }
    )
<<<<<<< HEAD
=======
    if not encode_X_as_str:
        answer["feature"] = X.feature.astype("int64")
    if not encode_y_as_str:
        answer["target_delay_0"] = y_answer.astype("int64")
    else:
        y = y.astype("category")
>>>>>>> 490d4ab0

    assert_frame_equal(
        answer,
        DelayedFeatureTransformer(max_delay=3, gap=0, forecast_horizon=1).fit_transform(
            X=X, y=y
        ),
    )

    answer_only_y = pd.DataFrame(
        {
            "target_delay_1": y_answer.shift(1),
            "target_delay_2": y_answer.shift(2),
            "target_delay_3": y_answer.shift(3),
            "target_delay_4": y_answer.shift(4),
        }
    )
    assert_frame_equal(
        answer_only_y,
        DelayedFeatureTransformer(max_delay=3, gap=0, forecast_horizon=1).fit_transform(
            X=None, y=y
        ),
    )


@pytest.mark.parametrize("encode_X_as_str", [True, False])
@pytest.mark.parametrize("encode_y_as_str", [True, False])
def test_delayed_feature_extractor_maxdelay5_forecasthorizon1_gap0(
    encode_X_as_str, encode_y_as_str, delayed_features_data
):
    X, y = delayed_features_data
    X, X_answer, y, y_answer = encode_X_y_as_strings(
        X, y, encode_X_as_str, encode_y_as_str
    )
    answer = pd.DataFrame(
        {
            "feature_delay_1": X_answer.feature.shift(1),
            "feature_delay_2": X_answer.feature.shift(2),
            "feature_delay_3": X_answer.feature.shift(3),
            "feature_delay_4": X_answer.feature.shift(4),
            "feature_delay_5": X_answer.feature.shift(5),
            "feature_delay_6": X_answer.feature.shift(6),
            "target_delay_1": y_answer.shift(1),
            "target_delay_2": y_answer.shift(2),
            "target_delay_3": y_answer.shift(3),
            "target_delay_4": y_answer.shift(4),
            "target_delay_5": y_answer.shift(5),
            "target_delay_6": y_answer.shift(6),
        }
    )
<<<<<<< HEAD
=======
    if encode_y_as_str:
        y = y.astype("category")
    if not encode_X_as_str:
        answer["feature"] = X.feature.astype("int64")
>>>>>>> 490d4ab0
    assert_frame_equal(
        answer,
        DelayedFeatureTransformer(max_delay=5, gap=0, forecast_horizon=1).fit_transform(
            X, y
        ),
    )

    answer_only_y = pd.DataFrame(
        {
            "target_delay_1": y_answer.shift(1),
            "target_delay_2": y_answer.shift(2),
            "target_delay_3": y_answer.shift(3),
            "target_delay_4": y_answer.shift(4),
            "target_delay_5": y_answer.shift(5),
            "target_delay_6": y_answer.shift(6),
        }
    )
    assert_frame_equal(
        answer_only_y,
        DelayedFeatureTransformer(max_delay=5, gap=0, forecast_horizon=1).fit_transform(
            X=None, y=y
        ),
    )


@pytest.mark.parametrize("encode_X_as_str", [True, False])
@pytest.mark.parametrize("encode_y_as_str", [True, False])
def test_delayed_feature_extractor_maxdelay3_forecasthorizon7_gap1(
    encode_X_as_str, encode_y_as_str, delayed_features_data
):
    X, y = delayed_features_data
    X, X_answer, y, y_answer = encode_X_y_as_strings(
        X, y, encode_X_as_str, encode_y_as_str
    )
    answer = pd.DataFrame(
        {
            "feature_delay_8": X_answer.feature.shift(8),
            "feature_delay_9": X_answer.feature.shift(9),
            "feature_delay_10": X_answer.feature.shift(10),
            "feature_delay_11": X_answer.feature.shift(11),
            "target_delay_8": y_answer.shift(8),
            "target_delay_9": y_answer.shift(9),
            "target_delay_10": y_answer.shift(10),
            "target_delay_11": y_answer.shift(11),
        }
    )
<<<<<<< HEAD
=======
    if encode_y_as_str:
        y = y.astype("category")
    if not encode_X_as_str:
        answer["feature"] = X.feature.astype("int64")
>>>>>>> 490d4ab0
    assert_frame_equal(
        answer,
        DelayedFeatureTransformer(max_delay=3, forecast_horizon=7, gap=1).fit_transform(
            X, y
        ),
    )

    answer_only_y = pd.DataFrame(
        {
            "target_delay_8": y_answer.shift(8),
            "target_delay_9": y_answer.shift(9),
            "target_delay_10": y_answer.shift(10),
            "target_delay_11": y_answer.shift(11),
        }
    )
    assert_frame_equal(
        answer_only_y,
        DelayedFeatureTransformer(max_delay=3, forecast_horizon=7, gap=1).fit_transform(
            X=None, y=y
        ),
    )


def test_delayed_feature_extractor_numpy(delayed_features_data):
    X, y = delayed_features_data
    X, X_answer, y, y_answer = encode_X_y_as_strings(X, y, False, False)
    X_np = X.values
    y_np = y.values
    answer = pd.DataFrame(
        {
            "0_delay_8": X_answer.feature.shift(8),
            "0_delay_9": X_answer.feature.shift(9),
            "0_delay_10": X_answer.feature.shift(10),
            "0_delay_11": X_answer.feature.shift(11),
            "target_delay_8": y_answer.shift(8),
            "target_delay_9": y_answer.shift(9),
            "target_delay_10": y_answer.shift(10),
            "target_delay_11": y_answer.shift(11),
        }
    )
<<<<<<< HEAD
=======

>>>>>>> 490d4ab0
    assert_frame_equal(
        answer,
        DelayedFeatureTransformer(max_delay=3, forecast_horizon=7, gap=1).fit_transform(
            X_np, y_np
        ),
    )

    answer_only_y = pd.DataFrame(
        {
            "target_delay_8": y_answer.shift(8),
            "target_delay_9": y_answer.shift(9),
            "target_delay_10": y_answer.shift(10),
            "target_delay_11": y_answer.shift(11),
        }
    )
    assert_frame_equal(
        answer_only_y,
        DelayedFeatureTransformer(max_delay=3, forecast_horizon=7, gap=1).fit_transform(
            X=None, y=y_np
        ),
    )


@pytest.mark.parametrize(
    "delay_features,delay_target", [(False, True), (True, False), (False, False)]
)
@pytest.mark.parametrize("encode_X_as_str", [True, False])
@pytest.mark.parametrize("encode_y_as_str", [True, False])
def test_lagged_feature_extractor_delay_features_delay_target(
    encode_y_as_str,
    encode_X_as_str,
    delay_features,
    delay_target,
    delayed_features_data,
):
    X, y = delayed_features_data
    X, X_answer, y, y_answer = encode_X_y_as_strings(
        X, y, encode_X_as_str, encode_y_as_str
    )
    all_delays = pd.DataFrame(
        {
            "feature_delay_1": X_answer.feature.shift(1),
            "feature_delay_2": X_answer.feature.shift(2),
            "feature_delay_3": X_answer.feature.shift(3),
            "feature_delay_4": X_answer.feature.shift(4),
            "target_delay_1": y_answer.shift(1),
            "target_delay_2": y_answer.shift(2),
            "target_delay_3": y_answer.shift(3),
            "target_delay_4": y_answer.shift(4),
        }
    )
<<<<<<< HEAD

=======
    if encode_y_as_str:
        y = y.astype("category")
    if not encode_X_as_str:
        all_delays["feature"] = X.feature.astype("int64")
>>>>>>> 490d4ab0
    if not delay_features:
        all_delays = all_delays.drop(
            columns=[c for c in all_delays.columns if "feature_" in c]
        )
    if not delay_target:
        all_delays = all_delays.drop(
            columns=[c for c in all_delays.columns if "target" in c]
        )

    transformer = DelayedFeatureTransformer(
        max_delay=3,
        forecast_horizon=1,
        delay_features=delay_features,
        delay_target=delay_target,
    )
    assert_frame_equal(all_delays, transformer.fit_transform(X, y))


@pytest.mark.parametrize(
    "delay_features,delay_target", [(False, True), (True, False), (False, False)]
)
@pytest.mark.parametrize("encode_X_as_str", [True, False])
@pytest.mark.parametrize("encode_y_as_str", [True, False])
def test_lagged_feature_extractor_delay_target(
    encode_y_as_str,
    encode_X_as_str,
    delay_features,
    delay_target,
    delayed_features_data,
):
    X, y = delayed_features_data
    X, X_answer, y, y_answer = encode_X_y_as_strings(
        X, y, encode_X_as_str, encode_y_as_str
    )
    answer = pd.DataFrame()
    if delay_target:
        answer = pd.DataFrame(
            {
                "target_delay_1": y_answer.shift(1),
                "target_delay_2": y_answer.shift(2),
                "target_delay_3": y_answer.shift(3),
                "target_delay_4": y_answer.shift(4),
            }
        )
    if encode_y_as_str:
        y = y.astype("category")
    transformer = DelayedFeatureTransformer(
        max_delay=3,
        forecast_horizon=1,
        delay_features=delay_features,
        delay_target=delay_target,
    )
    assert_frame_equal(answer, transformer.fit_transform(None, y))


@pytest.mark.parametrize("encode_X_as_str", [True, False])
@pytest.mark.parametrize("encode_y_as_str", [True, False])
@pytest.mark.parametrize("data_type", ["ww", "pd"])
def test_delay_feature_transformer_supports_custom_index(
    encode_X_as_str, encode_y_as_str, data_type, make_data_type, delayed_features_data
):
    X, y = delayed_features_data
    X, X_answer, y, y_answer = encode_X_y_as_strings(
        X, y, encode_X_as_str, encode_y_as_str
    )
    X.index = pd.RangeIndex(50, 81)
    X_answer.index = pd.RangeIndex(50, 81)
    y.index = pd.RangeIndex(50, 81)
    y_answer.index = pd.RangeIndex(50, 81)
    answer = pd.DataFrame(
        {
            "feature_delay_7": X_answer.feature.shift(7),
            "feature_delay_8": X_answer.feature.shift(8),
            "feature_delay_9": X_answer.feature.shift(9),
            "feature_delay_10": X_answer.feature.shift(10),
            "target_delay_7": y_answer.shift(7),
            "target_delay_8": y_answer.shift(8),
            "target_delay_9": y_answer.shift(9),
            "target_delay_10": y_answer.shift(10),
        },
        index=pd.RangeIndex(50, 81),
    )

    X = make_data_type(data_type, X)
    y = make_data_type(data_type, y)
    if encode_y_as_str:
        y = y.astype("category")

    assert_frame_equal(
        answer,
        DelayedFeatureTransformer(max_delay=3, forecast_horizon=7).fit_transform(X, y),
    )

    answer_only_y = pd.DataFrame(
        {
            "target_delay_7": y_answer.shift(7),
            "target_delay_8": y_answer.shift(8),
            "target_delay_9": y_answer.shift(9),
            "target_delay_10": y_answer.shift(10),
        },
        index=pd.RangeIndex(50, 81),
    )
    assert_frame_equal(
        answer_only_y,
        DelayedFeatureTransformer(max_delay=3, forecast_horizon=7).fit_transform(
            X=None, y=y
        ),
    )


def test_delay_feature_transformer_multiple_categorical_columns(delayed_features_data):
    X, y = delayed_features_data
    X, X_answer, y, y_answer = encode_X_y_as_strings(X, y, True, True)
    X["feature_2"] = pd.Categorical(["a"] * 10 + ["aa"] * 10 + ["aaa"] * 10 + ["aaaa"])
    X_answer["feature_2"] = pd.Series([0] * 10 + [1] * 10 + [2] * 10 + [3])
    answer = pd.DataFrame(
        {
            "feature_delay_11": X_answer.feature.shift(11),
            "feature_delay_12": X_answer.feature.shift(12),
            "feature_2_delay_11": X_answer.feature_2.shift(11),
            "feature_2_delay_12": X_answer.feature_2.shift(12),
            "target_delay_11": y_answer.shift(11),
            "target_delay_12": y_answer.shift(12),
        }
    )
    y = y.astype("category")
    assert_frame_equal(
        answer,
        DelayedFeatureTransformer(max_delay=1, forecast_horizon=9, gap=2).fit_transform(
            X, y
        ),
    )


def test_delay_feature_transformer_y_is_none(delayed_features_data):
    X, _ = delayed_features_data
    answer = pd.DataFrame(
        {
            "feature_delay_11": X.feature.shift(11),
            "feature_delay_12": X.feature.shift(12),
        }
    )
    assert_frame_equal(
        answer,
        DelayedFeatureTransformer(max_delay=1, forecast_horizon=11).fit_transform(
            X, y=None
        ),
    )


def test_delayed_feature_transformer_does_not_modify_input_data(delayed_features_data):
    X, _ = delayed_features_data
    expected = X.copy()
    _ = DelayedFeatureTransformer(max_delay=1, forecast_horizon=11).fit_transform(
        X, y=None
    )

    assert_frame_equal(X, expected)


@pytest.mark.parametrize(
    "X_df",
    [
        pd.DataFrame(
            pd.to_datetime(["20190902", "20200519", "20190607"], format="%Y%m%d")
        ),
        pd.DataFrame(pd.Series([1, 2, 3], dtype="int64")),
        pd.DataFrame(pd.Series([1.0, 2.0, 3.0], dtype="float")),
        pd.DataFrame(pd.Series(["a", "b", "a"], dtype="category")),
        pd.DataFrame(
            pd.Series(
                ["this will be a natural language column because length", "yay", "hay"],
                dtype="string",
            )
        ),
    ],
)
@pytest.mark.parametrize("fit_transform", [True, False])
def test_delay_feature_transformer_woodwork_custom_overrides_returned_by_components(
    X_df, fit_transform
):
    y = pd.Series([1, 2, 1])
    override_types = [Integer, Double, Categorical, Datetime, Boolean]
    for logical_type in override_types:
        try:
            X = X_df.copy()
            X.ww.init(logical_types={0: logical_type})
        except (ww.exceptions.TypeConversionError, ValueError):
            continue
        dft = DelayedFeatureTransformer(max_delay=1, forecast_horizon=1)
        if fit_transform:
            transformed = dft.fit_transform(X, y)
        else:
            dft.fit(X, y)
            transformed = dft.transform(X, y)
        assert isinstance(transformed, pd.DataFrame)

        if logical_type == Boolean:
            transformed.ww.init(logical_types={"0_delay_1": "categorical"})
        transformed_logical_types = {
            k: type(v) for k, v in transformed.ww.logical_types.items()
        }

        if logical_type in [Integer, Double, Categorical]:
            assert transformed_logical_types == {
                "0_delay_1": Double,
                "0_delay_2": Double,
                "target_delay_1": Double,
                "target_delay_2": Double,
            }
        elif logical_type == Boolean:
            assert transformed_logical_types == {
                "0_delay_1": Categorical,
                "0_delay_2": Categorical,
                "target_delay_1": Double,
                "target_delay_2": Double,
            }
        else:
            assert transformed_logical_types == {
                "0_delay_1": logical_type,
                "0_delay_2": logical_type,
                "target_delay_1": Double,
                "target_delay_2": Double,
            }<|MERGE_RESOLUTION|>--- conflicted
+++ resolved
@@ -39,6 +39,7 @@
 
 
 def encode_y_as_string(y):
+    y = y.astype("category")
     y_answer = y.astype(int) - 1
     y = y.map(lambda val: str(val).zfill(2))
     return y, y_answer
@@ -83,15 +84,6 @@
             "target_delay_4": y_answer.shift(4),
         }
     )
-<<<<<<< HEAD
-=======
-    if not encode_X_as_str:
-        answer["feature"] = X.feature.astype("int64")
-    if not encode_y_as_str:
-        answer["target_delay_0"] = y_answer.astype("int64")
-    else:
-        y = y.astype("category")
->>>>>>> 490d4ab0
 
     assert_frame_equal(
         answer,
@@ -141,13 +133,7 @@
             "target_delay_6": y_answer.shift(6),
         }
     )
-<<<<<<< HEAD
-=======
-    if encode_y_as_str:
-        y = y.astype("category")
-    if not encode_X_as_str:
-        answer["feature"] = X.feature.astype("int64")
->>>>>>> 490d4ab0
+
     assert_frame_equal(
         answer,
         DelayedFeatureTransformer(max_delay=5, gap=0, forecast_horizon=1).fit_transform(
@@ -194,13 +180,7 @@
             "target_delay_11": y_answer.shift(11),
         }
     )
-<<<<<<< HEAD
-=======
-    if encode_y_as_str:
-        y = y.astype("category")
-    if not encode_X_as_str:
-        answer["feature"] = X.feature.astype("int64")
->>>>>>> 490d4ab0
+
     assert_frame_equal(
         answer,
         DelayedFeatureTransformer(max_delay=3, forecast_horizon=7, gap=1).fit_transform(
@@ -241,10 +221,6 @@
             "target_delay_11": y_answer.shift(11),
         }
     )
-<<<<<<< HEAD
-=======
-
->>>>>>> 490d4ab0
     assert_frame_equal(
         answer,
         DelayedFeatureTransformer(max_delay=3, forecast_horizon=7, gap=1).fit_transform(
@@ -296,14 +272,7 @@
             "target_delay_4": y_answer.shift(4),
         }
     )
-<<<<<<< HEAD
-
-=======
-    if encode_y_as_str:
-        y = y.astype("category")
-    if not encode_X_as_str:
-        all_delays["feature"] = X.feature.astype("int64")
->>>>>>> 490d4ab0
+
     if not delay_features:
         all_delays = all_delays.drop(
             columns=[c for c in all_delays.columns if "feature_" in c]
@@ -348,8 +317,7 @@
                 "target_delay_4": y_answer.shift(4),
             }
         )
-    if encode_y_as_str:
-        y = y.astype("category")
+
     transformer = DelayedFeatureTransformer(
         max_delay=3,
         forecast_horizon=1,
@@ -389,8 +357,6 @@
 
     X = make_data_type(data_type, X)
     y = make_data_type(data_type, y)
-    if encode_y_as_str:
-        y = y.astype("category")
 
     assert_frame_equal(
         answer,
@@ -429,7 +395,6 @@
             "target_delay_12": y_answer.shift(12),
         }
     )
-    y = y.astype("category")
     assert_frame_equal(
         answer,
         DelayedFeatureTransformer(max_delay=1, forecast_horizon=9, gap=2).fit_transform(
@@ -468,14 +433,15 @@
     "X_df",
     [
         pd.DataFrame(
-            pd.to_datetime(["20190902", "20200519", "20190607"], format="%Y%m%d")
-        ),
-        pd.DataFrame(pd.Series([1, 2, 3], dtype="int64")),
-        pd.DataFrame(pd.Series([1.0, 2.0, 3.0], dtype="float")),
-        pd.DataFrame(pd.Series(["a", "b", "a"], dtype="category")),
+            pd.to_datetime(["20190902", "20200519", "20190607"] * 5, format="%Y%m%d")
+        ),
+        pd.DataFrame(pd.Series([0, 0, 3, 1] * 5, dtype="int64")),
+        pd.DataFrame(pd.Series([0, 0, 3.0, 2] * 5, dtype="float")),
+        pd.DataFrame(pd.Series(["a", "b", "a"] * 5, dtype="category")),
         pd.DataFrame(
             pd.Series(
-                ["this will be a natural language column because length", "yay", "hay"],
+                ["this will be a natural language column because length", "yay", "hay"]
+                * 5,
                 dtype="string",
             )
         ),
@@ -500,13 +466,9 @@
             dft.fit(X, y)
             transformed = dft.transform(X, y)
         assert isinstance(transformed, pd.DataFrame)
-
-        if logical_type == Boolean:
-            transformed.ww.init(logical_types={"0_delay_1": "categorical"})
         transformed_logical_types = {
             k: type(v) for k, v in transformed.ww.logical_types.items()
         }
-
         if logical_type in [Integer, Double, Categorical]:
             assert transformed_logical_types == {
                 "0_delay_1": Double,
