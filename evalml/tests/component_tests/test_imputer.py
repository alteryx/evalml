--- conflicted
+++ resolved
@@ -120,7 +120,7 @@
 
     imputer = Imputer(numeric_impute_strategy="median")
     transformed = imputer.fit_transform(X, y)
-    expected["float with nan"] = [0.3, 1.0, 0.075, -1.0, 0.0] * 4
+    expected["float with nan"] = [0.3, 1.0, 0.15, -1.0, 0.0] * 4
     assert_frame_equal(transformed, expected, check_dtype=False)
 
 
@@ -629,10 +629,6 @@
     elif test_case == "boolean_without_null":
         X = pd.DataFrame(pd.Series([True, False, True, False] * 4))
         expected = pd.DataFrame(pd.Series([True, False, True, False] * 4))
-<<<<<<< HEAD
-=======
-    expected_ww_dtype = Boolean
->>>>>>> 034068a7
     imputer = Imputer(categorical_impute_strategy="most_frequent")
     transformed = imputer.fit_transform(X)
     pd.testing.assert_frame_equal(
