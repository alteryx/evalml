import numpy as np
import pandas as pd
import pytest

from evalml.pipelines.components import Undersampler


def test_init():
    parameters = {
        "sampling_ratio": 1,
        "min_samples": 1,
        "min_percentage": 0.5
    }
    undersampler = Undersampler(**parameters)
    assert undersampler.parameters == parameters


def test_none_y():
    X = pd.DataFrame([[i] for i in range(5)])
    undersampler = Undersampler()
    with pytest.raises(ValueError, match="y cannot be none"):
        undersampler.fit(X, None)
    with pytest.raises(ValueError, match="y cannot be none"):
        undersampler.fit_transform(X, None)
    undersampler.fit(X, pd.Series([0] * 4 + [1]))
    undersampler.transform(X, None)


@pytest.mark.parametrize("data_type", ["np", "pd", "ww"])
def test_no_undersample(data_type, make_data_type, X_y_binary):
    X, y = X_y_binary
    X = make_data_type(data_type, X)
    y = make_data_type(data_type, y)

    undersampler = Undersampler()
    new_X, new_y = undersampler.fit_transform(X, y)

    if data_type == "ww":
        X = X.to_dataframe().values
        y = y.to_series().values
    elif data_type == "pd":
        X = X.values
        y = y.values

    np.testing.assert_equal(X, new_X.to_dataframe().values)
    np.testing.assert_equal(y, new_y.to_series().values)


@pytest.mark.parametrize("data_type", ["np", "pd", "ww"])
def test_undersample_imbalanced(data_type, make_data_type):
    X = np.array([[i] for i in range(1000)])
    y = np.array([0] * 150 + [1] * 850)
    X = make_data_type(data_type, X)
    y = make_data_type(data_type, y)

<<<<<<< HEAD
    sampling_ratio = 4
    undersampler = Undersampler(sampling_ratio=sampling_ratio)
=======
    balanced_ratio = 0.25
    undersampler = Undersampler(balanced_ratio=balanced_ratio)
>>>>>>> 23fb5347
    new_X, new_y = undersampler.fit_transform(X, y)

    assert len(new_X) == 750
    assert len(new_y) == 750
    value_counts = new_y.to_series().value_counts()
<<<<<<< HEAD
    assert value_counts.values[0] / value_counts.values[1] == sampling_ratio
=======
    assert value_counts.values[1] / value_counts.values[0] == balanced_ratio
>>>>>>> 23fb5347
    pd.testing.assert_series_equal(value_counts, pd.Series([600, 150], index=[1, 0]), check_dtype=False)

    transform_X, transform_y = undersampler.transform(X, y)

    if data_type == "ww":
        X = X.to_dataframe().values
        y = y.to_series().values
    elif data_type == "pd":
        X = X.values
        y = y.values

    np.testing.assert_equal(X, transform_X.to_dataframe().values)
    np.testing.assert_equal(y, transform_y.to_series().values)<|MERGE_RESOLUTION|>--- conflicted
+++ resolved
@@ -53,23 +53,14 @@
     X = make_data_type(data_type, X)
     y = make_data_type(data_type, y)
 
-<<<<<<< HEAD
-    sampling_ratio = 4
+    sampling_ratio = 0.25
     undersampler = Undersampler(sampling_ratio=sampling_ratio)
-=======
-    balanced_ratio = 0.25
-    undersampler = Undersampler(balanced_ratio=balanced_ratio)
->>>>>>> 23fb5347
     new_X, new_y = undersampler.fit_transform(X, y)
 
     assert len(new_X) == 750
     assert len(new_y) == 750
     value_counts = new_y.to_series().value_counts()
-<<<<<<< HEAD
-    assert value_counts.values[0] / value_counts.values[1] == sampling_ratio
-=======
-    assert value_counts.values[1] / value_counts.values[0] == balanced_ratio
->>>>>>> 23fb5347
+    assert value_counts.values[1] / value_counts.values[0] == sampling_ratio
     pd.testing.assert_series_equal(value_counts, pd.Series([600, 150], index=[1, 0]), check_dtype=False)
 
     transform_X, transform_y = undersampler.transform(X, y)
