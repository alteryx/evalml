import numpy as np
import pandas as pd
import pytest

from evalml.pipelines.components import Undersampler


def test_init():
    parameters = {
        "sampling_ratio": 1,
        "min_samples": 1,
        "min_percentage": 0.5
    }
    undersampler = Undersampler(**parameters)
    assert undersampler.parameters == parameters


def test_none_y():
    X = pd.DataFrame([[i] for i in range(5)])
    undersampler = Undersampler()
    with pytest.raises(ValueError, match="y cannot be none"):
        undersampler.fit(X, None)
    with pytest.raises(ValueError, match="y cannot be none"):
        undersampler.fit_transform(X, None)
    undersampler.fit(X, pd.Series([0] * 4 + [1]))
    undersampler.transform(X, None)


@pytest.mark.parametrize("data_type", ["np", "pd", "ww"])
def test_no_undersample(data_type, make_data_type, X_y_binary):
    X, y = X_y_binary
    X = make_data_type(data_type, X)
    y = make_data_type(data_type, y)

    undersampler = Undersampler()
    new_X, new_y = undersampler.fit_transform(X, y)

    np.testing.assert_equal(X, new_X.values)
    np.testing.assert_equal(y, new_y.values)


@pytest.mark.parametrize("data_type", ["np", "pd", "ww"])
def test_undersample_imbalanced(data_type, make_data_type):
    X = np.array([[i] for i in range(1000)])
    y = np.array([0] * 150 + [1] * 850)
    X = make_data_type(data_type, X)
    y = make_data_type(data_type, y)

    sampling_ratio = 0.25
    undersampler = Undersampler(sampling_ratio=sampling_ratio)
    new_X, new_y = undersampler.fit_transform(X, y)

    assert len(new_X) == 750
    assert len(new_y) == 750
    value_counts = new_y.value_counts()
    assert value_counts.values[1] / value_counts.values[0] == sampling_ratio
    pd.testing.assert_series_equal(value_counts, pd.Series([600, 150], index=[1, 0]), check_dtype=False)

    transform_X, transform_y = undersampler.transform(X, y)

<<<<<<< HEAD
    np.testing.assert_equal(X, transform_X.values)
    np.testing.assert_equal(y, transform_y.values)
=======
    if data_type == "ww":
        X = X.to_dataframe().values
        y = y.to_series().values
    elif data_type == "pd":
        X = X.values
        y = y.values

    np.testing.assert_equal(X, transform_X.to_dataframe().values)
    np.testing.assert_equal(None, transform_y)
>>>>>>> 93e043c7
<|MERGE_RESOLUTION|>--- conflicted
+++ resolved
@@ -58,17 +58,5 @@
 
     transform_X, transform_y = undersampler.transform(X, y)
 
-<<<<<<< HEAD
     np.testing.assert_equal(X, transform_X.values)
-    np.testing.assert_equal(y, transform_y.values)
-=======
-    if data_type == "ww":
-        X = X.to_dataframe().values
-        y = y.to_series().values
-    elif data_type == "pd":
-        X = X.values
-        y = y.values
-
-    np.testing.assert_equal(X, transform_X.to_dataframe().values)
-    np.testing.assert_equal(None, transform_y)
->>>>>>> 93e043c7
+    np.testing.assert_equal(None, transform_y)