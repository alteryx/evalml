--- conflicted
+++ resolved
@@ -59,18 +59,7 @@
 
     transform_X, transform_y = undersampler.transform(X, y)
 
-<<<<<<< HEAD
     np.testing.assert_equal(X, transform_X.values)
-    np.testing.assert_equal(None, transform_y)
-=======
-    if data_type == "ww":
-        X = X.to_dataframe().values
-        y = y.to_series().values
-    elif data_type == "pd":
-        X = X.values
-        y = y.values
-
-    np.testing.assert_equal(X, transform_X.to_dataframe().values)
     np.testing.assert_equal(None, transform_y)
 
 
@@ -99,7 +88,7 @@
     new_X, new_y = undersampler.fit_transform(X, y)
 
     assert len(new_X) == sum(expected_dict_values.values())
-    assert new_y.to_series().value_counts().to_dict() == expected_dict_values
+    assert new_y.value_counts().to_dict() == expected_dict_values
     assert undersampler.random_seed == 12
     assert undersampler._component_obj.random_seed == 12
 
@@ -113,7 +102,7 @@
     new_X, new_y = undersampler.fit_transform(X, y)
 
     assert len(new_X) == sum(expected_result.values())
-    assert new_y.to_series().value_counts().to_dict() == expected_result
+    assert new_y.value_counts().to_dict() == expected_result
 
 
 def test_undersampler_sampling_dict_strings():
@@ -125,5 +114,4 @@
     new_X, new_y = undersampler.fit_transform(X, y)
 
     assert len(new_X) == sum(expected_result.values())
-    assert new_y.to_series().value_counts().to_dict() == expected_result
->>>>>>> 72b7fd14
+    assert new_y.value_counts().to_dict() == expected_result