--- conflicted
+++ resolved
@@ -50,11 +50,7 @@
         # No detrender or arima
         n_components = 52
     else:
-<<<<<<< HEAD
-        n_components = 56
-=======
-        n_components = 53
->>>>>>> c540a7ec
+        n_components = 54
     assert len(all_components()) == n_components
 
 
