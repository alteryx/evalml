--- conflicted
+++ resolved
@@ -3,11 +3,9 @@
 import numpy as np
 import pandas as pd
 import pytest
-<<<<<<< HEAD
+
 from woodwork.logical_types import Boolean, BooleanNullable, Double, Integer
-=======
 from pandas.testing import assert_frame_equal
->>>>>>> d83053f8
 
 from evalml.exceptions import MissingComponentError
 from evalml.model_family import ModelFamily
@@ -20,11 +18,8 @@
 from evalml.pipelines.components.utils import (
     _all_estimators,
     all_components,
-<<<<<<< HEAD
     downcast_int_nullable_to_double,
-=======
     drop_natural_language_columns,
->>>>>>> d83053f8
     estimator_unable_to_handle_nans,
     handle_component_class,
     make_balancing_dictionary,
@@ -244,7 +239,6 @@
         estimator_unable_to_handle_nans("error")
 
 
-<<<<<<< HEAD
 @pytest.mark.parametrize("data_type", ["ww", "pd", "np"])
 def test_downcast_int_nullable_to_double(data_type):
     df = pd.DataFrame()
@@ -272,7 +266,8 @@
             assert str(ltype) == str(expected_ltypes[col])
     else:
         assert isinstance(df, np.ndarray)
-=======
+
+        
 def test_drop_natural_languages():
     X = pd.DataFrame(
         {
@@ -341,5 +336,4 @@
         X.ww.select(["Categorical"]),
         X_e.ww.select(["Categorical"]),
         check_dtype=False,
-    )
->>>>>>> d83053f8
+    )