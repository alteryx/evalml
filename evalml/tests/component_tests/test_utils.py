--- conflicted
+++ resolved
@@ -20,11 +20,7 @@
     if has_minimal_dependencies:
         assert len(all_components()) == 35
     else:
-<<<<<<< HEAD
-        assert len(all_components()) == 41
-=======
-        assert len(all_components()) == 42
->>>>>>> eb54a631
+        assert len(all_components()) == 43
 
 
 def test_handle_component_class_names():
