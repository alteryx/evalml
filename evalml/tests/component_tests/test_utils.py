--- conflicted
+++ resolved
@@ -33,13 +33,8 @@
     elif is_running_py_39_or_above:
         n_components = 47
     else:
-<<<<<<< HEAD
         n_components = 50 if is_running_py_39_or_above else 51
-        assert len(all_components()) == n_components
-=======
-        n_components = 49
     assert len(all_components()) == n_components
->>>>>>> 50d2b0a9
 
 
 def test_handle_component_class_names():
