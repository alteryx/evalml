--- conflicted
+++ resolved
@@ -908,39 +908,6 @@
 
 
 @pytest.fixture
-<<<<<<< HEAD
-=======
-def ts_data():
-    X, y = (
-        pd.DataFrame(
-            {
-                "features": range(101, 132),
-                "date": pd.date_range("2020-10-01", "2020-10-31"),
-            },
-        ),
-        pd.Series(range(1, 32)),
-    )
-    y.index = pd.date_range("2020-10-01", "2020-10-31")
-    X.index = pd.date_range("2020-10-01", "2020-10-31")
-    return X, y
-
-
-@pytest.fixture
-def ts_data_binary(ts_data):
-    X, y = ts_data
-    y = y % 2
-    return X, y
-
-
-@pytest.fixture
-def ts_data_multi(ts_data):
-    X, y = ts_data
-    y = y % 3
-    return X, y
-
-
-@pytest.fixture
->>>>>>> 034068a7
 def ts_data_seasonal_train():
     sine_ = np.linspace(-np.pi * 5, np.pi * 5, 25)
     X, y = pd.DataFrame({"features": range(25)}), pd.Series(sine_)
