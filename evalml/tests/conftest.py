--- conflicted
+++ resolved
@@ -191,12 +191,6 @@
     return _get_test_data_from_configuration
 
 
-<<<<<<< HEAD
-def create_mock_pipeline(
-    estimator, problem_type, parameters=None, add_label_encoder=False
-):
-    pipeline_parameters = (
-=======
 @pytest.fixture
 def get_ts_X_y():
     def _get_X_y(
@@ -236,9 +230,10 @@
     return _get_X_y
 
 
-def create_mock_pipeline(estimator, problem_type, add_label_encoder=False):
-    est_parameters = (
->>>>>>> e383f244
+def create_mock_pipeline(
+    estimator, problem_type, parameters=None, add_label_encoder=False
+):
+    pipeline_parameters = (
         {estimator.name: {"n_jobs": 1}}
         if (
             estimator.model_family
