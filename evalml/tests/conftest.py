import pandas as pd
import pytest
from sklearn import datasets


@pytest.fixture
def X_y():
    X, y = datasets.make_classification(n_samples=100, n_features=20,
                                        n_informative=2, n_redundant=2, random_state=0)

    return X, y


@pytest.fixture
def X_y_reg():
    X, y = datasets.make_regression(n_samples=100, n_features=20,
                                    n_informative=3, random_state=0)
    return X, y


@pytest.fixture
def X_y_multi():
    X, y = datasets.make_classification(n_samples=100, n_features=20, n_classes=3,
                                        n_informative=3, n_redundant=2, random_state=0)
    return X, y


@pytest.fixture
def X_y_categorical_regression():
    flights = pd.read_csv('https://raw.githubusercontent.com/mwaskom/seaborn-data/master/tips.csv')
    y = flights['tip']
    X = flights.drop('tip', axis=1)

    # add categorical dtype
    X['smoker'] = X['smoker'].astype('category')
    return X, y


@pytest.fixture
def X_y_categorical_classification():
    titanic = pd.read_csv('https://featuretools-static.s3.amazonaws.com/evalml/Titanic/train.csv')
    y = titanic['Survived']
    X = titanic.drop('Survived', axis=1)
<<<<<<< HEAD
    return X, y


@pytest.fixture
def trained_model(X_y):
    X, y = X_y

    clf = AutoClassifier(max_pipelines=1)

    clf.fit(X, y)

    return clf
=======
    return X, y
>>>>>>> b91b3a78
<|MERGE_RESOLUTION|>--- conflicted
+++ resolved
@@ -41,19 +41,4 @@
     titanic = pd.read_csv('https://featuretools-static.s3.amazonaws.com/evalml/Titanic/train.csv')
     y = titanic['Survived']
     X = titanic.drop('Survived', axis=1)
-<<<<<<< HEAD
-    return X, y
-
-
-@pytest.fixture
-def trained_model(X_y):
-    X, y = X_y
-
-    clf = AutoClassifier(max_pipelines=1)
-
-    clf.fit(X, y)
-
-    return clf
-=======
-    return X, y
->>>>>>> b91b3a78
+    return X, y