--- conflicted
+++ resolved
@@ -259,9 +259,8 @@
 
 
 @pytest.fixture
-<<<<<<< HEAD
-def regression_objectives_allowed_in_automl():
-    return [obj() for obj in get_objectives(ProblemTypes.REGRESSION) if obj not in _not_allowed_in_automl]
+def regression_core_objectives():
+    return get_core_objectives(ProblemTypes.REGRESSION)
 
 
 @pytest.fixture
@@ -285,8 +284,4 @@
             estimator_class.model_family not in _nonstackable_model_families and
                 estimator_class.model_family != ModelFamily.ENSEMBLE):
             stackable_regressors.append(estimator_class())
-    return stackable_regressors
-=======
-def regression_core_objectives():
-    return get_core_objectives(ProblemTypes.REGRESSION)
->>>>>>> 615026c0
+    return stackable_regressors