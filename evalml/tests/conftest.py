--- conflicted
+++ resolved
@@ -320,8 +320,16 @@
     return LinearRegressionPipeline
 
 
-@pytest.fixture
-<<<<<<< HEAD
+def decision_tree_classification_pipeline_class(X_y_categorical_classification):
+    class DTBinaryClassificationPipeline(BinaryClassificationPipeline):
+        component_graph = ['Simple Imputer', 'One Hot Encoder', 'Standard Scaler', 'Decision Tree Classifier']
+    pipeline = DTBinaryClassificationPipeline({})
+    X, y = X_y_categorical_classification
+    pipeline.fit(X, y)
+    return pipeline
+
+
+@pytest.fixture
 def nonlinear_binary_pipeline_class():
     class NonLinearBinaryPipeline(BinaryClassificationPipeline):
         component_graph = {
@@ -360,15 +368,6 @@
             'Linear Regressor': ['Linear Regressor', 'Random Forest', 'Elastic Net']
         }
     return NonLinearRegressionPipeline
-=======
-def decision_tree_classification_pipeline_class(X_y_categorical_classification):
-    class DTBinaryClassificationPipeline(BinaryClassificationPipeline):
-        component_graph = ['Simple Imputer', 'One Hot Encoder', 'Standard Scaler', 'Decision Tree Classifier']
-    pipeline = DTBinaryClassificationPipeline({})
-    X, y = X_y_categorical_classification
-    pipeline.fit(X, y)
-    return pipeline
->>>>>>> 22cd5749
 
 
 @pytest.fixture
