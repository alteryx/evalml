import contextlib
import os
import sys
from datetime import datetime
from unittest.mock import PropertyMock, patch

import numpy as np
import pandas as pd
import py
import pytest
import woodwork as ww
from sklearn import datasets
from sklearn.preprocessing import minmax_scale
from skopt.space import Integer, Real
from woodwork import logical_types as ww_logical_types
from woodwork.logical_types import (
    AgeNullable,
    BooleanNullable,
    IntegerNullable,
    Ordinal,
)

from evalml.demos import load_weather
from evalml.model_family import ModelFamily
from evalml.objectives import BinaryClassificationObjective
from evalml.objectives.utils import get_core_objectives, get_non_core_objectives
from evalml.pipelines import (
    BinaryClassificationPipeline,
    MulticlassClassificationPipeline,
    RegressionPipeline,
    TimeSeriesBinaryClassificationPipeline,
    TimeSeriesMulticlassClassificationPipeline,
    TimeSeriesRegressionPipeline,
)
from evalml.pipelines.components import (
    DecisionTreeClassifier,
    DecisionTreeRegressor,
    Estimator,
    LogisticRegressionClassifier,
)
from evalml.pipelines.components.component_base import ComponentBase
from evalml.pipelines.components.ensemble.stacked_ensemble_base import (
    _nonstackable_model_families,
)
from evalml.pipelines.components.utils import _all_estimators
from evalml.preprocessing import load_data
from evalml.problem_types import (
    ProblemTypes,
    handle_problem_types,
    is_binary,
    is_multiclass,
    is_regression,
    is_time_series,
)
from evalml.utils import infer_feature_types
from evalml.utils.cli_utils import get_evalml_black_config


def pytest_configure(config):
    config.addinivalue_line(
        "markers",
        "skip_offline: mark test to be skipped if offline (https://oss.alteryx.com cannot be reached)",
    )
    config.addinivalue_line(
        "markers",
        "skip_during_conda: mark test to be skipped if running during conda build",
    )


@pytest.fixture(scope="session")
def go():
    from plotly import graph_objects as go

    return go


@pytest.fixture(scope="session")
def im():
    from imblearn import over_sampling as im

    return im


@pytest.fixture(scope="session")
def lgbm():
    import lightgbm as lgbm

    return lgbm


@pytest.fixture(scope="session")
def vw():
    from vowpalwabbit import sklearn_vw as vw

    return vw


@pytest.fixture(scope="session")
def graphviz():
    import graphviz

    return graphviz


@pytest.fixture
def get_test_data_with_or_without_primary_key():
    def _get_test_data_with_primary_key(input_type, has_primary_key):
        X = None
        if input_type == "Integer":
            X_dict = {
                "col_1_id": [0, 1, 2, 3],
                "col_2": [2, 3, 4, 5],
                "col_3_id": [1, 1, 2, 3],
                "col_5": [0, 0, 1, 2],
            }
            if not has_primary_key:
                X_dict["col_1_id"] = [1, 1, 2, 3]
            X = pd.DataFrame.from_dict(X_dict)

        elif input_type == "IntegerNullable":
            X_dict = {
                "col_1_id": pd.Series([0, 1, 2, 3], dtype="Int64"),
                "col_2": pd.Series([2, 3, 4, 5], dtype="Int64"),
                "col_3_id": pd.Series([1, 1, 2, 3], dtype="Int64"),
                "col_5": pd.Series([0, 0, 1, 2], dtype="Int64"),
            }
            if not has_primary_key:
                X_dict["col_1_id"] = pd.Series([1, 1, 2, 3], dtype="Int64")
            X = pd.DataFrame.from_dict(X_dict)

        elif input_type == "Double":
            X_dict = {
                "col_1_id": [0.0, 1.0, 2.0, 3.0],
                "col_2": [2, 3, 4, 5],
                "col_3_id": [1, 1, 2, 3],
                "col_5": [0, 0, 1, 2],
            }
            if not has_primary_key:
                X_dict["col_1_id"] = [1.0, 1.0, 2.0, 3.0]
            X = pd.DataFrame.from_dict(X_dict)

        elif input_type == "Unknown":
            X_dict = {
                "col_1_id": ["a", "b", "c", "d"],
                "col_2": ["w", "x", "y", "z"],
                "col_3_id": [
                    "123456789012345",
                    "234567890123456",
                    "3456789012345678",
                    "45678901234567",
                ],
                "col_5": ["0", "0", "1", "2"],
            }
            if not has_primary_key:
                X_dict["col_1_id"] = ["b", "b", "c", "d"]
            X = pd.DataFrame.from_dict(X_dict)

        elif input_type == "Categorical":
            X_dict = {
                "col_1_id": ["a", "b", "c", "d"],
                "col_2": ["w", "x", "y", "z"],
                "col_3_id": [
                    "123456789012345",
                    "234567890123456",
                    "3456789012345678",
                    "45678901234567",
                ],
                "col_5": ["0", "0", "1", "2"],
            }
            if not has_primary_key:
                X_dict["col_1_id"] = ["b", "b", "c", "d"]
            X = pd.DataFrame.from_dict(X_dict)
            X.ww.init(
                logical_types={
                    "col_1_id": "categorical",
                    "col_2": "categorical",
                    "col_5": "categorical",
                },
            )
        return X

    return _get_test_data_with_primary_key


@pytest.fixture
def get_test_data_from_configuration():
    def _get_test_data_from_configuration(
        input_type,
        problem_type,
        column_names=None,
        nullable_target=False,
        scale=2,
    ):
        if is_time_series(problem_type) and "dates" not in column_names:
            column_names.append("dates")
        X_all = pd.DataFrame(
            {
                "all_null": [
                    np.nan,
                    np.nan,
                    np.nan,
                    np.nan,
                    np.nan,
                    np.nan,
                    np.nan,
                    np.nan,
                    np.nan,
                    np.nan,
                ]
                * scale,
                "int_null": [0, 1, 2, np.nan, 4, np.nan, 6, 7, 8, 9] * scale,
                "age_null": [0, 1, 2, np.nan, 4, np.nan, 6, 7, 8, 9] * scale,
                "bool_null": [
                    True,
                    None,
                    False,
                    True,
                    False,
                    None,
                    True,
                    True,
                    False,
                    True,
                ]
                * scale,
                "numerical": range(10 * scale),
                "categorical": ["a", "b", "a", "b", "b", "a", "b", "a", "a", "b"]
                * scale,
                "dates": pd.date_range("2000-02-03", periods=10 * scale, freq="W"),
                "text": [
                    "this is a string",
                    "this is another string",
                    "this is just another string",
                    "evalml should handle string input",
                    "cats are gr8",
                    "hello world",
                    "evalml is gr8",
                    "more strings",
                    "here we go",
                    "wheeeee!!!",
                ]
                * scale,
                "email": [
                    "abalone_0@gmail.com",
                    "AbaloneRings@yahoo.com",
                    "abalone_2@abalone.com",
                    "titanic_data@hotmail.com",
                    "fooEMAIL@email.org",
                    "evalml@evalml.org",
                    "evalml@alteryx.org",
                    "woodwork@alteryx.org",
                    "featuretools@alteryx.org",
                    "compose@alteryx.org",
                ]
                * scale,
                "url": [
                    "https://evalml.alteryx.com/en/stable/",
                    "https://woodwork.alteryx.com/en/stable/guides/statistical_insights.html",
                    "https://twitter.com/AlteryxOSS",
                    "https://www.twitter.com/AlteryxOSS",
                    "https://www.evalml.alteryx.com/en/stable/demos/text_input.html",
                    "https://github.com/alteryx/evalml",
                    "https://github.com/alteryx/featuretools",
                    "https://github.com/alteryx/woodwork",
                    "https://github.com/alteryx/compose",
                    "https://woodwork.alteryx.com/en/stable/",
                ]
                * scale,
                "ip": [
                    "0.0.0.0",
                    "1.1.1.101",
                    "1.1.101.1",
                    "1.101.1.1",
                    "101.1.1.1",
                    "192.168.1.1",
                    "255.255.255.255",
                    "2.1.1.101",
                    "2.1.101.1",
                    "2.101.1.1",
                ]
                * scale,
            },
        )
        y = pd.Series([0, 0, 1, 0, 0, 1, 1, 0, 1, 0] * scale)
        if problem_type == ProblemTypes.MULTICLASS:
            y = pd.Series([0, 2, 1, 2, 0, 2, 1, 2, 1, 0] * scale)
        elif is_regression(problem_type):
            y = pd.Series([1, 2, 3, 3, 3, 4, 5, 5, 6, 6] * scale)
        if nullable_target:
            y.iloc[2] = None
            if input_type == "ww":
                y = ww.init_series(y, logical_type="integer_nullable")
        X = X_all[column_names]

        if input_type == "np":
            X = X.to_numpy()
            y = y.to_numpy()

        if input_type == "ww":
            logical_types = {}
            if "text" in column_names:
                logical_types.update({"text": "NaturalLanguage"})
            if "categorical" in column_names:
                logical_types.update({"categorical": "Categorical"})
            if "url" in column_names:
                logical_types.update({"url": "URL"})
            if "email" in column_names:
                logical_types.update({"email": "EmailAddress"})
            if "int_null" in column_names:
                logical_types.update({"int_null": "integer_nullable"})
            if "age_null" in column_names:
                logical_types.update({"age_null": "age_nullable"})
            if "bool_null" in column_names:
                logical_types.update({"bool_null": "boolean_nullable"})

            X.ww.init(logical_types=logical_types)

            y = ww.init_series(y)

        return X, y

    return _get_test_data_from_configuration


@pytest.fixture
def ts_data():
    def _get_X_y(
        train_features_index_dt=True,
        train_target_index_dt=True,
        train_none=False,
        datetime_feature=True,
        no_features=False,
        test_features_index_dt=True,
        freq="D",
        problem_type="time series regression",
        match_indices=True,
    ):
        X = pd.DataFrame(index=[i + 1 for i in range(50)])
        dates = pd.date_range("1/1/21", periods=50, freq=freq)
        feature = pd.Series([1, 4, 2] * 10 + [3, 1] * 10, index=X.index)
        y = pd.Series([1, 2, 3, 4, 5, 6, 5, 4, 3, 2] * 5)
        if match_indices:
            y.index = X.index

        X_train = X.iloc[:40]
        X_test = X.iloc[40:]
        y_train = y.iloc[:40]
        logical_types = {}

        if train_features_index_dt:
            X_train.index = dates[:40]
        if train_target_index_dt:
            y_train.index = dates[:40]
        if test_features_index_dt:
            X_test.index = dates[40:]
        if not no_features:
            X_train["feature"] = pd.Series(feature[:40].values, index=X_train.index)
            X_test["feature"] = pd.Series(feature[40:].values, index=X_test.index)
            logical_types["feature"] = "integer"
        if datetime_feature:
            X_train["date"] = pd.Series(dates[:40].values, index=X_train.index)
            X_test["date"] = pd.Series(dates[40:].values, index=X_test.index)
            logical_types["date"] = "datetime"
        if train_none:
            X_train = None
        if is_binary(problem_type):
            y_train = y_train % 2
        if is_multiclass(problem_type):
            y_train = y_train % 3

        if X_train is not None:
            X_train.ww.init(logical_types=logical_types)
        X_test.ww.init(logical_types=logical_types)
        y_train.ww.init(logical_type="integer")

        return X_train, X_test, y_train

    return _get_X_y


def create_mock_pipeline(
    estimator,
    problem_type,
    parameters=None,
    add_label_encoder=False,
):
    pipeline_parameters = (
        {estimator.name: {"n_jobs": 1}}
        if (
            estimator.model_family
            not in [
                ModelFamily.SVM,
                ModelFamily.DECISION_TREE,
                ModelFamily.VOWPAL_WABBIT,
                ModelFamily.PROPHET,
            ]
            and "Elastic Net" not in estimator.name
        )
        else {}
    )

    if parameters is not None:
        pipeline_parameters.update(parameters)

    custom_name = (
        f"Pipeline with {estimator.name}"
        if add_label_encoder is False
        else f"Pipeline with {estimator.name} w/ Label Encoder"
    )
    component_graph = (
        [estimator]
        if add_label_encoder is False
        else {
            "Label Encoder": ["Label Encoder", "X", "y"],
            estimator.name: [
                estimator,
                "Label Encoder.x",
                "Label Encoder.y",
            ],
        }
    )

    if problem_type == ProblemTypes.BINARY:
        return BinaryClassificationPipeline(
            component_graph,
            parameters=pipeline_parameters,
            custom_name=custom_name,
        )
    elif problem_type == ProblemTypes.MULTICLASS:
        return MulticlassClassificationPipeline(
            component_graph,
            parameters=pipeline_parameters,
            custom_name=custom_name,
        )
    elif problem_type == ProblemTypes.REGRESSION:
        return RegressionPipeline(
            component_graph,
            parameters=pipeline_parameters,
            custom_name=custom_name,
        )
    elif problem_type == ProblemTypes.TIME_SERIES_REGRESSION:
        return TimeSeriesRegressionPipeline(
            component_graph,
            parameters=pipeline_parameters,
            custom_name=custom_name,
        )
    elif problem_type == ProblemTypes.TIME_SERIES_BINARY:
        return TimeSeriesBinaryClassificationPipeline(
            component_graph,
            parameters=pipeline_parameters,
            custom_name=custom_name,
        )
    elif problem_type == ProblemTypes.TIME_SERIES_MULTICLASS:
        return TimeSeriesMulticlassClassificationPipeline(
            component_graph,
            parameters=pipeline_parameters,
            custom_name=custom_name,
        )


@pytest.fixture
def all_pipeline_classes():
    ts_parameters = {
        "pipeline": {
            "time_index": "date",
            "gap": 1,
            "max_delay": 1,
            "forecast_horizon": 3,
        },
    }

    all_possible_pipeline_classes = []
    for estimator in _all_estimators():
        for problem_type in estimator.supported_problem_types:
            all_possible_pipeline_classes.append(
                create_mock_pipeline(
                    estimator,
                    problem_type,
                    parameters=ts_parameters if is_time_series(problem_type) else None,
                    add_label_encoder=False,
                ),
            )
            all_possible_pipeline_classes.append(
                create_mock_pipeline(
                    estimator,
                    problem_type,
                    parameters=ts_parameters if is_time_series(problem_type) else None,
                    add_label_encoder=True,
                ),
            )
    return all_possible_pipeline_classes


@pytest.fixture
def all_binary_pipeline_classes(all_pipeline_classes):
    return [
        pipeline
        for pipeline in all_pipeline_classes
        if isinstance(pipeline, BinaryClassificationPipeline)
        and "label encoder" not in pipeline.custom_name
    ]


@pytest.fixture
def all_binary_pipeline_classes_with_encoder(all_pipeline_classes):
    return [
        pipeline
        for pipeline in all_pipeline_classes
        if isinstance(pipeline, BinaryClassificationPipeline)
        and "label encoder" in pipeline.custom_name
    ]


@pytest.fixture
def all_multiclass_pipeline_classes(all_pipeline_classes):
    return [
        pipeline
        for pipeline in all_pipeline_classes
        if isinstance(pipeline, MulticlassClassificationPipeline)
        and "label encoder" not in pipeline.custom_name
    ]


@pytest.fixture
def all_multiclass_pipeline_classes_with_encoder(all_pipeline_classes):
    return [
        pipeline
        for pipeline in all_pipeline_classes
        if isinstance(pipeline, MulticlassClassificationPipeline)
        and "label encoder" in pipeline.custom_name
    ]


def pytest_addoption(parser):
    parser.addoption(
        "--is-using-conda",
        action="store_true",
        default=False,
        help="If true, tests will assume that they are being run as part of"
        "the build_conda_pkg workflow with the feedstock.",
    )


def pytest_collection_modifyitems(config, items):
    if config.getoption("--is-using-conda"):
        skip_conda = pytest.mark.skip(reason="Test does not run during conda")
        for item in items:
            if "skip_during_conda" in item.keywords:
                item.add_marker(skip_conda)


@pytest.fixture
def is_using_conda(pytestconfig):
    return pytestconfig.getoption("--is-using-conda")


@pytest.fixture
def is_using_windows(pytestconfig):
    return sys.platform in ["win32", "cygwin"]


@pytest.fixture
def assert_allowed_pipelines_equal_helper():
    def assert_allowed_pipelines_equal_helper(
        actual_allowed_pipelines,
        expected_allowed_pipelines,
    ):
        actual_allowed_pipelines.sort(key=lambda p: p.name)
        expected_allowed_pipelines.sort(key=lambda p: p.name)
        for actual, expected in zip(
            actual_allowed_pipelines,
            expected_allowed_pipelines,
        ):
            for pipeline_subclass in [
                BinaryClassificationPipeline,
                MulticlassClassificationPipeline,
                RegressionPipeline,
            ]:
                if isinstance(expected, pipeline_subclass):
                    assert isinstance(expected, pipeline_subclass)
                    break
            assert actual.parameters == expected.parameters
            assert actual.name == expected.name
            assert actual.problem_type == expected.problem_type
            assert actual.component_graph == expected.component_graph

    return assert_allowed_pipelines_equal_helper


@pytest.fixture
def missing_middle():
    dates_1 = pd.date_range("2005-01-01 00:00:00", periods=20, freq="1H")
    dates_2 = pd.date_range("2005-01-01 21:00:00", periods=30, freq="1H")
    dates = dates_1.append(dates_2)
    return dates


@pytest.fixture
def missing_beginning():
    dates_1 = pd.DatetimeIndex(["2006-08-01"])
    dates_2 = pd.date_range("2006-10-01", periods=30, freq="1MS")
    dates = dates_1.append(dates_2)
    return dates


@pytest.fixture
def missing_end():
    dates_1 = pd.date_range("2006-10-01", periods=30, freq="1MS")
    dates_2 = pd.DatetimeIndex(["2009-05-01"])
    dates = dates_1.append(dates_2)
    return dates


@pytest.fixture
def missing_scattered():
    dates_1 = pd.date_range("2014-03-01", periods=27, freq="5D")
    dates_2 = pd.date_range("2014-07-19", periods=9, freq="5D")
    dates_3 = pd.date_range("2014-09-07", periods=15, freq="5D")
    dates_4 = pd.date_range("2014-12-01", periods=21, freq="5D")
    dates = dates_1.append(dates_2).append(dates_3).append(dates_4)
    return dates


@pytest.fixture
def missing_continuous():
    dates_1 = pd.date_range("2014-03-01", periods=22, freq="5D")
    dates_2 = pd.date_range("2014-06-29", periods=13, freq="5D")
    dates_3 = pd.date_range("2014-09-17", periods=31, freq="5D")
    dates = dates_1.append(dates_2).append(dates_3)
    return dates


@pytest.fixture
def uneven_middle():
    dates_1 = pd.date_range("2005-01-01 00:00:00", periods=20, freq="10H")
    dates_2 = pd.DatetimeIndex(["2005-01-09 12:00:00"])
    dates_3 = pd.DatetimeIndex(["2005-01-09 20:00:00"])
    dates_4 = pd.date_range("2005-01-10 04:00:00", periods=29, freq="10H")
    dates = dates_1.append(dates_2).append(dates_3).append(dates_4)
    return dates


@pytest.fixture
def uneven_beginning():
    dates_1 = pd.DatetimeIndex(["2006-07-23", "2006-08-21"])
    dates_2 = pd.date_range("2006-10-31", periods=30, freq="2M")
    dates = dates_1.append(dates_2)
    return dates


@pytest.fixture
def uneven_end():
    dates_1 = pd.date_range("2006-10-01", periods=30, freq="1MS")
    dates_2 = pd.DatetimeIndex(["2009-03-26"])
    dates = dates_1.append(dates_2)
    return dates


@pytest.fixture
def uneven_scattered():
    dates_1 = pd.date_range("2014-03-01", periods=17, freq="5D")
    dates_2 = pd.DatetimeIndex(["2014-05-23"])
    dates_3 = pd.date_range("2014-05-30", periods=8, freq="5D")
    dates_4 = pd.DatetimeIndex(["2014-07-11"])
    dates_5 = pd.date_range("2014-07-14", periods=13, freq="5D")
    dates_6 = pd.DatetimeIndex(["2014-09-13", "2014-09-18"])
    dates_7 = pd.date_range("2014-09-27", periods=159, freq="5D")
    dates = (
        dates_1.append(dates_2)
        .append(dates_3)
        .append(dates_4)
        .append(dates_5)
        .append(dates_6)
        .append(dates_7)
    )
    return dates


@pytest.fixture
def uneven_work_week():
    dates_1 = pd.date_range("2015-01-12", periods=30, freq="B")
    dates_2 = pd.date_range("2015-02-23", periods=3, freq="D")
    dates_3 = pd.DatetimeIndex(["2015-02-27"])
    dates_4 = pd.date_range("2015-03-02", periods=40, freq="B")

    dates = dates_1.append(dates_2).append(dates_3).append(dates_4)
    return dates


@pytest.fixture
def uneven_continuous():
    dates_1 = pd.date_range("2014-01-01", periods=5, freq="2D")
    dates_2 = pd.DatetimeIndex(["2014-01-10", "2014-01-12", "2014-01-14"])
    dates_3 = pd.date_range("2014-01-15", periods=130, freq="2D")
    dates = dates_1.append(dates_2).append(dates_3)
    return dates


@pytest.fixture
def duplicate_beginning():
    dates_1 = pd.DatetimeIndex(["2006-09-01"])
    dates_2 = pd.date_range("2006-09-01", periods=30, freq="1MS")
    dates = dates_1.append(dates_2)
    return dates


@pytest.fixture
def duplicate_middle():
    dates_1 = pd.date_range("2005-01-01", periods=10, freq="2MS")
    dates_2 = pd.DatetimeIndex(["2006-07-01"])
    dates_3 = pd.date_range("2006-09-01", periods=50, freq="2MS")
    dates = dates_1.append(dates_2).append(dates_3)
    return dates


@pytest.fixture
def duplicate_end():
    dates_1 = pd.date_range("2001-01-07", periods=30, freq="3D")
    dates_2 = pd.DatetimeIndex(["2001-04-10", "2001-04-10"])
    dates = dates_1.append(dates_2)
    return dates


@pytest.fixture
def duplicate_scattered():
    dates_1 = pd.DatetimeIndex(["2001-01-01", "2001-01-01"])
    dates_2 = pd.date_range("2001-01-01", periods=20, freq="1AS")
    dates_3 = pd.DatetimeIndex(["2020-01-01"])
    dates_4 = pd.date_range("2022-01-01", periods=5, freq="1AS")
    dates_5 = pd.DatetimeIndex(["2026-01-01"])
    dates = dates_1.append(dates_2).append(dates_3).append(dates_4).append(dates_5)
    return dates


@pytest.fixture
def duplicate_continuous():
    dates_1 = pd.date_range("2005-01-01", periods=10, freq="2MS")
    dates_2 = pd.DatetimeIndex(["2006-07-01", "2006-07-01", "2006-07-01"])
    dates_3 = pd.date_range("2006-09-01", periods=50, freq="2MS")
    dates = dates_1.append(dates_2).append(dates_3)
    return dates


@pytest.fixture
def combination_of_faulty_datetime():
    dates_0 = pd.DatetimeIndex(["1/1/21", "1/3/21", "1/3/21", "1/3/21"])
    dates_1 = pd.date_range("1/5/21", periods=8, freq="2D")
    dates_2 = pd.DatetimeIndex(["1/19/21"])
    dates_3 = pd.date_range("1/27/21", periods=7, freq="2D")
    dates_4 = pd.date_range("2/12/21", periods=13, freq="2D")
    dates_5 = pd.DatetimeIndex(
        [
            "3/09/21",
            "3/10/21",
            "3/12/21",
            "3/14/21",
            None,
            "3/18/21",
            "3/20/21",
            "3/22/21",
            "3/22/21",
        ],
    )
    dates_6 = pd.date_range("3/22/21", periods=10, freq="2D")
    dates_7 = pd.DatetimeIndex(["4/12/21", "4/14/21"])
    dates_8 = pd.date_range("4/15/21", periods=5, freq="2D")
    dates_9 = pd.DatetimeIndex(["4/24/21"])
    dates_10 = pd.date_range("4/25/21", periods=3, freq="2D")
    dates_11 = pd.DatetimeIndex([None, None, None])
    dates_12 = pd.date_range("5/5/21", periods=300, freq="2D")

    dates = pd.DatetimeIndex([])
    for dates_ in [
        dates_0,
        dates_1,
        dates_2,
        dates_3,
        dates_4,
        dates_5,
        dates_6,
        dates_7,
        dates_8,
        dates_9,
        dates_10,
        dates_11,
        dates_12,
    ]:
        dates = dates.append(dates_)
    return dates


@pytest.fixture
def X_y_binary():
    X, y = datasets.make_classification(
        n_samples=100,
        n_features=20,
        n_informative=2,
        n_redundant=2,
        random_state=0,
    )
    X = pd.DataFrame(X)
    X.ww.init(logical_types={col: "double" for col in X.columns})
    y = ww.init_series(pd.Series(y), logical_type="integer")
    return X, y


@pytest.fixture(scope="session")
def X_y_binary_cls():
    X, y = datasets.make_classification(
        n_samples=100,
        n_features=20,
        n_informative=2,
        n_redundant=2,
        random_state=0,
    )
    return pd.DataFrame(X), pd.Series(y)


@pytest.fixture
def X_y_regression():
    X, y = datasets.make_regression(
        n_samples=100,
        n_features=20,
        n_informative=3,
        random_state=0,
    )
    X = pd.DataFrame(X)
    X.ww.init(logical_types={col: "double" for col in X.columns})
    y = ww.init_series(pd.Series(y), logical_type="double")
    return X, y


@pytest.fixture
def X_y_multi():
    X, y = datasets.make_classification(
        n_samples=100,
        n_features=20,
        n_classes=3,
        n_informative=3,
        n_redundant=2,
        random_state=0,
    )
    X = pd.DataFrame(X)
    X.ww.init(logical_types={col: "double" for col in X.columns})
    y = ww.init_series(pd.Series(y), logical_type="integer")
    return X, y


@pytest.fixture
def X_y_categorical_regression():
    data_path = os.path.join(os.path.dirname(__file__), "data/tips.csv")
    flights = pd.read_csv(data_path)

    y = flights["tip"]
    X = flights.drop("tip", axis=1)

    # add categorical dtype
    X["smoker"] = X["smoker"].astype("category")

    X.ww.init(
        logical_types={
            "total_bill": "double",
            "sex": "categorical",
            "smoker": "categorical",
            "day": "categorical",
            "time": "categorical",
            "size": "integer",
        },
    )
    y.ww.init(logical_type="double")
    return X, y


@pytest.fixture
def X_y_ordinal_regression(X_y_categorical_regression):
    X, y = X_y_categorical_regression
    X = X.ww.copy()
    y = y.ww.copy()
    X.ww.set_types(
        logical_types={
            "day": Ordinal(order=["Sun", "Mon", "Tue", "Wed", "Thur", "Fri", "Sat"]),
        },
    )
    return X, y


@pytest.fixture
def X_y_categorical_classification():
    data_path = os.path.join(os.path.dirname(__file__), "data/titanic.csv")
    titanic = pd.read_csv(data_path)

    y = titanic["Survived"]
    X = titanic.drop(["Survived", "Name"], axis=1)
    X.ww.init(
        logical_types={
            "PassengerId": "integer",
            "Pclass": "integer",
            "Sex": "categorical",
            "Age": "double",
            "SibSp": "integer",
            "Parch": "integer",
            "Ticket": "categorical",
            "Fare": "double",
            "Cabin": "categorical",
            "Embarked": "categorical",
        },
    )
    y.ww.init(logical_type="integer")
    return X, y


@pytest.fixture
def X_y_based_on_pipeline_or_problem_type(X_y_binary, X_y_multi, X_y_regression):
    def _X_y_based_on_pipeline_or_problem_type(pipeline_or_type):
        problem_types = {
            ProblemTypes.BINARY: "binary",
            ProblemTypes.MULTICLASS: "multiclass",
            ProblemTypes.REGRESSION: "regression",
            ProblemTypes.TIME_SERIES_BINARY: "binary",
            ProblemTypes.TIME_SERIES_MULTICLASS: "multiclass",
            ProblemTypes.TIME_SERIES_REGRESSION: "regression",
        }
        pipeline_classes = {
            BinaryClassificationPipeline: "binary",
            MulticlassClassificationPipeline: "multiclass",
            RegressionPipeline: "regression",
        }

        if pipeline_or_type in problem_types:
            problem_type = problem_types[pipeline_or_type]
        elif pipeline_or_type in pipeline_classes:
            problem_type = pipeline_classes[pipeline_or_type]

        if problem_type == "binary":
            X, y = X_y_binary
        elif problem_type == "multiclass":
            X, y = X_y_multi
        else:
            X, y = X_y_regression
        return X, y

    return _X_y_based_on_pipeline_or_problem_type


@pytest.fixture()
def text_df():
    df = pd.DataFrame(
        {
            "col_1": [
                "I'm singing in the rain! Just singing in the rain, what a glorious feeling, I'm happy again!",
                "In sleep he sang to me, in dreams he came... That voice which calls to me, and speaks my name.",
                "I'm gonna be the main event, like no king was before! I'm brushing up on looking down, I'm working on my ROAR!",
            ],
            "col_2": [
                "do you hear the people sing? Singing the songs of angry men\n\tIt is the music of a people who will NOT be slaves again!",
                "I dreamed a dream in days gone by, when hope was high and life worth living",
                "Red, the blood of angry men - black, the dark of ages past",
            ],
        },
    )
    df.ww.init(logical_types={"col_1": "NaturalLanguage", "col_2": "NaturalLanguage"})
    yield df


@pytest.fixture
def ts_data_long():
    X, y = pd.DataFrame(
        {
            "features": range(101, 193),
            "date": pd.date_range("2020-10-01", "2020-12-31"),
        },
    ), pd.Series(range(1, 93))
    y.index = pd.date_range("2020-10-01", "2020-12-31")
    X.index = pd.date_range("2020-10-01", "2020-12-31")
    return X, None, y


@pytest.fixture
def ts_data_quadratic_trend(ts_data):
    X, _, y = ts_data()
    y = y**2
    return X, y


@pytest.fixture
def ts_data_cubic_trend(ts_data):
    X, _, y = ts_data()
    y = y**3
    return X, y


@pytest.fixture
def ts_data_seasonal_train():
    sine_ = np.linspace(-np.pi * 5, np.pi * 5, 25)
    X, y = pd.DataFrame({"features": range(25)}), pd.Series(sine_)
    y.index = pd.date_range(start="1/1/2018", periods=25)
    X.index = pd.date_range(start="1/1/2018", periods=25)
    return X, y


@pytest.fixture
def ts_data_seasonal_test():
    sine_ = np.linspace(-np.pi * 5, np.pi * 5, 25)
    X, y = pd.DataFrame({"features": range(25)}), pd.Series(sine_)
    y.index = pd.date_range(start="1/26/2018", periods=25)
    X.index = pd.date_range(start="1/26/2018", periods=25)
    return X, y


@pytest.fixture
def multiseries_ts_data_stacked():
    time_index = pd.date_range(start="1/1/2018", periods=20).repeat(5)
    series_id = list(range(5)) * 20

    X = pd.DataFrame(
        {
            "date": time_index,
            "series_id": series_id,
            "feature_a": range(100),
            "feature_b": reversed(range(100)),
        },
    )
    y = pd.Series(range(100))
    return X, y


@pytest.fixture
def multiseries_ts_data_unstacked():
    feature_a = pd.DataFrame({f"feature_a_{i}": range(i, 100, 5) for i in range(5)})
    feature_b = pd.DataFrame(
        {f"feature_b_{i}": range(99 - i, -1, -5) for i in range(5)},
    )
    X = pd.concat([feature_a, feature_b], axis=1)

    y = pd.DataFrame({f"target_{i}": range(i, 100, 5) for i in range(5)})

<<<<<<< HEAD
    X.index = pd.date_range(start="1/1/2018", periods=20)
    X.index.name = "date"
    y.index = pd.date_range(start="1/1/2018", periods=20)
    y.index.name = "date"

=======
    X["date"] = pd.date_range(start="1/1/2018", periods=20)
>>>>>>> 74685807
    return X, y


@pytest.fixture
def dummy_pipeline_hyperparameters():
    return {
        "Mock Classifier": {
            "param a": Integer(0, 10),
            "param b": Real(0, 10),
            "param c": ["option a", "option b", "option c"],
            "param d": ["option a", "option b", 100, np.inf],
        },
    }


@pytest.fixture
def dummy_pipeline_hyperparameters_unicode():
    return {
        "Mock Classifier": {
            "param a": Integer(0, 10),
            "param b": Real(0, 10),
            "param c": ["option a 💩", "option b 💩", "option c 💩"],
            "param d": ["option a", "option b", 100, np.inf],
        },
    }


@pytest.fixture
def dummy_pipeline_hyperparameters_small():
    return {
        "Mock Classifier": {
            "param a": ["most_frequent", "median", "mean"],
            "param b": ["a", "b", "c"],
        },
    }


@pytest.fixture
def dummy_classifier_estimator_class():
    class MockEstimator(Estimator):
        name = "Mock Classifier"
        model_family = ModelFamily.NONE
        supported_problem_types = [
            ProblemTypes.BINARY,
            ProblemTypes.MULTICLASS,
            ProblemTypes.TIME_SERIES_MULTICLASS,
            ProblemTypes.TIME_SERIES_BINARY,
        ]
        hyperparameter_ranges = {"a": Integer(0, 10), "b": Real(0, 10)}

        def __init__(self, a=1, b=0, random_seed=0):
            super().__init__(
                parameters={"a": a, "b": b},
                component_obj=None,
                random_seed=random_seed,
            )

        def fit(self, X, y):
            return self

    return MockEstimator


@pytest.fixture
def example_graph():
    component_graph = {
        "Imputer": ["Imputer", "X", "y"],
        "OneHot_RandomForest": ["One Hot Encoder", "Imputer.x", "y"],
        "OneHot_ElasticNet": ["One Hot Encoder", "Imputer.x", "y"],
        "Random Forest": ["Random Forest Classifier", "OneHot_RandomForest.x", "y"],
        "Elastic Net": ["Elastic Net Classifier", "OneHot_ElasticNet.x", "y"],
        "Logistic Regression Classifier": [
            "Logistic Regression Classifier",
            "Random Forest.x",
            "Elastic Net.x",
            "y",
        ],
    }
    return component_graph


@pytest.fixture
def example_graph_with_transformer_last_component():
    component_graph = {
        "Label Encoder": ["Label Encoder", "X", "y"],
        "Imputer": ["Imputer", "X", "Label Encoder.y"],
        "OneHotEncoder": ["One Hot Encoder", "Imputer.x", "Label Encoder.y"],
    }
    return component_graph


@pytest.fixture
def example_pass_target_graph():
    component_graph = {
        "Imputer": ["Imputer", "X", "y"],
        "Target Imputer": ["Target Imputer", "X", "y"],
        "OneHot_RandomForest": ["One Hot Encoder", "Imputer.x", "Target Imputer.y"],
        "OneHot_ElasticNet": ["One Hot Encoder", "Imputer.x", "y"],
        "Random Forest": ["Random Forest Classifier", "OneHot_RandomForest.x", "y"],
        "Elastic Net": ["Elastic Net Classifier", "OneHot_ElasticNet.x", "y"],
        "Logistic Regression Classifier": [
            "Logistic Regression Classifier",
            "Random Forest.x",
            "Elastic Net.x",
            "y",
        ],
    }
    return component_graph


@pytest.fixture
def example_regression_graph():
    component_graph = {
        "Imputer": ["Imputer", "X", "y"],
        "OneHot": ["One Hot Encoder", "Imputer.x", "y"],
        "Random Forest": ["Random Forest Regressor", "OneHot.x", "y"],
        "Elastic Net": ["Elastic Net Regressor", "OneHot.x", "y"],
        "Linear Regressor": [
            "Linear Regressor",
            "Random Forest.x",
            "Elastic Net.x",
            "y",
        ],
    }
    return component_graph


@pytest.fixture
def dummy_binary_pipeline(dummy_classifier_estimator_class):
    return BinaryClassificationPipeline(
        component_graph=[dummy_classifier_estimator_class],
        custom_name="Mock Binary Classification Pipeline",
    )


@pytest.fixture
def dummy_multiclass_pipeline(dummy_classifier_estimator_class):
    return MulticlassClassificationPipeline(
        component_graph=[dummy_classifier_estimator_class],
        custom_name="Mock Multiclass Classification Pipeline",
    )


@pytest.fixture
def dummy_regressor_estimator_class():
    class MockRegressor(Estimator):
        name = "Mock Regressor"
        model_family = ModelFamily.NONE
        supported_problem_types = [ProblemTypes.REGRESSION]
        hyperparameter_ranges = {"a": Integer(0, 10), "b": Real(0, 10)}

        def __init__(self, a=1, b=0, random_seed=0):
            super().__init__(
                parameters={"a": a, "b": b},
                component_obj=None,
                random_seed=random_seed,
            )

        def fit(self, X, y):
            return self

    return MockRegressor


@pytest.fixture
def dummy_regression_pipeline(dummy_regressor_estimator_class):
    return RegressionPipeline(
        component_graph=[dummy_regressor_estimator_class],
        custom_name="Mock Regression Pipeline",
    )


@pytest.fixture
def dummy_time_series_regressor_estimator_class():
    class MockTimeSeriesRegressor(Estimator):
        name = "Mock Time Series Regressor"
        model_family = ModelFamily.NONE
        supported_problem_types = [ProblemTypes.TIME_SERIES_REGRESSION]
        hyperparameter_ranges = {"a": Integer(0, 10), "b": Real(0, 10)}

        def __init__(self, a=1, b=0, random_seed=0):
            super().__init__(
                parameters={"a": a, "b": b},
                component_obj=None,
                random_seed=random_seed,
            )

    return MockTimeSeriesRegressor


@pytest.fixture
def dummy_time_series_regression_pipeline_class(
    dummy_time_series_regressor_estimator_class,
):
    MockTimeSeriesRegressor = dummy_time_series_regressor_estimator_class

    class MockTimeSeriesRegressionPipeline(TimeSeriesRegressionPipeline):
        component_graph = [MockTimeSeriesRegressor]
        custom_name = None

        def __init__(self, parameters, random_seed=0):
            super().__init__(
                self.component_graph,
                parameters=parameters,
                custom_name=self.custom_name,
                random_seed=random_seed,
            )

    return MockTimeSeriesRegressionPipeline


@pytest.fixture
def dummy_ts_binary_pipeline_class(dummy_classifier_estimator_class):
    MockEstimator = dummy_classifier_estimator_class

    class MockBinaryClassificationPipeline(TimeSeriesBinaryClassificationPipeline):
        estimator = MockEstimator
        component_graph = [MockEstimator]

        def __init__(
            self,
            parameters,
            custom_name=None,
            component_graph=None,
            random_seed=0,
        ):
            super().__init__(
                self.component_graph,
                parameters=parameters,
                random_seed=random_seed,
            )

    return MockBinaryClassificationPipeline


@pytest.fixture
def dummy_ts_binary_tree_classifier_pipeline_class():
    dec_tree_classifier = DecisionTreeClassifier

    class MockBinaryClassificationPipeline(TimeSeriesBinaryClassificationPipeline):
        estimator = dec_tree_classifier
        component_graph = ["DateTime Featurizer", estimator]

        def __init__(
            self,
            parameters,
            custom_name=None,
            component_graph=None,
            random_seed=0,
        ):
            super().__init__(
                self.component_graph,
                parameters=parameters,
                random_seed=random_seed,
            )

    return MockBinaryClassificationPipeline


@pytest.fixture
def dummy_ts_multi_pipeline_class(dummy_classifier_estimator_class):
    MockEstimator = dummy_classifier_estimator_class

    class MockMultiClassificationClassificationPipeline(
        TimeSeriesMulticlassClassificationPipeline,
    ):
        estimator = MockEstimator
        component_graph = [MockEstimator]

        def __init__(
            self,
            parameters,
            custom_name=None,
            component_graph=None,
            random_seed=0,
        ):
            super().__init__(
                self.component_graph,
                parameters=parameters,
                random_seed=random_seed,
            )

    return MockMultiClassificationClassificationPipeline


@pytest.fixture
def logistic_regression_component_graph():
    component_graph = {
        "Label Encoder": ["Label Encoder", "X", "y"],
        "Imputer": ["Imputer", "X", "Label Encoder.y"],
        "One Hot Encoder": ["One Hot Encoder", "Imputer.x", "Label Encoder.y"],
        "Standard Scaler": [
            "Standard Scaler",
            "One Hot Encoder.x",
            "Label Encoder.y",
        ],
        "Logistic Regression Classifier": [
            "Logistic Regression Classifier",
            "Standard Scaler.x",
            "Label Encoder.y",
        ],
    }
    return component_graph


@pytest.fixture
def logistic_regression_multiclass_pipeline(logistic_regression_component_graph):
    return MulticlassClassificationPipeline(
        component_graph=logistic_regression_component_graph,
        parameters={"Logistic Regression Classifier": {"n_jobs": 1}},
        custom_name="Logistic Regression Multiclass Pipeline",
    )


@pytest.fixture
def logistic_regression_binary_pipeline(logistic_regression_component_graph):
    return BinaryClassificationPipeline(
        component_graph=logistic_regression_component_graph,
        parameters={"Logistic Regression Classifier": {"n_jobs": 1}},
        custom_name="Logistic Regression Binary Pipeline",
    )


@pytest.fixture
def linear_regression_pipeline():
    return RegressionPipeline(
        component_graph=[
            "One Hot Encoder",
            "Imputer",
            "Standard Scaler",
            "Linear Regressor",
        ],
        parameters={"Linear Regressor": {"n_jobs": 1}},
        custom_name="Linear Regression Pipeline",
    )


@pytest.fixture
def time_series_regression_pipeline_class():
    class TSRegressionPipeline(TimeSeriesRegressionPipeline):
        """Random Forest Regression Pipeline for time series regression problems."""

        component_graph = {
            "Time Series Featurizer": [
                "Time Series Featurizer",
                "X",
                "y",
            ],
            "DateTime Featurizer": [
                "DateTime Featurizer",
                "Time Series Featurizer.x",
                "y",
            ],
            "Drop NaN Rows Transformer": [
                "Drop NaN Rows Transformer",
                "DateTime Featurizer.x",
                "y",
            ],
            "Random Forest Regressor": [
                "Random Forest Regressor",
                "Drop NaN Rows Transformer.x",
                "Drop NaN Rows Transformer.y",
            ],
        }

        def __init__(self, parameters, random_seed=0):
            super().__init__(
                self.component_graph,
                parameters=parameters,
                random_seed=random_seed,
            )

    return TSRegressionPipeline


@pytest.fixture
def time_series_classification_component_graph():
    component_graph = {
        "Label Encoder": ["Label Encoder", "X", "y"],
        "Time Series Featurizer": [
            "Time Series Featurizer",
            "Label Encoder.x",
            "Label Encoder.y",
        ],
        "DateTime Featurizer": [
            "DateTime Featurizer",
            "Time Series Featurizer.x",
            "Label Encoder.y",
        ],
        "Drop NaN Rows Transformer": [
            "Drop NaN Rows Transformer",
            "DateTime Featurizer.x",
            "Label Encoder.y",
        ],
        "Logistic Regression Classifier": [
            "Logistic Regression Classifier",
            "Drop NaN Rows Transformer.x",
            "Drop NaN Rows Transformer.y",
        ],
    }
    return component_graph


@pytest.fixture
def time_series_binary_classification_pipeline_class(
    time_series_classification_component_graph,
):
    class TSBinaryPipeline(TimeSeriesBinaryClassificationPipeline):
        """Logistic Regression Pipeline for time series binary classification problems."""

        component_graph = time_series_classification_component_graph

        def __init__(self, parameters, random_seed=0):
            super().__init__(
                self.component_graph,
                parameters=parameters,
                random_seed=random_seed,
            )

    return TSBinaryPipeline


@pytest.fixture
def time_series_multiclass_classification_pipeline_class(
    time_series_classification_component_graph,
):
    class TSMultiPipeline(TimeSeriesMulticlassClassificationPipeline):
        """Logistic Regression Pipeline for time series multiclass classification problems."""

        component_graph = time_series_classification_component_graph

        def __init__(self, parameters, random_seed=0):
            super().__init__(
                self.component_graph,
                parameters=parameters,
                random_seed=random_seed,
            )

    return TSMultiPipeline


@pytest.fixture
def fitted_decision_tree_classification_pipeline(X_y_categorical_classification):
    pipeline = BinaryClassificationPipeline(
        component_graph={
            "Imputer": ["Imputer", "X", "y"],
            "OneHot": ["One Hot Encoder", "Imputer.x", "y"],
            "Standard Scaler": ["Standard Scaler", "OneHot.x", "y"],
            "Decision Tree Classifier": [
                "Elastic Net Classifier",
                "Standard Scaler.x",
                "y",
            ],
        },
    )
    X, y = X_y_categorical_classification
    pipeline.fit(X, y)
    return pipeline


@pytest.fixture
def nonlinear_binary_pipeline(example_graph):
    return BinaryClassificationPipeline(
        component_graph=example_graph,
        custom_name="Non Linear Binary Pipeline",
        parameters={"Logistic Regression Classifier": {"n_jobs": 1}},
    )


@pytest.fixture
def nonlinear_binary_with_target_pipeline(example_pass_target_graph):
    return BinaryClassificationPipeline(
        component_graph=example_pass_target_graph,
        custom_name="Non Linear Binary With Target Pipeline",
    )


@pytest.fixture
def nonlinear_multiclass_pipeline(example_graph):
    return MulticlassClassificationPipeline(
        component_graph=example_graph,
        parameters={"Logistic Regression Classifier": {"n_jobs": 1}},
    )


@pytest.fixture
def nonlinear_regression_pipeline(example_regression_graph):
    return RegressionPipeline(
        component_graph=example_regression_graph,
        parameters={"Linear Regressor": {"n_jobs": 1}},
    )


@pytest.fixture
def binary_test_objectives():
    return [
        o
        for o in get_core_objectives(ProblemTypes.BINARY)
        if o.name in {"Log Loss Binary", "F1", "AUC"}
    ]


@pytest.fixture
def multiclass_test_objectives():
    return [
        o
        for o in get_core_objectives(ProblemTypes.MULTICLASS)
        if o.name in {"Log Loss Multiclass", "AUC Micro", "F1 Micro"}
    ]


@pytest.fixture
def regression_test_objectives():
    return [
        o
        for o in get_core_objectives(ProblemTypes.REGRESSION)
        if o.name in {"R2", "Root Mean Squared Error", "MAE"}
    ]


@pytest.fixture
def time_series_core_objectives():
    return get_core_objectives(ProblemTypes.TIME_SERIES_REGRESSION)


@pytest.fixture
def time_series_non_core_objectives():
    non_core_time_series = [
        obj_()
        for obj_ in get_non_core_objectives()
        if ProblemTypes.TIME_SERIES_REGRESSION in obj_.problem_types
    ]
    return non_core_time_series


@pytest.fixture
def time_series_objectives(
    time_series_core_objectives,
    time_series_non_core_objectives,
):
    return time_series_core_objectives + time_series_non_core_objectives


@pytest.fixture
def stackable_classifiers():
    stackable_classifiers = []
    for estimator_class in _all_estimators():
        supported_problem_types = [
            handle_problem_types(pt) for pt in estimator_class.supported_problem_types
        ]
        if (
            set(supported_problem_types)
            == {
                ProblemTypes.BINARY,
                ProblemTypes.MULTICLASS,
                ProblemTypes.TIME_SERIES_BINARY,
                ProblemTypes.TIME_SERIES_MULTICLASS,
            }
            and estimator_class.model_family not in _nonstackable_model_families
            and estimator_class.model_family != ModelFamily.ENSEMBLE
        ):
            stackable_classifiers.append(estimator_class)
    return stackable_classifiers


@pytest.fixture
def stackable_regressors():
    stackable_regressors = []
    for estimator_class in _all_estimators():
        supported_problem_types = [
            handle_problem_types(pt) for pt in estimator_class.supported_problem_types
        ]
        if (
            set(supported_problem_types)
            == {ProblemTypes.REGRESSION, ProblemTypes.TIME_SERIES_REGRESSION}
            and estimator_class.model_family not in _nonstackable_model_families
            and estimator_class.model_family != ModelFamily.ENSEMBLE
        ):
            stackable_regressors.append(estimator_class)
    return stackable_regressors


@pytest.fixture
def tree_estimators():
    est_classifier_class = DecisionTreeClassifier()
    est_regressor_class = DecisionTreeRegressor()
    return est_classifier_class, est_regressor_class


@pytest.fixture
def fitted_tree_estimators(tree_estimators, X_y_binary, X_y_regression):
    est_clf, est_reg = tree_estimators
    X_b, y_b = X_y_binary
    X_r, y_r = X_y_regression

    b_cols = [f"Testing_{col}" for col in X_b.columns]
    X_b = pd.DataFrame(X_b)
    X_b.columns = b_cols
    X_b.ww.init(logical_types={col: "double" for col in X_b.columns})

    r_cols = [f"Testing_{col}" for col in X_r.columns]
    X_r = pd.DataFrame(
        X_r,
    )
    X_r.columns = r_cols
    X_r.ww.init(logical_types={col: "double" for col in X_r.columns})

    est_clf.fit(X_b, y_b)
    est_reg.fit(X_r, y_r)
    return est_clf, est_reg


@pytest.fixture
def logit_estimator():
    est_class = LogisticRegressionClassifier()
    return est_class


@pytest.fixture
def helper_functions():
    class Helpers:
        @staticmethod
        def safe_init_component_with_njobs_1(component_class):
            try:
                component = component_class(n_jobs=1)
            except TypeError:
                component = component_class()
            return component

    return Helpers


@pytest.fixture
def make_data_type():
    """Helper function to convert numpy or pandas input to the appropriate type for tests."""

    def _make_data_type(data_type, data, nullable=False):
        if data_type == "li":
            if isinstance(data, pd.DataFrame):
                data = data.to_numpy()
            data = data.tolist()
            return data
        if data_type != "np":
            if len(data.shape) == 1:
                data = pd.Series(data)
            else:
                data = pd.DataFrame(data)
        if data_type == "ww":
            if len(data.shape) == 1:
                data = ww.init_series(data)
                if nullable and isinstance(
                    data.ww.logical_type,
                    ww_logical_types.Integer,
                ):
                    data = ww.init_series(
                        data,
                        logical_type=ww_logical_types.IntegerNullable,
                    )
                elif nullable and isinstance(
                    data.ww.logical_type,
                    ww_logical_types.Boolean,
                ):
                    data = ww.init_series(
                        data,
                        logical_type=ww_logical_types.BooleanNullable,
                    )
            else:
                data.ww.init()
        return data

    return _make_data_type


def load_fraud_local(n_rows=None):
    currdir_path = os.path.dirname(os.path.abspath(__file__))
    data_folder_path = os.path.join(currdir_path, "data")
    fraud_data_path = os.path.join(data_folder_path, "fraud_transactions.csv.gz")
    X, y = load_data(
        path=fraud_data_path,
        index="id",
        target="fraud",
        compression="gzip",
        n_rows=n_rows,
    )
    return X, y


@pytest.fixture
def fraud_local():
    X, y = load_fraud_local()
    X.ww.set_types(logical_types={"provider": "Categorical", "region": "Categorical"})
    return X, y


@pytest.fixture
def fraud_100():
    X, y = load_fraud_local(n_rows=100)
    X.ww.set_types(
        logical_types={
            "provider": "Categorical",
            "region": "Categorical",
            "currency": "categorical",
            "expiration_date": "categorical",
        },
    )
    return X, y


@pytest.fixture
def breast_cancer_local():
    data = datasets.load_breast_cancer()
    X = pd.DataFrame(data.data, columns=data.feature_names)
    y = pd.Series(data.target)
    y = y.map(lambda x: data["target_names"][x])
    X.ww.init()
    y = ww.init_series(y)
    return X, y


@pytest.fixture
def wine_local():
    data = datasets.load_wine()
    X = pd.DataFrame(data.data, columns=data.feature_names)
    y = pd.Series(data.target)
    y = y.map(lambda x: data["target_names"][x])
    X.ww.init()
    y = ww.init_series(y)
    return X, y


@pytest.fixture
def diabetes_local():
    data = datasets.load_diabetes()
    X = pd.DataFrame(data.data, columns=data.feature_names)
    y = pd.Series(data.target)
    X.ww.init()
    y = ww.init_series(y)
    return X, y


@pytest.fixture
def churn_local():
    currdir_path = os.path.dirname(os.path.abspath(__file__))
    data_folder_path = os.path.join(currdir_path, "data")
    churn_data_path = os.path.join(data_folder_path, "churn.csv")
    return load_data(
        path=churn_data_path,
        index="customerID",
        target="Churn",
    )


@pytest.fixture
def mock_imbalanced_data_X_y():
    """Helper function to return an imbalanced binary or multiclass dataset."""

    def _imbalanced_data_X_y(problem_type, categorical_columns, size):
        """ "Generates a dummy classification dataset with particular amounts of class imbalance and categorical input columns.
        For our targets, we maintain a 1:5, or 0.2, class ratio of minority : majority.
        We only generate minimum amount for X to set the logical_types, so the length of X and y will be different.

        Args:
            problem_type (str): Either 'binary' or 'multiclass'
            categorical_columns (str): Determines how many categorical cols to use. Either 'all', 'some', or 'none'.
            size (str): Either 'large' or 'small'. 'large' returns a dataset of size 21,000, while 'small' returns a size of 4200
        """
        multiplier = 5 if size == "large" else 1
        if problem_type == "binary":
            targets = [0] * 3500 + [1] * 700
        else:
            targets = [0] * 3000 + [1] * 600 + [2] * 600
        targets *= multiplier
        y = ww.init_series(pd.Series(targets))

        col_names = [f"col_{i}" for i in range(100)]
        # generate X to be all int values
        X_dict = {
            col_name: [i % (j + 1) for i in range(1, len(y) + 1)]
            for j, col_name in enumerate(col_names)
        }
        X = pd.DataFrame(X_dict)
        if categorical_columns == "all":
            X.ww.init(logical_types={col_name: "Categorical" for col_name in col_names})
        elif categorical_columns == "some":
            X.ww.init(
                logical_types={
                    col_name: "Categorical"
                    for col_name in col_names[: len(col_names) // 2]
                },
            )
        else:
            X.ww.init()
        return X, y

    return _imbalanced_data_X_y


class _AutoMLTestEnv:
    """A test environment that makes it easy to test automl behavior with patched pipeline computations.

    This class provides a context manager that will automatically patch pipeline fit/score/predict_proba methods,
    as well as _encode_targets, BinaryClassificationObjective.optimize_threshold, and skopt.Optimizer.tell. These are
    the most time consuming operations during search, so your test will run as fast as possible.

    This class is ideal for tests that verify some behavior of AutoMLSearch that can be controlled via the side_effect
    or return_value parameters exposed to the patched methods but it may not be suitable for all tests, such as
    tests that patch Estimator.fit instead of Pipeline.fit or tests that only want to patch a selective
    subset of the methods listed above.

    Example:
        >>> env = _AutoMLTestEnv(problem_type="binary")
        >>> # run_search is short-hand for creating the context manager and then running search
        >>> # env.run_search(automl, score_return_value={automl.objective.name: 1.0})
        >>> # with env.test_context(score_return_value={automl.objective.name: 1.0}):
        >>> #    automl.search()
        >>> # env.mock_fit.assert_called_once()
        >>> # env.mock_score.assert_called_once()
    """

    def __init__(self, problem_type):
        """Create a test environment.

        Args:
            problem_type (str): The problem type corresponding to the search class you want to test.

        Attributes:
            mock_fit (MagicMock): MagicMock corresponding to the pipeline.fit method for the latest automl computation.
                Set to None until the first computation is run in the test environment.
            mock_tell (MagicMock): Magic mock corresponding to the skopt.Optimizer.tell method. Set to None unil the
                first computation is run in the test environment.
            mock_score (MagicMock): MagicMock corresponding to the pipeline.score method for the latest automl computation.
                Set to None until the first computation is run in the test environment.
            mock_encode_targets (MagicMock): MagicMock corresponding to the pipeline._encode_targets method for the latest automl computation.
                Set to None until the first computation is run in the test environment.
            mock_predict_proba (MagicMock): MagicMock corresponding to the pipeline.predict_proba method for the latest automl computation.
                Set to None until the first computation is run in the test environment.
            mock_optimize_threshold (MagicMock): MagicMock corresponding to the BinaryClassificationObjective.optimize_threshold for the latest automl computation.
                Set to None until the first computation is run in the test environment.
        """
        self.problem_type = handle_problem_types(problem_type)
        self._mock_fit = None
        self._mock_tell = None
        self._mock_score = None
        self._mock_get_names = None
        self._mock_encode_targets = None
        self._mock_predict_proba = None
        self._mock_predict_proba_in_sample = None
        self._mock_optimize_threshold = None

    @property
    def _pipeline_class(self):
        return {
            ProblemTypes.REGRESSION: "evalml.pipelines.RegressionPipeline",
            ProblemTypes.BINARY: "evalml.pipelines.BinaryClassificationPipeline",
            ProblemTypes.MULTICLASS: "evalml.pipelines.MulticlassClassificationPipeline",
            ProblemTypes.TIME_SERIES_REGRESSION: "evalml.pipelines.TimeSeriesRegressionPipeline",
            ProblemTypes.TIME_SERIES_MULTICLASS: "evalml.pipelines.TimeSeriesMulticlassClassificationPipeline",
            ProblemTypes.TIME_SERIES_BINARY: "evalml.pipelines.TimeSeriesBinaryClassificationPipeline",
        }[self.problem_type]

    def _patch_method(self, method, side_effect, return_value, pipeline_class_str=None):
        kwargs = {}
        if pipeline_class_str is None:
            pipeline_class_str = self._pipeline_class
        if side_effect is not None:
            kwargs = {"side_effect": side_effect}
        elif return_value is not None:
            kwargs = {"return_value": return_value}
        return patch(pipeline_class_str + "." + method, **kwargs)

    def _reset_mocks(self):
        """Set the mocks to None before running a computation so that we can prevent users from trying to access
        them before leaving the context manager.
        """
        self._mock_fit = None
        self._mock_tell = None
        self._mock_score = None
        self._mock_get_names = None
        self._mock_encode_targets = None
        self._mock_predict_proba = None
        self._mock_predict_proba_in_sample = None
        self._mock_optimize_threshold = None

    def _get_mock(self, mock_name):
        mock = getattr(self, f"_mock_{mock_name}")
        if mock is None:
            raise ValueError(
                f"mock_{mock_name} cannot be accessed before leaving the test_context! "
                "Access it after leaving test_context.",
            )
        return mock

    @property
    def mock_fit(self):
        return self._get_mock("fit")

    @property
    def mock_tell(self):
        return self._get_mock("tell")

    @property
    def mock_score(self):
        return self._get_mock("score")

    @property
    def mock_encode_targets(self):
        return self._get_mock("encode_targets")

    @property
    def mock_predict_proba(self):
        return self._get_mock("predict_proba")

    @property
    def mock_predict_proba_in_sample(self):
        return self._get_mock("predict_proba_in_sample")

    @property
    def mock_optimize_threshold(self):
        return self._get_mock("optimize_threshold")

    @contextlib.contextmanager
    def test_context(
        self,
        score_return_value=None,
        mock_score_side_effect=None,
        mock_fit_side_effect=None,
        mock_fit_return_value=None,
        predict_proba_return_value=None,
        predict_proba_in_sample_return_value=None,
        optimize_threshold_return_value=0.2,
    ):
        """A context manager for creating an environment that patches time-consuming pipeline methods.
        Sets the mock_fit, mock_score, mock_encode_targets, mock_predict_proba, mock_optimize_threshold attributes.

        Args:
            score_return_value: Passed as the return_value argument of the pipeline.score patch.
            mock_score_side_effect: Passed as the side_effect argument of the pipeline.score patch. Takes precedence over
                score_return_value.
            mock_fit_side_effect: Passed as the side_effect argument of the pipeline.fit patch. Takes precedence over mock_fit_return_value.
            mock_fit_return_value: Passed as the return_value argument of the pipeline.fit patch.
            predict_proba_return_value: Passed as the return_value argument of the pipeline.predict_proba patch.
            optimize_threshold_return_value: Passed as the return value of BinaryClassificationObjective.optimize_threshold patch.
        """
        mock_fit = self._patch_method(
            "fit",
            side_effect=mock_fit_side_effect,
            return_value=mock_fit_return_value,
        )
        mock_score = self._patch_method(
            "score",
            side_effect=mock_score_side_effect,
            return_value=score_return_value,
        )
        mock_get_names = patch(
            "evalml.pipelines.components.FeatureSelector.get_names",
            return_value=[],
        )

        # For simplicity, we will always mock predict_proba and _encode_targets even if the problem is not a
        # classification problem. For regression problems, we'll mock BinaryClassificationPipeline but it doesn't
        # matter which one we mock since those methods won't be called for regression.
        pipeline_to_mock = self._pipeline_class
        if is_regression(self.problem_type):
            pipeline_to_mock = "evalml.pipelines.BinaryClassificationPipeline"

        mock_encode_targets = self._patch_method(
            "_encode_targets",
            side_effect=lambda y: y,
            return_value=None,
            pipeline_class_str=pipeline_to_mock,
        )
        mock_predict_proba = self._patch_method(
            "predict_proba",
            side_effect=None,
            return_value=predict_proba_return_value,
            pipeline_class_str=pipeline_to_mock,
        )
        if handle_problem_types(self.problem_type) in [
            ProblemTypes.TIME_SERIES_BINARY,
            ProblemTypes.TIME_SERIES_MULTICLASS,
        ]:
            mock_predict_proba_in_sample = self._patch_method(
                "predict_proba_in_sample",
                side_effect=None,
                return_value=predict_proba_in_sample_return_value,
                pipeline_class_str=pipeline_to_mock,
            )
        else:
            mock_predict_proba_in_sample = None

        mock_optimize = patch(
            "evalml.objectives.BinaryClassificationObjective.optimize_threshold",
            return_value=optimize_threshold_return_value,
        )

        mock_tell = patch("evalml.tuners.skopt_tuner.Optimizer.tell")

        # Reset the mocks from a previous computation so that ValueError can be properly raised if
        # user tries to access mocks before leaving the context
        self._reset_mocks()

        # Unfortunately, in order to set the MagicMock instances as class attributes we need to use the
        # `with ... ` syntax.
        sleep_time = PropertyMock(return_value=0.00000001)
        mock_sleep = patch(
            "evalml.automl.AutoMLSearch._sleep_time",
            new_callable=sleep_time,
        )
        if mock_predict_proba_in_sample is None:
            with (
                mock_sleep
            ), mock_fit as fit, mock_score as score, mock_get_names as get_names, mock_encode_targets as encode, mock_predict_proba as proba, mock_tell as tell, mock_optimize as optimize:
                # Can think of `yield` as blocking this method until the computation finishes running
                yield
                self._mock_fit = fit
                self._mock_tell = tell
                self._mock_score = score
                self._mock_get_names = get_names
                self._mock_encode_targets = encode
                self._mock_predict_proba = proba
                self._mock_optimize_threshold = optimize
        else:
            with (
                mock_sleep
            ), mock_fit as fit, mock_score as score, mock_get_names as get_names, mock_encode_targets as encode, mock_predict_proba as proba, mock_predict_proba_in_sample as proba_in_sample, mock_tell as tell, mock_optimize as optimize:
                # Can think of `yield` as blocking this method until the computation finishes running
                yield
                self._mock_fit = fit
                self._mock_tell = tell
                self._mock_score = score
                self._mock_get_names = get_names
                self._mock_encode_targets = encode
                self._mock_predict_proba = proba
                self._mock_predict_proba_in_sample = proba_in_sample
                self._mock_optimize_threshold = optimize


@pytest.fixture
def AutoMLTestEnv():
    return _AutoMLTestEnv


@pytest.fixture
def tmpdir(tmp_path):
    dir = py.path.local(tmp_path)
    yield dir
    dir.remove(ignore_errors=True)


@pytest.fixture
def df_with_url_and_email():
    X = pd.DataFrame(
        {
            "categorical": ["a", "b", "b", "a", "c"],
            "numeric": [1, 2, 3, 4, 5],
            "email": [
                "abalone_0@gmail.com",
                "AbaloneRings@yahoo.com",
                "abalone_2@abalone.com",
                "$titanic_data%&@hotmail.com",
                "foo*EMAIL@email.org",
            ],
            "integer": [1, 2, 3, 4, 5],
            "boolean": [True, False, True, False, False],
            "nat_lang": ["natural", "language", "understanding", "is", "difficult"],
            "url": [
                "https://evalml.alteryx.com/en/stable/",
                "https://woodwork.alteryx.com/en/stable/guides/statistical_insights.html",
                "https://twitter.com/AlteryxOSS",
                "https://www.twitter.com/AlteryxOSS",
                "https://www.evalml.alteryx.com/en/stable/demos/text_input.html",
            ],
        },
    )
    X.ww.init(
        logical_types={
            "categorical": "Categorical",
            "numeric": "Double",
            "email": "EmailAddress",
            "boolean": "Boolean",
            "nat_lang": "NaturalLanguage",
            "integer": "Integer",
            "url": "URL",
        },
    )
    return X


def CustomClassificationObjectiveRanges(ranges):
    class CustomClassificationObjectiveRanges(BinaryClassificationObjective):
        """Accuracy score for binary and multiclass classification."""

        name = "Classification Accuracy"
        greater_is_better = True
        score_needs_proba = False
        perfect_score = 1.0
        is_bounded_like_percentage = False
        expected_range = ranges
        problem_types = [ProblemTypes.BINARY, ProblemTypes.MULTICLASS]

        def objective_function(self, y_true, y_predicted, X=None):
            """Not implementing since mocked in our tests."""

    return CustomClassificationObjectiveRanges()


def CustomComponent(
    integer_nullable_incompatibilities=["X", "y"],
    boolean_nullable_incompatibilities=["X", "y"],
):
    class CustomComponent(ComponentBase):
        name = "CustomComponent"
        modifies_features = True
        modifies_target = False
        training_only = False
        _boolean_nullable_incompatibilities = boolean_nullable_incompatibilities
        _integer_nullable_incompatibilities = integer_nullable_incompatibilities

    return CustomComponent()


def load_daily_temp_local(n_rows=None):
    currdir_path = os.path.dirname(os.path.abspath(__file__))
    data_folder_path = os.path.join(currdir_path, "data")
    temp_data_path = os.path.join(data_folder_path, "daily-min-temperatures.csv")
    X, y = load_data(
        path=temp_data_path,
        index=None,
        target="Temp",
        n_rows=n_rows,
    )
    missing_date_1 = pd.DataFrame([pd.to_datetime("1984-12-31")], columns=["Date"])
    missing_date_2 = pd.DataFrame([pd.to_datetime("1988-12-31")], columns=["Date"])
    missing_y_1 = pd.Series([14.5], name="Temp")
    missing_y_2 = pd.Series([14.5], name="Temp")

    X = pd.concat(
        [
            X.iloc[:1460],
            missing_date_1,
            X.iloc[1460:2920],
            missing_date_2,
            X.iloc[2920:],
        ],
    ).reset_index(drop=True)
    y = pd.concat(
        [
            y.iloc[:1460],
            missing_y_1,
            y.iloc[1460:2920],
            missing_y_2,
            y.iloc[2920:],
        ],
    ).reset_index(drop=True)
    return X, y


@pytest.fixture
def daily_temp_local():
    X, y = load_daily_temp_local()
    return infer_feature_types(X), infer_feature_types(y)


@pytest.fixture
def dummy_data_check_name():
    return "dummy_data_check_name"


@pytest.fixture
def dummy_data_check_validate_output_warnings():
    return [
        {
            "message": "Data check dummy message",
            "data_check_name": "DataCheck",
            "level": "warning",
            "details": {"columns": None, "rows": None},
            "code": "DATA_CHECK_CODE",
        },
        {
            "message": "Data check dummy message",
            "data_check_name": "DataCheck",
            "level": "warning",
            "details": {"columns": None, "rows": None},
            "code": "DATA_CHECK_CODE",
        },
    ]


@pytest.fixture
def dummy_data_check_validate_output_errors():
    return [
        {
            "message": "Data check dummy message",
            "data_check_name": "DataCheck",
            "level": "error",
            "details": {"columns": None, "rows": None},
            "code": "DATA_CHECK_CODE",
        },
        {
            "message": "Data check dummy message",
            "data_check_name": "DataCheck",
            "level": "error",
            "details": {"columns": None, "rows": None},
            "code": "DATA_CHECK_CODE",
        },
    ]


@pytest.fixture
def X_no_nans():
    X = pd.DataFrame(
        {
            "dates": pd.date_range("01-01-2022", periods=20),
            "categorical col": pd.Series(
                ["zero", "one", "two", "zero", "two"] * 4,
                dtype="category",
            ),
            "int col": [0, 1, 2, 0, 3] * 4,
            "object col": ["b", "b", "a", "c", "d"] * 4,
            "float col": [0.1, 1.0, 0.0, -2.0, 5.0] * 4,
            "bool col": [True, False, False, True, True] * 4,
            "bool col 2": [True, False, False, True, True] * 4,
            "natural language col": pd.Series(
                ["cats are really great", "don't", "believe", "me?", "well..."] * 4,
                dtype="string",
            ),
        },
    )
    X.ww.init(
        logical_types={
            "dates": "datetime",
            "categorical col": "categorical",
            "int col": "integer",
            "object col": "categorical",
            "float col": "double",
            "bool col": "boolean",
            "bool col 2": "boolean",
            "natural language col": "NaturalLanguage",
        },
    )
    return X


@pytest.fixture
def X_nans_and_nullable_types():
    X = pd.DataFrame(
        {
            "categorical with nan": pd.Series(
                [np.nan, "1", "0", "0", "3"] * 4,
                dtype="category",
            ),
            "int with nan": [np.nan, 1, 0, 0, 1] * 4,
            "float with nan": [0.3, 1.0, np.nan, -1.0, 0.0] * 4,
            "object with nan": ["b", "b", np.nan, "c", np.nan] * 4,
            "bool col with nan": pd.Series(
                [True, np.nan, False, np.nan, True] * 4,
                dtype="category",
            ),
            "all nan": [np.nan, np.nan, np.nan, np.nan, np.nan] * 4,
            "all nan cat": pd.Series(
                [np.nan, np.nan, np.nan, np.nan, np.nan] * 4,
                dtype="category",
            ),
        },
    )
    X.ww.init(
        logical_types={
            "categorical with nan": "categorical",
            "int with nan": "IntegerNullable",
            "float with nan": "double",
            "object with nan": "categorical",
            "bool col with nan": "BooleanNullable",
            "all nan": "unknown",
            "all nan cat": "categorical",
        },
    )
    return X


@pytest.fixture
def imputer_test_data(X_no_nans, X_nans_and_nullable_types):
    return ww.concat_columns(
        [X_no_nans, X_nans_and_nullable_types],
    )


@pytest.fixture
def nullable_type_test_data(
    X_no_nans,
    X_nans_and_nullable_types,
):
    def _build_nullable_type_data(has_nans=True):
        X_more_nullable_types = pd.DataFrame(
            {
                "age col": [11, 21, 30, 45, 89] * 4,
                "age col nullable": [11, 21, 30, 45, 89] * 4,
                "int col nullable": [0, 1, 2, 0, 3] * 4,
                "bool col nullable": [True, False, False, True, True] * 4,
            },
        )
        X_more_nullable_types.ww.init(
            logical_types={
                "age col": "Age",
                "age col nullable": "AgeNullable",
                "int col nullable": "IntegerNullable",
                "bool col nullable": "BooleanNullable",
            },
        )
        if not has_nans:
            return ww.concat_columns([X_no_nans, X_more_nullable_types])

        X_age_nans = pd.Series([np.nan, 12, 22, 31, 9] * 4, name="age with nan")
        X_age_nans = ww.init_series(X_age_nans, logical_type="AgeNullable")
        return ww.concat_columns(
            [
                X_no_nans,
                X_more_nullable_types,
                X_nans_and_nullable_types,
                X_age_nans,
            ],
        )

    return _build_nullable_type_data


@pytest.fixture
def nullable_type_target():
    def _build_nullable_type_data(ltype="BooleanNullable", has_nans=True):
        if has_nans:
            y = pd.Series([1, 0, pd.NA, 1, 0] * 4)
        else:
            y = pd.Series([1, 0, 1, 1, 1] * 4)

        return ww.init_series(y, logical_type=ltype)

    return _build_nullable_type_data


@pytest.fixture
def generate_seasonal_data():
    """Function that returns data with a linear trend and a seasonal signal with specified period."""

    def generate_real_data(
        period,
        step=None,
        num_periods=20,
        scale=1,
        seasonal_scale=1,
        trend_degree=1,
        freq_str="D",
        set_time_index=False,
    ):
        X, y = load_weather()
        y = y.set_axis(X["Date"]).asfreq(pd.infer_freq(X["Date"]))
        X = X.set_index("Date").asfreq(pd.infer_freq(X["Date"]))
        return X, y

    def generate_synthetic_data(
        period,
        step=None,
        num_periods=20,
        scale=1,
        seasonal_scale=1,
        trend_degree=1,
        freq_str="D",
        set_time_index=False,
    ):
        """Function to generate a sinusoidal signal with a polynomial trend.

        Args:
            period: The length, in units, of the seasonal signal.
            step:
            num_periods: How many periods of the seasonal signal to generate.
            scale: The relative scale of the trend.  Setting it higher increases
                the comparative strength of the trend.
            seasonal_scale: The relative scale of the sinusoidal seasonality.
                Setting it higher increases the comparative strength of the
                trend.
            trend_degree: The degree of the polynomial trend. 1 = linear, 2 =
                quadratic, 3 = cubic.  Specific functional forms defined
                below.
            freq_str: The pandas frequency string used to define the unit of
                time in the series time index.
            set_time_index: Whether to set the time index with a pandas.
                DatetimeIndex.

        Returns:
            X (pandas.DateFrame): A placeholder feature matrix.
            y (pandas.Series): A synthetic, time series target Series.

        """
        if period is None:
            x = np.arange(0, 1, 0.01)
        elif step is not None:
            freq = 2 * np.pi / period / step
            x = np.arange(0, 1, step)
        else:
            freq = 2 * np.pi / period
            x = np.arange(0, period * num_periods, 1)
        dts = pd.date_range(datetime.today(), periods=len(x), freq=freq_str)
        X = pd.DataFrame({"x": x})
        X = X.set_index(dts)

        if trend_degree == 1:
            y_trend = pd.Series(scale * minmax_scale(x + 2))
        elif trend_degree == 2:
            y_trend = pd.Series(scale * minmax_scale(x**2))
        elif trend_degree == 3:
            y_trend = pd.Series(scale * minmax_scale((x - 5) ** 3 + x**2))
        if period is not None:
            y_seasonal = pd.Series(seasonal_scale * np.sin(freq * x))
        else:
            y_seasonal = pd.Series(np.zeros(len(x)))
        y = y_trend + y_seasonal
        if set_time_index:
            y = y.set_axis(dts)
        return X, y

    def _return_proper_func(real_or_synthetic):
        if real_or_synthetic == "synthetic":
            return generate_synthetic_data
        elif real_or_synthetic == "real":
            return generate_real_data

    return _return_proper_func


@pytest.fixture
def categorical_floats_df():
    X = pd.DataFrame(
        {
            "double_int_cats": pd.Series([1.0, 2.0, 3.0, 4.0, 5.0] * 20),
            "string_cats": pd.Series(["a", "b", "c", "d", "e"] * 20),
            "int_cats": pd.Series([1, 2, 3, 4, 5] * 20),
            "int_col": pd.Series([1, 2, 3, 4, 5] * 20),
            "double_col": pd.Series([1.2, 2.3, 3.9, 4.1, 5.5] * 20),
        },
    )
    X.ww.init(
        logical_types={
            "double_int_cats": "Categorical",
            "string_cats": "Categorical",
            "int_cats": "Categorical",
            "int_col": "Integer",
            "double_col": "Double",
        },
    )

    return X


@pytest.fixture
def get_black_config():
    current_dir = os.path.dirname(os.path.abspath(__file__))
    evalml_path = os.path.abspath(os.path.join(current_dir, "..", ".."))
    black_config = get_evalml_black_config(evalml_path)
    return black_config


@pytest.fixture
def split_nullable_logical_types_by_compatibility():
    def _split_nullable_logical_types_by_compatibility(
        int_null_incompatible,
        bool_null_incompatible,
    ):
        incompatible_ltypes = []
        compatible_ltypes = []
        if int_null_incompatible:
            incompatible_ltypes.append(IntegerNullable)
            incompatible_ltypes.append(AgeNullable)
        else:
            compatible_ltypes.append(IntegerNullable)
            compatible_ltypes.append(AgeNullable)
        if bool_null_incompatible:
            incompatible_ltypes.append(BooleanNullable)
        else:
            compatible_ltypes.append(BooleanNullable)

        return compatible_ltypes, incompatible_ltypes

    return _split_nullable_logical_types_by_compatibility<|MERGE_RESOLUTION|>--- conflicted
+++ resolved
@@ -1034,15 +1034,7 @@
 
     y = pd.DataFrame({f"target_{i}": range(i, 100, 5) for i in range(5)})
 
-<<<<<<< HEAD
-    X.index = pd.date_range(start="1/1/2018", periods=20)
-    X.index.name = "date"
-    y.index = pd.date_range(start="1/1/2018", periods=20)
-    y.index.name = "date"
-
-=======
     X["date"] = pd.date_range(start="1/1/2018", periods=20)
->>>>>>> 74685807
     return X, y
 
 
