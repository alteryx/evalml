import pytest

from evalml.model_family import ModelFamily, handle_model_family


@pytest.fixture
def correct_model_families():
<<<<<<< HEAD
    correct_model_families = [ModelFamily.LINEAR_MODEL, ModelFamily.RANDOM_FOREST, ModelFamily.XGBOOST, ModelFamily.CATBOOST, ModelFamily.BASELINE, ModelFamily.LINEAR_MODEL, ModelFamily.NONE]
=======
    correct_model_families = [ModelFamily.LINEAR_MODEL, ModelFamily.RANDOM_FOREST, ModelFamily.XGBOOST, ModelFamily.CATBOOST, ModelFamily.EXTRA_TREES, ModelFamily.BASELINE, ModelFamily.NONE]
>>>>>>> 26fbdc67
    yield correct_model_families


def test_handle_string(correct_model_families):
<<<<<<< HEAD
    model_families = ['linear_model', 'random_forest', 'xgboost', 'catboost', 'baseline', 'elastic_net', 'none']
=======
    model_families = ['linear_model', 'random_forest', 'xgboost', 'catboost', 'extra_trees', 'baseline', 'none']
>>>>>>> 26fbdc67
    for model_family in zip(model_families, correct_model_families):
        assert handle_model_family(model_family[0]) == model_family[1]

    model_family = 'fake'
    error_msg = 'Model family \'fake\' does not exist'
    with pytest.raises(KeyError, match=error_msg):
        handle_model_family(model_family) == ModelFamily.LINEAR_MODEL


def test_handle_model_family(correct_model_families):
    for model_family in correct_model_families:
        assert handle_model_family(model_family) == model_family


def test_handle_incorrect_type():
    error_msg = '`handle_model_family` was not passed a str or ModelFamily object'
    with pytest.raises(ValueError, match=error_msg):
        handle_model_family(5)<|MERGE_RESOLUTION|>--- conflicted
+++ resolved
@@ -5,20 +5,12 @@
 
 @pytest.fixture
 def correct_model_families():
-<<<<<<< HEAD
-    correct_model_families = [ModelFamily.LINEAR_MODEL, ModelFamily.RANDOM_FOREST, ModelFamily.XGBOOST, ModelFamily.CATBOOST, ModelFamily.BASELINE, ModelFamily.LINEAR_MODEL, ModelFamily.NONE]
-=======
     correct_model_families = [ModelFamily.LINEAR_MODEL, ModelFamily.RANDOM_FOREST, ModelFamily.XGBOOST, ModelFamily.CATBOOST, ModelFamily.EXTRA_TREES, ModelFamily.BASELINE, ModelFamily.NONE]
->>>>>>> 26fbdc67
     yield correct_model_families
 
 
 def test_handle_string(correct_model_families):
-<<<<<<< HEAD
-    model_families = ['linear_model', 'random_forest', 'xgboost', 'catboost', 'baseline', 'elastic_net', 'none']
-=======
     model_families = ['linear_model', 'random_forest', 'xgboost', 'catboost', 'extra_trees', 'baseline', 'none']
->>>>>>> 26fbdc67
     for model_family in zip(model_families, correct_model_families):
         assert handle_model_family(model_family[0]) == model_family[1]
 
