import warnings
from unittest.mock import patch

import numpy as np
import pandas as pd
import pytest
from sklearn.exceptions import UndefinedMetricWarning
from sklearn.preprocessing import label_binarize
from skopt.space import Real

from evalml.demos import load_breast_cancer
from evalml.model_understanding.graphs import (
    calculate_permutation_importance,
    confusion_matrix,
    graph_confusion_matrix,
    graph_partial_dependence,
    graph_permutation_importance,
    graph_precision_recall_curve,
    graph_roc_curve,
    normalize_confusion_matrix,
    partial_dependence,
    precision_recall_curve,
    roc_curve
)
from evalml.objectives import get_objectives
from evalml.pipelines import BinaryClassificationPipeline
from evalml.problem_types import ProblemTypes


@pytest.fixture
def test_pipeline():
    class TestPipeline(BinaryClassificationPipeline):
        component_graph = ['Simple Imputer', 'One Hot Encoder', 'Standard Scaler', 'Logistic Regression Classifier']

        hyperparameters = {
            "penalty": ["l2"],
            "C": Real(.01, 10),
            "impute_strategy": ["mean", "median", "most_frequent"],
        }

        def __init__(self, parameters):
            super().__init__(parameters=parameters)

    return TestPipeline(parameters={})


@pytest.mark.parametrize("data_type", ['np', 'pd'])
def test_confusion_matrix(data_type):
    y_true = [2, 0, 2, 2, 0, 1]
    y_predicted = [0, 0, 2, 2, 0, 2]
    if data_type == 'pd':
        y_true = pd.Series(y_true)
        y_predicted = pd.Series(y_predicted)
    conf_mat = confusion_matrix(y_true, y_predicted, normalize_method=None)
    conf_mat_expected = np.array([[2, 0, 0], [0, 0, 1], [1, 0, 2]])
    assert np.array_equal(conf_mat_expected, conf_mat)
    assert isinstance(conf_mat, pd.DataFrame)
    conf_mat = confusion_matrix(y_true, y_predicted, normalize_method='true')
    conf_mat_expected = np.array([[1, 0, 0], [0, 0, 1], [1 / 3.0, 0, 2 / 3.0]])
    assert np.array_equal(conf_mat_expected, conf_mat)
    assert isinstance(conf_mat, pd.DataFrame)
    conf_mat = confusion_matrix(y_true, y_predicted, normalize_method='pred')
    conf_mat_expected = np.array([[2 / 3.0, np.nan, 0], [0, np.nan, 1 / 3.0], [1 / 3.0, np.nan, 2 / 3.0]])
    assert np.allclose(conf_mat_expected, conf_mat, equal_nan=True)
    assert isinstance(conf_mat, pd.DataFrame)
    conf_mat = confusion_matrix(y_true, y_predicted, normalize_method='all')
    conf_mat_expected = np.array([[1 / 3.0, 0, 0], [0, 0, 1 / 6.0], [1 / 6.0, 0, 1 / 3.0]])
    assert np.array_equal(conf_mat_expected, conf_mat)
    assert isinstance(conf_mat, pd.DataFrame)
    with pytest.raises(ValueError, match='Invalid value provided'):
        conf_mat = confusion_matrix(y_true, y_predicted, normalize_method='Invalid Option')


@pytest.mark.parametrize("data_type", ['np', 'pd'])
def test_normalize_confusion_matrix(data_type):
    conf_mat = np.array([[2, 3, 0], [0, 1, 1], [1, 0, 2]])
    if data_type == 'pd':
        conf_mat = pd.DataFrame(conf_mat)
    conf_mat_normalized = normalize_confusion_matrix(conf_mat)
    assert all(conf_mat_normalized.sum(axis=1) == 1.0)
    assert isinstance(conf_mat_normalized, type(conf_mat))

    conf_mat_normalized = normalize_confusion_matrix(conf_mat, 'pred')
    for col_sum in conf_mat_normalized.sum(axis=0):
        assert col_sum == 1.0 or col_sum == 0.0

    conf_mat_normalized = normalize_confusion_matrix(conf_mat, 'all')
    assert conf_mat_normalized.sum().sum() == 1.0

    # testing with pd.DataFrames
    conf_mat_df = pd.DataFrame()
    conf_mat_df["col_1"] = [0, 1, 2]
    conf_mat_df["col_2"] = [0, 0, 3]
    conf_mat_df["col_3"] = [2, 0, 0]
    conf_mat_normalized = normalize_confusion_matrix(conf_mat_df)
    assert all(conf_mat_normalized.sum(axis=1) == 1.0)
    assert list(conf_mat_normalized.columns) == ['col_1', 'col_2', 'col_3']

    conf_mat_normalized = normalize_confusion_matrix(conf_mat_df, 'pred')
    for col_sum in conf_mat_normalized.sum(axis=0):
        assert col_sum == 1.0 or col_sum == 0.0

    conf_mat_normalized = normalize_confusion_matrix(conf_mat_df, 'all')
    assert conf_mat_normalized.sum().sum() == 1.0


def test_normalize_confusion_matrix_error():
    conf_mat = np.array([[0, 0, 0], [0, 0, 0], [0, 0, 0]])
    warnings.simplefilter('default', category=RuntimeWarning)

    with pytest.raises(ValueError, match='Invalid value provided'):
        normalize_confusion_matrix(conf_mat, normalize_method='invalid option')
    with pytest.raises(ValueError, match='Invalid value provided'):
        normalize_confusion_matrix(conf_mat, normalize_method=None)

    with pytest.raises(ValueError, match="Sum of given axis is 0"):
        normalize_confusion_matrix(conf_mat, 'true')
    with pytest.raises(ValueError, match="Sum of given axis is 0"):
        normalize_confusion_matrix(conf_mat, 'pred')
    with pytest.raises(ValueError, match="Sum of given axis is 0"):
        normalize_confusion_matrix(conf_mat, 'all')


@pytest.fixture
def binarized_ys(X_y_multi):
    _, y_true = X_y_multi
    rs = np.random.RandomState(42)
    y_tr = label_binarize(y_true, classes=[0, 1, 2])
    y_pred_proba = y_tr * rs.random(y_tr.shape)
    return y_true, y_tr, y_pred_proba


def test_precision_recall_curve_return_type():
    y_true = np.array([0, 0, 1, 1])
    y_predict_proba = np.array([0.1, 0.4, 0.35, 0.8])
    precision_recall_curve_data = precision_recall_curve(y_true, y_predict_proba)
    assert isinstance(precision_recall_curve_data['precision'], np.ndarray)
    assert isinstance(precision_recall_curve_data['recall'], np.ndarray)
    assert isinstance(precision_recall_curve_data['thresholds'], np.ndarray)
    assert isinstance(precision_recall_curve_data['auc_score'], float)


def test_precision_recall_curve():
    y_true = np.array([0, 0, 1, 1])
    y_predict_proba = np.array([0.1, 0.4, 0.35, 0.8])
    precision_recall_curve_data = precision_recall_curve(y_true, y_predict_proba)

    precision = precision_recall_curve_data.get('precision')
    recall = precision_recall_curve_data.get('recall')
    thresholds = precision_recall_curve_data.get('thresholds')

    precision_expected = np.array([0.66666667, 0.5, 1, 1])
    recall_expected = np.array([1, 0.5, 0.5, 0])
    thresholds_expected = np.array([0.35, 0.4, 0.8])

    np.testing.assert_almost_equal(precision_expected, precision, decimal=5)
    np.testing.assert_almost_equal(recall_expected, recall, decimal=5)
    np.testing.assert_almost_equal(thresholds_expected, thresholds, decimal=5)


@pytest.mark.parametrize("data_type", ['np', 'pd'])
def test_graph_precision_recall_curve(X_y_binary, data_type):
    go = pytest.importorskip('plotly.graph_objects', reason='Skipping plotting test because plotly not installed')
    X, y_true = X_y_binary
    if data_type == 'pd':
        X = pd.DataFrame(X)
        y_true = pd.Series(y_true)
    rs = np.random.RandomState(42)
    y_pred_proba = y_true * rs.random(y_true.shape)
    fig = graph_precision_recall_curve(y_true, y_pred_proba)
    assert isinstance(fig, type(go.Figure()))

    fig_dict = fig.to_dict()
    assert fig_dict['layout']['title']['text'] == 'Precision-Recall'
    assert len(fig_dict['data']) == 1

    precision_recall_curve_data = precision_recall_curve(y_true, y_pred_proba)
    assert np.array_equal(fig_dict['data'][0]['x'], precision_recall_curve_data['recall'])
    assert np.array_equal(fig_dict['data'][0]['y'], precision_recall_curve_data['precision'])
    assert fig_dict['data'][0]['name'] == 'Precision-Recall (AUC {:06f})'.format(precision_recall_curve_data['auc_score'])


def test_graph_precision_recall_curve_title_addition(X_y_binary):
    go = pytest.importorskip('plotly.graph_objects', reason='Skipping plotting test because plotly not installed')
    X, y_true = X_y_binary
    rs = np.random.RandomState(42)
    y_pred_proba = y_true * rs.random(y_true.shape)
    fig = graph_precision_recall_curve(y_true, y_pred_proba, title_addition='with added title text')
    assert isinstance(fig, type(go.Figure()))
    fig_dict = fig.to_dict()
    assert fig_dict['layout']['title']['text'] == 'Precision-Recall with added title text'


@pytest.mark.parametrize("data_type", ['np', 'pd'])
def test_roc_curve_binary(data_type):
    y_true = np.array([1, 1, 0, 0])
    y_predict_proba = np.array([0.1, 0.4, 0.35, 0.8])
    if data_type == 'pd':
        y_true = pd.Series(y_true)
        y_predict_proba = pd.DataFrame(y_predict_proba)
    roc_curve_data = roc_curve(y_true, y_predict_proba)
    fpr_rates = roc_curve_data.get('fpr_rates')
    tpr_rates = roc_curve_data.get('tpr_rates')
    thresholds = roc_curve_data.get('thresholds')
    auc_score = roc_curve_data.get('auc_score')
    fpr_expected = np.array([0, 0.5, 0.5, 1, 1])
    tpr_expected = np.array([0, 0, 0.5, 0.5, 1])
    thresholds_expected = np.array([1.8, 0.8, 0.4, 0.35, 0.1])
    assert np.array_equal(fpr_expected, fpr_rates)
    assert np.array_equal(tpr_expected, tpr_rates)
    assert np.array_equal(thresholds_expected, thresholds)
    assert auc_score == pytest.approx(0.25, 1e-5)
    assert isinstance(roc_curve_data['fpr_rates'], np.ndarray)
    assert isinstance(roc_curve_data['tpr_rates'], np.ndarray)
    assert isinstance(roc_curve_data['thresholds'], np.ndarray)


@pytest.mark.parametrize("data_type", ['np', 'pd'])
def test_graph_roc_curve_binary(X_y_binary, data_type):
    go = pytest.importorskip('plotly.graph_objects', reason='Skipping plotting test because plotly not installed')
    X, y_true = X_y_binary
    rs = np.random.RandomState(42)
    y_pred_proba = y_true * rs.random(y_true.shape)
    if data_type == 'pd':
        y_true = pd.Series(y_true)
        y_pred_proba = pd.DataFrame(y_pred_proba)
    fig = graph_roc_curve(y_true, y_pred_proba)
    assert isinstance(fig, type(go.Figure()))
    fig_dict = fig.to_dict()
    assert fig_dict['layout']['title']['text'] == 'Receiver Operating Characteristic'
    assert len(fig_dict['data']) == 2
    roc_curve_data = roc_curve(y_true, y_pred_proba)
    assert np.array_equal(fig_dict['data'][0]['x'], roc_curve_data['fpr_rates'])
    assert np.array_equal(fig_dict['data'][0]['y'], roc_curve_data['tpr_rates'])
    assert fig_dict['data'][0]['name'] == 'Class 1 (AUC {:06f})'.format(roc_curve_data['auc_score'])
    assert np.array_equal(fig_dict['data'][1]['x'], np.array([0, 1]))
    assert np.array_equal(fig_dict['data'][1]['y'], np.array([0, 1]))
    assert fig_dict['data'][1]['name'] == 'Trivial Model (AUC 0.5)'


def test_graph_roc_curve_nans():
    go = pytest.importorskip('plotly.graph_objects', reason='Skipping plotting test because plotly not installed')
    one_val_y_zero = np.array([0])
    with pytest.warns(UndefinedMetricWarning):
        fig = graph_roc_curve(one_val_y_zero, one_val_y_zero)
    assert isinstance(fig, type(go.Figure()))
    fig_dict = fig.to_dict()
    assert np.array_equal(fig_dict['data'][0]['x'], np.array([0., 1.]))
    assert np.allclose(fig_dict['data'][0]['y'], np.array([np.nan, np.nan]), equal_nan=True)
    fig1 = graph_roc_curve(np.array([np.nan, 1, 1, 0, 1]), np.array([0, 0, 0.5, 0.1, 0.9]))
    fig2 = graph_roc_curve(np.array([1, 0, 1, 0, 1]), np.array([0, np.nan, 0.5, 0.1, 0.9]))
    assert fig1 == fig2


def test_graph_roc_curve_multiclass(binarized_ys):
    go = pytest.importorskip('plotly.graph_objects', reason='Skipping plotting test because plotly not installed')
    y_true, y_tr, y_pred_proba = binarized_ys
    fig = graph_roc_curve(y_true, y_pred_proba)
    assert isinstance(fig, type(go.Figure()))
    fig_dict = fig.to_dict()
    assert fig_dict['layout']['title']['text'] == 'Receiver Operating Characteristic'
    assert len(fig_dict['data']) == 4
    for i in range(3):
        roc_curve_data = roc_curve(y_tr[:, i], y_pred_proba[:, i])
        assert np.array_equal(fig_dict['data'][i]['x'], roc_curve_data['fpr_rates'])
        assert np.array_equal(fig_dict['data'][i]['y'], roc_curve_data['tpr_rates'])
        assert fig_dict['data'][i]['name'] == 'Class {name} (AUC {:06f})'.format(roc_curve_data['auc_score'], name=i + 1)
    assert np.array_equal(fig_dict['data'][3]['x'], np.array([0, 1]))
    assert np.array_equal(fig_dict['data'][3]['y'], np.array([0, 1]))
    assert fig_dict['data'][3]['name'] == 'Trivial Model (AUC 0.5)'

    with pytest.raises(ValueError, match='Number of custom class names does not match number of classes'):
        graph_roc_curve(y_true, y_pred_proba, custom_class_names=['one', 'two'])


def test_graph_roc_curve_multiclass_custom_class_names(binarized_ys):
    go = pytest.importorskip('plotly.graph_objects', reason='Skipping plotting test because plotly not installed')
    y_true, y_tr, y_pred_proba = binarized_ys
    custom_class_names = ['one', 'two', 'three']
    fig = graph_roc_curve(y_true, y_pred_proba, custom_class_names=custom_class_names)
    assert isinstance(fig, type(go.Figure()))
    fig_dict = fig.to_dict()
    assert fig_dict['layout']['title']['text'] == 'Receiver Operating Characteristic'
    for i in range(3):
        roc_curve_data = roc_curve(y_tr[:, i], y_pred_proba[:, i])
        assert np.array_equal(fig_dict['data'][i]['x'], roc_curve_data['fpr_rates'])
        assert np.array_equal(fig_dict['data'][i]['y'], roc_curve_data['tpr_rates'])
        assert fig_dict['data'][i]['name'] == 'Class {name} (AUC {:06f})'.format(roc_curve_data['auc_score'], name=custom_class_names[i])
    assert np.array_equal(fig_dict['data'][3]['x'], np.array([0, 1]))
    assert np.array_equal(fig_dict['data'][3]['y'], np.array([0, 1]))
    assert fig_dict['data'][3]['name'] == 'Trivial Model (AUC 0.5)'


def test_graph_roc_curve_title_addition(X_y_binary):
    go = pytest.importorskip('plotly.graph_objects', reason='Skipping plotting test because plotly not installed')
    X, y_true = X_y_binary
    rs = np.random.RandomState(42)
    y_pred_proba = y_true * rs.random(y_true.shape)
    fig = graph_roc_curve(y_true, y_pred_proba, title_addition='with added title text')
    assert isinstance(fig, type(go.Figure()))
    fig_dict = fig.to_dict()
    assert fig_dict['layout']['title']['text'] == 'Receiver Operating Characteristic with added title text'


@pytest.mark.parametrize("data_type", ['np', 'pd'])
def test_graph_confusion_matrix_default(X_y_binary, data_type):
    go = pytest.importorskip('plotly.graph_objects', reason='Skipping plotting test because plotly not installed')
    X, y_true = X_y_binary
    rs = np.random.RandomState(42)
    y_pred = np.round(y_true * rs.random(y_true.shape)).astype(int)
    if data_type == 'pd':
        y_true = pd.Series(y_true)
        y_pred = pd.Series(y_pred)
    fig = graph_confusion_matrix(y_true, y_pred)
    assert isinstance(fig, type(go.Figure()))
    fig_dict = fig.to_dict()
    assert fig_dict['layout']['title']['text'] == 'Confusion matrix, normalized using method "true"'
    assert fig_dict['layout']['xaxis']['title']['text'] == 'Predicted Label'
    assert np.all(fig_dict['layout']['xaxis']['tickvals'] == np.array([0, 1]))
    assert fig_dict['layout']['yaxis']['title']['text'] == 'True Label'
    assert np.all(fig_dict['layout']['yaxis']['tickvals'] == np.array([0, 1]))
    assert fig_dict['layout']['yaxis']['autorange'] == 'reversed'
    heatmap = fig_dict['data'][0]
    conf_mat = confusion_matrix(y_true, y_pred, normalize_method='true')
    conf_mat_unnormalized = confusion_matrix(y_true, y_pred, normalize_method=None)
    assert np.array_equal(heatmap['x'], conf_mat.columns)
    assert np.array_equal(heatmap['y'], conf_mat.columns)
    assert np.array_equal(heatmap['z'], conf_mat)
    assert np.array_equal(heatmap['customdata'], conf_mat_unnormalized)
    assert heatmap['hovertemplate'] == '<b>True</b>: %{y}<br><b>Predicted</b>: %{x}<br><b>Normalized Count</b>: %{z}<br><b>Raw Count</b>: %{customdata} <br><extra></extra>'


def test_graph_confusion_matrix_norm_disabled(X_y_binary):
    go = pytest.importorskip('plotly.graph_objects', reason='Skipping plotting test because plotly not installed')
    X, y_true = X_y_binary
    rs = np.random.RandomState(42)
    y_pred = np.round(y_true * rs.random(y_true.shape)).astype(int)
    fig = graph_confusion_matrix(y_true, y_pred, normalize_method=None)
    assert isinstance(fig, type(go.Figure()))
    fig_dict = fig.to_dict()
    assert fig_dict['layout']['title']['text'] == 'Confusion matrix'
    assert fig_dict['layout']['xaxis']['title']['text'] == 'Predicted Label'
    assert np.all(fig_dict['layout']['xaxis']['tickvals'] == np.array([0, 1]))
    assert fig_dict['layout']['yaxis']['title']['text'] == 'True Label'
    assert np.all(fig_dict['layout']['yaxis']['tickvals'] == np.array([0, 1]))
    assert fig_dict['layout']['yaxis']['autorange'] == 'reversed'
    heatmap = fig_dict['data'][0]
    conf_mat = confusion_matrix(y_true, y_pred, normalize_method=None)
    conf_mat_normalized = confusion_matrix(y_true, y_pred, normalize_method='true')
    assert np.array_equal(heatmap['x'], conf_mat.columns)
    assert np.array_equal(heatmap['y'], conf_mat.columns)
    assert np.array_equal(heatmap['z'], conf_mat)
    assert np.array_equal(heatmap['customdata'], conf_mat_normalized)
    assert heatmap['hovertemplate'] == '<b>True</b>: %{y}<br><b>Predicted</b>: %{x}<br><b>Raw Count</b>: %{z}<br><b>Normalized Count</b>: %{customdata} <br><extra></extra>'


def test_graph_confusion_matrix_title_addition(X_y_binary):
    go = pytest.importorskip('plotly.graph_objects', reason='Skipping plotting test because plotly not installed')
    X, y_true = X_y_binary
    rs = np.random.RandomState(42)
    y_pred = np.round(y_true * rs.random(y_true.shape)).astype(int)
    fig = graph_confusion_matrix(y_true, y_pred, title_addition='with added title text')
    assert isinstance(fig, type(go.Figure()))
    fig_dict = fig.to_dict()
    assert fig_dict['layout']['title']['text'] == 'Confusion matrix with added title text, normalized using method "true"'


def test_get_permutation_importance_invalid_objective(X_y_regression, linear_regression_pipeline_class):
    X, y = X_y_regression
    pipeline = linear_regression_pipeline_class(parameters={}, random_state=np.random.RandomState(42))
    with pytest.raises(ValueError, match=f"Given objective 'MCC Multiclass' cannot be used with '{pipeline.name}'"):
        calculate_permutation_importance(pipeline, X, y, "mcc_multi")


@pytest.mark.parametrize("data_type", ['np', 'pd'])
def test_get_permutation_importance_binary(X_y_binary, data_type, logistic_regression_binary_pipeline_class):
    X, y = X_y_binary
    if data_type == 'pd':
        X = pd.DataFrame(X)
        y = pd.Series(y)
    pipeline = logistic_regression_binary_pipeline_class(parameters={}, random_state=np.random.RandomState(42))
    pipeline.fit(X, y)
    for objective in get_objectives(ProblemTypes.BINARY):
        permutation_importance = calculate_permutation_importance(pipeline, X, y, objective)
        assert list(permutation_importance.columns) == ["feature", "importance"]
        assert not permutation_importance.isnull().all().all()


def test_get_permutation_importance_multiclass(X_y_multi, logistic_regression_multiclass_pipeline_class):
    X, y = X_y_multi
    pipeline = logistic_regression_multiclass_pipeline_class(parameters={}, random_state=np.random.RandomState(42))
    pipeline.fit(X, y)
    for objective in get_objectives(ProblemTypes.MULTICLASS):
        permutation_importance = calculate_permutation_importance(pipeline, X, y, objective)
        assert list(permutation_importance.columns) == ["feature", "importance"]
        assert not permutation_importance.isnull().all().all()


def test_get_permutation_importance_regression(X_y_regression, linear_regression_pipeline_class):
    X, y = X_y_regression
    pipeline = linear_regression_pipeline_class(parameters={}, random_state=np.random.RandomState(42))
    pipeline.fit(X, y)
    for objective in get_objectives(ProblemTypes.REGRESSION):
        permutation_importance = calculate_permutation_importance(pipeline, X, y, objective)
        assert list(permutation_importance.columns) == ["feature", "importance"]
        assert not permutation_importance.isnull().all().all()


def test_get_permutation_importance_correlated_features(logistic_regression_binary_pipeline_class):
    y = pd.Series([1, 0, 1, 1])
    X = pd.DataFrame()
    X["correlated"] = y * 2
    X["not correlated"] = [-1, -1, -1, 0]
    y = y.astype(bool)
    pipeline = logistic_regression_binary_pipeline_class(parameters={}, random_state=np.random.RandomState(42))
    pipeline.fit(X, y)
    importance = calculate_permutation_importance(pipeline, X, y, objective="log_loss_binary", random_state=0)
    assert list(importance.columns) == ["feature", "importance"]
    assert not importance.isnull().all().all()
    correlated_importance_val = importance["importance"][importance.index[importance["feature"] == "correlated"][0]]
    not_correlated_importance_val = importance["importance"][importance.index[importance["feature"] == "not correlated"][0]]
    assert correlated_importance_val > not_correlated_importance_val


def test_graph_permutation_importance(X_y_binary, test_pipeline):
    go = pytest.importorskip('plotly.graph_objects', reason='Skipping plotting test because plotly not installed')
    X, y = X_y_binary
    clf = test_pipeline
    clf.fit(X, y)
    fig = graph_permutation_importance(test_pipeline, X, y, "log_loss_binary", feature_threshold=0)
    assert isinstance(fig, go.Figure)
    fig_dict = fig.to_dict()
    assert fig_dict['layout']['title']['text'] == "Permutation Importance<br><sub>"\
                                                  "The relative importance of each input feature's overall "\
                                                  "influence on the pipelines' predictions, computed using the "\
                                                  "permutation importance algorithm.</sub>"
    assert len(fig_dict['data']) == 1

    perm_importance_data = calculate_permutation_importance(clf, X, y, "log_loss_binary")
    assert np.array_equal(fig_dict['data'][0]['x'][::-1], perm_importance_data['importance'].values)
    assert np.array_equal(fig_dict['data'][0]['y'][::-1], perm_importance_data['feature'])


@patch('evalml.model_understanding.graphs.calculate_permutation_importance')
def test_graph_permutation_importance_show_all_features(mock_perm_importance):
    go = pytest.importorskip('plotly.graph_objects', reason='Skipping plotting test because plotly not installed')
    mock_perm_importance.return_value = pd.DataFrame({"feature": ["f1", "f2"], "importance": [0.0, 0.6]})
    figure = graph_permutation_importance(test_pipeline, pd.DataFrame(), pd.Series(), "log_loss_binary", feature_threshold=0.001)
    assert isinstance(figure, go.Figure)

    data = figure.data[0]
    assert (np.all(data['x']))

    figure = graph_permutation_importance(test_pipeline, pd.DataFrame(), pd.Series(), "log_loss_binary", feature_threshold=0)
    data = figure.data[0]
    assert (np.any(data['x'] == 0.0))


<<<<<<< HEAD
def test_graph_permutation_importance_feature_threshold(X_y_binary, test_pipeline):
    go = pytest.importorskip('plotly.graph_objects', reason='Skipping plotting test because plotly not installed')
    X, y = X_y_binary
    clf = test_pipeline
    clf.fit(X, y)
    with pytest.raises(ValueError, match="Feature threshold of -0.1 must be greater than or equal to 0"):
        fig = graph_permutation_importance(test_pipeline, X, y, "log_loss_binary", feature_threshold=-0.1)
    fig = graph_permutation_importance(test_pipeline, X, y, "log_loss_binary", feature_threshold=0.5)
    assert isinstance(fig, go.Figure)

    data = fig.data[0]
    assert (np.all(data['x'] >= 0.5))
=======
@pytest.mark.parametrize("problem_type", [ProblemTypes.BINARY, ProblemTypes.MULTICLASS, ProblemTypes.REGRESSION])
def test_partial_dependence_problem_types(problem_type, X_y_binary, X_y_multi, X_y_regression,
                                          logistic_regression_binary_pipeline_class,
                                          logistic_regression_multiclass_pipeline_class,
                                          linear_regression_pipeline_class):
    if problem_type == ProblemTypes.BINARY:
        X, y = X_y_binary
        pipeline = logistic_regression_binary_pipeline_class(parameters={})

    elif problem_type == ProblemTypes.MULTICLASS:
        X, y = X_y_multi
        pipeline = logistic_regression_multiclass_pipeline_class(parameters={})

    elif problem_type == ProblemTypes.REGRESSION:
        X, y = X_y_regression
        pipeline = linear_regression_pipeline_class(parameters={})

    pipeline.fit(X, y)
    part_dep = partial_dependence(pipeline, X, feature=0, grid_resolution=20)
    assert list(part_dep.columns) == ["feature_values", "partial_dependence"]
    assert len(part_dep["partial_dependence"]) == 20
    assert len(part_dep["feature_values"]) == 20
    assert not part_dep.isnull().all().all()


def test_partial_dependence_string_feature(logistic_regression_binary_pipeline_class):
    X, y = load_breast_cancer()
    pipeline = logistic_regression_binary_pipeline_class(parameters={})
    pipeline.fit(X, y)
    part_dep = partial_dependence(pipeline, X, feature="mean radius", grid_resolution=20)
    assert list(part_dep.columns) == ["feature_values", "partial_dependence"]
    assert len(part_dep["partial_dependence"]) == 20
    assert len(part_dep["feature_values"]) == 20
    assert not part_dep.isnull().all().all()


@patch('evalml.pipelines.BinaryClassificationPipeline.fit')
def test_partial_dependence_baseline(mock_fit, X_y_binary):
    X, y = X_y_binary

    class BaselineTestPipeline(BinaryClassificationPipeline):
        component_graph = ["Baseline Classifier"]
    pipeline = BaselineTestPipeline({})
    pipeline.fit(X, y)
    with pytest.raises(ValueError, match="Partial dependence plots are not supported for Baseline pipelines"):
        partial_dependence(pipeline, X, feature=0, grid_resolution=20)


def test_partial_dependence_catboost(X_y_binary, has_minimal_dependencies):
    if not has_minimal_dependencies:
        X, y = X_y_binary

        class CatBoostTestPipeline(BinaryClassificationPipeline):
            component_graph = ["CatBoost Classifier"]
        pipeline = CatBoostTestPipeline({})
        pipeline.fit(X, y)
        partial_dependence(pipeline, X, feature=0, grid_resolution=20)


def test_partial_dependence_not_fitted(X_y_binary, logistic_regression_binary_pipeline_class):
    X, y = X_y_binary
    pipeline = logistic_regression_binary_pipeline_class(parameters={})
    with pytest.raises(ValueError, match="Pipeline to calculate partial dependence for must be fitted"):
        partial_dependence(pipeline, X, feature=0, grid_resolution=20)


def test_graph_partial_dependence(test_pipeline):
    X, y = load_breast_cancer()

    go = pytest.importorskip('plotly.graph_objects', reason='Skipping plotting test because plotly not installed')
    clf = test_pipeline
    clf.fit(X, y)
    fig = graph_partial_dependence(clf, X, feature='mean radius', grid_resolution=20)
    assert isinstance(fig, go.Figure)
    fig_dict = fig.to_dict()
    assert fig_dict['layout']['title']['text'] == "Partial Dependence of 'mean radius'"
    assert len(fig_dict['data']) == 1

    part_dep_data = partial_dependence(clf, X, feature='mean radius', grid_resolution=20)
    assert np.array_equal(fig_dict['data'][0]['x'], part_dep_data['feature_values'])
    assert np.array_equal(fig_dict['data'][0]['y'], part_dep_data['partial_dependence'].values)
>>>>>>> 52ea6d93
<|MERGE_RESOLUTION|>--- conflicted
+++ resolved
@@ -456,7 +456,6 @@
     assert (np.any(data['x'] == 0.0))
 
 
-<<<<<<< HEAD
 def test_graph_permutation_importance_feature_threshold(X_y_binary, test_pipeline):
     go = pytest.importorskip('plotly.graph_objects', reason='Skipping plotting test because plotly not installed')
     X, y = X_y_binary
@@ -469,7 +468,8 @@
 
     data = fig.data[0]
     assert (np.all(data['x'] >= 0.5))
-=======
+
+    
 @pytest.mark.parametrize("problem_type", [ProblemTypes.BINARY, ProblemTypes.MULTICLASS, ProblemTypes.REGRESSION])
 def test_partial_dependence_problem_types(problem_type, X_y_binary, X_y_multi, X_y_regression,
                                           logistic_regression_binary_pipeline_class,
@@ -551,4 +551,4 @@
     part_dep_data = partial_dependence(clf, X, feature='mean radius', grid_resolution=20)
     assert np.array_equal(fig_dict['data'][0]['x'], part_dep_data['feature_values'])
     assert np.array_equal(fig_dict['data'][0]['y'], part_dep_data['partial_dependence'].values)
->>>>>>> 52ea6d93
+    