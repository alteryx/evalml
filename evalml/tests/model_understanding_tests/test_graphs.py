import os
import warnings
from collections import OrderedDict
from unittest.mock import patch

import numpy as np
import pandas as pd
import pytest
import woodwork as ww
from sklearn.exceptions import NotFittedError, UndefinedMetricWarning
from sklearn.preprocessing import label_binarize
from skopt.space import Real

from evalml.demos import load_breast_cancer, load_wine
from evalml.exceptions import NullsInColumnWarning
from evalml.model_family import ModelFamily
from evalml.model_understanding.graphs import (
    binary_objective_vs_threshold,
    calculate_permutation_importance,
    confusion_matrix,
    decision_tree_data_from_estimator,
    decision_tree_data_from_pipeline,
    get_prediction_vs_actual_data,
    get_prediction_vs_actual_over_time_data,
    graph_binary_objective_vs_threshold,
    graph_confusion_matrix,
    graph_partial_dependence,
    graph_permutation_importance,
    graph_precision_recall_curve,
    graph_prediction_vs_actual,
    graph_prediction_vs_actual_over_time,
    graph_roc_curve,
    normalize_confusion_matrix,
    partial_dependence,
    precision_recall_curve,
    roc_curve,
    visualize_decision_tree
)
from evalml.objectives import CostBenefitMatrix
from evalml.pipelines import (
    BinaryClassificationPipeline,
    ClassificationPipeline,
    MulticlassClassificationPipeline,
    RegressionPipeline
)
from evalml.problem_types import ProblemTypes
from evalml.utils.gen_utils import (
    _convert_to_woodwork_structure,
    _convert_woodwork_types_wrapper
)


@pytest.fixture
def test_pipeline():
    class TestPipeline(BinaryClassificationPipeline):
        component_graph = ['Simple Imputer', 'One Hot Encoder', 'Standard Scaler', 'Logistic Regression Classifier']

        hyperparameters = {
            "penalty": ["l2"],
            "C": Real(.01, 10),
            "impute_strategy": ["mean", "median", "most_frequent"],
        }

        def __init__(self, parameters):
            super().__init__(parameters=parameters)

    return TestPipeline(parameters={"Logistic Regression Classifier": {"n_jobs": 1}})


@pytest.mark.parametrize("data_type", ['np', 'pd', 'ww'])
def test_confusion_matrix(data_type, make_data_type):
    y_true = np.array([2, 0, 2, 2, 0, 1, 1, 0, 2])
    y_predicted = np.array([0, 0, 2, 2, 0, 2, 1, 1, 1])
    y_true = make_data_type(data_type, y_true)
    y_predicted = make_data_type(data_type, y_predicted)

    conf_mat = confusion_matrix(y_true, y_predicted, normalize_method=None)
    conf_mat_expected = np.array([[2, 1, 0], [0, 1, 1], [1, 1, 2]])
    assert np.array_equal(conf_mat_expected, conf_mat.to_numpy())
    assert isinstance(conf_mat, pd.DataFrame)

    conf_mat = confusion_matrix(y_true, y_predicted, normalize_method='all')
    conf_mat_expected = conf_mat_expected / 9.0
    assert np.array_equal(conf_mat_expected, conf_mat.to_numpy())
    assert isinstance(conf_mat, pd.DataFrame)

    conf_mat = confusion_matrix(y_true, y_predicted, normalize_method='true')
    conf_mat_expected = np.array([[2 / 3.0, 1 / 3.0, 0], [0, 0.5, 0.5], [0.25, 0.25, 0.5]])
    assert np.array_equal(conf_mat_expected, conf_mat.to_numpy())
    assert isinstance(conf_mat, pd.DataFrame)

    conf_mat = confusion_matrix(y_true, y_predicted, normalize_method='pred')
    conf_mat_expected = np.array([[2 / 3.0, 1 / 3.0, 0], [0, 1 / 3.0, 1 / 3.0], [1 / 3.0, 1 / 3.0, 2 / 3.0]])
    assert np.allclose(conf_mat_expected, conf_mat.to_numpy(), equal_nan=True)
    assert isinstance(conf_mat, pd.DataFrame)

    with pytest.raises(ValueError, match='Invalid value provided'):
        conf_mat = confusion_matrix(y_true, y_predicted, normalize_method='Invalid Option')


@pytest.mark.parametrize("data_type", ['ww', 'np', 'pd'])
def test_normalize_confusion_matrix(data_type, make_data_type):
    conf_mat = np.array([[2, 3, 0], [0, 1, 1], [1, 0, 2]])
    conf_mat = make_data_type(data_type, conf_mat)

    conf_mat_normalized = normalize_confusion_matrix(conf_mat)
    assert all(conf_mat_normalized.sum(axis=1) == 1.0)
    assert isinstance(conf_mat_normalized, pd.DataFrame)

    conf_mat_normalized = normalize_confusion_matrix(conf_mat, 'pred')
    for col_sum in conf_mat_normalized.sum(axis=0):
        assert col_sum == 1.0 or col_sum == 0.0

    conf_mat_normalized = normalize_confusion_matrix(conf_mat, 'all')
    assert conf_mat_normalized.sum().sum() == 1.0

    # testing with named pd.DataFrames
    conf_mat_df = pd.DataFrame()
    conf_mat_df["col_1"] = [0, 1, 2]
    conf_mat_df["col_2"] = [0, 0, 3]
    conf_mat_df["col_3"] = [2, 0, 0]
    conf_mat_normalized = normalize_confusion_matrix(conf_mat_df)
    assert all(conf_mat_normalized.sum(axis=1) == 1.0)
    assert list(conf_mat_normalized.columns) == ['col_1', 'col_2', 'col_3']

    conf_mat_normalized = normalize_confusion_matrix(conf_mat_df, 'pred')
    for col_sum in conf_mat_normalized.sum(axis=0):
        assert col_sum == 1.0 or col_sum == 0.0

    conf_mat_normalized = normalize_confusion_matrix(conf_mat_df, 'all')
    assert conf_mat_normalized.sum().sum() == 1.0


@pytest.mark.parametrize("data_type", ['ww', 'np', 'pd'])
def test_normalize_confusion_matrix_error(data_type, make_data_type):
    conf_mat = np.array([[0, 0, 0], [0, 0, 0], [0, 0, 0]])
    conf_mat = make_data_type(data_type, conf_mat)

    warnings.simplefilter('default', category=RuntimeWarning)

    with pytest.raises(ValueError, match='Invalid value provided for "normalize_method": invalid option'):
        normalize_confusion_matrix(conf_mat, normalize_method='invalid option')
    with pytest.raises(ValueError, match='Invalid value provided'):
        normalize_confusion_matrix(conf_mat, normalize_method=None)

    with pytest.raises(ValueError, match="Sum of given axis is 0"):
        normalize_confusion_matrix(conf_mat, 'true')
    with pytest.raises(ValueError, match="Sum of given axis is 0"):
        normalize_confusion_matrix(conf_mat, 'pred')
    with pytest.raises(ValueError, match="Sum of given axis is 0"):
        normalize_confusion_matrix(conf_mat, 'all')


@pytest.mark.parametrize("data_type", ['ww', 'pd', 'np'])
def test_confusion_matrix_labels(data_type, make_data_type):
    y_true = np.array([True, False, True, True, False, False])
    y_pred = np.array([False, False, True, True, False, False])
    y_true = make_data_type(data_type, y_true)
    y_pred = make_data_type(data_type, y_pred)

    conf_mat = confusion_matrix(y_true=y_true, y_predicted=y_pred)
    labels = [False, True]
    assert np.array_equal(conf_mat.index, labels)
    assert np.array_equal(conf_mat.columns, labels)

    y_true = np.array([0, 1, 0, 1, 0, 1])
    y_pred = np.array([0, 1, 1, 1, 1, 1])
    y_true = make_data_type(data_type, y_true)
    y_pred = make_data_type(data_type, y_pred)
    conf_mat = confusion_matrix(y_true=y_true, y_predicted=y_pred)
    labels = [0, 1]
    assert np.array_equal(conf_mat.index, labels)
    assert np.array_equal(conf_mat.columns, labels)

    y_true = np.array(['blue', 'red', 'blue', 'red'])
    y_pred = np.array(['blue', 'red', 'red', 'red'])
    y_true = make_data_type(data_type, y_true)
    y_pred = make_data_type(data_type, y_pred)
    conf_mat = confusion_matrix(y_true=y_true, y_predicted=y_pred)
    labels = ['blue', 'red']
    assert np.array_equal(conf_mat.index, labels)
    assert np.array_equal(conf_mat.columns, labels)

    y_true = np.array(['blue', 'red', 'red', 'red', 'orange', 'orange'])
    y_pred = np.array(['red', 'blue', 'blue', 'red', 'orange', 'orange'])
    y_true = make_data_type(data_type, y_true)
    y_pred = make_data_type(data_type, y_pred)
    conf_mat = confusion_matrix(y_true=y_true, y_predicted=y_pred)
    labels = ['blue', 'orange', 'red']
    assert np.array_equal(conf_mat.index, labels)
    assert np.array_equal(conf_mat.columns, labels)

    y_true = np.array([0, 1, 2, 1, 2, 1, 2, 3])
    y_pred = np.array([0, 1, 1, 1, 1, 1, 3, 3])
    y_true = make_data_type(data_type, y_true)
    y_pred = make_data_type(data_type, y_pred)
    conf_mat = confusion_matrix(y_true=y_true, y_predicted=y_pred)
    labels = [0, 1, 2, 3]
    assert np.array_equal(conf_mat.index, labels)
    assert np.array_equal(conf_mat.columns, labels)


@pytest.fixture
def binarized_ys(X_y_multi):
    _, y_true = X_y_multi
    rs = np.random.RandomState(42)
    y_tr = label_binarize(y_true, classes=[0, 1, 2])
    y_pred_proba = y_tr * rs.random(y_tr.shape)
    return y_true, y_tr, y_pred_proba


def test_precision_recall_curve_return_type():
    y_true = np.array([0, 0, 1, 1])
    y_predict_proba = np.array([0.1, 0.4, 0.35, 0.8])
    precision_recall_curve_data = precision_recall_curve(y_true, y_predict_proba)
    assert isinstance(precision_recall_curve_data['precision'], np.ndarray)
    assert isinstance(precision_recall_curve_data['recall'], np.ndarray)
    assert isinstance(precision_recall_curve_data['thresholds'], np.ndarray)
    assert isinstance(precision_recall_curve_data['auc_score'], float)


@pytest.mark.parametrize("data_type", ['np', 'pd', 'ww'])
def test_precision_recall_curve(data_type, make_data_type):
    y_true = np.array([0, 0, 1, 1])
    y_predict_proba = np.array([0.1, 0.4, 0.35, 0.8])
    y_true = make_data_type(data_type, y_true)
    y_predict_proba = make_data_type(data_type, y_predict_proba)

    precision_recall_curve_data = precision_recall_curve(y_true, y_predict_proba)

    precision = precision_recall_curve_data.get('precision')
    recall = precision_recall_curve_data.get('recall')
    thresholds = precision_recall_curve_data.get('thresholds')

    precision_expected = np.array([0.66666667, 0.5, 1, 1])
    recall_expected = np.array([1, 0.5, 0.5, 0])
    thresholds_expected = np.array([0.35, 0.4, 0.8])

    np.testing.assert_almost_equal(precision_expected, precision, decimal=5)
    np.testing.assert_almost_equal(recall_expected, recall, decimal=5)
    np.testing.assert_almost_equal(thresholds_expected, thresholds, decimal=5)


@pytest.mark.parametrize("data_type", ['np', 'pd', 'ww'])
def test_graph_precision_recall_curve(X_y_binary, data_type, make_data_type):
    go = pytest.importorskip('plotly.graph_objects', reason='Skipping plotting test because plotly not installed')
    X, y_true = X_y_binary
    rs = np.random.RandomState(42)
    y_pred_proba = y_true * rs.random(y_true.shape)
    X = make_data_type(data_type, X)
    y_true = make_data_type(data_type, y_true)
    fig = graph_precision_recall_curve(y_true, y_pred_proba)
    assert isinstance(fig, type(go.Figure()))

    fig_dict = fig.to_dict()
    assert fig_dict['layout']['title']['text'] == 'Precision-Recall'
    assert len(fig_dict['data']) == 1

    precision_recall_curve_data = precision_recall_curve(y_true, y_pred_proba)
    assert np.array_equal(fig_dict['data'][0]['x'], precision_recall_curve_data['recall'])
    assert np.array_equal(fig_dict['data'][0]['y'], precision_recall_curve_data['precision'])
    assert fig_dict['data'][0]['name'] == 'Precision-Recall (AUC {:06f})'.format(precision_recall_curve_data['auc_score'])


def test_graph_precision_recall_curve_title_addition(X_y_binary):
    go = pytest.importorskip('plotly.graph_objects', reason='Skipping plotting test because plotly not installed')
    X, y_true = X_y_binary
    rs = np.random.RandomState(42)
    y_pred_proba = y_true * rs.random(y_true.shape)
    fig = graph_precision_recall_curve(y_true, y_pred_proba, title_addition='with added title text')
    assert isinstance(fig, type(go.Figure()))
    fig_dict = fig.to_dict()
    assert fig_dict['layout']['title']['text'] == 'Precision-Recall with added title text'


@pytest.mark.parametrize("data_type", ['np', 'pd', 'ww'])
def test_roc_curve_binary(data_type, make_data_type):
    y_true = np.array([1, 1, 0, 0])
    y_predict_proba = np.array([0.1, 0.4, 0.35, 0.8])
    y_true = make_data_type(data_type, y_true)
    y_predict_proba = make_data_type(data_type, y_predict_proba)

    roc_curve_data = roc_curve(y_true, y_predict_proba)[0]
    fpr_rates = roc_curve_data.get('fpr_rates')
    tpr_rates = roc_curve_data.get('tpr_rates')
    thresholds = roc_curve_data.get('thresholds')
    auc_score = roc_curve_data.get('auc_score')
    fpr_expected = np.array([0, 0.5, 0.5, 1, 1])
    tpr_expected = np.array([0, 0, 0.5, 0.5, 1])
    thresholds_expected = np.array([1.8, 0.8, 0.4, 0.35, 0.1])
    assert np.array_equal(fpr_expected, fpr_rates)
    assert np.array_equal(tpr_expected, tpr_rates)
    assert np.array_equal(thresholds_expected, thresholds)
    assert auc_score == pytest.approx(0.25, 1e-5)
    assert isinstance(roc_curve_data['fpr_rates'], np.ndarray)
    assert isinstance(roc_curve_data['tpr_rates'], np.ndarray)
    assert isinstance(roc_curve_data['thresholds'], np.ndarray)

    y_true = np.array([1, 1, 0, 0])
    y_predict_proba = np.array([[0.9, 0.1], [0.6, 0.4], [0.65, 0.35], [0.2, 0.8]])
    if data_type != 'np':
        y_true = pd.Series(y_true)
        y_predict_proba = pd.DataFrame(y_predict_proba)
    if data_type == 'ww':
        y_true = ww.DataColumn(y_true)
        y_predict_proba = ww.DataTable(y_predict_proba)

    roc_curve_data = roc_curve(y_true, y_predict_proba)[0]
    fpr_rates = roc_curve_data.get('fpr_rates')
    tpr_rates = roc_curve_data.get('tpr_rates')
    thresholds = roc_curve_data.get('thresholds')
    auc_score = roc_curve_data.get('auc_score')
    fpr_expected = np.array([0, 0.5, 0.5, 1, 1])
    tpr_expected = np.array([0, 0, 0.5, 0.5, 1])
    thresholds_expected = np.array([1.8, 0.8, 0.4, 0.35, 0.1])
    assert np.array_equal(fpr_expected, fpr_rates)
    assert np.array_equal(tpr_expected, tpr_rates)
    assert np.array_equal(thresholds_expected, thresholds)
    assert auc_score == pytest.approx(0.25, 1e-5)
    assert isinstance(roc_curve_data['fpr_rates'], np.ndarray)
    assert isinstance(roc_curve_data['tpr_rates'], np.ndarray)
    assert isinstance(roc_curve_data['thresholds'], np.ndarray)


@pytest.mark.parametrize("data_type", ['np', 'pd', 'ww'])
def test_roc_curve_multiclass(data_type, make_data_type):
    y_true = np.array([1, 2, 0, 0, 2, 1])
    y_predict_proba = np.array([[0.33, 0.33, 0.33],
                                [0.05, 0.05, 0.90],
                                [0.75, 0.15, 0.10],
                                [0.8, 0.1, 0.1],
                                [0.1, 0.1, 0.8],
                                [0.3, 0.4, 0.3]])
    y_true = make_data_type(data_type, y_true)
    y_predict_proba = make_data_type(data_type, y_predict_proba)

    roc_curve_data = roc_curve(y_true, y_predict_proba)
    fpr_expected = np.array([[0, 0, 0, 1],
                             [0, 0, 0, 0.25, 0.75, 1],
                             [0, 0, 0, 0.5, 1]])
    tpr_expected = np.array([[0, 0.5, 1, 1],
                             [0, 0.5, 1, 1, 1, 1],
                             [0, 0.5, 1, 1, 1]])
    thresholds_expected = np.array([[1.8, 0.8, 0.75, 0.05],
                                    [1.4, 0.4, 0.33, 0.15, 0.1, 0.05],
                                    [1.9, 0.9, 0.8, 0.3, 0.1]])
    auc_expected = [1, 1, 1]

    y_true_unique = y_true
    if data_type == 'ww':
        y_true_unique = y_true.to_series()
    for i in np.unique(y_true_unique):
        fpr_rates = roc_curve_data[i].get('fpr_rates')
        tpr_rates = roc_curve_data[i].get('tpr_rates')
        thresholds = roc_curve_data[i].get('thresholds')
        auc_score = roc_curve_data[i].get('auc_score')
        assert np.array_equal(fpr_expected[i], fpr_rates)
        assert np.array_equal(tpr_expected[i], tpr_rates)
        assert np.array_equal(thresholds_expected[i], thresholds)
        assert auc_expected[i] == pytest.approx(auc_score, 1e-5)
        assert isinstance(roc_curve_data[i]['fpr_rates'], np.ndarray)
        assert isinstance(roc_curve_data[i]['tpr_rates'], np.ndarray)
        assert isinstance(roc_curve_data[i]['thresholds'], np.ndarray)


@pytest.mark.parametrize("data_type", ['np', 'pd', 'ww'])
def test_graph_roc_curve_binary(X_y_binary, data_type, make_data_type):
    go = pytest.importorskip('plotly.graph_objects', reason='Skipping plotting test because plotly not installed')
    X, y_true = X_y_binary
    rs = np.random.RandomState(42)
    y_pred_proba = y_true * rs.random(y_true.shape)
    y_true = make_data_type(data_type, y_true)
    y_pred_proba = make_data_type(data_type, y_pred_proba)

    fig = graph_roc_curve(y_true, y_pred_proba)
    assert isinstance(fig, type(go.Figure()))
    fig_dict = fig.to_dict()
    assert fig_dict['layout']['title']['text'] == 'Receiver Operating Characteristic'
    assert len(fig_dict['data']) == 2
    roc_curve_data = roc_curve(y_true, y_pred_proba)[0]
    assert np.array_equal(fig_dict['data'][0]['x'], roc_curve_data['fpr_rates'])
    assert np.array_equal(fig_dict['data'][0]['y'], roc_curve_data['tpr_rates'])
    assert np.array_equal(fig_dict['data'][0]['text'], roc_curve_data['thresholds'])
    assert fig_dict['data'][0]['name'] == 'Class 1 (AUC {:06f})'.format(roc_curve_data['auc_score'])
    assert np.array_equal(fig_dict['data'][1]['x'], np.array([0, 1]))
    assert np.array_equal(fig_dict['data'][1]['y'], np.array([0, 1]))
    assert fig_dict['data'][1]['name'] == 'Trivial Model (AUC 0.5)'


def test_graph_roc_curve_nans():
    go = pytest.importorskip('plotly.graph_objects', reason='Skipping plotting test because plotly not installed')
    one_val_y_zero = np.array([0])
    with pytest.warns(UndefinedMetricWarning):
        fig = graph_roc_curve(one_val_y_zero, one_val_y_zero)
    assert isinstance(fig, type(go.Figure()))
    fig_dict = fig.to_dict()
    assert np.array_equal(fig_dict['data'][0]['x'], np.array([0., 1.]))
    assert np.allclose(fig_dict['data'][0]['y'], np.array([np.nan, np.nan]), equal_nan=True)
    fig1 = graph_roc_curve(np.array([np.nan, 1, 1, 0, 1]), np.array([0, 0, 0.5, 0.1, 0.9]))
    fig2 = graph_roc_curve(np.array([1, 0, 1, 0, 1]), np.array([0, np.nan, 0.5, 0.1, 0.9]))
    assert fig1 == fig2


def test_graph_roc_curve_multiclass(binarized_ys):
    go = pytest.importorskip('plotly.graph_objects', reason='Skipping plotting test because plotly not installed')
    y_true, y_tr, y_pred_proba = binarized_ys
    fig = graph_roc_curve(y_true, y_pred_proba)
    assert isinstance(fig, type(go.Figure()))
    fig_dict = fig.to_dict()
    assert fig_dict['layout']['title']['text'] == 'Receiver Operating Characteristic'
    assert len(fig_dict['data']) == 4
    for i in range(3):
        roc_curve_data = roc_curve(y_tr[:, i], y_pred_proba[:, i])[0]
        assert np.array_equal(fig_dict['data'][i]['x'], roc_curve_data['fpr_rates'])
        assert np.array_equal(fig_dict['data'][i]['y'], roc_curve_data['tpr_rates'])
        assert np.array_equal(fig_dict['data'][i]['text'], roc_curve_data['thresholds'])
        assert fig_dict['data'][i]['name'] == 'Class {name} (AUC {:06f})'.format(roc_curve_data['auc_score'], name=i + 1)
    assert np.array_equal(fig_dict['data'][3]['x'], np.array([0, 1]))
    assert np.array_equal(fig_dict['data'][3]['y'], np.array([0, 1]))
    assert fig_dict['data'][3]['name'] == 'Trivial Model (AUC 0.5)'

    with pytest.raises(ValueError, match='Number of custom class names does not match number of classes'):
        graph_roc_curve(y_true, y_pred_proba, custom_class_names=['one', 'two'])


def test_graph_roc_curve_multiclass_custom_class_names(binarized_ys):
    go = pytest.importorskip('plotly.graph_objects', reason='Skipping plotting test because plotly not installed')
    y_true, y_tr, y_pred_proba = binarized_ys
    custom_class_names = ['one', 'two', 'three']
    fig = graph_roc_curve(y_true, y_pred_proba, custom_class_names=custom_class_names)
    assert isinstance(fig, type(go.Figure()))
    fig_dict = fig.to_dict()
    assert fig_dict['layout']['title']['text'] == 'Receiver Operating Characteristic'
    for i in range(3):
        roc_curve_data = roc_curve(y_tr[:, i], y_pred_proba[:, i])[0]
        assert np.array_equal(fig_dict['data'][i]['x'], roc_curve_data['fpr_rates'])
        assert np.array_equal(fig_dict['data'][i]['y'], roc_curve_data['tpr_rates'])
        assert fig_dict['data'][i]['name'] == 'Class {name} (AUC {:06f})'.format(roc_curve_data['auc_score'], name=custom_class_names[i])
    assert np.array_equal(fig_dict['data'][3]['x'], np.array([0, 1]))
    assert np.array_equal(fig_dict['data'][3]['y'], np.array([0, 1]))
    assert fig_dict['data'][3]['name'] == 'Trivial Model (AUC 0.5)'


def test_graph_roc_curve_title_addition(X_y_binary):
    go = pytest.importorskip('plotly.graph_objects', reason='Skipping plotting test because plotly not installed')
    X, y_true = X_y_binary
    rs = np.random.RandomState(42)
    y_pred_proba = y_true * rs.random(y_true.shape)
    fig = graph_roc_curve(y_true, y_pred_proba, title_addition='with added title text')
    assert isinstance(fig, type(go.Figure()))
    fig_dict = fig.to_dict()
    assert fig_dict['layout']['title']['text'] == 'Receiver Operating Characteristic with added title text'


@pytest.mark.parametrize("data_type", ['np', 'pd', 'ww'])
def test_graph_confusion_matrix_default(X_y_binary, data_type, make_data_type):
    go = pytest.importorskip('plotly.graph_objects', reason='Skipping plotting test because plotly not installed')
    X, y_true = X_y_binary
    rs = np.random.RandomState(42)
    y_pred = np.round(y_true * rs.random(y_true.shape)).astype(int)
    y_true = make_data_type(data_type, y_true)
    y_pred = make_data_type(data_type, y_pred)

    fig = graph_confusion_matrix(y_true, y_pred)
    assert isinstance(fig, type(go.Figure()))
    fig_dict = fig.to_dict()
    assert fig_dict['layout']['title']['text'] == 'Confusion matrix, normalized using method "true"'
    assert fig_dict['layout']['xaxis']['title']['text'] == 'Predicted Label'
    assert np.all(fig_dict['layout']['xaxis']['tickvals'] == np.array([0, 1]))
    assert fig_dict['layout']['yaxis']['title']['text'] == 'True Label'
    assert np.all(fig_dict['layout']['yaxis']['tickvals'] == np.array([0, 1]))
    assert fig_dict['layout']['yaxis']['autorange'] == 'reversed'
    heatmap = fig_dict['data'][0]
    conf_mat = confusion_matrix(y_true, y_pred, normalize_method='true')
    conf_mat_unnormalized = confusion_matrix(y_true, y_pred, normalize_method=None)
    assert np.array_equal(heatmap['x'], conf_mat.columns)
    assert np.array_equal(heatmap['y'], conf_mat.columns)
    assert np.array_equal(heatmap['z'], conf_mat)
    assert np.array_equal(heatmap['customdata'], conf_mat_unnormalized)
    assert heatmap['hovertemplate'] == '<b>True</b>: %{y}<br><b>Predicted</b>: %{x}<br><b>Normalized Count</b>: %{z}<br><b>Raw Count</b>: %{customdata} <br><extra></extra>'
    annotations = fig.__dict__['_layout_obj']['annotations']
    # check that the figure has text annotations for the confusion matrix
    for i in range(len(annotations)):
        assert 'text' in annotations[i]


def test_graph_confusion_matrix_norm_disabled(X_y_binary):
    go = pytest.importorskip('plotly.graph_objects', reason='Skipping plotting test because plotly not installed')
    X, y_true = X_y_binary
    rs = np.random.RandomState(42)
    y_pred = np.round(y_true * rs.random(y_true.shape)).astype(int)
    fig = graph_confusion_matrix(y_true, y_pred, normalize_method=None)
    assert isinstance(fig, type(go.Figure()))
    fig_dict = fig.to_dict()
    assert fig_dict['layout']['title']['text'] == 'Confusion matrix'
    assert fig_dict['layout']['xaxis']['title']['text'] == 'Predicted Label'
    assert np.all(fig_dict['layout']['xaxis']['tickvals'] == np.array([0, 1]))
    assert fig_dict['layout']['yaxis']['title']['text'] == 'True Label'
    assert np.all(fig_dict['layout']['yaxis']['tickvals'] == np.array([0, 1]))
    assert fig_dict['layout']['yaxis']['autorange'] == 'reversed'
    heatmap = fig_dict['data'][0]
    conf_mat = confusion_matrix(y_true, y_pred, normalize_method=None)
    conf_mat_normalized = confusion_matrix(y_true, y_pred, normalize_method='true')
    assert np.array_equal(heatmap['x'], conf_mat.columns)
    assert np.array_equal(heatmap['y'], conf_mat.columns)
    assert np.array_equal(heatmap['z'], conf_mat)
    assert np.array_equal(heatmap['customdata'], conf_mat_normalized)
    assert heatmap['hovertemplate'] == '<b>True</b>: %{y}<br><b>Predicted</b>: %{x}<br><b>Raw Count</b>: %{z}<br><b>Normalized Count</b>: %{customdata} <br><extra></extra>'


def test_graph_confusion_matrix_title_addition(X_y_binary):
    go = pytest.importorskip('plotly.graph_objects', reason='Skipping plotting test because plotly not installed')
    X, y_true = X_y_binary
    rs = np.random.RandomState(42)
    y_pred = np.round(y_true * rs.random(y_true.shape)).astype(int)
    fig = graph_confusion_matrix(y_true, y_pred, title_addition='with added title text')
    assert isinstance(fig, type(go.Figure()))
    fig_dict = fig.to_dict()
    assert fig_dict['layout']['title']['text'] == 'Confusion matrix with added title text, normalized using method "true"'


def test_get_permutation_importance_invalid_objective(X_y_regression, linear_regression_pipeline_class):
    X, y = X_y_regression
    pipeline = linear_regression_pipeline_class(parameters={}, random_state=np.random.RandomState(42))
    with pytest.raises(ValueError, match=f"Given objective 'MCC Multiclass' cannot be used with '{pipeline.name}'"):
        calculate_permutation_importance(pipeline, X, y, "mcc multiclass")


@pytest.mark.parametrize("data_type", ['np', 'pd', 'ww'])
def test_get_permutation_importance_binary(X_y_binary, data_type, logistic_regression_binary_pipeline_class,
                                           binary_core_objectives, make_data_type):
    X, y = X_y_binary
    X = make_data_type(data_type, X)
    y = make_data_type(data_type, y)

    pipeline = logistic_regression_binary_pipeline_class(parameters={"Logistic Regression Classifier": {"n_jobs": 1}},
                                                         random_state=np.random.RandomState(42))
    pipeline.fit(X, y)
    for objective in binary_core_objectives:
        permutation_importance = calculate_permutation_importance(pipeline, X, y, objective)
        assert list(permutation_importance.columns) == ["feature", "importance"]
        assert not permutation_importance.isnull().all().all()


def test_get_permutation_importance_multiclass(X_y_multi, logistic_regression_multiclass_pipeline_class,
                                               multiclass_core_objectives):
    X, y = X_y_multi
    pipeline = logistic_regression_multiclass_pipeline_class(parameters={"Logistic Regression Classifier": {"n_jobs": 1}},
                                                             random_state=np.random.RandomState(42))
    pipeline.fit(X, y)
    for objective in multiclass_core_objectives:
        permutation_importance = calculate_permutation_importance(pipeline, X, y, objective)
        assert list(permutation_importance.columns) == ["feature", "importance"]
        assert not permutation_importance.isnull().all().all()


def test_get_permutation_importance_regression(linear_regression_pipeline_class, regression_core_objectives):
    X = pd.DataFrame([1, 2, 1, 2, 1, 2, 1, 2, 1, 2])
    y = pd.Series([1, 2, 1, 2, 1, 2, 1, 2, 1, 2])
    pipeline = linear_regression_pipeline_class(parameters={"Linear Regressor": {"n_jobs": 1}},
                                                random_state=np.random.RandomState(42))
    pipeline.fit(X, y)

    for objective in regression_core_objectives:
        permutation_importance = calculate_permutation_importance(pipeline, X, y, objective)
        assert list(permutation_importance.columns) == ["feature", "importance"]
        assert not permutation_importance.isnull().all().all()


def test_get_permutation_importance_correlated_features(logistic_regression_binary_pipeline_class):
    y = pd.Series([1, 0, 1, 1])
    X = pd.DataFrame()
    X["correlated"] = y * 2
    X["not correlated"] = [-1, -1, -1, 0]
    y = y.astype(bool)
    pipeline = logistic_regression_binary_pipeline_class(parameters={}, random_state=np.random.RandomState(42))
    pipeline.fit(X, y)
    importance = calculate_permutation_importance(pipeline, X, y, objective="Log Loss Binary", random_state=0)
    assert list(importance.columns) == ["feature", "importance"]
    assert not importance.isnull().all().all()
    correlated_importance_val = importance["importance"][importance.index[importance["feature"] == "correlated"][0]]
    not_correlated_importance_val = importance["importance"][importance.index[importance["feature"] == "not correlated"][0]]
    assert correlated_importance_val > not_correlated_importance_val


def test_graph_permutation_importance(X_y_binary, test_pipeline):
    go = pytest.importorskip('plotly.graph_objects', reason='Skipping plotting test because plotly not installed')
    X, y = X_y_binary
    clf = test_pipeline
    clf.fit(X, y)
    fig = graph_permutation_importance(test_pipeline, X, y, "Log Loss Binary")
    assert isinstance(fig, go.Figure)
    fig_dict = fig.to_dict()
    assert fig_dict['layout']['title']['text'] == "Permutation Importance<br><sub>"\
                                                  "The relative importance of each input feature's overall "\
                                                  "influence on the pipelines' predictions, computed using the "\
                                                  "permutation importance algorithm.</sub>"
    assert len(fig_dict['data']) == 1

    perm_importance_data = calculate_permutation_importance(clf, X, y, "Log Loss Binary")
    assert np.array_equal(fig_dict['data'][0]['x'][::-1], perm_importance_data['importance'].values)
    assert np.array_equal(fig_dict['data'][0]['y'][::-1], perm_importance_data['feature'])


@patch('evalml.model_understanding.graphs.calculate_permutation_importance')
def test_graph_permutation_importance_show_all_features(mock_perm_importance):
    go = pytest.importorskip('plotly.graph_objects', reason='Skipping plotting test because plotly not installed')
    mock_perm_importance.return_value = pd.DataFrame({"feature": ["f1", "f2"], "importance": [0.0, 0.6]})

    figure = graph_permutation_importance(test_pipeline, pd.DataFrame(), pd.Series(), "Log Loss Binary")
    assert isinstance(figure, go.Figure)

    data = figure.data[0]
    assert (np.any(data['x'] == 0.0))


@patch('evalml.model_understanding.graphs.calculate_permutation_importance')
def test_graph_permutation_importance_threshold(mock_perm_importance):
    go = pytest.importorskip('plotly.graph_objects', reason='Skipping plotting test because plotly not installed')
    mock_perm_importance.return_value = pd.DataFrame({"feature": ["f1", "f2"], "importance": [0.0, 0.6]})

    with pytest.raises(ValueError, match="Provided importance threshold of -0.1 must be greater than or equal to 0"):
        fig = graph_permutation_importance(test_pipeline, pd.DataFrame(), pd.Series(), "Log Loss Binary", importance_threshold=-0.1)
    fig = graph_permutation_importance(test_pipeline, pd.DataFrame(), pd.Series(), "Log Loss Binary", importance_threshold=0.5)
    assert isinstance(fig, go.Figure)

    data = fig.data[0]
    assert (np.all(data['x'] >= 0.5))


@pytest.mark.parametrize("data_type", ["np", "pd", "ww"])
def test_cost_benefit_matrix_vs_threshold(data_type, X_y_binary, logistic_regression_binary_pipeline_class, make_data_type):
    X, y = X_y_binary
    X = make_data_type(data_type, X)
    y = make_data_type(data_type, y)

    cbm = CostBenefitMatrix(true_positive=1, true_negative=-1,
                            false_positive=-7, false_negative=-2)
    pipeline = logistic_regression_binary_pipeline_class(parameters={})
    pipeline.fit(X, y)
    original_pipeline_threshold = pipeline.threshold
    cost_benefit_df = binary_objective_vs_threshold(pipeline, X, y, cbm)
    assert list(cost_benefit_df.columns) == ['threshold', 'score']
    assert cost_benefit_df.shape == (101, 2)
    assert not cost_benefit_df.isnull().all().all()
    assert pipeline.threshold == original_pipeline_threshold


@pytest.mark.parametrize("data_type", ["np", "pd", "ww"])
def test_binary_objective_vs_threshold(data_type, X_y_binary, logistic_regression_binary_pipeline_class, make_data_type):
    X, y = X_y_binary
    X = make_data_type(data_type, X)
    y = make_data_type(data_type, y)

    pipeline = logistic_regression_binary_pipeline_class(parameters={})
    pipeline.fit(X, y)

    # test objective with score_needs_proba == True
    with pytest.raises(ValueError, match="Objective `score_needs_proba` must be False"):
        binary_objective_vs_threshold(pipeline, X, y, 'Log Loss Binary')

    # test with non-binary objective
    with pytest.raises(ValueError, match="can only be calculated for binary classification objectives"):
        binary_objective_vs_threshold(pipeline, X, y, 'f1 micro')

    # test objective with score_needs_proba == False
    results_df = binary_objective_vs_threshold(pipeline, X, y, 'f1')
    assert list(results_df.columns) == ['threshold', 'score']
    assert results_df.shape == (101, 2)
    assert not results_df.isnull().all().all()


@patch('evalml.pipelines.BinaryClassificationPipeline.score')
def test_binary_objective_vs_threshold_steps(mock_score,
                                             X_y_binary, logistic_regression_binary_pipeline_class):
    X, y = X_y_binary
    cbm = CostBenefitMatrix(true_positive=1, true_negative=-1,
                            false_positive=-7, false_negative=-2)
    pipeline = logistic_regression_binary_pipeline_class(parameters={})
    pipeline.fit(X, y)
    mock_score.return_value = {"Cost Benefit Matrix": 0.2}
    cost_benefit_df = binary_objective_vs_threshold(pipeline, X, y, cbm, steps=234)
    mock_score.assert_called()
    assert list(cost_benefit_df.columns) == ['threshold', 'score']
    assert cost_benefit_df.shape == (235, 2)


@pytest.mark.parametrize("data_type", ['np', 'pd', 'ww'])
@patch('evalml.model_understanding.graphs.binary_objective_vs_threshold')
def test_graph_binary_objective_vs_threshold(mock_cb_thresholds, data_type, X_y_binary, logistic_regression_binary_pipeline_class, make_data_type):
    go = pytest.importorskip('plotly.graph_objects', reason='Skipping plotting test because plotly not installed')
    X, y = X_y_binary
    X = make_data_type(data_type, X)
    y = make_data_type(data_type, y)

    pipeline = logistic_regression_binary_pipeline_class(parameters={})
    cbm = CostBenefitMatrix(true_positive=1, true_negative=-1,
                            false_positive=-7, false_negative=-2)

    mock_cb_thresholds.return_value = pd.DataFrame({'threshold': [0, 0.5, 1.0],
                                                    'score': [100, -20, 5]})

    figure = graph_binary_objective_vs_threshold(pipeline, X, y, cbm)
    assert isinstance(figure, go.Figure)
    data = figure.data[0]
    assert not np.any(np.isnan(data['x']))
    assert not np.any(np.isnan(data['y']))
    assert np.array_equal(data['x'], mock_cb_thresholds.return_value['threshold'])
    assert np.array_equal(data['y'], mock_cb_thresholds.return_value['score'])


def check_partial_dependence_dataframe(pipeline, part_dep, grid_size=20):
    columns = ["feature_values", "partial_dependence"]
    if isinstance(pipeline, ClassificationPipeline):
        columns.append("class_label")
    n_rows_for_class = len(pipeline.classes_) if isinstance(pipeline, MulticlassClassificationPipeline) else 1
    assert list(part_dep.columns) == columns
    assert len(part_dep["partial_dependence"]) == grid_size * n_rows_for_class
    assert len(part_dep["feature_values"]) == grid_size * n_rows_for_class
    if isinstance(pipeline, ClassificationPipeline):
        per_class_counts = part_dep['class_label'].value_counts()
        assert all(value == grid_size for value in per_class_counts.values)


@pytest.mark.parametrize("data_type", ["np", "pd", "ww"])
@pytest.mark.parametrize("problem_type", [ProblemTypes.BINARY, ProblemTypes.MULTICLASS, ProblemTypes.REGRESSION])
def test_partial_dependence_problem_types(data_type, problem_type, X_y_binary, X_y_multi, X_y_regression,
                                          logistic_regression_binary_pipeline_class,
                                          logistic_regression_multiclass_pipeline_class,
                                          linear_regression_pipeline_class):
    if problem_type == ProblemTypes.BINARY:
        X, y = X_y_binary
        pipeline = logistic_regression_binary_pipeline_class(parameters={"Logistic Regression Classifier": {"n_jobs": 1}})

    elif problem_type == ProblemTypes.MULTICLASS:
        X, y = X_y_multi
        pipeline = logistic_regression_multiclass_pipeline_class(parameters={"Logistic Regression Classifier": {"n_jobs": 1}})

    elif problem_type == ProblemTypes.REGRESSION:
        X, y = X_y_regression
        pipeline = linear_regression_pipeline_class(parameters={"Linear Regressor": {"n_jobs": 1}})

    if data_type != "np":
        X = pd.DataFrame(X)
    if data_type == "ww":
        X = ww.DataTable(X)

    pipeline.fit(X, y)
    part_dep = partial_dependence(pipeline, X, features=0, grid_resolution=20)
    check_partial_dependence_dataframe(pipeline, part_dep)
    assert not part_dep.isnull().any(axis=None)
    with pytest.raises(AttributeError):
        pipeline._estimator_type
    with pytest.raises(AttributeError):
        pipeline.feature_importances_


@patch('evalml.model_understanding.graphs.sk_partial_dependence')
def test_partial_dependence_error_still_deletes_attributes(mock_part_dep, X_y_binary, logistic_regression_binary_pipeline_class):
    X, y = X_y_binary
    pipeline = logistic_regression_binary_pipeline_class(parameters={"Logistic Regression Classifier": {"n_jobs": 1}})
    pipeline.fit(X, y)
    mock_part_dep.side_effect = Exception()
    with pytest.raises(Exception):
        partial_dependence(pipeline, X, features=0, grid_resolution=20)
    with pytest.raises(AttributeError):
        pipeline._estimator_type
    with pytest.raises(AttributeError):
        pipeline.feature_importances_


def test_partial_dependence_string_feature_name(logistic_regression_binary_pipeline_class):
    X, y = load_breast_cancer()
    pipeline = logistic_regression_binary_pipeline_class(parameters={"Logistic Regression Classifier": {"n_jobs": 1}})
    pipeline.fit(X, y)
    part_dep = partial_dependence(pipeline, X, features="mean radius", grid_resolution=20)
    assert list(part_dep.columns) == ["feature_values", "partial_dependence", "class_label"]
    assert len(part_dep["partial_dependence"]) == 20
    assert len(part_dep["feature_values"]) == 20
    assert not part_dep.isnull().any(axis=None)


@pytest.mark.parametrize("data_type", ["pd", "ww"])
def test_partial_dependence_with_non_numeric_columns(data_type, linear_regression_pipeline_class):
    X = pd.DataFrame({'numeric': [1, 2, 3, 0], 'also numeric': [2, 3, 4, 1], 'string': ['a', 'b', 'a', 'c'], 'also string': ['c', 'b', 'a', 'd']})
    if data_type == "ww":
        X = ww.DataTable(X)
    y = [0, 0.2, 1.4, 1]
    pipeline = linear_regression_pipeline_class(parameters={"Linear Regressor": {"n_jobs": 1}})
    pipeline.fit(X, y)
    part_dep = partial_dependence(pipeline, X, features='numeric')
    assert list(part_dep.columns) == ["feature_values", "partial_dependence"]
    assert len(part_dep["partial_dependence"]) == 4
    assert len(part_dep["feature_values"]) == 4
    assert not part_dep.isnull().any(axis=None)

    part_dep = partial_dependence(pipeline, X, features='string')
    assert list(part_dep.columns) == ["feature_values", "partial_dependence"]
    assert len(part_dep["partial_dependence"]) == 3
    assert len(part_dep["feature_values"]) == 3
    assert not part_dep.isnull().any(axis=None)


def test_partial_dependence_baseline():
    X = pd.DataFrame([[1, 0], [0, 1]])
    y = pd.Series([0, 1])

    class BaselineTestPipeline(BinaryClassificationPipeline):
        component_graph = ["Baseline Classifier"]
    pipeline = BaselineTestPipeline({})
    pipeline.fit(X, y)
    with pytest.raises(ValueError, match="Partial dependence plots are not supported for Baseline pipelines"):
        partial_dependence(pipeline, X, features=0, grid_resolution=20)


@pytest.mark.parametrize("problem_type", [ProblemTypes.BINARY, ProblemTypes.MULTICLASS])
def test_partial_dependence_catboost(problem_type, X_y_binary, X_y_multi, has_minimal_dependencies):
    if not has_minimal_dependencies:

        if problem_type == ProblemTypes.BINARY:
            X, y = X_y_binary
            y_small = ['a', 'b', 'a']

            class CatBoostTestPipeline(BinaryClassificationPipeline):
                component_graph = ["CatBoost Classifier"]
        else:
            X, y = X_y_multi
            y_small = ['a', 'b', 'c']

            class CatBoostTestPipeline(MulticlassClassificationPipeline):
                component_graph = ["CatBoost Classifier"]

        pipeline = CatBoostTestPipeline({"CatBoost Classifier": {'thread_count': 1}})
        pipeline.fit(X, y)
        part_dep = partial_dependence(pipeline, X, features=0, grid_resolution=20)
        check_partial_dependence_dataframe(pipeline, part_dep)
        assert not part_dep.isnull().all().all()

        # test that CatBoost can natively handle non-numerical columns as feature passed to partial_dependence
        X = pd.DataFrame({'numeric': [1, 2, 3], 'also numeric': [2, 3, 4], 'string': ['a', 'b', 'c'], 'also string': ['c', 'b', 'a']})
        pipeline = CatBoostTestPipeline({"CatBoost Classifier": {'thread_count': 1}})
        pipeline.fit(X, y_small)
        part_dep = partial_dependence(pipeline, X, features='string')
        check_partial_dependence_dataframe(pipeline, part_dep, grid_size=3)
        assert not part_dep.isnull().all().all()


@pytest.mark.parametrize("problem_type", [ProblemTypes.BINARY, ProblemTypes.MULTICLASS, ProblemTypes.REGRESSION])
def test_partial_dependence_xgboost_feature_names(problem_type, has_minimal_dependencies,
                                                  X_y_binary, X_y_multi, X_y_regression):
    if has_minimal_dependencies:
        pytest.skip("Skipping because XGBoost not installed for minimal dependencies")
    if problem_type == ProblemTypes.REGRESSION:
        class XGBoostPipeline(RegressionPipeline):
            component_graph = ['Simple Imputer', 'XGBoost Regressor']
            model_family = ModelFamily.XGBOOST
        X, y = X_y_regression
    elif problem_type == ProblemTypes.BINARY:
        class XGBoostPipeline(BinaryClassificationPipeline):
            component_graph = ['Simple Imputer', 'XGBoost Classifier']
            model_family = ModelFamily.XGBOOST
        X, y = X_y_binary
    elif problem_type == ProblemTypes.MULTICLASS:
        class XGBoostPipeline(MulticlassClassificationPipeline):
            component_graph = ['Simple Imputer', 'XGBoost Classifier']
            model_family = ModelFamily.XGBOOST
        X, y = X_y_multi

    X = pd.DataFrame(X)
    X = X.rename(columns={0: '<[0]'})
    pipeline = XGBoostPipeline({'XGBoost Classifier': {'nthread': 1}})
    pipeline.fit(X, y)
    part_dep = partial_dependence(pipeline, X, features="<[0]", grid_resolution=20)
    check_partial_dependence_dataframe(pipeline, part_dep)
    assert not part_dep.isnull().all().all()

    part_dep = partial_dependence(pipeline, X, features=1, grid_resolution=20)
    check_partial_dependence_dataframe(pipeline, part_dep)
    assert not part_dep.isnull().all().all()


def test_partial_dependence_multiclass(logistic_regression_multiclass_pipeline_class):
    X, y = load_wine()
    pipeline = logistic_regression_multiclass_pipeline_class(
        parameters={"Logistic Regression Classifier": {"n_jobs": 1}})
    pipeline.fit(X, y)

    num_classes = y.to_series().nunique()
    grid_resolution = 20

    one_way_part_dep = partial_dependence(pipeline=pipeline,
                                          X=X,
                                          features="magnesium",
                                          grid_resolution=grid_resolution)
    assert "class_label" in one_way_part_dep.columns
    assert one_way_part_dep["class_label"].nunique() == num_classes
    assert len(one_way_part_dep.index) == num_classes * grid_resolution
    assert list(one_way_part_dep.columns) == ["feature_values", "partial_dependence", "class_label"]

    two_way_part_dep = partial_dependence(pipeline=pipeline,
                                          X=X,
                                          features=("magnesium", "alcohol"),
                                          grid_resolution=grid_resolution)

    assert "class_label" in two_way_part_dep.columns
    assert two_way_part_dep["class_label"].nunique() == num_classes
    assert len(two_way_part_dep.index) == num_classes * grid_resolution
    assert len(two_way_part_dep.columns) == grid_resolution + 1


def test_partial_dependence_not_fitted(X_y_binary, logistic_regression_binary_pipeline_class):
    X, y = X_y_binary
    pipeline = logistic_regression_binary_pipeline_class(parameters={"Logistic Regression Classifier": {"n_jobs": 1}})
    with pytest.raises(ValueError, match="Pipeline to calculate partial dependence for must be fitted"):
        partial_dependence(pipeline, X, features=0, grid_resolution=20)


def test_partial_dependence_warning(logistic_regression_binary_pipeline_class):
    X = pd.DataFrame({'a': [2, None, 2, 2], 'b': [1, 2, 2, 1]})
    y = pd.Series([0, 1, 0, 1])
    pipeline = logistic_regression_binary_pipeline_class(parameters={"Logistic Regression Classifier": {"n_jobs": 1}})
    pipeline.fit(X, y)
    with pytest.warns(NullsInColumnWarning, match="There are null values in the features, which will cause NaN values in the partial dependence output"):
        partial_dependence(pipeline, X, features=0, grid_resolution=20)

    with pytest.warns(NullsInColumnWarning, match="There are null values in the features, which will cause NaN values in the partial dependence output"):
        partial_dependence(pipeline, X, features='a', grid_resolution=20)


def test_partial_dependence_errors(logistic_regression_binary_pipeline_class):
    X = pd.DataFrame({'a': [2, None, 2, 2], 'b': [1, 2, 2, 1], 'c': [0, 0, 0, 0]})
    y = pd.Series([0, 1, 0, 1])
    pipeline = logistic_regression_binary_pipeline_class(parameters={"Logistic Regression Classifier": {"n_jobs": 1}})
    pipeline.fit(X, y)

    with pytest.raises(ValueError, match="Too many features given to graph_partial_dependence.  Only one or two-way partial dependence is supported."):
        partial_dependence(pipeline, X, features=('a', 'b', 'c'), grid_resolution=20)

    with pytest.raises(ValueError, match="Features provided must be a tuple entirely of integers or strings, not a mixture of both."):
        partial_dependence(pipeline, X, features=(0, 'b'))


def test_graph_partial_dependence(test_pipeline):
    X, y = load_breast_cancer()

    go = pytest.importorskip('plotly.graph_objects', reason='Skipping plotting test because plotly not installed')
    clf = test_pipeline
    clf.fit(X, y)
    fig = graph_partial_dependence(clf, X, features='mean radius', grid_resolution=20)
    assert isinstance(fig, go.Figure)
    fig_dict = fig.to_dict()
    assert fig_dict['layout']['title']['text'] == "Partial Dependence of 'mean radius'"
    assert len(fig_dict['data']) == 1
    assert fig_dict['data'][0]['name'] == "Partial Dependence"

    part_dep_data = partial_dependence(clf, X, features='mean radius', grid_resolution=20)
    assert np.array_equal(fig_dict['data'][0]['x'], part_dep_data['feature_values'])
    assert np.array_equal(fig_dict['data'][0]['y'], part_dep_data['partial_dependence'].values)


def test_graph_two_way_partial_dependence(test_pipeline):
    X, y = load_breast_cancer()

    go = pytest.importorskip('plotly.graph_objects', reason='Skipping plotting test because plotly not installed')
    clf = test_pipeline
    clf.fit(X, y)
    fig = graph_partial_dependence(clf, X, features=('mean radius', 'mean area'), grid_resolution=20)
    assert isinstance(fig, go.Figure)
    fig_dict = fig.to_dict()
    assert fig_dict['layout']['title']['text'] == "Partial Dependence of 'mean radius' vs. 'mean area'"
    assert len(fig_dict['data']) == 1
    assert fig_dict['data'][0]['name'] == "Partial Dependence"

    part_dep_data = partial_dependence(clf, X, features=('mean radius', 'mean area'), grid_resolution=20)
    assert np.array_equal(fig_dict['data'][0]['x'], part_dep_data.index)
    assert np.array_equal(fig_dict['data'][0]['y'], part_dep_data.columns)
    assert np.array_equal(fig_dict['data'][0]['z'], part_dep_data.values)


def test_graph_partial_dependence_multiclass(logistic_regression_multiclass_pipeline_class):
    go = pytest.importorskip('plotly.graph_objects', reason='Skipping plotting test because plotly not installed')
    X, y = load_wine()
    pipeline = logistic_regression_multiclass_pipeline_class(parameters={"Logistic Regression Classifier": {"n_jobs": 1}})
    pipeline.fit(X, y)

    # Test one-way without class labels
    fig_one_way_no_class_labels = graph_partial_dependence(pipeline, X, features='magnesium', grid_resolution=20)
    assert isinstance(fig_one_way_no_class_labels, go.Figure)
    fig_dict = fig_one_way_no_class_labels.to_dict()
    assert len(fig_dict['data']) == len(pipeline.classes_)
    for data, label in zip(fig_dict['data'], pipeline.classes_):
        assert len(data['x']) == 20
        assert len(data['y']) == 20
        assert data['name'] == label

    # Check that all the subplots axes have the same range
    for suplot_1_axis, suplot_2_axis in [('axis2', 'axis3'), ('axis2', 'axis4'), ('axis3', 'axis4')]:
        for axis_type in ['x', 'y']:
            assert fig_dict['layout'][axis_type + suplot_1_axis]['range'] == fig_dict['layout'][axis_type + suplot_2_axis]['range']

    # Test one-way with class labels
    fig_one_way_class_labels = graph_partial_dependence(pipeline, X, features='magnesium', class_label='class_1', grid_resolution=20)
    assert isinstance(fig_one_way_class_labels, go.Figure)
    fig_dict = fig_one_way_class_labels.to_dict()
    assert len(fig_dict['data']) == 1
    assert len(fig_dict['data'][0]['x']) == 20
    assert len(fig_dict['data'][0]['y']) == 20
    assert fig_dict['data'][0]['name'] == 'class_1'

    msg = "Class wine is not one of the classes the pipeline was fit on: class_0, class_1, class_2"
    with pytest.raises(ValueError, match=msg):
        graph_partial_dependence(pipeline, X, features='alcohol', class_label='wine')

    # Test two-way without class labels
    fig_two_way_no_class_labels = graph_partial_dependence(pipeline, X, features=('magnesium', 'alcohol'), grid_resolution=20)
    assert isinstance(fig_two_way_no_class_labels, go.Figure)
    fig_dict = fig_two_way_no_class_labels.to_dict()
    assert len(fig_dict['data']) == 3, "Figure does not have partial dependence data for each class."
    assert all([len(fig_dict["data"][i]['x']) == 20 for i in range(3)])
    assert all([len(fig_dict["data"][i]['y']) == 20 for i in range(3)])
    assert [fig_dict["data"][i]['name'] for i in range(3)] == ["class_0", "class_1", "class_2"]

    # Check that all the subplots axes have the same range
    for suplot_1_axis, suplot_2_axis in [('axis2', 'axis3'), ('axis2', 'axis4'), ('axis3', 'axis4')]:
        for axis_type in ['x', 'y']:
            assert fig_dict['layout'][axis_type + suplot_1_axis]['range'] == fig_dict['layout'][axis_type + suplot_2_axis]['range']

    # Test two-way with class labels
    fig_two_way_class_labels = graph_partial_dependence(pipeline, X, features=('magnesium', 'alcohol'), class_label='class_1', grid_resolution=20)
    assert isinstance(fig_two_way_class_labels, go.Figure)
    fig_dict = fig_two_way_class_labels.to_dict()
    assert len(fig_dict['data']) == 1
    assert len(fig_dict['data'][0]['x']) == 20
    assert len(fig_dict['data'][0]['y']) == 20
    assert fig_dict['data'][0]['name'] == 'class_1'

    msg = "Class wine is not one of the classes the pipeline was fit on: class_0, class_1, class_2"
    with pytest.raises(ValueError, match=msg):
        graph_partial_dependence(pipeline, X, features='alcohol', class_label='wine')


@patch('evalml.model_understanding.graphs.jupyter_check')
@patch('evalml.model_understanding.graphs.import_or_raise')
def test_jupyter_graph_check(import_check, jupyter_check, X_y_binary, X_y_regression, test_pipeline):
    pytest.importorskip('plotly.graph_objects', reason='Skipping plotting test because plotly not installed')
    X, y = X_y_binary
    clf = test_pipeline
    clf.fit(X, y)
    cbm = CostBenefitMatrix(true_positive=1, true_negative=-1, false_positive=-7, false_negative=-2)
    jupyter_check.return_value = False
    with pytest.warns(None) as graph_valid:
        graph_permutation_importance(test_pipeline, X, y, "log loss binary")
        assert len(graph_valid) == 0
    with pytest.warns(None) as graph_valid:
        graph_confusion_matrix(y, y)
        assert len(graph_valid) == 0

    jupyter_check.return_value = True
    with pytest.warns(None) as graph_valid:
<<<<<<< HEAD
        graph_partial_dependence(clf, X, feature=0, grid_resolution=20)
        assert len(graph_valid) == 1  # scikit-learn partial_dependence warning
=======
        graph_partial_dependence(clf, X, features=0, grid_resolution=20)
        assert len(graph_valid) == 0
>>>>>>> 0577e424
        import_check.assert_called_with('ipywidgets', warning=True)
    with pytest.warns(None) as graph_valid:
        graph_binary_objective_vs_threshold(test_pipeline, X, y, cbm)
        assert len(graph_valid) == 0
        import_check.assert_called_with('ipywidgets', warning=True)
    with pytest.warns(None) as graph_valid:
        rs = np.random.RandomState(42)
        y_pred_proba = y * rs.random(y.shape)
        graph_precision_recall_curve(y, y_pred_proba)
        assert len(graph_valid) == 0
        import_check.assert_called_with('ipywidgets', warning=True)
    with pytest.warns(None) as graph_valid:
        graph_permutation_importance(test_pipeline, X, y, "log loss binary")
        assert len(graph_valid) == 0
        import_check.assert_called_with('ipywidgets', warning=True)
    with pytest.warns(None) as graph_valid:
        graph_confusion_matrix(y, y)
        assert len(graph_valid) == 0
        import_check.assert_called_with('ipywidgets', warning=True)
    with pytest.warns(None) as graph_valid:
        rs = np.random.RandomState(42)
        y_pred_proba = y * rs.random(y.shape)
        graph_roc_curve(y, y_pred_proba)
        assert len(graph_valid) == 0
        import_check.assert_called_with('ipywidgets', warning=True)

    Xr, yr = X_y_regression
    with pytest.warns(None) as graph_valid:
        rs = np.random.RandomState(42)
        y_preds = yr * rs.random(yr.shape)
        graph_prediction_vs_actual(yr, y_preds)
        assert len(graph_valid) == 0
        import_check.assert_called_with('ipywidgets', warning=True)


@pytest.mark.parametrize("data_type", ["np", "pd", "ww"])
def test_get_prediction_vs_actual_data(data_type, make_data_type):
    y_true = np.array([1, 2, 3000, 4, 5, 6, 7, 8, 9, 10, 11, 12])
    y_pred = np.array([5, 4, 2, 8, 6, 6, 5, 1, 7, 2, 1, 3000])

    y_true_in = make_data_type(data_type, y_true)
    y_pred_in = make_data_type(data_type, y_pred)

    with pytest.raises(ValueError, match="Threshold must be positive!"):
        get_prediction_vs_actual_data(y_true_in, y_pred_in, outlier_threshold=-1)

    outlier_loc = [2, 11]
    results = get_prediction_vs_actual_data(y_true_in, y_pred_in, outlier_threshold=2000)
    assert isinstance(results, pd.DataFrame)
    assert np.array_equal(results['prediction'], y_pred)
    assert np.array_equal(results['actual'], y_true)
    for i, value in enumerate(results['outlier']):
        if i in outlier_loc:
            assert value == "#ffff00"
        else:
            assert value == '#0000ff'

    results = get_prediction_vs_actual_data(y_true_in, y_pred_in)
    assert isinstance(results, pd.DataFrame)
    assert np.array_equal(results['prediction'], y_pred)
    assert np.array_equal(results['actual'], y_true)
    assert (results['outlier'] == '#0000ff').all()


def test_graph_prediction_vs_actual_default():
    go = pytest.importorskip('plotly.graph_objects', reason='Skipping plotting test because plotly not installed')
    y_true = [1, 2, 3000, 4, 5, 6, 7, 8, 9, 10, 11, 12]
    y_pred = [5, 4, 2, 8, 6, 6, 5, 1, 7, 2, 1, 3000]

    fig = graph_prediction_vs_actual(y_true, y_pred)
    assert isinstance(fig, type(go.Figure()))
    fig_dict = fig.to_dict()
    assert fig_dict['layout']['title']['text'] == 'Predicted vs Actual Values Scatter Plot'
    assert fig_dict['layout']['xaxis']['title']['text'] == 'Prediction'
    assert fig_dict['layout']['yaxis']['title']['text'] == 'Actual'
    assert len(fig_dict['data']) == 2
    assert fig_dict['data'][0]['name'] == 'y = x line'
    assert fig_dict['data'][0]['x'] == fig_dict['data'][0]['y']
    assert len(fig_dict['data'][1]['x']) == len(y_true)
    assert fig_dict['data'][1]['marker']['color'] == '#0000ff'
    assert fig_dict['data'][1]['name'] == "Values"


@pytest.mark.parametrize("data_type", ["pd", "ww"])
def test_graph_prediction_vs_actual(data_type):
    go = pytest.importorskip('plotly.graph_objects', reason='Skipping plotting test because plotly not installed')
    y_true = [1, 2, 3, 4, 5, 6, 7, 8, 9, 10, 11, 12]
    y_pred = [5, 4, 3, 8, 6, 3, 5, 9, 7, 12, 1, 2]

    with pytest.raises(ValueError, match="Threshold must be positive!"):
        graph_prediction_vs_actual(y_true, y_pred, outlier_threshold=-1)

    fig = graph_prediction_vs_actual(y_true, y_pred, outlier_threshold=100)
    assert isinstance(fig, type(go.Figure()))
    fig_dict = fig.to_dict()
    assert fig_dict['layout']['title']['text'] == 'Predicted vs Actual Values Scatter Plot'
    assert fig_dict['layout']['xaxis']['title']['text'] == 'Prediction'
    assert fig_dict['layout']['yaxis']['title']['text'] == 'Actual'
    assert len(fig_dict['data']) == 2
    assert fig_dict['data'][1]['marker']['color'] == '#0000ff'

    y_true = pd.Series(y_true)
    y_pred = pd.Series(y_pred)
    if data_type == "ww":
        y_true = ww.DataColumn(y_true)
        y_pred = ww.DataColumn(y_pred)
    fig = graph_prediction_vs_actual(y_true, y_pred, outlier_threshold=6.1)
    assert isinstance(fig, type(go.Figure()))
    fig_dict = fig.to_dict()
    assert fig_dict['layout']['title']['text'] == 'Predicted vs Actual Values Scatter Plot'
    assert fig_dict['layout']['xaxis']['title']['text'] == 'Prediction'
    assert fig_dict['layout']['yaxis']['title']['text'] == 'Actual'
    assert len(fig_dict['data']) == 3
    assert fig_dict['data'][1]['marker']['color'] == '#0000ff'
    assert len(fig_dict['data'][1]['x']) == 10
    assert len(fig_dict['data'][1]['y']) == 10
    assert fig_dict['data'][1]['name'] == "< outlier_threshold"
    assert fig_dict['data'][2]['marker']['color'] == '#ffff00'
    assert len(fig_dict['data'][2]['x']) == 2
    assert len(fig_dict['data'][2]['y']) == 2
    assert fig_dict['data'][2]['name'] == ">= outlier_threshold"


@patch('evalml.pipelines.ClassificationPipeline.predict')
@pytest.mark.parametrize("data_type", ['pd', 'ww'])
def test_get_prediction_vs_actual_over_time_data(mock_predict, data_type, logistic_regression_binary_pipeline_class, make_data_type):
    mock_predict.return_value = pd.Series([0] * 20)
    X = make_data_type(data_type, pd.DataFrame())
    y = make_data_type(data_type, pd.Series([0] * 20))
    dates = make_data_type(data_type, pd.Series(pd.date_range('2000-05-19', periods=20, freq='D')))

    pipeline = logistic_regression_binary_pipeline_class(parameters={})
    results = get_prediction_vs_actual_over_time_data(pipeline, X, y, dates)
    assert isinstance(results, pd.DataFrame)
    assert list(results.columns) == ["dates", "target", "prediction"]


def test_graph_prediction_vs_actual_over_time():
    go = pytest.importorskip('plotly.graph_objects', reason='Skipping plotting test because plotly not installed')

    class MockPipeline():
        problem_type = ProblemTypes.TIME_SERIES_REGRESSION

        def predict(self, X, y):
            y = _convert_to_woodwork_structure(y)
            y = _convert_woodwork_types_wrapper(y.to_series())
            preds = y + 10
            preds.index = range(100, 161)
            return preds

    y = pd.Series(np.arange(61), index=range(200, 261))
    dates = pd.Series(pd.date_range("2020-03-01", "2020-04-30"))
    pipeline = MockPipeline()

    # For this test it doesn't matter what the features are
    fig = graph_prediction_vs_actual_over_time(pipeline, X=pd.DataFrame(), y=y, dates=dates)

    assert isinstance(fig, go.Figure)
    fig_dict = fig.to_dict()
    assert fig_dict['layout']['title']['text'] == 'Prediction vs Target over time'
    assert fig_dict['layout']['xaxis']['title']['text'] == 'Time'
    assert fig_dict['layout']['yaxis']['title']['text'] == 'Target Values and Predictions'
    assert len(fig_dict['data']) == 2
    assert fig_dict['data'][0]['line']['color'] == '#1f77b4'
    assert len(fig_dict['data'][0]['x']) == 61
    assert not np.isnan(fig_dict['data'][0]['y']).all()
    assert len(fig_dict['data'][0]['y']) == 61
    assert fig_dict['data'][1]['line']['color'] == '#d62728'
    assert len(fig_dict['data'][1]['x']) == 61
    assert len(fig_dict['data'][1]['y']) == 61
    assert not np.isnan(fig_dict['data'][1]['y']).all()


def test_graph_prediction_vs_actual_over_time_value_error():
    pytest.importorskip('plotly.graph_objects', reason='Skipping plotting test because plotly not installed')

    class NotTSPipeline:
        problem_type = ProblemTypes.REGRESSION

    error_msg = "graph_prediction_vs_actual_over_time only supports time series regression pipelines! Received regression."
    with pytest.raises(ValueError, match=error_msg):
        graph_prediction_vs_actual_over_time(NotTSPipeline(), None, None, None)


def test_decision_tree_data_from_estimator_not_fitted(tree_estimators):
    est_class, _ = tree_estimators
    with pytest.raises(NotFittedError, match="This DecisionTree estimator is not fitted yet. Call 'fit' with "
                                             "appropriate arguments before using this estimator."):
        decision_tree_data_from_estimator(est_class)


def test_decision_tree_data_from_estimator_wrong_type(logit_estimator):
    est_logit = logit_estimator
    with pytest.raises(ValueError, match="Tree structure reformatting is only supported for decision tree estimators"):
        decision_tree_data_from_estimator(est_logit)


def test_decision_tree_data_from_estimator_feature_length(fitted_tree_estimators):
    est_class, _ = fitted_tree_estimators
    with pytest.raises(ValueError, match="Length mismatch: Expected features has length {} but got list with length {}"
                                         .format(est_class._component_obj.n_features_, 3)):
        decision_tree_data_from_estimator(est_class, feature_names=["First", "Second", "Third"])

    features_array = tuple([f'Testing_{col_}' for col_ in range(est_class._component_obj.n_features_)])
    formatted_ = decision_tree_data_from_estimator(est_class, feature_names=features_array)
    assert isinstance(formatted_, OrderedDict)


def test_decision_tree_data_from_estimator(fitted_tree_estimators):
    est_class, est_reg = fitted_tree_estimators

    formatted_ = decision_tree_data_from_estimator(est_reg, feature_names=[f'Testing_{col_}' for col_ in range(est_reg._component_obj.n_features_)])
    tree_ = est_reg._component_obj.tree_

    assert isinstance(formatted_, OrderedDict)
    assert formatted_['Feature'] == f'Testing_{tree_.feature[0]}'
    assert formatted_['Threshold'] == tree_.threshold[0]
    assert all([a == b for a, b in zip(formatted_['Value'][0], tree_.value[0][0])])
    left_child_feature_ = formatted_['Left_Child']['Feature']
    right_child_feature_ = formatted_['Right_Child']['Feature']
    left_child_threshold_ = formatted_['Left_Child']['Threshold']
    right_child_threshold_ = formatted_['Right_Child']['Threshold']
    left_child_value_ = formatted_['Left_Child']['Value']
    right_child_value_ = formatted_['Right_Child']['Value']
    assert left_child_feature_ == f'Testing_{tree_.feature[tree_.children_left[0]]}'
    assert right_child_feature_ == f'Testing_{tree_.feature[tree_.children_right[0]]}'
    assert left_child_threshold_ == tree_.threshold[tree_.children_left[0]]
    assert right_child_threshold_ == tree_.threshold[tree_.children_right[0]]
    # Check that the immediate left and right child of the root node have the correct values
    assert all([a == b for a, b in zip(left_child_value_[0], tree_.value[tree_.children_left[0]][0])])
    assert all([a == b for a, b in zip(right_child_value_[0], tree_.value[tree_.children_right[0]][0])])


def test_decision_tree_data_from_pipeline_not_fitted():
    class MockPipeline(MulticlassClassificationPipeline):
        component_graph = ['Decision Tree Classifier']

    mock_pipeline = MockPipeline({})
    with pytest.raises(NotFittedError, match="The DecisionTree estimator associated with this pipeline is not fitted yet. "
                                             "Call 'fit' with appropriate arguments before using this estimator."):
        decision_tree_data_from_pipeline(mock_pipeline)


def test_decision_tree_data_from_pipeline_wrong_type():
    class MockPipeline(MulticlassClassificationPipeline):
        component_graph = ['Logistic Regression Classifier']

    mock_pipeline = MockPipeline({})
    with pytest.raises(ValueError, match="Tree structure reformatting is only supported for decision tree estimators"):
        decision_tree_data_from_pipeline(mock_pipeline)


def test_decision_tree_data_from_pipeline_feature_length(X_y_categorical_regression):
    class MockPipeline(RegressionPipeline):
        component_graph = ['One Hot Encoder', 'Imputer', 'Decision Tree Regressor']

    mock_pipeline = MockPipeline({})

    X, y = X_y_categorical_regression
    mock_pipeline.fit(X, y)
    assert len(mock_pipeline.input_feature_names[mock_pipeline.estimator.name]) == mock_pipeline.estimator._component_obj.n_features_


def test_decision_tree_data_from_pipeline(X_y_categorical_regression):
    class MockPipeline(RegressionPipeline):
        component_graph = ['One Hot Encoder', 'Imputer', 'Decision Tree Regressor']

    mock_pipeline = MockPipeline({})

    X, y = X_y_categorical_regression
    mock_pipeline.fit(X, y)
    formatted_ = decision_tree_data_from_pipeline(mock_pipeline)
    tree_ = mock_pipeline.estimator._component_obj.tree_
    feature_names = mock_pipeline.input_feature_names[mock_pipeline.estimator.name]

    assert isinstance(formatted_, OrderedDict)
    assert formatted_['Feature'] == feature_names[tree_.feature[0]]
    assert formatted_['Threshold'] == tree_.threshold[0]
    assert all([a == b for a, b in zip(formatted_['Value'][0], tree_.value[0][0])])
    left_child_feature_ = formatted_['Left_Child']['Feature']
    right_child_feature_ = formatted_['Right_Child']['Feature']
    left_child_threshold_ = formatted_['Left_Child']['Threshold']
    right_child_threshold_ = formatted_['Right_Child']['Threshold']
    left_child_value_ = formatted_['Left_Child']['Value']
    right_child_value_ = formatted_['Right_Child']['Value']
    assert left_child_feature_ == feature_names[tree_.feature[tree_.children_left[0]]]
    assert right_child_feature_ == feature_names[tree_.feature[tree_.children_right[0]]]
    assert left_child_threshold_ == tree_.threshold[tree_.children_left[0]]
    assert right_child_threshold_ == tree_.threshold[tree_.children_right[0]]
    # Check that the immediate left and right child of the root node have the correct values
    assert all([a == b for a, b in zip(left_child_value_[0], tree_.value[tree_.children_left[0]][0])])
    assert all([a == b for a, b in zip(right_child_value_[0], tree_.value[tree_.children_right[0]][0])])


def test_visualize_decision_trees_filepath(fitted_tree_estimators, tmpdir):
    graphviz = pytest.importorskip('graphviz', reason='Skipping visualizing test because graphviz not installed')
    est_class, _ = fitted_tree_estimators
    filepath = os.path.join(str(tmpdir), 'invalid', 'path', 'test.png')

    assert not os.path.exists(filepath)
    with pytest.raises(ValueError, match="Specified filepath is not writeable"):
        visualize_decision_tree(estimator=est_class, filepath=filepath)

    filepath = os.path.join(str(tmpdir), 'test_0.png')
    src = visualize_decision_tree(estimator=est_class, filepath=filepath)
    assert os.path.exists(filepath)
    assert src.format == 'png'
    assert isinstance(src, graphviz.Source)


def test_visualize_decision_trees_wrong_format(fitted_tree_estimators, tmpdir):
    graphviz = pytest.importorskip('graphviz', reason='Skipping visualizing test because graphviz not installed')
    est_class, _ = fitted_tree_estimators
    filepath = os.path.join(str(tmpdir), 'test_0.xyz')
    with pytest.raises(ValueError, match=f"Unknown format 'xyz'. Make sure your format is one of the following: "
                       f"{graphviz.backend.FORMATS}"):
        visualize_decision_tree(estimator=est_class, filepath=filepath)


def test_visualize_decision_trees_est_wrong_type(logit_estimator, tmpdir):
    est_logit = logit_estimator
    filepath = os.path.join(str(tmpdir), 'test_1.png')
    with pytest.raises(ValueError, match="Tree visualizations are only supported for decision tree estimators"):
        visualize_decision_tree(estimator=est_logit, filepath=filepath)


def test_visualize_decision_trees_max_depth(tree_estimators, tmpdir):
    est_class, _ = tree_estimators
    filepath = os.path.join(str(tmpdir), 'test_1.png')
    with pytest.raises(ValueError, match="Unknown value: '-1'. The parameter max_depth has to be a non-negative integer"):
        visualize_decision_tree(estimator=est_class, max_depth=-1, filepath=filepath)


def test_visualize_decision_trees_not_fitted(tree_estimators, tmpdir):
    est_class, _ = tree_estimators
    filepath = os.path.join(str(tmpdir), 'test_1.png')
    with pytest.raises(NotFittedError, match="This DecisionTree estimator is not fitted yet. Call 'fit' with "
                                             "appropriate arguments before using this estimator."):
        visualize_decision_tree(estimator=est_class, max_depth=3, filepath=filepath)


def test_visualize_decision_trees(fitted_tree_estimators, tmpdir):
    graphviz = pytest.importorskip('graphviz', reason='Skipping visualizing test because graphviz not installed')
    est_class, est_reg = fitted_tree_estimators

    filepath = os.path.join(str(tmpdir), 'test_2')
    src = visualize_decision_tree(estimator=est_class, filled=True, max_depth=3, rotate=True, filepath=filepath)
    assert src.format == 'pdf'  # Check that extension defaults to pdf
    assert isinstance(src, graphviz.Source)

    filepath = os.path.join(str(tmpdir), 'test_3.pdf')
    src = visualize_decision_tree(estimator=est_reg, filled=True, filepath=filepath)
    assert src.format == 'pdf'
    assert isinstance(src, graphviz.Source)

    src = visualize_decision_tree(estimator=est_reg, filled=True, max_depth=2)
    assert src.format == 'pdf'
    assert isinstance(src, graphviz.Source)<|MERGE_RESOLUTION|>--- conflicted
+++ resolved
@@ -1057,13 +1057,8 @@
 
     jupyter_check.return_value = True
     with pytest.warns(None) as graph_valid:
-<<<<<<< HEAD
         graph_partial_dependence(clf, X, feature=0, grid_resolution=20)
         assert len(graph_valid) == 1  # scikit-learn partial_dependence warning
-=======
-        graph_partial_dependence(clf, X, features=0, grid_resolution=20)
-        assert len(graph_valid) == 0
->>>>>>> 0577e424
         import_check.assert_called_with('ipywidgets', warning=True)
     with pytest.warns(None) as graph_valid:
         graph_binary_objective_vs_threshold(test_pipeline, X, y, cbm)
