import warnings

import numpy as np
import pandas as pd
import pytest
from skopt.space import Real

from evalml.model_understanding.graphs import (
    confusion_matrix,
    normalize_confusion_matrix
)
from evalml.pipelines import BinaryClassificationPipeline


@pytest.fixture
def test_pipeline():
    class TestPipeline(BinaryClassificationPipeline):
        component_graph = ['Simple Imputer', 'One Hot Encoder', 'Standard Scaler', 'Logistic Regression Classifier']

        hyperparameters = {
            "penalty": ["l2"],
            "C": Real(.01, 10),
            "impute_strategy": ["mean", "median", "most_frequent"],
        }

        def __init__(self, parameters):
            super().__init__(parameters=parameters)

    return TestPipeline(parameters={"Logistic Regression Classifier": {"n_jobs": 1}})


@pytest.mark.parametrize("data_type", ['np', 'pd', 'ww'])
def test_confusion_matrix(data_type, make_data_type):
    y_true = np.array([2, 0, 2, 2, 0, 1, 1, 0, 2])
    y_predicted = np.array([0, 0, 2, 2, 0, 2, 1, 1, 1])
    y_true = make_data_type(data_type, y_true)
    y_predicted = make_data_type(data_type, y_predicted)

    conf_mat = confusion_matrix(y_true, y_predicted, normalize_method=None)
    conf_mat_expected = np.array([[2, 1, 0], [0, 1, 1], [1, 1, 2]])
    assert np.array_equal(conf_mat_expected, conf_mat.to_numpy())
    assert isinstance(conf_mat, pd.DataFrame)

    conf_mat = confusion_matrix(y_true, y_predicted, normalize_method='all')
    conf_mat_expected = conf_mat_expected / 9.0
    assert np.array_equal(conf_mat_expected, conf_mat.to_numpy())
    assert isinstance(conf_mat, pd.DataFrame)

    conf_mat = confusion_matrix(y_true, y_predicted, normalize_method='true')
    conf_mat_expected = np.array([[2 / 3.0, 1 / 3.0, 0], [0, 0.5, 0.5], [0.25, 0.25, 0.5]])
    assert np.array_equal(conf_mat_expected, conf_mat.to_numpy())
    assert isinstance(conf_mat, pd.DataFrame)

    conf_mat = confusion_matrix(y_true, y_predicted, normalize_method='pred')
    conf_mat_expected = np.array([[2 / 3.0, 1 / 3.0, 0], [0, 1 / 3.0, 1 / 3.0], [1 / 3.0, 1 / 3.0, 2 / 3.0]])
    assert np.allclose(conf_mat_expected, conf_mat.to_numpy(), equal_nan=True)
    assert isinstance(conf_mat, pd.DataFrame)

    with pytest.raises(ValueError, match='Invalid value provided'):
        conf_mat = confusion_matrix(y_true, y_predicted, normalize_method='Invalid Option')


@pytest.mark.parametrize("data_type", ['ww', 'np', 'pd'])
def test_normalize_confusion_matrix(data_type, make_data_type):
    conf_mat = np.array([[2, 3, 0], [0, 1, 1], [1, 0, 2]])
    conf_mat = make_data_type(data_type, conf_mat)

    conf_mat_normalized = normalize_confusion_matrix(conf_mat)
    assert all(conf_mat_normalized.sum(axis=1) == 1.0)
    assert isinstance(conf_mat_normalized, pd.DataFrame)

    conf_mat_normalized = normalize_confusion_matrix(conf_mat, 'pred')
    for col_sum in conf_mat_normalized.sum(axis=0):
        assert col_sum == 1.0 or col_sum == 0.0

    conf_mat_normalized = normalize_confusion_matrix(conf_mat, 'all')
    assert conf_mat_normalized.sum().sum() == 1.0

    # testing with named pd.DataFrames
    conf_mat_df = pd.DataFrame()
    conf_mat_df["col_1"] = [0, 1, 2]
    conf_mat_df["col_2"] = [0, 0, 3]
    conf_mat_df["col_3"] = [2, 0, 0]
    conf_mat_normalized = normalize_confusion_matrix(conf_mat_df)
    assert all(conf_mat_normalized.sum(axis=1) == 1.0)
    assert list(conf_mat_normalized.columns) == ['col_1', 'col_2', 'col_3']

    conf_mat_normalized = normalize_confusion_matrix(conf_mat_df, 'pred')
    for col_sum in conf_mat_normalized.sum(axis=0):
        assert col_sum == 1.0 or col_sum == 0.0

    conf_mat_normalized = normalize_confusion_matrix(conf_mat_df, 'all')
    assert conf_mat_normalized.sum().sum() == 1.0


@pytest.mark.parametrize("data_type", ['ww', 'np', 'pd'])
def test_normalize_confusion_matrix_error(data_type, make_data_type):
    conf_mat = np.array([[0, 0, 0], [0, 0, 0], [0, 0, 0]])
    conf_mat = make_data_type(data_type, conf_mat)

    warnings.simplefilter('default', category=RuntimeWarning)

    with pytest.raises(ValueError, match='Invalid value provided for "normalize_method": invalid option'):
        normalize_confusion_matrix(conf_mat, normalize_method='invalid option')
    with pytest.raises(ValueError, match='Invalid value provided'):
        normalize_confusion_matrix(conf_mat, normalize_method=None)

    with pytest.raises(ValueError, match="Sum of given axis is 0"):
        normalize_confusion_matrix(conf_mat, 'true')
    with pytest.raises(ValueError, match="Sum of given axis is 0"):
        normalize_confusion_matrix(conf_mat, 'pred')
    with pytest.raises(ValueError, match="Sum of given axis is 0"):
<<<<<<< HEAD
        normalize_confusion_matrix(conf_mat, 'all')
=======
        normalize_confusion_matrix(conf_mat, 'all')


@pytest.mark.parametrize("data_type", ['ww', 'pd', 'np'])
def test_confusion_matrix_labels(data_type, make_data_type):
    y_true = np.array([True, False, True, True, False, False])
    y_pred = np.array([False, False, True, True, False, False])
    y_true = make_data_type(data_type, y_true)
    y_pred = make_data_type(data_type, y_pred)

    conf_mat = confusion_matrix(y_true=y_true, y_predicted=y_pred)
    labels = [False, True]
    assert np.array_equal(conf_mat.index, labels)
    assert np.array_equal(conf_mat.columns, labels)

    y_true = np.array([0, 1, 0, 1, 0, 1])
    y_pred = np.array([0, 1, 1, 1, 1, 1])
    y_true = make_data_type(data_type, y_true)
    y_pred = make_data_type(data_type, y_pred)
    conf_mat = confusion_matrix(y_true=y_true, y_predicted=y_pred)
    labels = [0, 1]
    assert np.array_equal(conf_mat.index, labels)
    assert np.array_equal(conf_mat.columns, labels)

    y_true = np.array(['blue', 'red', 'blue', 'red'])
    y_pred = np.array(['blue', 'red', 'red', 'red'])
    y_true = make_data_type(data_type, y_true)
    y_pred = make_data_type(data_type, y_pred)
    conf_mat = confusion_matrix(y_true=y_true, y_predicted=y_pred)
    labels = ['blue', 'red']
    assert np.array_equal(conf_mat.index, labels)
    assert np.array_equal(conf_mat.columns, labels)

    y_true = np.array(['blue', 'red', 'red', 'red', 'orange', 'orange'])
    y_pred = np.array(['red', 'blue', 'blue', 'red', 'orange', 'orange'])
    y_true = make_data_type(data_type, y_true)
    y_pred = make_data_type(data_type, y_pred)
    conf_mat = confusion_matrix(y_true=y_true, y_predicted=y_pred)
    labels = ['blue', 'orange', 'red']
    assert np.array_equal(conf_mat.index, labels)
    assert np.array_equal(conf_mat.columns, labels)

    y_true = np.array([0, 1, 2, 1, 2, 1, 2, 3])
    y_pred = np.array([0, 1, 1, 1, 1, 1, 3, 3])
    y_true = make_data_type(data_type, y_true)
    y_pred = make_data_type(data_type, y_pred)
    conf_mat = confusion_matrix(y_true=y_true, y_predicted=y_pred)
    labels = [0, 1, 2, 3]
    assert np.array_equal(conf_mat.index, labels)
    assert np.array_equal(conf_mat.columns, labels)


@pytest.fixture
def binarized_ys(X_y_multi):
    _, y_true = X_y_multi
    rs = get_random_state(42)
    y_tr = label_binarize(y_true, classes=[0, 1, 2])
    y_pred_proba = y_tr * rs.random(y_tr.shape)
    return y_true, y_tr, y_pred_proba


def test_precision_recall_curve_return_type():
    y_true = np.array([0, 0, 1, 1])
    y_predict_proba = np.array([0.1, 0.4, 0.35, 0.8])
    precision_recall_curve_data = precision_recall_curve(y_true, y_predict_proba)
    assert isinstance(precision_recall_curve_data['precision'], np.ndarray)
    assert isinstance(precision_recall_curve_data['recall'], np.ndarray)
    assert isinstance(precision_recall_curve_data['thresholds'], np.ndarray)
    assert isinstance(precision_recall_curve_data['auc_score'], float)


@pytest.mark.parametrize("data_type", ['np', 'pd', 'ww'])
def test_precision_recall_curve(data_type, make_data_type):
    y_true = np.array([0, 0, 1, 1])
    y_predict_proba = np.array([0.1, 0.4, 0.35, 0.8])
    y_true = make_data_type(data_type, y_true)
    y_predict_proba = make_data_type(data_type, y_predict_proba)

    precision_recall_curve_data = precision_recall_curve(y_true, y_predict_proba)

    precision = precision_recall_curve_data.get('precision')
    recall = precision_recall_curve_data.get('recall')
    thresholds = precision_recall_curve_data.get('thresholds')

    precision_expected = np.array([0.66666667, 0.5, 1, 1])
    recall_expected = np.array([1, 0.5, 0.5, 0])
    thresholds_expected = np.array([0.35, 0.4, 0.8])

    np.testing.assert_almost_equal(precision_expected, precision, decimal=5)
    np.testing.assert_almost_equal(recall_expected, recall, decimal=5)
    np.testing.assert_almost_equal(thresholds_expected, thresholds, decimal=5)


@pytest.mark.parametrize("data_type", ['np', 'pd', 'ww'])
def test_graph_precision_recall_curve(X_y_binary, data_type, make_data_type):
    go = pytest.importorskip('plotly.graph_objects', reason='Skipping plotting test because plotly not installed')
    X, y_true = X_y_binary
    rs = get_random_state(42)
    y_pred_proba = y_true * rs.random(y_true.shape)
    X = make_data_type(data_type, X)
    y_true = make_data_type(data_type, y_true)
    fig = graph_precision_recall_curve(y_true, y_pred_proba)
    assert isinstance(fig, type(go.Figure()))

    fig_dict = fig.to_dict()
    assert fig_dict['layout']['title']['text'] == 'Precision-Recall'
    assert len(fig_dict['data']) == 1

    precision_recall_curve_data = precision_recall_curve(y_true, y_pred_proba)
    assert np.array_equal(fig_dict['data'][0]['x'], precision_recall_curve_data['recall'])
    assert np.array_equal(fig_dict['data'][0]['y'], precision_recall_curve_data['precision'])
    assert fig_dict['data'][0]['name'] == 'Precision-Recall (AUC {:06f})'.format(precision_recall_curve_data['auc_score'])


def test_graph_precision_recall_curve_title_addition(X_y_binary):
    go = pytest.importorskip('plotly.graph_objects', reason='Skipping plotting test because plotly not installed')
    X, y_true = X_y_binary
    rs = get_random_state(42)
    y_pred_proba = y_true * rs.random(y_true.shape)
    fig = graph_precision_recall_curve(y_true, y_pred_proba, title_addition='with added title text')
    assert isinstance(fig, type(go.Figure()))
    fig_dict = fig.to_dict()
    assert fig_dict['layout']['title']['text'] == 'Precision-Recall with added title text'


@pytest.mark.parametrize("data_type", ['np', 'pd', 'ww'])
def test_roc_curve_binary(data_type, make_data_type):
    y_true = np.array([1, 1, 0, 0])
    y_predict_proba = np.array([0.1, 0.4, 0.35, 0.8])
    y_true = make_data_type(data_type, y_true)
    y_predict_proba = make_data_type(data_type, y_predict_proba)

    roc_curve_data = roc_curve(y_true, y_predict_proba)[0]
    fpr_rates = roc_curve_data.get('fpr_rates')
    tpr_rates = roc_curve_data.get('tpr_rates')
    thresholds = roc_curve_data.get('thresholds')
    auc_score = roc_curve_data.get('auc_score')
    fpr_expected = np.array([0, 0.5, 0.5, 1, 1])
    tpr_expected = np.array([0, 0, 0.5, 0.5, 1])
    thresholds_expected = np.array([1.8, 0.8, 0.4, 0.35, 0.1])
    assert np.array_equal(fpr_expected, fpr_rates)
    assert np.array_equal(tpr_expected, tpr_rates)
    assert np.array_equal(thresholds_expected, thresholds)
    assert auc_score == pytest.approx(0.25, 1e-5)
    assert isinstance(roc_curve_data['fpr_rates'], np.ndarray)
    assert isinstance(roc_curve_data['tpr_rates'], np.ndarray)
    assert isinstance(roc_curve_data['thresholds'], np.ndarray)

    y_true = np.array([1, 1, 0, 0])
    y_predict_proba = np.array([[0.9, 0.1], [0.6, 0.4], [0.65, 0.35], [0.2, 0.8]])
    y_predict_proba = make_data_type(data_type, y_predict_proba)
    y_true = make_data_type(data_type, y_true)

    roc_curve_data = roc_curve(y_true, y_predict_proba)[0]
    fpr_rates = roc_curve_data.get('fpr_rates')
    tpr_rates = roc_curve_data.get('tpr_rates')
    thresholds = roc_curve_data.get('thresholds')
    auc_score = roc_curve_data.get('auc_score')
    fpr_expected = np.array([0, 0.5, 0.5, 1, 1])
    tpr_expected = np.array([0, 0, 0.5, 0.5, 1])
    thresholds_expected = np.array([1.8, 0.8, 0.4, 0.35, 0.1])
    assert np.array_equal(fpr_expected, fpr_rates)
    assert np.array_equal(tpr_expected, tpr_rates)
    assert np.array_equal(thresholds_expected, thresholds)
    assert auc_score == pytest.approx(0.25, 1e-5)
    assert isinstance(roc_curve_data['fpr_rates'], np.ndarray)
    assert isinstance(roc_curve_data['tpr_rates'], np.ndarray)
    assert isinstance(roc_curve_data['thresholds'], np.ndarray)


@pytest.mark.parametrize("data_type", ['np', 'pd', 'ww'])
def test_roc_curve_multiclass(data_type, make_data_type):
    y_true = np.array([1, 2, 0, 0, 2, 1])
    y_predict_proba = np.array([[0.33, 0.33, 0.33],
                                [0.05, 0.05, 0.90],
                                [0.75, 0.15, 0.10],
                                [0.8, 0.1, 0.1],
                                [0.1, 0.1, 0.8],
                                [0.3, 0.4, 0.3]])
    y_true = make_data_type(data_type, y_true)
    y_predict_proba = make_data_type(data_type, y_predict_proba)

    roc_curve_data = roc_curve(y_true, y_predict_proba)
    fpr_expected = np.array([[0, 0, 0, 1],
                             [0, 0, 0, 0.25, 0.75, 1],
                             [0, 0, 0, 0.5, 1]])
    tpr_expected = np.array([[0, 0.5, 1, 1],
                             [0, 0.5, 1, 1, 1, 1],
                             [0, 0.5, 1, 1, 1]])
    thresholds_expected = np.array([[1.8, 0.8, 0.75, 0.05],
                                    [1.4, 0.4, 0.33, 0.15, 0.1, 0.05],
                                    [1.9, 0.9, 0.8, 0.3, 0.1]])
    auc_expected = [1, 1, 1]

    y_true_unique = y_true
    if data_type == 'ww':
        y_true_unique = y_true.to_series()

    for i in np.unique(y_true_unique):
        fpr_rates = roc_curve_data[i].get('fpr_rates')
        tpr_rates = roc_curve_data[i].get('tpr_rates')
        thresholds = roc_curve_data[i].get('thresholds')
        auc_score = roc_curve_data[i].get('auc_score')
        assert np.array_equal(fpr_expected[i], fpr_rates)
        assert np.array_equal(tpr_expected[i], tpr_rates)
        assert np.array_equal(thresholds_expected[i], thresholds)
        assert auc_expected[i] == pytest.approx(auc_score, 1e-5)
        assert isinstance(roc_curve_data[i]['fpr_rates'], np.ndarray)
        assert isinstance(roc_curve_data[i]['tpr_rates'], np.ndarray)
        assert isinstance(roc_curve_data[i]['thresholds'], np.ndarray)


@pytest.mark.parametrize("data_type", ['np', 'pd', 'ww'])
def test_graph_roc_curve_binary(X_y_binary, data_type, make_data_type):
    go = pytest.importorskip('plotly.graph_objects', reason='Skipping plotting test because plotly not installed')
    X, y_true = X_y_binary
    rs = get_random_state(42)
    y_pred_proba = y_true * rs.random(y_true.shape)
    y_true = make_data_type(data_type, y_true)
    y_pred_proba = make_data_type(data_type, y_pred_proba)

    fig = graph_roc_curve(y_true, y_pred_proba)
    assert isinstance(fig, type(go.Figure()))
    fig_dict = fig.to_dict()
    assert fig_dict['layout']['title']['text'] == 'Receiver Operating Characteristic'
    assert len(fig_dict['data']) == 2
    roc_curve_data = roc_curve(y_true, y_pred_proba)[0]
    assert np.array_equal(fig_dict['data'][0]['x'], roc_curve_data['fpr_rates'])
    assert np.array_equal(fig_dict['data'][0]['y'], roc_curve_data['tpr_rates'])
    assert np.array_equal(fig_dict['data'][0]['text'], roc_curve_data['thresholds'])
    assert fig_dict['data'][0]['name'] == 'Class 1 (AUC {:06f})'.format(roc_curve_data['auc_score'])
    assert np.array_equal(fig_dict['data'][1]['x'], np.array([0, 1]))
    assert np.array_equal(fig_dict['data'][1]['y'], np.array([0, 1]))
    assert fig_dict['data'][1]['name'] == 'Trivial Model (AUC 0.5)'


def test_graph_roc_curve_nans():
    go = pytest.importorskip('plotly.graph_objects', reason='Skipping plotting test because plotly not installed')
    one_val_y_zero = np.array([0])
    with pytest.warns(UndefinedMetricWarning):
        fig = graph_roc_curve(one_val_y_zero, one_val_y_zero)
    assert isinstance(fig, type(go.Figure()))
    fig_dict = fig.to_dict()
    assert np.array_equal(fig_dict['data'][0]['x'], np.array([0., 1.]))
    assert np.allclose(fig_dict['data'][0]['y'], np.array([np.nan, np.nan]), equal_nan=True)
    fig1 = graph_roc_curve(np.array([np.nan, 1, 1, 0, 1]), np.array([0, 0, 0.5, 0.1, 0.9]))
    fig2 = graph_roc_curve(np.array([1, 0, 1, 0, 1]), np.array([0, np.nan, 0.5, 0.1, 0.9]))
    assert fig1 == fig2


def test_graph_roc_curve_multiclass(binarized_ys):
    go = pytest.importorskip('plotly.graph_objects', reason='Skipping plotting test because plotly not installed')
    y_true, y_tr, y_pred_proba = binarized_ys
    fig = graph_roc_curve(y_true, y_pred_proba)
    assert isinstance(fig, type(go.Figure()))
    fig_dict = fig.to_dict()
    assert fig_dict['layout']['title']['text'] == 'Receiver Operating Characteristic'
    assert len(fig_dict['data']) == 4
    for i in range(3):
        roc_curve_data = roc_curve(y_tr[:, i], y_pred_proba[:, i])[0]
        assert np.array_equal(fig_dict['data'][i]['x'], roc_curve_data['fpr_rates'])
        assert np.array_equal(fig_dict['data'][i]['y'], roc_curve_data['tpr_rates'])
        assert np.array_equal(fig_dict['data'][i]['text'], roc_curve_data['thresholds'])
        assert fig_dict['data'][i]['name'] == 'Class {name} (AUC {:06f})'.format(roc_curve_data['auc_score'], name=i + 1)
    assert np.array_equal(fig_dict['data'][3]['x'], np.array([0, 1]))
    assert np.array_equal(fig_dict['data'][3]['y'], np.array([0, 1]))
    assert fig_dict['data'][3]['name'] == 'Trivial Model (AUC 0.5)'

    with pytest.raises(ValueError, match='Number of custom class names does not match number of classes'):
        graph_roc_curve(y_true, y_pred_proba, custom_class_names=['one', 'two'])


def test_graph_roc_curve_multiclass_custom_class_names(binarized_ys):
    go = pytest.importorskip('plotly.graph_objects', reason='Skipping plotting test because plotly not installed')
    y_true, y_tr, y_pred_proba = binarized_ys
    custom_class_names = ['one', 'two', 'three']
    fig = graph_roc_curve(y_true, y_pred_proba, custom_class_names=custom_class_names)
    assert isinstance(fig, type(go.Figure()))
    fig_dict = fig.to_dict()
    assert fig_dict['layout']['title']['text'] == 'Receiver Operating Characteristic'
    for i in range(3):
        roc_curve_data = roc_curve(y_tr[:, i], y_pred_proba[:, i])[0]
        assert np.array_equal(fig_dict['data'][i]['x'], roc_curve_data['fpr_rates'])
        assert np.array_equal(fig_dict['data'][i]['y'], roc_curve_data['tpr_rates'])
        assert fig_dict['data'][i]['name'] == 'Class {name} (AUC {:06f})'.format(roc_curve_data['auc_score'], name=custom_class_names[i])
    assert np.array_equal(fig_dict['data'][3]['x'], np.array([0, 1]))
    assert np.array_equal(fig_dict['data'][3]['y'], np.array([0, 1]))
    assert fig_dict['data'][3]['name'] == 'Trivial Model (AUC 0.5)'


def test_graph_roc_curve_title_addition(X_y_binary):
    go = pytest.importorskip('plotly.graph_objects', reason='Skipping plotting test because plotly not installed')
    X, y_true = X_y_binary
    rs = get_random_state(42)
    y_pred_proba = y_true * rs.random(y_true.shape)
    fig = graph_roc_curve(y_true, y_pred_proba, title_addition='with added title text')
    assert isinstance(fig, type(go.Figure()))
    fig_dict = fig.to_dict()
    assert fig_dict['layout']['title']['text'] == 'Receiver Operating Characteristic with added title text'


@pytest.mark.parametrize("data_type", ['np', 'pd', 'ww'])
def test_graph_confusion_matrix_default(X_y_binary, data_type, make_data_type):
    go = pytest.importorskip('plotly.graph_objects', reason='Skipping plotting test because plotly not installed')
    X, y_true = X_y_binary
    rs = get_random_state(42)
    y_pred = np.round(y_true * rs.random(y_true.shape)).astype(int)
    y_true = make_data_type(data_type, y_true)
    y_pred = make_data_type(data_type, y_pred)

    fig = graph_confusion_matrix(y_true, y_pred)
    assert isinstance(fig, type(go.Figure()))
    fig_dict = fig.to_dict()
    assert fig_dict['layout']['title']['text'] == 'Confusion matrix, normalized using method "true"'
    assert fig_dict['layout']['xaxis']['title']['text'] == 'Predicted Label'
    assert np.all(fig_dict['layout']['xaxis']['tickvals'] == np.array([0, 1]))
    assert fig_dict['layout']['yaxis']['title']['text'] == 'True Label'
    assert np.all(fig_dict['layout']['yaxis']['tickvals'] == np.array([0, 1]))
    assert fig_dict['layout']['yaxis']['autorange'] == 'reversed'
    heatmap = fig_dict['data'][0]
    conf_mat = confusion_matrix(y_true, y_pred, normalize_method='true')
    conf_mat_unnormalized = confusion_matrix(y_true, y_pred, normalize_method=None)
    assert np.array_equal(heatmap['x'], conf_mat.columns)
    assert np.array_equal(heatmap['y'], conf_mat.columns)
    assert np.array_equal(heatmap['z'], conf_mat)
    assert np.array_equal(heatmap['customdata'], conf_mat_unnormalized)
    assert heatmap['hovertemplate'] == '<b>True</b>: %{y}<br><b>Predicted</b>: %{x}<br><b>Normalized Count</b>: %{z}<br><b>Raw Count</b>: %{customdata} <br><extra></extra>'
    annotations = fig.__dict__['_layout_obj']['annotations']
    # check that the figure has text annotations for the confusion matrix
    for i in range(len(annotations)):
        assert 'text' in annotations[i]


def test_graph_confusion_matrix_norm_disabled(X_y_binary):
    go = pytest.importorskip('plotly.graph_objects', reason='Skipping plotting test because plotly not installed')
    X, y_true = X_y_binary
    rs = get_random_state(42)
    y_pred = np.round(y_true * rs.random(y_true.shape)).astype(int)
    fig = graph_confusion_matrix(y_true, y_pred, normalize_method=None)
    assert isinstance(fig, type(go.Figure()))
    fig_dict = fig.to_dict()
    assert fig_dict['layout']['title']['text'] == 'Confusion matrix'
    assert fig_dict['layout']['xaxis']['title']['text'] == 'Predicted Label'
    assert np.all(fig_dict['layout']['xaxis']['tickvals'] == np.array([0, 1]))
    assert fig_dict['layout']['yaxis']['title']['text'] == 'True Label'
    assert np.all(fig_dict['layout']['yaxis']['tickvals'] == np.array([0, 1]))
    assert fig_dict['layout']['yaxis']['autorange'] == 'reversed'
    heatmap = fig_dict['data'][0]
    conf_mat = confusion_matrix(y_true, y_pred, normalize_method=None)
    conf_mat_normalized = confusion_matrix(y_true, y_pred, normalize_method='true')
    assert np.array_equal(heatmap['x'], conf_mat.columns)
    assert np.array_equal(heatmap['y'], conf_mat.columns)
    assert np.array_equal(heatmap['z'], conf_mat)
    assert np.array_equal(heatmap['customdata'], conf_mat_normalized)
    assert heatmap['hovertemplate'] == '<b>True</b>: %{y}<br><b>Predicted</b>: %{x}<br><b>Raw Count</b>: %{z}<br><b>Normalized Count</b>: %{customdata} <br><extra></extra>'


def test_graph_confusion_matrix_title_addition(X_y_binary):
    go = pytest.importorskip('plotly.graph_objects', reason='Skipping plotting test because plotly not installed')
    X, y_true = X_y_binary
    rs = get_random_state(42)
    y_pred = np.round(y_true * rs.random(y_true.shape)).astype(int)
    fig = graph_confusion_matrix(y_true, y_pred, title_addition='with added title text')
    assert isinstance(fig, type(go.Figure()))
    fig_dict = fig.to_dict()
    assert fig_dict['layout']['title']['text'] == 'Confusion matrix with added title text, normalized using method "true"'


def test_graph_permutation_importance(X_y_binary, test_pipeline):
    go = pytest.importorskip('plotly.graph_objects', reason='Skipping plotting test because plotly not installed')
    X, y = X_y_binary
    clf = test_pipeline
    clf.fit(X, y)
    fig = graph_permutation_importance(test_pipeline, X, y, "Log Loss Binary")
    assert isinstance(fig, go.Figure)
    fig_dict = fig.to_dict()
    assert fig_dict['layout']['title']['text'] == "Permutation Importance<br><sub>"\
                                                  "The relative importance of each input feature's overall "\
                                                  "influence on the pipelines' predictions, computed using the "\
                                                  "permutation importance algorithm.</sub>"
    assert len(fig_dict['data']) == 1

    perm_importance_data = calculate_permutation_importance(clf, X, y, "Log Loss Binary")
    assert np.array_equal(fig_dict['data'][0]['x'][::-1], perm_importance_data['importance'].values)
    assert np.array_equal(fig_dict['data'][0]['y'][::-1], perm_importance_data['feature'])


@patch('evalml.model_understanding.graphs.calculate_permutation_importance')
def test_graph_permutation_importance_show_all_features(mock_perm_importance):
    go = pytest.importorskip('plotly.graph_objects', reason='Skipping plotting test because plotly not installed')
    mock_perm_importance.return_value = pd.DataFrame({"feature": ["f1", "f2"], "importance": [0.0, 0.6]})

    figure = graph_permutation_importance(test_pipeline, pd.DataFrame(), pd.Series(), "Log Loss Binary")
    assert isinstance(figure, go.Figure)

    data = figure.data[0]
    assert (np.any(data['x'] == 0.0))


@patch('evalml.model_understanding.graphs.calculate_permutation_importance')
def test_graph_permutation_importance_threshold(mock_perm_importance):
    go = pytest.importorskip('plotly.graph_objects', reason='Skipping plotting test because plotly not installed')
    mock_perm_importance.return_value = pd.DataFrame({"feature": ["f1", "f2"], "importance": [0.0, 0.6]})

    with pytest.raises(ValueError, match="Provided importance threshold of -0.1 must be greater than or equal to 0"):
        fig = graph_permutation_importance(test_pipeline, pd.DataFrame(), pd.Series(), "Log Loss Binary", importance_threshold=-0.1)
    fig = graph_permutation_importance(test_pipeline, pd.DataFrame(), pd.Series(), "Log Loss Binary", importance_threshold=0.5)
    assert isinstance(fig, go.Figure)

    data = fig.data[0]
    assert (np.all(data['x'] >= 0.5))


@pytest.mark.parametrize("data_type", ["np", "pd", "ww"])
def test_cost_benefit_matrix_vs_threshold(data_type, X_y_binary, logistic_regression_binary_pipeline_class, make_data_type):
    X, y = X_y_binary
    X = make_data_type(data_type, X)
    y = make_data_type(data_type, y)

    cbm = CostBenefitMatrix(true_positive=1, true_negative=-1,
                            false_positive=-7, false_negative=-2)
    pipeline = logistic_regression_binary_pipeline_class(parameters={})
    pipeline.fit(X, y)
    original_pipeline_threshold = pipeline.threshold
    cost_benefit_df = binary_objective_vs_threshold(pipeline, X, y, cbm)
    assert list(cost_benefit_df.columns) == ['threshold', 'score']
    assert cost_benefit_df.shape == (101, 2)
    assert not cost_benefit_df.isnull().all().all()
    assert pipeline.threshold == original_pipeline_threshold


@pytest.mark.parametrize("data_type", ["np", "pd", "ww"])
def test_binary_objective_vs_threshold(data_type, X_y_binary, logistic_regression_binary_pipeline_class, make_data_type):
    X, y = X_y_binary
    X = make_data_type(data_type, X)
    y = make_data_type(data_type, y)

    pipeline = logistic_regression_binary_pipeline_class(parameters={})
    pipeline.fit(X, y)

    # test objective with score_needs_proba == True
    with pytest.raises(ValueError, match="Objective `score_needs_proba` must be False"):
        binary_objective_vs_threshold(pipeline, X, y, 'Log Loss Binary')

    # test with non-binary objective
    with pytest.raises(ValueError, match="can only be calculated for binary classification objectives"):
        binary_objective_vs_threshold(pipeline, X, y, 'f1 micro')

    # test objective with score_needs_proba == False
    results_df = binary_objective_vs_threshold(pipeline, X, y, 'f1')
    assert list(results_df.columns) == ['threshold', 'score']
    assert results_df.shape == (101, 2)
    assert not results_df.isnull().all().all()


@patch('evalml.pipelines.BinaryClassificationPipeline.score')
def test_binary_objective_vs_threshold_steps(mock_score,
                                             X_y_binary, logistic_regression_binary_pipeline_class):
    X, y = X_y_binary
    cbm = CostBenefitMatrix(true_positive=1, true_negative=-1,
                            false_positive=-7, false_negative=-2)
    pipeline = logistic_regression_binary_pipeline_class(parameters={})
    pipeline.fit(X, y)
    mock_score.return_value = {"Cost Benefit Matrix": 0.2}
    cost_benefit_df = binary_objective_vs_threshold(pipeline, X, y, cbm, steps=234)
    mock_score.assert_called()
    assert list(cost_benefit_df.columns) == ['threshold', 'score']
    assert cost_benefit_df.shape == (235, 2)


@pytest.mark.parametrize("data_type", ['np', 'pd', 'ww'])
@patch('evalml.model_understanding.graphs.binary_objective_vs_threshold')
def test_graph_binary_objective_vs_threshold(mock_cb_thresholds, data_type, X_y_binary, logistic_regression_binary_pipeline_class, make_data_type):
    go = pytest.importorskip('plotly.graph_objects', reason='Skipping plotting test because plotly not installed')
    X, y = X_y_binary
    X = make_data_type(data_type, X)
    y = make_data_type(data_type, y)

    pipeline = logistic_regression_binary_pipeline_class(parameters={})
    cbm = CostBenefitMatrix(true_positive=1, true_negative=-1,
                            false_positive=-7, false_negative=-2)

    mock_cb_thresholds.return_value = pd.DataFrame({'threshold': [0, 0.5, 1.0],
                                                    'score': [100, -20, 5]})

    figure = graph_binary_objective_vs_threshold(pipeline, X, y, cbm)
    assert isinstance(figure, go.Figure)
    data = figure.data[0]
    assert not np.any(np.isnan(data['x']))
    assert not np.any(np.isnan(data['y']))
    assert np.array_equal(data['x'], mock_cb_thresholds.return_value['threshold'])
    assert np.array_equal(data['y'], mock_cb_thresholds.return_value['score'])


@patch('evalml.model_understanding.graphs.jupyter_check')
@patch('evalml.model_understanding.graphs.import_or_raise')
def test_jupyter_graph_check(import_check, jupyter_check, X_y_binary, X_y_regression, test_pipeline):
    pytest.importorskip('plotly.graph_objects', reason='Skipping plotting test because plotly not installed')
    X, y = X_y_binary
    clf = test_pipeline
    clf.fit(X, y)
    cbm = CostBenefitMatrix(true_positive=1, true_negative=-1, false_positive=-7, false_negative=-2)
    jupyter_check.return_value = False
    with pytest.warns(None) as graph_valid:
        graph_permutation_importance(test_pipeline, X, y, "log loss binary")
        assert len(graph_valid) == 0
    with pytest.warns(None) as graph_valid:
        graph_confusion_matrix(y, y)
        assert len(graph_valid) == 0

    jupyter_check.return_value = True
    with pytest.warns(None) as graph_valid:
        graph_partial_dependence(clf, X, features=0, grid_resolution=20)
        assert len(graph_valid) == 1
        import_check.assert_called_with('ipywidgets', warning=True)
    with pytest.warns(None) as graph_valid:
        graph_binary_objective_vs_threshold(test_pipeline, X, y, cbm)
        assert len(graph_valid) == 0
        import_check.assert_called_with('ipywidgets', warning=True)
    with pytest.warns(None) as graph_valid:
        rs = get_random_state(42)
        y_pred_proba = y * rs.random(y.shape)
        graph_precision_recall_curve(y, y_pred_proba)
        assert len(graph_valid) == 0
        import_check.assert_called_with('ipywidgets', warning=True)
    with pytest.warns(None) as graph_valid:
        graph_permutation_importance(test_pipeline, X, y, "log loss binary")
        assert len(graph_valid) == 0
        import_check.assert_called_with('ipywidgets', warning=True)
    with pytest.warns(None) as graph_valid:
        graph_confusion_matrix(y, y)
        assert len(graph_valid) == 0
        import_check.assert_called_with('ipywidgets', warning=True)
    with pytest.warns(None) as graph_valid:
        rs = get_random_state(42)
        y_pred_proba = y * rs.random(y.shape)
        graph_roc_curve(y, y_pred_proba)
        assert len(graph_valid) == 0
        import_check.assert_called_with('ipywidgets', warning=True)

    Xr, yr = X_y_regression
    with pytest.warns(None) as graph_valid:
        rs = get_random_state(42)
        y_preds = yr * rs.random(yr.shape)
        graph_prediction_vs_actual(yr, y_preds)
        assert len(graph_valid) == 0
        import_check.assert_called_with('ipywidgets', warning=True)


@pytest.mark.parametrize("data_type", ["np", "pd", "ww"])
def test_get_prediction_vs_actual_data(data_type, make_data_type):
    y_true = np.array([1, 2, 3000, 4, 5, 6, 7, 8, 9, 10, 11, 12])
    y_pred = np.array([5, 4, 2, 8, 6, 6, 5, 1, 7, 2, 1, 3000])

    y_true_in = make_data_type(data_type, y_true)
    y_pred_in = make_data_type(data_type, y_pred)

    with pytest.raises(ValueError, match="Threshold must be positive!"):
        get_prediction_vs_actual_data(y_true_in, y_pred_in, outlier_threshold=-1)

    outlier_loc = [2, 11]
    results = get_prediction_vs_actual_data(y_true_in, y_pred_in, outlier_threshold=2000)
    assert isinstance(results, pd.DataFrame)
    assert np.array_equal(results['prediction'], y_pred)
    assert np.array_equal(results['actual'], y_true)
    for i, value in enumerate(results['outlier']):
        if i in outlier_loc:
            assert value == "#ffff00"
        else:
            assert value == '#0000ff'

    results = get_prediction_vs_actual_data(y_true_in, y_pred_in)
    assert isinstance(results, pd.DataFrame)
    assert np.array_equal(results['prediction'], y_pred)
    assert np.array_equal(results['actual'], y_true)
    assert (results['outlier'] == '#0000ff').all()


def test_graph_prediction_vs_actual_default():
    go = pytest.importorskip('plotly.graph_objects', reason='Skipping plotting test because plotly not installed')
    y_true = [1, 2, 3000, 4, 5, 6, 7, 8, 9, 10, 11, 12]
    y_pred = [5, 4, 2, 8, 6, 6, 5, 1, 7, 2, 1, 3000]

    fig = graph_prediction_vs_actual(y_true, y_pred)
    assert isinstance(fig, type(go.Figure()))
    fig_dict = fig.to_dict()
    assert fig_dict['layout']['title']['text'] == 'Predicted vs Actual Values Scatter Plot'
    assert fig_dict['layout']['xaxis']['title']['text'] == 'Prediction'
    assert fig_dict['layout']['yaxis']['title']['text'] == 'Actual'
    assert len(fig_dict['data']) == 2
    assert fig_dict['data'][0]['name'] == 'y = x line'
    assert fig_dict['data'][0]['x'] == fig_dict['data'][0]['y']
    assert len(fig_dict['data'][1]['x']) == len(y_true)
    assert fig_dict['data'][1]['marker']['color'] == '#0000ff'
    assert fig_dict['data'][1]['name'] == "Values"


@pytest.mark.parametrize("data_type", ["pd", "ww"])
def test_graph_prediction_vs_actual(data_type):
    go = pytest.importorskip('plotly.graph_objects', reason='Skipping plotting test because plotly not installed')
    y_true = [1, 2, 3, 4, 5, 6, 7, 8, 9, 10, 11, 12]
    y_pred = [5, 4, 3, 8, 6, 3, 5, 9, 7, 12, 1, 2]

    with pytest.raises(ValueError, match="Threshold must be positive!"):
        graph_prediction_vs_actual(y_true, y_pred, outlier_threshold=-1)

    fig = graph_prediction_vs_actual(y_true, y_pred, outlier_threshold=100)
    assert isinstance(fig, type(go.Figure()))
    fig_dict = fig.to_dict()
    assert fig_dict['layout']['title']['text'] == 'Predicted vs Actual Values Scatter Plot'
    assert fig_dict['layout']['xaxis']['title']['text'] == 'Prediction'
    assert fig_dict['layout']['yaxis']['title']['text'] == 'Actual'
    assert len(fig_dict['data']) == 2
    assert fig_dict['data'][1]['marker']['color'] == '#0000ff'

    y_true = pd.Series(y_true)
    y_pred = pd.Series(y_pred)
    if data_type == "ww":
        y_true = ww.DataColumn(y_true)
        y_pred = ww.DataColumn(y_pred)
    fig = graph_prediction_vs_actual(y_true, y_pred, outlier_threshold=6.1)
    assert isinstance(fig, type(go.Figure()))
    fig_dict = fig.to_dict()
    assert fig_dict['layout']['title']['text'] == 'Predicted vs Actual Values Scatter Plot'
    assert fig_dict['layout']['xaxis']['title']['text'] == 'Prediction'
    assert fig_dict['layout']['yaxis']['title']['text'] == 'Actual'
    assert len(fig_dict['data']) == 3
    assert fig_dict['data'][1]['marker']['color'] == '#0000ff'
    assert len(fig_dict['data'][1]['x']) == 10
    assert len(fig_dict['data'][1]['y']) == 10
    assert fig_dict['data'][1]['name'] == "< outlier_threshold"
    assert fig_dict['data'][2]['marker']['color'] == '#ffff00'
    assert len(fig_dict['data'][2]['x']) == 2
    assert len(fig_dict['data'][2]['y']) == 2
    assert fig_dict['data'][2]['name'] == ">= outlier_threshold"


@patch('evalml.pipelines.ClassificationPipeline.predict')
@pytest.mark.parametrize("data_type", ['pd', 'ww'])
def test_get_prediction_vs_actual_over_time_data(mock_predict, data_type, logistic_regression_binary_pipeline_class, make_data_type):
    mock_predict.return_value = pd.Series([0] * 20)
    X = make_data_type(data_type, pd.DataFrame())
    y = make_data_type(data_type, pd.Series([0] * 20))
    dates = make_data_type(data_type, pd.Series(pd.date_range('2000-05-19', periods=20, freq='D')))

    pipeline = logistic_regression_binary_pipeline_class(parameters={})
    results = get_prediction_vs_actual_over_time_data(pipeline, X, y, dates)
    assert isinstance(results, pd.DataFrame)
    assert list(results.columns) == ["dates", "target", "prediction"]


def test_graph_prediction_vs_actual_over_time():
    go = pytest.importorskip('plotly.graph_objects', reason='Skipping plotting test because plotly not installed')

    class MockPipeline():
        problem_type = ProblemTypes.TIME_SERIES_REGRESSION

        def predict(self, X, y):
            y = infer_feature_types(y)
            y = _convert_woodwork_types_wrapper(y.to_series())
            preds = y + 10
            preds.index = range(100, 161)
            return preds

    y = pd.Series(np.arange(61), index=range(200, 261))
    dates = pd.Series(pd.date_range("2020-03-01", "2020-04-30"))
    pipeline = MockPipeline()

    # For this test it doesn't matter what the features are
    fig = graph_prediction_vs_actual_over_time(pipeline, X=pd.DataFrame(), y=y, dates=dates)

    assert isinstance(fig, go.Figure)
    fig_dict = fig.to_dict()
    assert fig_dict['layout']['title']['text'] == 'Prediction vs Target over time'
    assert fig_dict['layout']['xaxis']['title']['text'] == 'Time'
    assert fig_dict['layout']['yaxis']['title']['text'] == 'Target Values and Predictions'
    assert len(fig_dict['data']) == 2
    assert fig_dict['data'][0]['line']['color'] == '#1f77b4'
    assert len(fig_dict['data'][0]['x']) == 61
    assert not np.isnan(fig_dict['data'][0]['y']).all()
    assert len(fig_dict['data'][0]['y']) == 61
    assert fig_dict['data'][1]['line']['color'] == '#d62728'
    assert len(fig_dict['data'][1]['x']) == 61
    assert len(fig_dict['data'][1]['y']) == 61
    assert not np.isnan(fig_dict['data'][1]['y']).all()


def test_graph_prediction_vs_actual_over_time_value_error():
    pytest.importorskip('plotly.graph_objects', reason='Skipping plotting test because plotly not installed')

    class NotTSPipeline:
        problem_type = ProblemTypes.REGRESSION

    error_msg = "graph_prediction_vs_actual_over_time only supports time series regression pipelines! Received regression."
    with pytest.raises(ValueError, match=error_msg):
        graph_prediction_vs_actual_over_time(NotTSPipeline(), None, None, None)


def test_decision_tree_data_from_estimator_not_fitted(tree_estimators):
    est_class, _ = tree_estimators
    with pytest.raises(NotFittedError, match="This DecisionTree estimator is not fitted yet. Call 'fit' with "
                                             "appropriate arguments before using this estimator."):
        decision_tree_data_from_estimator(est_class)


def test_decision_tree_data_from_estimator_wrong_type(logit_estimator):
    est_logit = logit_estimator
    with pytest.raises(ValueError, match="Tree structure reformatting is only supported for decision tree estimators"):
        decision_tree_data_from_estimator(est_logit)


def test_decision_tree_data_from_estimator(fitted_tree_estimators):
    est_class, est_reg = fitted_tree_estimators

    formatted_ = decision_tree_data_from_estimator(est_reg)
    tree_ = est_reg._component_obj.tree_

    assert isinstance(formatted_, OrderedDict)
    assert formatted_['Feature'] == f'Testing_{tree_.feature[0]}'
    assert formatted_['Threshold'] == tree_.threshold[0]
    assert all([a == b for a, b in zip(formatted_['Value'][0], tree_.value[0][0])])
    left_child_feature_ = formatted_['Left_Child']['Feature']
    right_child_feature_ = formatted_['Right_Child']['Feature']
    left_child_threshold_ = formatted_['Left_Child']['Threshold']
    right_child_threshold_ = formatted_['Right_Child']['Threshold']
    left_child_value_ = formatted_['Left_Child']['Value']
    right_child_value_ = formatted_['Right_Child']['Value']
    assert left_child_feature_ == f'Testing_{tree_.feature[tree_.children_left[0]]}'
    assert right_child_feature_ == f'Testing_{tree_.feature[tree_.children_right[0]]}'
    assert left_child_threshold_ == tree_.threshold[tree_.children_left[0]]
    assert right_child_threshold_ == tree_.threshold[tree_.children_right[0]]
    # Check that the immediate left and right child of the root node have the correct values
    assert all([a == b for a, b in zip(left_child_value_[0], tree_.value[tree_.children_left[0]][0])])
    assert all([a == b for a, b in zip(right_child_value_[0], tree_.value[tree_.children_right[0]][0])])


def test_decision_tree_data_from_pipeline_not_fitted():
    class MockPipeline(MulticlassClassificationPipeline):
        component_graph = ['Decision Tree Classifier']

    mock_pipeline = MockPipeline({})
    with pytest.raises(NotFittedError, match="The DecisionTree estimator associated with this pipeline is not fitted yet. "
                                             "Call 'fit' with appropriate arguments before using this estimator."):
        decision_tree_data_from_pipeline(mock_pipeline)


def test_decision_tree_data_from_pipeline_wrong_type():
    class MockPipeline(MulticlassClassificationPipeline):
        component_graph = ['Logistic Regression Classifier']

    mock_pipeline = MockPipeline({})
    with pytest.raises(ValueError, match="Tree structure reformatting is only supported for decision tree estimators"):
        decision_tree_data_from_pipeline(mock_pipeline)


def test_decision_tree_data_from_pipeline_feature_length(X_y_categorical_regression):
    class MockPipeline(RegressionPipeline):
        component_graph = ['One Hot Encoder', 'Imputer', 'Decision Tree Regressor']

    mock_pipeline = MockPipeline({})

    X, y = X_y_categorical_regression
    mock_pipeline.fit(X, y)
    assert len(mock_pipeline.input_feature_names[mock_pipeline.estimator.name]) == mock_pipeline.estimator._component_obj.n_features_


def test_decision_tree_data_from_pipeline(X_y_categorical_regression):
    class MockPipeline(RegressionPipeline):
        component_graph = ['One Hot Encoder', 'Imputer', 'Decision Tree Regressor']

    mock_pipeline = MockPipeline({})

    X, y = X_y_categorical_regression
    mock_pipeline.fit(X, y)
    formatted_ = decision_tree_data_from_pipeline(mock_pipeline)
    tree_ = mock_pipeline.estimator._component_obj.tree_
    feature_names = mock_pipeline.input_feature_names[mock_pipeline.estimator.name]

    assert isinstance(formatted_, OrderedDict)
    assert formatted_['Feature'] == feature_names[tree_.feature[0]]
    assert formatted_['Threshold'] == tree_.threshold[0]
    assert all([a == b for a, b in zip(formatted_['Value'][0], tree_.value[0][0])])
    left_child_feature_ = formatted_['Left_Child']['Feature']
    right_child_feature_ = formatted_['Right_Child']['Feature']
    left_child_threshold_ = formatted_['Left_Child']['Threshold']
    right_child_threshold_ = formatted_['Right_Child']['Threshold']
    left_child_value_ = formatted_['Left_Child']['Value']
    right_child_value_ = formatted_['Right_Child']['Value']
    assert left_child_feature_ == feature_names[tree_.feature[tree_.children_left[0]]]
    assert right_child_feature_ == feature_names[tree_.feature[tree_.children_right[0]]]
    assert left_child_threshold_ == tree_.threshold[tree_.children_left[0]]
    assert right_child_threshold_ == tree_.threshold[tree_.children_right[0]]
    # Check that the immediate left and right child of the root node have the correct values
    assert all([a == b for a, b in zip(left_child_value_[0], tree_.value[tree_.children_left[0]][0])])
    assert all([a == b for a, b in zip(right_child_value_[0], tree_.value[tree_.children_right[0]][0])])


def test_visualize_decision_trees_filepath(fitted_tree_estimators, tmpdir):
    graphviz = pytest.importorskip('graphviz', reason='Skipping visualizing test because graphviz not installed')
    est_class, _ = fitted_tree_estimators
    filepath = os.path.join(str(tmpdir), 'invalid', 'path', 'test.png')

    assert not os.path.exists(filepath)
    with pytest.raises(ValueError, match="Specified filepath is not writeable"):
        visualize_decision_tree(estimator=est_class, filepath=filepath)

    filepath = os.path.join(str(tmpdir), 'test_0.png')
    src = visualize_decision_tree(estimator=est_class, filepath=filepath)
    assert os.path.exists(filepath)
    assert src.format == 'png'
    assert isinstance(src, graphviz.Source)


def test_visualize_decision_trees_wrong_format(fitted_tree_estimators, tmpdir):
    graphviz = pytest.importorskip('graphviz', reason='Skipping visualizing test because graphviz not installed')
    est_class, _ = fitted_tree_estimators
    filepath = os.path.join(str(tmpdir), 'test_0.xyz')
    with pytest.raises(ValueError, match=f"Unknown format 'xyz'. Make sure your format is one of the following: "
                       f"{graphviz.backend.FORMATS}"):
        visualize_decision_tree(estimator=est_class, filepath=filepath)


def test_visualize_decision_trees_est_wrong_type(logit_estimator, tmpdir):
    est_logit = logit_estimator
    filepath = os.path.join(str(tmpdir), 'test_1.png')
    with pytest.raises(ValueError, match="Tree visualizations are only supported for decision tree estimators"):
        visualize_decision_tree(estimator=est_logit, filepath=filepath)


def test_visualize_decision_trees_max_depth(tree_estimators, tmpdir):
    est_class, _ = tree_estimators
    filepath = os.path.join(str(tmpdir), 'test_1.png')
    with pytest.raises(ValueError, match="Unknown value: '-1'. The parameter max_depth has to be a non-negative integer"):
        visualize_decision_tree(estimator=est_class, max_depth=-1, filepath=filepath)


def test_visualize_decision_trees_not_fitted(tree_estimators, tmpdir):
    est_class, _ = tree_estimators
    filepath = os.path.join(str(tmpdir), 'test_1.png')
    with pytest.raises(NotFittedError, match="This DecisionTree estimator is not fitted yet. Call 'fit' with "
                                             "appropriate arguments before using this estimator."):
        visualize_decision_tree(estimator=est_class, max_depth=3, filepath=filepath)


def test_visualize_decision_trees(fitted_tree_estimators, tmpdir):
    graphviz = pytest.importorskip('graphviz', reason='Skipping visualizing test because graphviz not installed')
    est_class, est_reg = fitted_tree_estimators

    filepath = os.path.join(str(tmpdir), 'test_2')
    src = visualize_decision_tree(estimator=est_class, filled=True, max_depth=3, rotate=True, filepath=filepath)
    assert src.format == 'pdf'  # Check that extension defaults to pdf
    assert isinstance(src, graphviz.Source)

    filepath = os.path.join(str(tmpdir), 'test_3.pdf')
    src = visualize_decision_tree(estimator=est_reg, filled=True, filepath=filepath)
    assert src.format == 'pdf'
    assert isinstance(src, graphviz.Source)

    src = visualize_decision_tree(estimator=est_reg, filled=True, max_depth=2)
    assert src.format == 'pdf'
    assert isinstance(src, graphviz.Source)


def test_linear_coefficients_errors():
    dt = DecisionTreeRegressor()

    with pytest.raises(ValueError, match="Linear coefficients are only available for linear family models"):
        get_linear_coefficients(dt)

    lin = LinearRegressor()

    with pytest.raises(ValueError, match="This linear estimator is not fitted yet."):
        get_linear_coefficients(lin)


@pytest.mark.parametrize("estimator", [LinearRegressor, ElasticNetRegressor])
def test_linear_coefficients_output(estimator):
    X = pd.DataFrame([[1, 2, 3, 5],
                      [3, 5, 2, 1],
                      [5, 2, 2, 2],
                      [3, 2, 3, 3]], columns=['First', 'Second', 'Third', 'Fourth'])
    y = pd.Series([2, 1, 3, 4])

    est_ = estimator()
    est_.fit(X, y)

    output_ = get_linear_coefficients(est_, features=['First', 'Second', 'Third', 'Fourth'])

    if estimator.name == 'Linear Regressor':
        assert (output_.index == ['Intercept', 'Second', 'Fourth', 'First', 'Third']).all()
    elif estimator.name == 'Elastic Net Regressor':
        assert (output_.index == ['Intercept', 'Second', 'Third', 'Fourth', 'First']).all()
    assert output_.shape[0] == X.shape[1] + 1
    assert (pd.Series(est_._component_obj.intercept_, index=['Intercept']).append(pd.Series(est_.feature_importance).sort_values()) == output_.values).all()


@pytest.mark.parametrize("n_components", [2.0, -2, 0])
def test_t_sne_errors_n_components(n_components):
    X = np.array([[0, 0, 0], [0, 1, 1], [1, 0, 1], [1, 1, 1]])

    with pytest.raises(ValueError, match=f"The parameter n_components must be of type integer and greater than 0"):
        t_sne(X, n_components=n_components)


@pytest.mark.parametrize("perplexity", [-2, -1.2])
def test_t_sne_errors_perplexity(perplexity):
    X = np.array([[0, 0, 0], [0, 1, 1], [1, 0, 1], [1, 1, 1]])

    with pytest.raises(ValueError, match=f"The parameter perplexity must be non-negative"):
        t_sne(X, perplexity=perplexity)


@pytest.mark.parametrize("data_type", ['np', 'pd', 'ww'])
def test_t_sne(data_type):
    if data_type == 'np':
        X = np.array([[0, 0, 0], [0, 1, 1], [1, 0, 1], [1, 1, 1]])
    elif data_type == 'pd':
        X = pd.DataFrame([[0, 0, 0], [0, 1, 1], [1, 0, 1], [1, 1, 1]])
    elif data_type == 'ww':
        X = ww.DataTable(np.array([[0, 0, 0], [0, 1, 1], [1, 0, 1], [1, 1, 1]]))

    output_ = t_sne(X, n_components=2, perplexity=50, learning_rate=200.0)
    assert isinstance(output_, np.ndarray)


@pytest.mark.parametrize("marker_line_width", [-2, -1.2])
def test_t_sne_errors_marker_line_width(marker_line_width, has_minimal_dependencies):
    if has_minimal_dependencies:
        pytest.skip("Skipping plotting test because plotly not installed")
    X = np.array([[0, 0, 0], [0, 1, 1], [1, 0, 1], [1, 1, 1]])

    with pytest.raises(ValueError, match=f"The parameter marker_line_width must be non-negative"):
        graph_t_sne(X, marker_line_width=marker_line_width)


@pytest.mark.parametrize("marker_size", [-2, -1.2])
def test_t_sne_errors_marker_size(marker_size, has_minimal_dependencies):
    if has_minimal_dependencies:
        pytest.skip("Skipping plotting test because plotly not installed")
    X = np.array([[0, 0, 0], [0, 1, 1], [1, 0, 1], [1, 1, 1]])

    with pytest.raises(ValueError, match=f"The parameter marker_size must be non-negative"):
        graph_t_sne(X, marker_size=marker_size)


@pytest.mark.parametrize("data_type", ['np', 'pd', 'ww'])
@pytest.mark.parametrize("perplexity", [0, 4.6, 100])
@pytest.mark.parametrize("learning_rate", [100.0, -15, 0])
def test_graph_t_sne(data_type, perplexity, learning_rate):
    go = pytest.importorskip('plotly.graph_objects', reason='Skipping plotting test because plotly not installed')
    if data_type == 'np':
        X = np.array([[0, 0, 0], [0, 1, 1], [1, 0, 1], [1, 1, 1]])
    elif data_type == 'pd':
        X = pd.DataFrame([[0, 0, 0], [0, 1, 1], [1, 0, 1], [1, 1, 1]])
    elif data_type == 'ww':
        X = np.array([[0, 0, 0], [0, 1, 1], [1, 0, 1], [1, 1, 1]])
        X = infer_feature_types(X)

    for width_, size_ in [(3, 2), (2, 3), (1, 4)]:
        fig = graph_t_sne(X, n_components=2, perplexity=perplexity, learning_rate=learning_rate, marker_line_width=width_, marker_size=size_)
        assert isinstance(fig, go.Figure)
        fig_dict_data = fig.to_dict()['data'][0]
        assert fig_dict_data['marker']['line']['width'] == width_
        assert fig_dict_data['marker']['size'] == size_
        assert fig_dict_data['mode'] == 'markers'
        assert fig_dict_data['type'] == 'scatter'
>>>>>>> 6eaa1dc4
<|MERGE_RESOLUTION|>--- conflicted
+++ resolved
@@ -110,973 +110,8 @@
     with pytest.raises(ValueError, match="Sum of given axis is 0"):
         normalize_confusion_matrix(conf_mat, 'pred')
     with pytest.raises(ValueError, match="Sum of given axis is 0"):
-<<<<<<< HEAD
         normalize_confusion_matrix(conf_mat, 'all')
-=======
-        normalize_confusion_matrix(conf_mat, 'all')
-
-
-@pytest.mark.parametrize("data_type", ['ww', 'pd', 'np'])
-def test_confusion_matrix_labels(data_type, make_data_type):
-    y_true = np.array([True, False, True, True, False, False])
-    y_pred = np.array([False, False, True, True, False, False])
-    y_true = make_data_type(data_type, y_true)
-    y_pred = make_data_type(data_type, y_pred)
-
-    conf_mat = confusion_matrix(y_true=y_true, y_predicted=y_pred)
-    labels = [False, True]
-    assert np.array_equal(conf_mat.index, labels)
-    assert np.array_equal(conf_mat.columns, labels)
-
-    y_true = np.array([0, 1, 0, 1, 0, 1])
-    y_pred = np.array([0, 1, 1, 1, 1, 1])
-    y_true = make_data_type(data_type, y_true)
-    y_pred = make_data_type(data_type, y_pred)
-    conf_mat = confusion_matrix(y_true=y_true, y_predicted=y_pred)
-    labels = [0, 1]
-    assert np.array_equal(conf_mat.index, labels)
-    assert np.array_equal(conf_mat.columns, labels)
-
-    y_true = np.array(['blue', 'red', 'blue', 'red'])
-    y_pred = np.array(['blue', 'red', 'red', 'red'])
-    y_true = make_data_type(data_type, y_true)
-    y_pred = make_data_type(data_type, y_pred)
-    conf_mat = confusion_matrix(y_true=y_true, y_predicted=y_pred)
-    labels = ['blue', 'red']
-    assert np.array_equal(conf_mat.index, labels)
-    assert np.array_equal(conf_mat.columns, labels)
-
-    y_true = np.array(['blue', 'red', 'red', 'red', 'orange', 'orange'])
-    y_pred = np.array(['red', 'blue', 'blue', 'red', 'orange', 'orange'])
-    y_true = make_data_type(data_type, y_true)
-    y_pred = make_data_type(data_type, y_pred)
-    conf_mat = confusion_matrix(y_true=y_true, y_predicted=y_pred)
-    labels = ['blue', 'orange', 'red']
-    assert np.array_equal(conf_mat.index, labels)
-    assert np.array_equal(conf_mat.columns, labels)
-
-    y_true = np.array([0, 1, 2, 1, 2, 1, 2, 3])
-    y_pred = np.array([0, 1, 1, 1, 1, 1, 3, 3])
-    y_true = make_data_type(data_type, y_true)
-    y_pred = make_data_type(data_type, y_pred)
-    conf_mat = confusion_matrix(y_true=y_true, y_predicted=y_pred)
-    labels = [0, 1, 2, 3]
-    assert np.array_equal(conf_mat.index, labels)
-    assert np.array_equal(conf_mat.columns, labels)
-
-
-@pytest.fixture
-def binarized_ys(X_y_multi):
-    _, y_true = X_y_multi
-    rs = get_random_state(42)
-    y_tr = label_binarize(y_true, classes=[0, 1, 2])
-    y_pred_proba = y_tr * rs.random(y_tr.shape)
-    return y_true, y_tr, y_pred_proba
-
-
-def test_precision_recall_curve_return_type():
-    y_true = np.array([0, 0, 1, 1])
-    y_predict_proba = np.array([0.1, 0.4, 0.35, 0.8])
-    precision_recall_curve_data = precision_recall_curve(y_true, y_predict_proba)
-    assert isinstance(precision_recall_curve_data['precision'], np.ndarray)
-    assert isinstance(precision_recall_curve_data['recall'], np.ndarray)
-    assert isinstance(precision_recall_curve_data['thresholds'], np.ndarray)
-    assert isinstance(precision_recall_curve_data['auc_score'], float)
-
-
-@pytest.mark.parametrize("data_type", ['np', 'pd', 'ww'])
-def test_precision_recall_curve(data_type, make_data_type):
-    y_true = np.array([0, 0, 1, 1])
-    y_predict_proba = np.array([0.1, 0.4, 0.35, 0.8])
-    y_true = make_data_type(data_type, y_true)
-    y_predict_proba = make_data_type(data_type, y_predict_proba)
-
-    precision_recall_curve_data = precision_recall_curve(y_true, y_predict_proba)
-
-    precision = precision_recall_curve_data.get('precision')
-    recall = precision_recall_curve_data.get('recall')
-    thresholds = precision_recall_curve_data.get('thresholds')
-
-    precision_expected = np.array([0.66666667, 0.5, 1, 1])
-    recall_expected = np.array([1, 0.5, 0.5, 0])
-    thresholds_expected = np.array([0.35, 0.4, 0.8])
-
-    np.testing.assert_almost_equal(precision_expected, precision, decimal=5)
-    np.testing.assert_almost_equal(recall_expected, recall, decimal=5)
-    np.testing.assert_almost_equal(thresholds_expected, thresholds, decimal=5)
-
-
-@pytest.mark.parametrize("data_type", ['np', 'pd', 'ww'])
-def test_graph_precision_recall_curve(X_y_binary, data_type, make_data_type):
-    go = pytest.importorskip('plotly.graph_objects', reason='Skipping plotting test because plotly not installed')
-    X, y_true = X_y_binary
-    rs = get_random_state(42)
-    y_pred_proba = y_true * rs.random(y_true.shape)
-    X = make_data_type(data_type, X)
-    y_true = make_data_type(data_type, y_true)
-    fig = graph_precision_recall_curve(y_true, y_pred_proba)
-    assert isinstance(fig, type(go.Figure()))
-
-    fig_dict = fig.to_dict()
-    assert fig_dict['layout']['title']['text'] == 'Precision-Recall'
-    assert len(fig_dict['data']) == 1
-
-    precision_recall_curve_data = precision_recall_curve(y_true, y_pred_proba)
-    assert np.array_equal(fig_dict['data'][0]['x'], precision_recall_curve_data['recall'])
-    assert np.array_equal(fig_dict['data'][0]['y'], precision_recall_curve_data['precision'])
-    assert fig_dict['data'][0]['name'] == 'Precision-Recall (AUC {:06f})'.format(precision_recall_curve_data['auc_score'])
-
-
-def test_graph_precision_recall_curve_title_addition(X_y_binary):
-    go = pytest.importorskip('plotly.graph_objects', reason='Skipping plotting test because plotly not installed')
-    X, y_true = X_y_binary
-    rs = get_random_state(42)
-    y_pred_proba = y_true * rs.random(y_true.shape)
-    fig = graph_precision_recall_curve(y_true, y_pred_proba, title_addition='with added title text')
-    assert isinstance(fig, type(go.Figure()))
-    fig_dict = fig.to_dict()
-    assert fig_dict['layout']['title']['text'] == 'Precision-Recall with added title text'
-
-
-@pytest.mark.parametrize("data_type", ['np', 'pd', 'ww'])
-def test_roc_curve_binary(data_type, make_data_type):
-    y_true = np.array([1, 1, 0, 0])
-    y_predict_proba = np.array([0.1, 0.4, 0.35, 0.8])
-    y_true = make_data_type(data_type, y_true)
-    y_predict_proba = make_data_type(data_type, y_predict_proba)
-
-    roc_curve_data = roc_curve(y_true, y_predict_proba)[0]
-    fpr_rates = roc_curve_data.get('fpr_rates')
-    tpr_rates = roc_curve_data.get('tpr_rates')
-    thresholds = roc_curve_data.get('thresholds')
-    auc_score = roc_curve_data.get('auc_score')
-    fpr_expected = np.array([0, 0.5, 0.5, 1, 1])
-    tpr_expected = np.array([0, 0, 0.5, 0.5, 1])
-    thresholds_expected = np.array([1.8, 0.8, 0.4, 0.35, 0.1])
-    assert np.array_equal(fpr_expected, fpr_rates)
-    assert np.array_equal(tpr_expected, tpr_rates)
-    assert np.array_equal(thresholds_expected, thresholds)
-    assert auc_score == pytest.approx(0.25, 1e-5)
-    assert isinstance(roc_curve_data['fpr_rates'], np.ndarray)
-    assert isinstance(roc_curve_data['tpr_rates'], np.ndarray)
-    assert isinstance(roc_curve_data['thresholds'], np.ndarray)
-
-    y_true = np.array([1, 1, 0, 0])
-    y_predict_proba = np.array([[0.9, 0.1], [0.6, 0.4], [0.65, 0.35], [0.2, 0.8]])
-    y_predict_proba = make_data_type(data_type, y_predict_proba)
-    y_true = make_data_type(data_type, y_true)
-
-    roc_curve_data = roc_curve(y_true, y_predict_proba)[0]
-    fpr_rates = roc_curve_data.get('fpr_rates')
-    tpr_rates = roc_curve_data.get('tpr_rates')
-    thresholds = roc_curve_data.get('thresholds')
-    auc_score = roc_curve_data.get('auc_score')
-    fpr_expected = np.array([0, 0.5, 0.5, 1, 1])
-    tpr_expected = np.array([0, 0, 0.5, 0.5, 1])
-    thresholds_expected = np.array([1.8, 0.8, 0.4, 0.35, 0.1])
-    assert np.array_equal(fpr_expected, fpr_rates)
-    assert np.array_equal(tpr_expected, tpr_rates)
-    assert np.array_equal(thresholds_expected, thresholds)
-    assert auc_score == pytest.approx(0.25, 1e-5)
-    assert isinstance(roc_curve_data['fpr_rates'], np.ndarray)
-    assert isinstance(roc_curve_data['tpr_rates'], np.ndarray)
-    assert isinstance(roc_curve_data['thresholds'], np.ndarray)
-
-
-@pytest.mark.parametrize("data_type", ['np', 'pd', 'ww'])
-def test_roc_curve_multiclass(data_type, make_data_type):
-    y_true = np.array([1, 2, 0, 0, 2, 1])
-    y_predict_proba = np.array([[0.33, 0.33, 0.33],
-                                [0.05, 0.05, 0.90],
-                                [0.75, 0.15, 0.10],
-                                [0.8, 0.1, 0.1],
-                                [0.1, 0.1, 0.8],
-                                [0.3, 0.4, 0.3]])
-    y_true = make_data_type(data_type, y_true)
-    y_predict_proba = make_data_type(data_type, y_predict_proba)
-
-    roc_curve_data = roc_curve(y_true, y_predict_proba)
-    fpr_expected = np.array([[0, 0, 0, 1],
-                             [0, 0, 0, 0.25, 0.75, 1],
-                             [0, 0, 0, 0.5, 1]])
-    tpr_expected = np.array([[0, 0.5, 1, 1],
-                             [0, 0.5, 1, 1, 1, 1],
-                             [0, 0.5, 1, 1, 1]])
-    thresholds_expected = np.array([[1.8, 0.8, 0.75, 0.05],
-                                    [1.4, 0.4, 0.33, 0.15, 0.1, 0.05],
-                                    [1.9, 0.9, 0.8, 0.3, 0.1]])
-    auc_expected = [1, 1, 1]
-
-    y_true_unique = y_true
-    if data_type == 'ww':
-        y_true_unique = y_true.to_series()
-
-    for i in np.unique(y_true_unique):
-        fpr_rates = roc_curve_data[i].get('fpr_rates')
-        tpr_rates = roc_curve_data[i].get('tpr_rates')
-        thresholds = roc_curve_data[i].get('thresholds')
-        auc_score = roc_curve_data[i].get('auc_score')
-        assert np.array_equal(fpr_expected[i], fpr_rates)
-        assert np.array_equal(tpr_expected[i], tpr_rates)
-        assert np.array_equal(thresholds_expected[i], thresholds)
-        assert auc_expected[i] == pytest.approx(auc_score, 1e-5)
-        assert isinstance(roc_curve_data[i]['fpr_rates'], np.ndarray)
-        assert isinstance(roc_curve_data[i]['tpr_rates'], np.ndarray)
-        assert isinstance(roc_curve_data[i]['thresholds'], np.ndarray)
-
-
-@pytest.mark.parametrize("data_type", ['np', 'pd', 'ww'])
-def test_graph_roc_curve_binary(X_y_binary, data_type, make_data_type):
-    go = pytest.importorskip('plotly.graph_objects', reason='Skipping plotting test because plotly not installed')
-    X, y_true = X_y_binary
-    rs = get_random_state(42)
-    y_pred_proba = y_true * rs.random(y_true.shape)
-    y_true = make_data_type(data_type, y_true)
-    y_pred_proba = make_data_type(data_type, y_pred_proba)
-
-    fig = graph_roc_curve(y_true, y_pred_proba)
-    assert isinstance(fig, type(go.Figure()))
-    fig_dict = fig.to_dict()
-    assert fig_dict['layout']['title']['text'] == 'Receiver Operating Characteristic'
-    assert len(fig_dict['data']) == 2
-    roc_curve_data = roc_curve(y_true, y_pred_proba)[0]
-    assert np.array_equal(fig_dict['data'][0]['x'], roc_curve_data['fpr_rates'])
-    assert np.array_equal(fig_dict['data'][0]['y'], roc_curve_data['tpr_rates'])
-    assert np.array_equal(fig_dict['data'][0]['text'], roc_curve_data['thresholds'])
-    assert fig_dict['data'][0]['name'] == 'Class 1 (AUC {:06f})'.format(roc_curve_data['auc_score'])
-    assert np.array_equal(fig_dict['data'][1]['x'], np.array([0, 1]))
-    assert np.array_equal(fig_dict['data'][1]['y'], np.array([0, 1]))
-    assert fig_dict['data'][1]['name'] == 'Trivial Model (AUC 0.5)'
-
-
-def test_graph_roc_curve_nans():
-    go = pytest.importorskip('plotly.graph_objects', reason='Skipping plotting test because plotly not installed')
-    one_val_y_zero = np.array([0])
-    with pytest.warns(UndefinedMetricWarning):
-        fig = graph_roc_curve(one_val_y_zero, one_val_y_zero)
-    assert isinstance(fig, type(go.Figure()))
-    fig_dict = fig.to_dict()
-    assert np.array_equal(fig_dict['data'][0]['x'], np.array([0., 1.]))
-    assert np.allclose(fig_dict['data'][0]['y'], np.array([np.nan, np.nan]), equal_nan=True)
-    fig1 = graph_roc_curve(np.array([np.nan, 1, 1, 0, 1]), np.array([0, 0, 0.5, 0.1, 0.9]))
-    fig2 = graph_roc_curve(np.array([1, 0, 1, 0, 1]), np.array([0, np.nan, 0.5, 0.1, 0.9]))
-    assert fig1 == fig2
-
-
-def test_graph_roc_curve_multiclass(binarized_ys):
-    go = pytest.importorskip('plotly.graph_objects', reason='Skipping plotting test because plotly not installed')
-    y_true, y_tr, y_pred_proba = binarized_ys
-    fig = graph_roc_curve(y_true, y_pred_proba)
-    assert isinstance(fig, type(go.Figure()))
-    fig_dict = fig.to_dict()
-    assert fig_dict['layout']['title']['text'] == 'Receiver Operating Characteristic'
-    assert len(fig_dict['data']) == 4
-    for i in range(3):
-        roc_curve_data = roc_curve(y_tr[:, i], y_pred_proba[:, i])[0]
-        assert np.array_equal(fig_dict['data'][i]['x'], roc_curve_data['fpr_rates'])
-        assert np.array_equal(fig_dict['data'][i]['y'], roc_curve_data['tpr_rates'])
-        assert np.array_equal(fig_dict['data'][i]['text'], roc_curve_data['thresholds'])
-        assert fig_dict['data'][i]['name'] == 'Class {name} (AUC {:06f})'.format(roc_curve_data['auc_score'], name=i + 1)
-    assert np.array_equal(fig_dict['data'][3]['x'], np.array([0, 1]))
-    assert np.array_equal(fig_dict['data'][3]['y'], np.array([0, 1]))
-    assert fig_dict['data'][3]['name'] == 'Trivial Model (AUC 0.5)'
-
-    with pytest.raises(ValueError, match='Number of custom class names does not match number of classes'):
-        graph_roc_curve(y_true, y_pred_proba, custom_class_names=['one', 'two'])
-
-
-def test_graph_roc_curve_multiclass_custom_class_names(binarized_ys):
-    go = pytest.importorskip('plotly.graph_objects', reason='Skipping plotting test because plotly not installed')
-    y_true, y_tr, y_pred_proba = binarized_ys
-    custom_class_names = ['one', 'two', 'three']
-    fig = graph_roc_curve(y_true, y_pred_proba, custom_class_names=custom_class_names)
-    assert isinstance(fig, type(go.Figure()))
-    fig_dict = fig.to_dict()
-    assert fig_dict['layout']['title']['text'] == 'Receiver Operating Characteristic'
-    for i in range(3):
-        roc_curve_data = roc_curve(y_tr[:, i], y_pred_proba[:, i])[0]
-        assert np.array_equal(fig_dict['data'][i]['x'], roc_curve_data['fpr_rates'])
-        assert np.array_equal(fig_dict['data'][i]['y'], roc_curve_data['tpr_rates'])
-        assert fig_dict['data'][i]['name'] == 'Class {name} (AUC {:06f})'.format(roc_curve_data['auc_score'], name=custom_class_names[i])
-    assert np.array_equal(fig_dict['data'][3]['x'], np.array([0, 1]))
-    assert np.array_equal(fig_dict['data'][3]['y'], np.array([0, 1]))
-    assert fig_dict['data'][3]['name'] == 'Trivial Model (AUC 0.5)'
-
-
-def test_graph_roc_curve_title_addition(X_y_binary):
-    go = pytest.importorskip('plotly.graph_objects', reason='Skipping plotting test because plotly not installed')
-    X, y_true = X_y_binary
-    rs = get_random_state(42)
-    y_pred_proba = y_true * rs.random(y_true.shape)
-    fig = graph_roc_curve(y_true, y_pred_proba, title_addition='with added title text')
-    assert isinstance(fig, type(go.Figure()))
-    fig_dict = fig.to_dict()
-    assert fig_dict['layout']['title']['text'] == 'Receiver Operating Characteristic with added title text'
-
-
-@pytest.mark.parametrize("data_type", ['np', 'pd', 'ww'])
-def test_graph_confusion_matrix_default(X_y_binary, data_type, make_data_type):
-    go = pytest.importorskip('plotly.graph_objects', reason='Skipping plotting test because plotly not installed')
-    X, y_true = X_y_binary
-    rs = get_random_state(42)
-    y_pred = np.round(y_true * rs.random(y_true.shape)).astype(int)
-    y_true = make_data_type(data_type, y_true)
-    y_pred = make_data_type(data_type, y_pred)
-
-    fig = graph_confusion_matrix(y_true, y_pred)
-    assert isinstance(fig, type(go.Figure()))
-    fig_dict = fig.to_dict()
-    assert fig_dict['layout']['title']['text'] == 'Confusion matrix, normalized using method "true"'
-    assert fig_dict['layout']['xaxis']['title']['text'] == 'Predicted Label'
-    assert np.all(fig_dict['layout']['xaxis']['tickvals'] == np.array([0, 1]))
-    assert fig_dict['layout']['yaxis']['title']['text'] == 'True Label'
-    assert np.all(fig_dict['layout']['yaxis']['tickvals'] == np.array([0, 1]))
-    assert fig_dict['layout']['yaxis']['autorange'] == 'reversed'
-    heatmap = fig_dict['data'][0]
-    conf_mat = confusion_matrix(y_true, y_pred, normalize_method='true')
-    conf_mat_unnormalized = confusion_matrix(y_true, y_pred, normalize_method=None)
-    assert np.array_equal(heatmap['x'], conf_mat.columns)
-    assert np.array_equal(heatmap['y'], conf_mat.columns)
-    assert np.array_equal(heatmap['z'], conf_mat)
-    assert np.array_equal(heatmap['customdata'], conf_mat_unnormalized)
-    assert heatmap['hovertemplate'] == '<b>True</b>: %{y}<br><b>Predicted</b>: %{x}<br><b>Normalized Count</b>: %{z}<br><b>Raw Count</b>: %{customdata} <br><extra></extra>'
-    annotations = fig.__dict__['_layout_obj']['annotations']
-    # check that the figure has text annotations for the confusion matrix
-    for i in range(len(annotations)):
-        assert 'text' in annotations[i]
-
-
-def test_graph_confusion_matrix_norm_disabled(X_y_binary):
-    go = pytest.importorskip('plotly.graph_objects', reason='Skipping plotting test because plotly not installed')
-    X, y_true = X_y_binary
-    rs = get_random_state(42)
-    y_pred = np.round(y_true * rs.random(y_true.shape)).astype(int)
-    fig = graph_confusion_matrix(y_true, y_pred, normalize_method=None)
-    assert isinstance(fig, type(go.Figure()))
-    fig_dict = fig.to_dict()
-    assert fig_dict['layout']['title']['text'] == 'Confusion matrix'
-    assert fig_dict['layout']['xaxis']['title']['text'] == 'Predicted Label'
-    assert np.all(fig_dict['layout']['xaxis']['tickvals'] == np.array([0, 1]))
-    assert fig_dict['layout']['yaxis']['title']['text'] == 'True Label'
-    assert np.all(fig_dict['layout']['yaxis']['tickvals'] == np.array([0, 1]))
-    assert fig_dict['layout']['yaxis']['autorange'] == 'reversed'
-    heatmap = fig_dict['data'][0]
-    conf_mat = confusion_matrix(y_true, y_pred, normalize_method=None)
-    conf_mat_normalized = confusion_matrix(y_true, y_pred, normalize_method='true')
-    assert np.array_equal(heatmap['x'], conf_mat.columns)
-    assert np.array_equal(heatmap['y'], conf_mat.columns)
-    assert np.array_equal(heatmap['z'], conf_mat)
-    assert np.array_equal(heatmap['customdata'], conf_mat_normalized)
-    assert heatmap['hovertemplate'] == '<b>True</b>: %{y}<br><b>Predicted</b>: %{x}<br><b>Raw Count</b>: %{z}<br><b>Normalized Count</b>: %{customdata} <br><extra></extra>'
-
-
-def test_graph_confusion_matrix_title_addition(X_y_binary):
-    go = pytest.importorskip('plotly.graph_objects', reason='Skipping plotting test because plotly not installed')
-    X, y_true = X_y_binary
-    rs = get_random_state(42)
-    y_pred = np.round(y_true * rs.random(y_true.shape)).astype(int)
-    fig = graph_confusion_matrix(y_true, y_pred, title_addition='with added title text')
-    assert isinstance(fig, type(go.Figure()))
-    fig_dict = fig.to_dict()
-    assert fig_dict['layout']['title']['text'] == 'Confusion matrix with added title text, normalized using method "true"'
-
-
-def test_graph_permutation_importance(X_y_binary, test_pipeline):
-    go = pytest.importorskip('plotly.graph_objects', reason='Skipping plotting test because plotly not installed')
-    X, y = X_y_binary
-    clf = test_pipeline
-    clf.fit(X, y)
-    fig = graph_permutation_importance(test_pipeline, X, y, "Log Loss Binary")
-    assert isinstance(fig, go.Figure)
-    fig_dict = fig.to_dict()
-    assert fig_dict['layout']['title']['text'] == "Permutation Importance<br><sub>"\
-                                                  "The relative importance of each input feature's overall "\
-                                                  "influence on the pipelines' predictions, computed using the "\
-                                                  "permutation importance algorithm.</sub>"
-    assert len(fig_dict['data']) == 1
-
-    perm_importance_data = calculate_permutation_importance(clf, X, y, "Log Loss Binary")
-    assert np.array_equal(fig_dict['data'][0]['x'][::-1], perm_importance_data['importance'].values)
-    assert np.array_equal(fig_dict['data'][0]['y'][::-1], perm_importance_data['feature'])
-
-
-@patch('evalml.model_understanding.graphs.calculate_permutation_importance')
-def test_graph_permutation_importance_show_all_features(mock_perm_importance):
-    go = pytest.importorskip('plotly.graph_objects', reason='Skipping plotting test because plotly not installed')
-    mock_perm_importance.return_value = pd.DataFrame({"feature": ["f1", "f2"], "importance": [0.0, 0.6]})
-
-    figure = graph_permutation_importance(test_pipeline, pd.DataFrame(), pd.Series(), "Log Loss Binary")
-    assert isinstance(figure, go.Figure)
-
-    data = figure.data[0]
-    assert (np.any(data['x'] == 0.0))
-
-
-@patch('evalml.model_understanding.graphs.calculate_permutation_importance')
-def test_graph_permutation_importance_threshold(mock_perm_importance):
-    go = pytest.importorskip('plotly.graph_objects', reason='Skipping plotting test because plotly not installed')
-    mock_perm_importance.return_value = pd.DataFrame({"feature": ["f1", "f2"], "importance": [0.0, 0.6]})
-
-    with pytest.raises(ValueError, match="Provided importance threshold of -0.1 must be greater than or equal to 0"):
-        fig = graph_permutation_importance(test_pipeline, pd.DataFrame(), pd.Series(), "Log Loss Binary", importance_threshold=-0.1)
-    fig = graph_permutation_importance(test_pipeline, pd.DataFrame(), pd.Series(), "Log Loss Binary", importance_threshold=0.5)
-    assert isinstance(fig, go.Figure)
-
-    data = fig.data[0]
-    assert (np.all(data['x'] >= 0.5))
-
-
-@pytest.mark.parametrize("data_type", ["np", "pd", "ww"])
-def test_cost_benefit_matrix_vs_threshold(data_type, X_y_binary, logistic_regression_binary_pipeline_class, make_data_type):
-    X, y = X_y_binary
-    X = make_data_type(data_type, X)
-    y = make_data_type(data_type, y)
-
-    cbm = CostBenefitMatrix(true_positive=1, true_negative=-1,
-                            false_positive=-7, false_negative=-2)
-    pipeline = logistic_regression_binary_pipeline_class(parameters={})
-    pipeline.fit(X, y)
-    original_pipeline_threshold = pipeline.threshold
-    cost_benefit_df = binary_objective_vs_threshold(pipeline, X, y, cbm)
-    assert list(cost_benefit_df.columns) == ['threshold', 'score']
-    assert cost_benefit_df.shape == (101, 2)
-    assert not cost_benefit_df.isnull().all().all()
-    assert pipeline.threshold == original_pipeline_threshold
-
-
-@pytest.mark.parametrize("data_type", ["np", "pd", "ww"])
-def test_binary_objective_vs_threshold(data_type, X_y_binary, logistic_regression_binary_pipeline_class, make_data_type):
-    X, y = X_y_binary
-    X = make_data_type(data_type, X)
-    y = make_data_type(data_type, y)
-
-    pipeline = logistic_regression_binary_pipeline_class(parameters={})
-    pipeline.fit(X, y)
-
-    # test objective with score_needs_proba == True
-    with pytest.raises(ValueError, match="Objective `score_needs_proba` must be False"):
-        binary_objective_vs_threshold(pipeline, X, y, 'Log Loss Binary')
-
-    # test with non-binary objective
-    with pytest.raises(ValueError, match="can only be calculated for binary classification objectives"):
-        binary_objective_vs_threshold(pipeline, X, y, 'f1 micro')
-
-    # test objective with score_needs_proba == False
-    results_df = binary_objective_vs_threshold(pipeline, X, y, 'f1')
-    assert list(results_df.columns) == ['threshold', 'score']
-    assert results_df.shape == (101, 2)
-    assert not results_df.isnull().all().all()
-
-
-@patch('evalml.pipelines.BinaryClassificationPipeline.score')
-def test_binary_objective_vs_threshold_steps(mock_score,
-                                             X_y_binary, logistic_regression_binary_pipeline_class):
-    X, y = X_y_binary
-    cbm = CostBenefitMatrix(true_positive=1, true_negative=-1,
-                            false_positive=-7, false_negative=-2)
-    pipeline = logistic_regression_binary_pipeline_class(parameters={})
-    pipeline.fit(X, y)
-    mock_score.return_value = {"Cost Benefit Matrix": 0.2}
-    cost_benefit_df = binary_objective_vs_threshold(pipeline, X, y, cbm, steps=234)
-    mock_score.assert_called()
-    assert list(cost_benefit_df.columns) == ['threshold', 'score']
-    assert cost_benefit_df.shape == (235, 2)
-
-
-@pytest.mark.parametrize("data_type", ['np', 'pd', 'ww'])
-@patch('evalml.model_understanding.graphs.binary_objective_vs_threshold')
-def test_graph_binary_objective_vs_threshold(mock_cb_thresholds, data_type, X_y_binary, logistic_regression_binary_pipeline_class, make_data_type):
-    go = pytest.importorskip('plotly.graph_objects', reason='Skipping plotting test because plotly not installed')
-    X, y = X_y_binary
-    X = make_data_type(data_type, X)
-    y = make_data_type(data_type, y)
-
-    pipeline = logistic_regression_binary_pipeline_class(parameters={})
-    cbm = CostBenefitMatrix(true_positive=1, true_negative=-1,
-                            false_positive=-7, false_negative=-2)
-
-    mock_cb_thresholds.return_value = pd.DataFrame({'threshold': [0, 0.5, 1.0],
-                                                    'score': [100, -20, 5]})
-
-    figure = graph_binary_objective_vs_threshold(pipeline, X, y, cbm)
-    assert isinstance(figure, go.Figure)
-    data = figure.data[0]
-    assert not np.any(np.isnan(data['x']))
-    assert not np.any(np.isnan(data['y']))
-    assert np.array_equal(data['x'], mock_cb_thresholds.return_value['threshold'])
-    assert np.array_equal(data['y'], mock_cb_thresholds.return_value['score'])
-
-
-@patch('evalml.model_understanding.graphs.jupyter_check')
-@patch('evalml.model_understanding.graphs.import_or_raise')
-def test_jupyter_graph_check(import_check, jupyter_check, X_y_binary, X_y_regression, test_pipeline):
-    pytest.importorskip('plotly.graph_objects', reason='Skipping plotting test because plotly not installed')
-    X, y = X_y_binary
-    clf = test_pipeline
-    clf.fit(X, y)
-    cbm = CostBenefitMatrix(true_positive=1, true_negative=-1, false_positive=-7, false_negative=-2)
-    jupyter_check.return_value = False
-    with pytest.warns(None) as graph_valid:
-        graph_permutation_importance(test_pipeline, X, y, "log loss binary")
-        assert len(graph_valid) == 0
-    with pytest.warns(None) as graph_valid:
-        graph_confusion_matrix(y, y)
-        assert len(graph_valid) == 0
-
-    jupyter_check.return_value = True
-    with pytest.warns(None) as graph_valid:
-        graph_partial_dependence(clf, X, features=0, grid_resolution=20)
-        assert len(graph_valid) == 1
-        import_check.assert_called_with('ipywidgets', warning=True)
-    with pytest.warns(None) as graph_valid:
-        graph_binary_objective_vs_threshold(test_pipeline, X, y, cbm)
-        assert len(graph_valid) == 0
-        import_check.assert_called_with('ipywidgets', warning=True)
-    with pytest.warns(None) as graph_valid:
-        rs = get_random_state(42)
-        y_pred_proba = y * rs.random(y.shape)
-        graph_precision_recall_curve(y, y_pred_proba)
-        assert len(graph_valid) == 0
-        import_check.assert_called_with('ipywidgets', warning=True)
-    with pytest.warns(None) as graph_valid:
-        graph_permutation_importance(test_pipeline, X, y, "log loss binary")
-        assert len(graph_valid) == 0
-        import_check.assert_called_with('ipywidgets', warning=True)
-    with pytest.warns(None) as graph_valid:
-        graph_confusion_matrix(y, y)
-        assert len(graph_valid) == 0
-        import_check.assert_called_with('ipywidgets', warning=True)
-    with pytest.warns(None) as graph_valid:
-        rs = get_random_state(42)
-        y_pred_proba = y * rs.random(y.shape)
-        graph_roc_curve(y, y_pred_proba)
-        assert len(graph_valid) == 0
-        import_check.assert_called_with('ipywidgets', warning=True)
-
-    Xr, yr = X_y_regression
-    with pytest.warns(None) as graph_valid:
-        rs = get_random_state(42)
-        y_preds = yr * rs.random(yr.shape)
-        graph_prediction_vs_actual(yr, y_preds)
-        assert len(graph_valid) == 0
-        import_check.assert_called_with('ipywidgets', warning=True)
-
-
-@pytest.mark.parametrize("data_type", ["np", "pd", "ww"])
-def test_get_prediction_vs_actual_data(data_type, make_data_type):
-    y_true = np.array([1, 2, 3000, 4, 5, 6, 7, 8, 9, 10, 11, 12])
-    y_pred = np.array([5, 4, 2, 8, 6, 6, 5, 1, 7, 2, 1, 3000])
-
-    y_true_in = make_data_type(data_type, y_true)
-    y_pred_in = make_data_type(data_type, y_pred)
-
-    with pytest.raises(ValueError, match="Threshold must be positive!"):
-        get_prediction_vs_actual_data(y_true_in, y_pred_in, outlier_threshold=-1)
-
-    outlier_loc = [2, 11]
-    results = get_prediction_vs_actual_data(y_true_in, y_pred_in, outlier_threshold=2000)
-    assert isinstance(results, pd.DataFrame)
-    assert np.array_equal(results['prediction'], y_pred)
-    assert np.array_equal(results['actual'], y_true)
-    for i, value in enumerate(results['outlier']):
-        if i in outlier_loc:
-            assert value == "#ffff00"
-        else:
-            assert value == '#0000ff'
-
-    results = get_prediction_vs_actual_data(y_true_in, y_pred_in)
-    assert isinstance(results, pd.DataFrame)
-    assert np.array_equal(results['prediction'], y_pred)
-    assert np.array_equal(results['actual'], y_true)
-    assert (results['outlier'] == '#0000ff').all()
-
-
-def test_graph_prediction_vs_actual_default():
-    go = pytest.importorskip('plotly.graph_objects', reason='Skipping plotting test because plotly not installed')
-    y_true = [1, 2, 3000, 4, 5, 6, 7, 8, 9, 10, 11, 12]
-    y_pred = [5, 4, 2, 8, 6, 6, 5, 1, 7, 2, 1, 3000]
-
-    fig = graph_prediction_vs_actual(y_true, y_pred)
-    assert isinstance(fig, type(go.Figure()))
-    fig_dict = fig.to_dict()
-    assert fig_dict['layout']['title']['text'] == 'Predicted vs Actual Values Scatter Plot'
-    assert fig_dict['layout']['xaxis']['title']['text'] == 'Prediction'
-    assert fig_dict['layout']['yaxis']['title']['text'] == 'Actual'
-    assert len(fig_dict['data']) == 2
-    assert fig_dict['data'][0]['name'] == 'y = x line'
-    assert fig_dict['data'][0]['x'] == fig_dict['data'][0]['y']
-    assert len(fig_dict['data'][1]['x']) == len(y_true)
-    assert fig_dict['data'][1]['marker']['color'] == '#0000ff'
-    assert fig_dict['data'][1]['name'] == "Values"
-
-
-@pytest.mark.parametrize("data_type", ["pd", "ww"])
-def test_graph_prediction_vs_actual(data_type):
-    go = pytest.importorskip('plotly.graph_objects', reason='Skipping plotting test because plotly not installed')
-    y_true = [1, 2, 3, 4, 5, 6, 7, 8, 9, 10, 11, 12]
-    y_pred = [5, 4, 3, 8, 6, 3, 5, 9, 7, 12, 1, 2]
-
-    with pytest.raises(ValueError, match="Threshold must be positive!"):
-        graph_prediction_vs_actual(y_true, y_pred, outlier_threshold=-1)
-
-    fig = graph_prediction_vs_actual(y_true, y_pred, outlier_threshold=100)
-    assert isinstance(fig, type(go.Figure()))
-    fig_dict = fig.to_dict()
-    assert fig_dict['layout']['title']['text'] == 'Predicted vs Actual Values Scatter Plot'
-    assert fig_dict['layout']['xaxis']['title']['text'] == 'Prediction'
-    assert fig_dict['layout']['yaxis']['title']['text'] == 'Actual'
-    assert len(fig_dict['data']) == 2
-    assert fig_dict['data'][1]['marker']['color'] == '#0000ff'
-
-    y_true = pd.Series(y_true)
-    y_pred = pd.Series(y_pred)
-    if data_type == "ww":
-        y_true = ww.DataColumn(y_true)
-        y_pred = ww.DataColumn(y_pred)
-    fig = graph_prediction_vs_actual(y_true, y_pred, outlier_threshold=6.1)
-    assert isinstance(fig, type(go.Figure()))
-    fig_dict = fig.to_dict()
-    assert fig_dict['layout']['title']['text'] == 'Predicted vs Actual Values Scatter Plot'
-    assert fig_dict['layout']['xaxis']['title']['text'] == 'Prediction'
-    assert fig_dict['layout']['yaxis']['title']['text'] == 'Actual'
-    assert len(fig_dict['data']) == 3
-    assert fig_dict['data'][1]['marker']['color'] == '#0000ff'
-    assert len(fig_dict['data'][1]['x']) == 10
-    assert len(fig_dict['data'][1]['y']) == 10
-    assert fig_dict['data'][1]['name'] == "< outlier_threshold"
-    assert fig_dict['data'][2]['marker']['color'] == '#ffff00'
-    assert len(fig_dict['data'][2]['x']) == 2
-    assert len(fig_dict['data'][2]['y']) == 2
-    assert fig_dict['data'][2]['name'] == ">= outlier_threshold"
-
-
-@patch('evalml.pipelines.ClassificationPipeline.predict')
-@pytest.mark.parametrize("data_type", ['pd', 'ww'])
-def test_get_prediction_vs_actual_over_time_data(mock_predict, data_type, logistic_regression_binary_pipeline_class, make_data_type):
-    mock_predict.return_value = pd.Series([0] * 20)
-    X = make_data_type(data_type, pd.DataFrame())
-    y = make_data_type(data_type, pd.Series([0] * 20))
-    dates = make_data_type(data_type, pd.Series(pd.date_range('2000-05-19', periods=20, freq='D')))
-
-    pipeline = logistic_regression_binary_pipeline_class(parameters={})
-    results = get_prediction_vs_actual_over_time_data(pipeline, X, y, dates)
-    assert isinstance(results, pd.DataFrame)
-    assert list(results.columns) == ["dates", "target", "prediction"]
-
-
-def test_graph_prediction_vs_actual_over_time():
-    go = pytest.importorskip('plotly.graph_objects', reason='Skipping plotting test because plotly not installed')
-
-    class MockPipeline():
-        problem_type = ProblemTypes.TIME_SERIES_REGRESSION
-
-        def predict(self, X, y):
-            y = infer_feature_types(y)
-            y = _convert_woodwork_types_wrapper(y.to_series())
-            preds = y + 10
-            preds.index = range(100, 161)
-            return preds
-
-    y = pd.Series(np.arange(61), index=range(200, 261))
-    dates = pd.Series(pd.date_range("2020-03-01", "2020-04-30"))
-    pipeline = MockPipeline()
-
-    # For this test it doesn't matter what the features are
-    fig = graph_prediction_vs_actual_over_time(pipeline, X=pd.DataFrame(), y=y, dates=dates)
-
-    assert isinstance(fig, go.Figure)
-    fig_dict = fig.to_dict()
-    assert fig_dict['layout']['title']['text'] == 'Prediction vs Target over time'
-    assert fig_dict['layout']['xaxis']['title']['text'] == 'Time'
-    assert fig_dict['layout']['yaxis']['title']['text'] == 'Target Values and Predictions'
-    assert len(fig_dict['data']) == 2
-    assert fig_dict['data'][0]['line']['color'] == '#1f77b4'
-    assert len(fig_dict['data'][0]['x']) == 61
-    assert not np.isnan(fig_dict['data'][0]['y']).all()
-    assert len(fig_dict['data'][0]['y']) == 61
-    assert fig_dict['data'][1]['line']['color'] == '#d62728'
-    assert len(fig_dict['data'][1]['x']) == 61
-    assert len(fig_dict['data'][1]['y']) == 61
-    assert not np.isnan(fig_dict['data'][1]['y']).all()
-
-
-def test_graph_prediction_vs_actual_over_time_value_error():
-    pytest.importorskip('plotly.graph_objects', reason='Skipping plotting test because plotly not installed')
-
-    class NotTSPipeline:
-        problem_type = ProblemTypes.REGRESSION
-
-    error_msg = "graph_prediction_vs_actual_over_time only supports time series regression pipelines! Received regression."
-    with pytest.raises(ValueError, match=error_msg):
-        graph_prediction_vs_actual_over_time(NotTSPipeline(), None, None, None)
-
-
-def test_decision_tree_data_from_estimator_not_fitted(tree_estimators):
-    est_class, _ = tree_estimators
-    with pytest.raises(NotFittedError, match="This DecisionTree estimator is not fitted yet. Call 'fit' with "
-                                             "appropriate arguments before using this estimator."):
-        decision_tree_data_from_estimator(est_class)
-
-
-def test_decision_tree_data_from_estimator_wrong_type(logit_estimator):
-    est_logit = logit_estimator
-    with pytest.raises(ValueError, match="Tree structure reformatting is only supported for decision tree estimators"):
-        decision_tree_data_from_estimator(est_logit)
-
-
-def test_decision_tree_data_from_estimator(fitted_tree_estimators):
-    est_class, est_reg = fitted_tree_estimators
-
-    formatted_ = decision_tree_data_from_estimator(est_reg)
-    tree_ = est_reg._component_obj.tree_
-
-    assert isinstance(formatted_, OrderedDict)
-    assert formatted_['Feature'] == f'Testing_{tree_.feature[0]}'
-    assert formatted_['Threshold'] == tree_.threshold[0]
-    assert all([a == b for a, b in zip(formatted_['Value'][0], tree_.value[0][0])])
-    left_child_feature_ = formatted_['Left_Child']['Feature']
-    right_child_feature_ = formatted_['Right_Child']['Feature']
-    left_child_threshold_ = formatted_['Left_Child']['Threshold']
-    right_child_threshold_ = formatted_['Right_Child']['Threshold']
-    left_child_value_ = formatted_['Left_Child']['Value']
-    right_child_value_ = formatted_['Right_Child']['Value']
-    assert left_child_feature_ == f'Testing_{tree_.feature[tree_.children_left[0]]}'
-    assert right_child_feature_ == f'Testing_{tree_.feature[tree_.children_right[0]]}'
-    assert left_child_threshold_ == tree_.threshold[tree_.children_left[0]]
-    assert right_child_threshold_ == tree_.threshold[tree_.children_right[0]]
+.children_right[0]]
     # Check that the immediate left and right child of the root node have the correct values
     assert all([a == b for a, b in zip(left_child_value_[0], tree_.value[tree_.children_left[0]][0])])
-    assert all([a == b for a, b in zip(right_child_value_[0], tree_.value[tree_.children_right[0]][0])])
-
-
-def test_decision_tree_data_from_pipeline_not_fitted():
-    class MockPipeline(MulticlassClassificationPipeline):
-        component_graph = ['Decision Tree Classifier']
-
-    mock_pipeline = MockPipeline({})
-    with pytest.raises(NotFittedError, match="The DecisionTree estimator associated with this pipeline is not fitted yet. "
-                                             "Call 'fit' with appropriate arguments before using this estimator."):
-        decision_tree_data_from_pipeline(mock_pipeline)
-
-
-def test_decision_tree_data_from_pipeline_wrong_type():
-    class MockPipeline(MulticlassClassificationPipeline):
-        component_graph = ['Logistic Regression Classifier']
-
-    mock_pipeline = MockPipeline({})
-    with pytest.raises(ValueError, match="Tree structure reformatting is only supported for decision tree estimators"):
-        decision_tree_data_from_pipeline(mock_pipeline)
-
-
-def test_decision_tree_data_from_pipeline_feature_length(X_y_categorical_regression):
-    class MockPipeline(RegressionPipeline):
-        component_graph = ['One Hot Encoder', 'Imputer', 'Decision Tree Regressor']
-
-    mock_pipeline = MockPipeline({})
-
-    X, y = X_y_categorical_regression
-    mock_pipeline.fit(X, y)
-    assert len(mock_pipeline.input_feature_names[mock_pipeline.estimator.name]) == mock_pipeline.estimator._component_obj.n_features_
-
-
-def test_decision_tree_data_from_pipeline(X_y_categorical_regression):
-    class MockPipeline(RegressionPipeline):
-        component_graph = ['One Hot Encoder', 'Imputer', 'Decision Tree Regressor']
-
-    mock_pipeline = MockPipeline({})
-
-    X, y = X_y_categorical_regression
-    mock_pipeline.fit(X, y)
-    formatted_ = decision_tree_data_from_pipeline(mock_pipeline)
-    tree_ = mock_pipeline.estimator._component_obj.tree_
-    feature_names = mock_pipeline.input_feature_names[mock_pipeline.estimator.name]
-
-    assert isinstance(formatted_, OrderedDict)
-    assert formatted_['Feature'] == feature_names[tree_.feature[0]]
-    assert formatted_['Threshold'] == tree_.threshold[0]
-    assert all([a == b for a, b in zip(formatted_['Value'][0], tree_.value[0][0])])
-    left_child_feature_ = formatted_['Left_Child']['Feature']
-    right_child_feature_ = formatted_['Right_Child']['Feature']
-    left_child_threshold_ = formatted_['Left_Child']['Threshold']
-    right_child_threshold_ = formatted_['Right_Child']['Threshold']
-    left_child_value_ = formatted_['Left_Child']['Value']
-    right_child_value_ = formatted_['Right_Child']['Value']
-    assert left_child_feature_ == feature_names[tree_.feature[tree_.children_left[0]]]
-    assert right_child_feature_ == feature_names[tree_.feature[tree_.children_right[0]]]
-    assert left_child_threshold_ == tree_.threshold[tree_.children_left[0]]
-    assert right_child_threshold_ == tree_.threshold[tree_.children_right[0]]
-    # Check that the immediate left and right child of the root node have the correct values
-    assert all([a == b for a, b in zip(left_child_value_[0], tree_.value[tree_.children_left[0]][0])])
-    assert all([a == b for a, b in zip(right_child_value_[0], tree_.value[tree_.children_right[0]][0])])
-
-
-def test_visualize_decision_trees_filepath(fitted_tree_estimators, tmpdir):
-    graphviz = pytest.importorskip('graphviz', reason='Skipping visualizing test because graphviz not installed')
-    est_class, _ = fitted_tree_estimators
-    filepath = os.path.join(str(tmpdir), 'invalid', 'path', 'test.png')
-
-    assert not os.path.exists(filepath)
-    with pytest.raises(ValueError, match="Specified filepath is not writeable"):
-        visualize_decision_tree(estimator=est_class, filepath=filepath)
-
-    filepath = os.path.join(str(tmpdir), 'test_0.png')
-    src = visualize_decision_tree(estimator=est_class, filepath=filepath)
-    assert os.path.exists(filepath)
-    assert src.format == 'png'
-    assert isinstance(src, graphviz.Source)
-
-
-def test_visualize_decision_trees_wrong_format(fitted_tree_estimators, tmpdir):
-    graphviz = pytest.importorskip('graphviz', reason='Skipping visualizing test because graphviz not installed')
-    est_class, _ = fitted_tree_estimators
-    filepath = os.path.join(str(tmpdir), 'test_0.xyz')
-    with pytest.raises(ValueError, match=f"Unknown format 'xyz'. Make sure your format is one of the following: "
-                       f"{graphviz.backend.FORMATS}"):
-        visualize_decision_tree(estimator=est_class, filepath=filepath)
-
-
-def test_visualize_decision_trees_est_wrong_type(logit_estimator, tmpdir):
-    est_logit = logit_estimator
-    filepath = os.path.join(str(tmpdir), 'test_1.png')
-    with pytest.raises(ValueError, match="Tree visualizations are only supported for decision tree estimators"):
-        visualize_decision_tree(estimator=est_logit, filepath=filepath)
-
-
-def test_visualize_decision_trees_max_depth(tree_estimators, tmpdir):
-    est_class, _ = tree_estimators
-    filepath = os.path.join(str(tmpdir), 'test_1.png')
-    with pytest.raises(ValueError, match="Unknown value: '-1'. The parameter max_depth has to be a non-negative integer"):
-        visualize_decision_tree(estimator=est_class, max_depth=-1, filepath=filepath)
-
-
-def test_visualize_decision_trees_not_fitted(tree_estimators, tmpdir):
-    est_class, _ = tree_estimators
-    filepath = os.path.join(str(tmpdir), 'test_1.png')
-    with pytest.raises(NotFittedError, match="This DecisionTree estimator is not fitted yet. Call 'fit' with "
-                                             "appropriate arguments before using this estimator."):
-        visualize_decision_tree(estimator=est_class, max_depth=3, filepath=filepath)
-
-
-def test_visualize_decision_trees(fitted_tree_estimators, tmpdir):
-    graphviz = pytest.importorskip('graphviz', reason='Skipping visualizing test because graphviz not installed')
-    est_class, est_reg = fitted_tree_estimators
-
-    filepath = os.path.join(str(tmpdir), 'test_2')
-    src = visualize_decision_tree(estimator=est_class, filled=True, max_depth=3, rotate=True, filepath=filepath)
-    assert src.format == 'pdf'  # Check that extension defaults to pdf
-    assert isinstance(src, graphviz.Source)
-
-    filepath = os.path.join(str(tmpdir), 'test_3.pdf')
-    src = visualize_decision_tree(estimator=est_reg, filled=True, filepath=filepath)
-    assert src.format == 'pdf'
-    assert isinstance(src, graphviz.Source)
-
-    src = visualize_decision_tree(estimator=est_reg, filled=True, max_depth=2)
-    assert src.format == 'pdf'
-    assert isinstance(src, graphviz.Source)
-
-
-def test_linear_coefficients_errors():
-    dt = DecisionTreeRegressor()
-
-    with pytest.raises(ValueError, match="Linear coefficients are only available for linear family models"):
-        get_linear_coefficients(dt)
-
-    lin = LinearRegressor()
-
-    with pytest.raises(ValueError, match="This linear estimator is not fitted yet."):
-        get_linear_coefficients(lin)
-
-
-@pytest.mark.parametrize("estimator", [LinearRegressor, ElasticNetRegressor])
-def test_linear_coefficients_output(estimator):
-    X = pd.DataFrame([[1, 2, 3, 5],
-                      [3, 5, 2, 1],
-                      [5, 2, 2, 2],
-                      [3, 2, 3, 3]], columns=['First', 'Second', 'Third', 'Fourth'])
-    y = pd.Series([2, 1, 3, 4])
-
-    est_ = estimator()
-    est_.fit(X, y)
-
-    output_ = get_linear_coefficients(est_, features=['First', 'Second', 'Third', 'Fourth'])
-
-    if estimator.name == 'Linear Regressor':
-        assert (output_.index == ['Intercept', 'Second', 'Fourth', 'First', 'Third']).all()
-    elif estimator.name == 'Elastic Net Regressor':
-        assert (output_.index == ['Intercept', 'Second', 'Third', 'Fourth', 'First']).all()
-    assert output_.shape[0] == X.shape[1] + 1
-    assert (pd.Series(est_._component_obj.intercept_, index=['Intercept']).append(pd.Series(est_.feature_importance).sort_values()) == output_.values).all()
-
-
-@pytest.mark.parametrize("n_components", [2.0, -2, 0])
-def test_t_sne_errors_n_components(n_components):
-    X = np.array([[0, 0, 0], [0, 1, 1], [1, 0, 1], [1, 1, 1]])
-
-    with pytest.raises(ValueError, match=f"The parameter n_components must be of type integer and greater than 0"):
-        t_sne(X, n_components=n_components)
-
-
-@pytest.mark.parametrize("perplexity", [-2, -1.2])
-def test_t_sne_errors_perplexity(perplexity):
-    X = np.array([[0, 0, 0], [0, 1, 1], [1, 0, 1], [1, 1, 1]])
-
-    with pytest.raises(ValueError, match=f"The parameter perplexity must be non-negative"):
-        t_sne(X, perplexity=perplexity)
-
-
-@pytest.mark.parametrize("data_type", ['np', 'pd', 'ww'])
-def test_t_sne(data_type):
-    if data_type == 'np':
-        X = np.array([[0, 0, 0], [0, 1, 1], [1, 0, 1], [1, 1, 1]])
-    elif data_type == 'pd':
-        X = pd.DataFrame([[0, 0, 0], [0, 1, 1], [1, 0, 1], [1, 1, 1]])
-    elif data_type == 'ww':
-        X = ww.DataTable(np.array([[0, 0, 0], [0, 1, 1], [1, 0, 1], [1, 1, 1]]))
-
-    output_ = t_sne(X, n_components=2, perplexity=50, learning_rate=200.0)
-    assert isinstance(output_, np.ndarray)
-
-
-@pytest.mark.parametrize("marker_line_width", [-2, -1.2])
-def test_t_sne_errors_marker_line_width(marker_line_width, has_minimal_dependencies):
-    if has_minimal_dependencies:
-        pytest.skip("Skipping plotting test because plotly not installed")
-    X = np.array([[0, 0, 0], [0, 1, 1], [1, 0, 1], [1, 1, 1]])
-
-    with pytest.raises(ValueError, match=f"The parameter marker_line_width must be non-negative"):
-        graph_t_sne(X, marker_line_width=marker_line_width)
-
-
-@pytest.mark.parametrize("marker_size", [-2, -1.2])
-def test_t_sne_errors_marker_size(marker_size, has_minimal_dependencies):
-    if has_minimal_dependencies:
-        pytest.skip("Skipping plotting test because plotly not installed")
-    X = np.array([[0, 0, 0], [0, 1, 1], [1, 0, 1], [1, 1, 1]])
-
-    with pytest.raises(ValueError, match=f"The parameter marker_size must be non-negative"):
-        graph_t_sne(X, marker_size=marker_size)
-
-
-@pytest.mark.parametrize("data_type", ['np', 'pd', 'ww'])
-@pytest.mark.parametrize("perplexity", [0, 4.6, 100])
-@pytest.mark.parametrize("learning_rate", [100.0, -15, 0])
-def test_graph_t_sne(data_type, perplexity, learning_rate):
-    go = pytest.importorskip('plotly.graph_objects', reason='Skipping plotting test because plotly not installed')
-    if data_type == 'np':
-        X = np.array([[0, 0, 0], [0, 1, 1], [1, 0, 1], [1, 1, 1]])
-    elif data_type == 'pd':
-        X = pd.DataFrame([[0, 0, 0], [0, 1, 1], [1, 0, 1], [1, 1, 1]])
-    elif data_type == 'ww':
-        X = np.array([[0, 0, 0], [0, 1, 1], [1, 0, 1], [1, 1, 1]])
-        X = infer_feature_types(X)
-
-    for width_, size_ in [(3, 2), (2, 3), (1, 4)]:
-        fig = graph_t_sne(X, n_components=2, perplexity=perplexity, learning_rate=learning_rate, marker_line_width=width_, marker_size=size_)
-        assert isinstance(fig, go.Figure)
-        fig_dict_data = fig.to_dict()['data'][0]
-        assert fig_dict_data['marker']['line']['width'] == width_
-        assert fig_dict_data['marker']['size'] == size_
-        assert fig_dict_data['mode'] == 'markers'
-        assert fig_dict_data['type'] == 'scatter'
->>>>>>> 6eaa1dc4
+    assert all([a == b for a, b in zip(right_child_value_[0], tree_.value[tree_.children_right[0]][0])])