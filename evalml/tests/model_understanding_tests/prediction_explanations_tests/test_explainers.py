--- conflicted
+++ resolved
@@ -1627,7 +1627,6 @@
         ]
     )
     pipeline.fit(X, y)
-<<<<<<< HEAD
     report = explain_predictions(
         pipeline,
         X,
@@ -1638,13 +1637,11 @@
     )
     assert report["feature_names"].isnull().sum() == 0
     assert report["feature_values"].isnull().sum() == 0
-=======
-    report = explain_predictions(pipeline, X, y, indices_to_explain=[0], output_format="dataframe", top_k_features=4)
-    assert report['feature_names'].isnull().sum() == 0
-    assert report['feature_values'].isnull().sum() == 0
-
-
-@patch("evalml.model_understanding.prediction_explanations._user_interface._make_single_prediction_shap_table")
+
+
+@patch(
+    "evalml.model_understanding.prediction_explanations._user_interface._make_single_prediction_shap_table"
+)
 def test_explain_predictions_best_worst_callback(mock_make_table):
     pipeline = MagicMock()
     pipeline.parameters = "Mock parameters"
@@ -1666,7 +1663,8 @@
             self.total_elapsed_time = time_elapsed
 
     mock_callback = MockCallback()
-    explain_predictions_best_worst(pipeline, input_features, y_true, num_to_explain=1, callback=mock_callback)
+    explain_predictions_best_worst(
+        pipeline, input_features, y_true, num_to_explain=1, callback=mock_callback
+    )
     assert mock_callback.progress_stages == [e for e in ExplainPredictionsStage]
-    assert mock_callback.total_elapsed_time > 0
->>>>>>> 156bfb18
+    assert mock_callback.total_elapsed_time > 0