--- conflicted
+++ resolved
@@ -1622,17 +1622,6 @@
 
 
 @pytest.mark.parametrize(
-<<<<<<< HEAD
-    "estimator",
-    [
-        e
-        for e in _all_estimators()
-        if (
-            "Classifier" in e.name
-            and not any(
-                s in e.name
-                for s in ["Baseline", "Cat", "Elastic", "KN", "Ensemble", "Vowpal"]
-=======
     "estimator,algorithm",
     product(
         [
@@ -1642,9 +1631,8 @@
                 "Classifier" in e.name
                 and not any(
                     s in e.name
-                    for s in ["Baseline", "Cat", "Elastic", "KN", "Ensemble"]
+                    for s in ["Baseline", "Cat", "Elastic", "KN", "Ensemble", "Vowpal"]
                 )
->>>>>>> 8a0c4ea7
             )
         ],
         algorithms,
