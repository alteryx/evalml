--- conflicted
+++ resolved
@@ -36,73 +36,41 @@
 
 
 explain_prediction_answer = """Feature Name Feature Value Contribution to Prediction
-<<<<<<< HEAD
-                                =========================================
-                                 d           40          ++++
-                                 a           10          +++
-                                 c           30          --
-                                 b           20          ----""".splitlines()
-=======
                                =========================================================
                                  d           40.00          ++++
                                  a           10.00          +++
                                  c           30.00          --
                                  b           20.00          ----""".splitlines()
->>>>>>> 374945ca
 
 
 explain_prediction_multiclass_answer = """Class: class_0
 
         Feature Name Feature Value Contribution to Prediction
-<<<<<<< HEAD
-        =========================================
-            a           10                +
-            b           20                +
-            c           30                -
-            d           40                -
-=======
        =========================================================
             a           10.00                +
             b           20.00                +
             c           30.00                -
             d           40.00                -
->>>>>>> 374945ca
 
 
         Class: class_1
 
         Feature Name Feature Value Contribution to Prediction
-<<<<<<< HEAD
-        =========================================
-            a           10               +++
-            b           20               ++
-            c           30               -
-            d           40               --
-=======
        =========================================================
             a           10.00               +++
             b           20.00               ++
             c           30.00               -
             d           40.00               --
->>>>>>> 374945ca
 
 
         Class: class_2
 
         Feature Name Feature Value Contribution to Prediction
-<<<<<<< HEAD
-        =========================================
-            a          10            +
-            b          20            +
-            c          30           ---
-            d          40           ---
-=======
         =========================================================
             a          10.00            +
             b          20.00            +
             c          30.00           ---
             d          40.00           ---
->>>>>>> 374945ca
             """.splitlines()
 
 
@@ -132,10 +100,8 @@
     pipeline = MagicMock()
     pipeline.problem_type = problem_type
     pipeline._classes = ["class_0", "class_1", "class_2"]
-<<<<<<< HEAD
-=======
+
     # By the time we call transform, we are looking at only one row of the input data.
->>>>>>> 374945ca
     pipeline._transform.return_value = pd.DataFrame({"a": [10], "b": [20], "c": [30], "d": [40]})
     features = pd.DataFrame({"a": [1], "b": [2]})
     table = explain_prediction(pipeline, features, top_k=2).splitlines()
