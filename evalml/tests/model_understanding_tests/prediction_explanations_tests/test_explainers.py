--- conflicted
+++ resolved
@@ -563,10 +563,10 @@
 
     input_features = pd.DataFrame({"a": [3, 4]}, index=custom_index)
     input_features.ww.init()
-<<<<<<< HEAD
     pipeline = _prep_pipeline_mock(problem_type, input_features)
     pipeline.predict.return_value = ww.init_series(pd.Series([2, 1]))
     pipeline.predict_in_sample.return_value = ww.init_series(pd.Series([2, 1]))
+    pipeline.transform_all_but_final.return_value = input_features
 
     abs_error_mock = MagicMock(__name__="abs_error")
     abs_error_mock.return_value = pd.Series([4.0, 1.0], dtype="float64")
@@ -578,83 +578,7 @@
         index_worst=custom_index[0],
         output_format=output_format,
     )
-=======
-    pipeline.transform_all_but_final.return_value = input_features
-
-    def _add_custom_index(answer, index_best, index_worst, output_format):
-
-        if output_format == "text":
-            answer = answer.format(index_0=index_best, index_1=index_worst)
-        elif output_format == "dataframe":
-            col_name = "prefix" if "prefix" in answer.columns else "rank"
-            n_repeats = answer[col_name].value_counts().tolist()[0]
-            answer["index_id"] = [index_best] * n_repeats + [index_worst] * n_repeats
-        else:
-            answer["explanations"][0]["predicted_values"]["index_id"] = index_best
-            answer["explanations"][1]["predicted_values"]["index_id"] = index_worst
-        return answer
-
-    if is_regression(problem_type):
-        abs_error_mock = MagicMock(__name__="abs_error")
-        abs_error_mock.return_value = pd.Series([4.0, 1.0], dtype="float64")
-        mock_default_metrics.__getitem__.return_value = abs_error_mock
-        pipeline.predict.return_value = ww.init_series(pd.Series([2, 1]))
-        pipeline.predict_in_sample.return_value = ww.init_series(pd.Series([2, 1]))
-        y_true = pd.Series([3, 2], index=custom_index)
-        answer = _add_custom_index(
-            answer,
-            index_best=custom_index[1],
-            index_worst=custom_index[0],
-            output_format=output_format,
-        )
-    elif is_binary(problem_type):
-        pipeline.classes_.return_value = ["benign", "malignant"]
-        cross_entropy_mock = MagicMock(__name__="cross_entropy")
-        mock_default_metrics.__getitem__.return_value = cross_entropy_mock
-        cross_entropy_mock.return_value = pd.Series([0.2, 0.78])
-        proba = pd.DataFrame({"benign": [0.05, 0.1], "malignant": [0.95, 0.9]})
-        proba.ww.init()
-        pipeline.predict_proba.return_value = proba
-        pipeline.predict_proba_in_sample.return_value = proba
-        pipeline.predict.return_value = ww.init_series(pd.Series(["malignant"] * 2))
-        pipeline.predict_in_sample.return_value = ww.init_series(
-            pd.Series(["malignant"] * 2)
-        )
-        y_true = pd.Series(["malignant", "benign"], index=custom_index)
-        answer = _add_custom_index(
-            answer,
-            index_best=custom_index[0],
-            index_worst=custom_index[1],
-            output_format=output_format,
-        )
-    else:
-        # Multiclass text output is formatted slightly different so need to account for that
-        if output_format == "text":
-            mock_make_table.return_value = multiclass_table
-        pipeline.classes_.return_value = ["setosa", "versicolor", "virginica"]
-        cross_entropy_mock = MagicMock(__name__="cross_entropy")
-        mock_default_metrics.__getitem__.return_value = cross_entropy_mock
-        cross_entropy_mock.return_value = pd.Series([0.15, 0.34])
-        proba = pd.DataFrame(
-            {"setosa": [0.8, 0.2], "versicolor": [0.1, 0.75], "virginica": [0.1, 0.05]}
-        )
-        proba.ww.init()
-        pipeline.predict_proba.return_value = proba
-        pipeline.predict_proba_in_sample.return_value = proba
-        pipeline.predict.return_value = ww.init_series(
-            pd.Series(["setosa", "versicolor"])
-        )
-        pipeline.predict_in_sample.return_value = ww.init_series(
-            pd.Series(["setosa", "versicolor"])
-        )
-        y_true = pd.Series(["setosa", "versicolor"], index=custom_index)
-        answer = _add_custom_index(
-            answer,
-            index_best=custom_index[0],
-            index_worst=custom_index[1],
-            output_format=output_format,
-        )
->>>>>>> c4475d9a
+
 
     report = explain_predictions(
         pipeline,
@@ -761,6 +685,7 @@
     pipeline.predict_in_sample.return_value = ww.init_series(
         pd.Series(["malignant"] * 2)
     )
+    pipeline.transform_all_but_final.return_value = input_features
     y_true = pd.Series(["malignant", "benign"], index=custom_index)
     answer = _add_custom_index(
         answer,
@@ -884,6 +809,7 @@
     pipeline.predict_in_sample.return_value = ww.init_series(
         pd.Series(["setosa", "versicolor"])
     )
+    pipeline.transform_all_but_final.return_value = input_features
     y_true = pd.Series(["setosa", "versicolor"], index=custom_index)
     answer = _add_custom_index(
         answer,
