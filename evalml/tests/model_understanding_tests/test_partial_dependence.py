import numpy as np
import pandas as pd
import pytest
import woodwork as ww

from evalml.exceptions import NullsInColumnWarning
from evalml.model_understanding import (
    graph_partial_dependence,
    partial_dependence,
)
from evalml.pipelines import (
    BinaryClassificationPipeline,
    ClassificationPipeline,
    MulticlassClassificationPipeline,
    RegressionPipeline,
)
from evalml.problem_types import ProblemTypes


@pytest.fixture
def test_pipeline():
    class TestPipeline(BinaryClassificationPipeline):
        component_graph = [
            "Simple Imputer",
            "One Hot Encoder",
            "Standard Scaler",
            "Logistic Regression Classifier",
        ]

        def __init__(self, parameters, random_seed=0):
            super().__init__(self.component_graph, parameters=parameters)

        @property
        def feature_importance(self):
            importance = [1.0, 0.2, 0.0002, 0.0, 0.0, -1.0]
            feature_names = range(len(importance))
            f_i = list(zip(feature_names, importance))
            df = pd.DataFrame(f_i, columns=["feature", "importance"])
            return df

    return TestPipeline(parameters={"Logistic Regression Classifier": {"n_jobs": 1}})


def check_partial_dependence_dataframe(pipeline, part_dep, grid_size=5):
    columns = ["feature_values", "partial_dependence"]
    if isinstance(pipeline, ClassificationPipeline):
        columns.append("class_label")
    n_rows_for_class = (
        len(pipeline.classes_)
        if isinstance(pipeline, MulticlassClassificationPipeline)
        else 1
    )
    assert list(part_dep.columns) == columns
    assert len(part_dep["partial_dependence"]) == grid_size * n_rows_for_class
    assert len(part_dep["feature_values"]) == grid_size * n_rows_for_class
    if isinstance(pipeline, ClassificationPipeline):
        per_class_counts = part_dep["class_label"].value_counts()
        assert all(value == grid_size for value in per_class_counts.values)


@pytest.mark.parametrize("data_type", ["np", "pd", "ww"])
@pytest.mark.parametrize(
    "problem_type",
    [ProblemTypes.BINARY, ProblemTypes.MULTICLASS, ProblemTypes.REGRESSION],
)
def test_partial_dependence_problem_types(
    data_type,
    problem_type,
    X_y_binary,
    X_y_multi,
    X_y_regression,
    logistic_regression_binary_pipeline_class,
    logistic_regression_multiclass_pipeline_class,
    linear_regression_pipeline_class,
    make_data_type,
):
    if problem_type == ProblemTypes.BINARY:
        X, y = X_y_binary
        pipeline = logistic_regression_binary_pipeline_class(
            parameters={"Logistic Regression Classifier": {"n_jobs": 1}}
        )

    elif problem_type == ProblemTypes.MULTICLASS:
        X, y = X_y_multi
        pipeline = logistic_regression_multiclass_pipeline_class(
            parameters={"Logistic Regression Classifier": {"n_jobs": 1}}
        )

    elif problem_type == ProblemTypes.REGRESSION:
        X, y = X_y_regression
        pipeline = linear_regression_pipeline_class(
            parameters={"Linear Regressor": {"n_jobs": 1}}
        )

    X = make_data_type(data_type, X)
    pipeline.fit(X, y)
    part_dep = partial_dependence(pipeline, X, features=0, grid_resolution=5)
    check_partial_dependence_dataframe(pipeline, part_dep)
    assert not part_dep.isnull().any(axis=None)


def test_partial_dependence_string_feature_name(
    breast_cancer_local,
    logistic_regression_binary_pipeline_class,
):
    X, y = breast_cancer_local
    pipeline = logistic_regression_binary_pipeline_class(
        parameters={"Logistic Regression Classifier": {"n_jobs": 1}}
    )
    pipeline.fit(X, y)
    part_dep = partial_dependence(
        pipeline, X, features="mean radius", grid_resolution=5
    )
    assert list(part_dep.columns) == [
        "feature_values",
        "partial_dependence",
        "class_label",
    ]
    assert len(part_dep["partial_dependence"]) == 5
    assert len(part_dep["feature_values"]) == 5
    assert not part_dep.isnull().any(axis=None)


@pytest.mark.parametrize("data_type", ["pd", "ww"])
def test_partial_dependence_with_non_numeric_columns(
    data_type,
    linear_regression_pipeline_class,
    logistic_regression_binary_pipeline_class,
):
    X = pd.DataFrame(
        {
            "numeric": [1, 2, 3, 0],
            "also numeric": [2, 3, 4, 1],
            "string": ["a", "b", "a", "c"],
            "also string": ["c", "b", "a", "d"],
        }
    )
    if data_type == "ww":
        X.ww.init()
    y = [0, 0.2, 1.4, 1]
    pipeline = linear_regression_pipeline_class(
        parameters={"Linear Regressor": {"n_jobs": 1}}
    )
    pipeline.fit(X, y)
    part_dep = partial_dependence(pipeline, X, features="numeric")
    assert list(part_dep.columns) == ["feature_values", "partial_dependence"]
    assert len(part_dep["partial_dependence"]) == 4
    assert len(part_dep["feature_values"]) == 4
    assert not part_dep.isnull().any(axis=None)

    part_dep = partial_dependence(pipeline, X, features="string")
    assert list(part_dep.columns) == ["feature_values", "partial_dependence"]
    assert len(part_dep["partial_dependence"]) == 3
    assert len(part_dep["feature_values"]) == 3
    assert not part_dep.isnull().any(axis=None)


def test_partial_dependence_baseline():
    X = pd.DataFrame([[1, 0], [0, 1]])
    y = pd.Series([0, 1])
    pipeline = BinaryClassificationPipeline(
        component_graph=["Baseline Classifier"], parameters={}
    )
    pipeline.fit(X, y)
    with pytest.raises(
        ValueError,
        match="Partial dependence plots are not supported for Baseline pipelines",
    ):
        partial_dependence(pipeline, X, features=0, grid_resolution=5)


@pytest.mark.parametrize("problem_type", [ProblemTypes.BINARY, ProblemTypes.MULTICLASS])
def test_partial_dependence_catboost(
    problem_type, X_y_binary, X_y_multi, has_minimal_dependencies
):
    if not has_minimal_dependencies:

        if problem_type == ProblemTypes.BINARY:
            X, y = X_y_binary
            y_small = ["a", "b", "a"]
            pipeline_class = BinaryClassificationPipeline
        else:
            X, y = X_y_multi
            y_small = ["a", "b", "c"]
            pipeline_class = MulticlassClassificationPipeline

        pipeline = pipeline_class(
            component_graph=["CatBoost Classifier"],
            parameters={"CatBoost Classifier": {"thread_count": 1}},
        )
        pipeline.fit(X, y)
        part_dep = partial_dependence(pipeline, X, features=0, grid_resolution=5)
        check_partial_dependence_dataframe(pipeline, part_dep)
        assert not part_dep.isnull().all().all()

        # test that CatBoost can natively handle non-numerical columns as feature passed to partial_dependence
        X = pd.DataFrame(
            {
                "numeric": [1, 2, 3],
                "also numeric": [2, 3, 4],
                "string": ["a", "b", "c"],
                "also string": ["c", "b", "a"],
            }
        )
        pipeline = pipeline_class(
            component_graph=["CatBoost Classifier"],
            parameters={"CatBoost Classifier": {"thread_count": 1}},
        )
        pipeline.fit(X, y_small)
        part_dep = partial_dependence(pipeline, X, features="string")
        check_partial_dependence_dataframe(pipeline, part_dep, grid_size=3)
        assert not part_dep.isnull().all().all()


@pytest.mark.parametrize(
    "problem_type",
    [ProblemTypes.BINARY, ProblemTypes.MULTICLASS, ProblemTypes.REGRESSION],
)
def test_partial_dependence_xgboost_feature_names(
    problem_type, has_minimal_dependencies, X_y_binary, X_y_multi, X_y_regression
):
    if has_minimal_dependencies:
        pytest.skip("Skipping because XGBoost not installed for minimal dependencies")
    if problem_type == ProblemTypes.REGRESSION:
        pipeline = RegressionPipeline(
            component_graph=["Simple Imputer", "XGBoost Regressor"],
            parameters={"XGBoost Classifier": {"nthread": 1}},
        )
        X, y = X_y_regression
    elif problem_type == ProblemTypes.BINARY:
        pipeline = BinaryClassificationPipeline(
            component_graph=["Simple Imputer", "XGBoost Classifier"],
            parameters={"XGBoost Classifier": {"nthread": 1}},
        )
        X, y = X_y_binary
    elif problem_type == ProblemTypes.MULTICLASS:
        pipeline = MulticlassClassificationPipeline(
            component_graph=["Simple Imputer", "XGBoost Classifier"],
            parameters={"XGBoost Classifier": {"nthread": 1}},
        )
        X, y = X_y_multi

    X = pd.DataFrame(X)
    X = X.rename(columns={0: "<[0]"})
    pipeline.fit(X, y)
    part_dep = partial_dependence(pipeline, X, features="<[0]", grid_resolution=5)
    check_partial_dependence_dataframe(pipeline, part_dep)
    assert not part_dep.isnull().all().all()

    part_dep = partial_dependence(pipeline, X, features=1, grid_resolution=5)
    check_partial_dependence_dataframe(pipeline, part_dep)
    assert not part_dep.isnull().all().all()


def test_partial_dependence_multiclass(
    wine_local, logistic_regression_multiclass_pipeline_class
):
    X, y = wine_local
    pipeline = logistic_regression_multiclass_pipeline_class(
        parameters={"Logistic Regression Classifier": {"n_jobs": 1}}
    )
    pipeline.fit(X, y)

    num_classes = y.nunique()
    grid_resolution = 5

    one_way_part_dep = partial_dependence(
        pipeline=pipeline, X=X, features="magnesium", grid_resolution=grid_resolution
    )
    assert "class_label" in one_way_part_dep.columns
    assert one_way_part_dep["class_label"].nunique() == num_classes
    assert len(one_way_part_dep.index) == num_classes * grid_resolution
    assert list(one_way_part_dep.columns) == [
        "feature_values",
        "partial_dependence",
        "class_label",
    ]

    two_way_part_dep = partial_dependence(
        pipeline=pipeline,
        X=X,
        features=("magnesium", "alcohol"),
        grid_resolution=grid_resolution,
    )

    assert "class_label" in two_way_part_dep.columns
    assert two_way_part_dep["class_label"].nunique() == num_classes
    assert len(two_way_part_dep.index) == num_classes * grid_resolution
    assert len(two_way_part_dep.columns) == grid_resolution + 1

    two_way_part_dep, two_way_ice_data = partial_dependence(
        pipeline=pipeline,
        X=X,
        features=("magnesium", "alcohol"),
        grid_resolution=grid_resolution,
        kind="both",
    )

    assert "class_label" in two_way_part_dep.columns
    assert two_way_part_dep["class_label"].nunique() == num_classes
    assert len(two_way_part_dep.index) == num_classes * grid_resolution
    assert len(two_way_part_dep.columns) == grid_resolution + 1

    assert len(two_way_ice_data) == len(X)
    for ind_data in two_way_ice_data:
        assert "class_label" in ind_data.columns
        assert two_way_part_dep["class_label"].nunique() == num_classes
        assert len(two_way_part_dep.index) == num_classes * grid_resolution
        assert len(two_way_part_dep.columns) == grid_resolution + 1


def test_partial_dependence_multiclass_numeric_labels(
    logistic_regression_multiclass_pipeline_class, X_y_multi
):
    X, y = X_y_multi
    X = pd.DataFrame(X)
    y = pd.Series(y, dtype="int64")
    pipeline = logistic_regression_multiclass_pipeline_class(
        parameters={"Logistic Regression Classifier": {"n_jobs": 1}}
    )
    pipeline.fit(X, y)

    num_classes = y.nunique()
    grid_resolution = 5

    one_way_part_dep = partial_dependence(
        pipeline=pipeline, X=X, features=1, grid_resolution=grid_resolution
    )
    assert "class_label" in one_way_part_dep.columns
    assert one_way_part_dep["class_label"].nunique() == num_classes
    assert len(one_way_part_dep.index) == num_classes * grid_resolution
    assert list(one_way_part_dep.columns) == [
        "feature_values",
        "partial_dependence",
        "class_label",
    ]

    two_way_part_dep = partial_dependence(
        pipeline=pipeline,
        X=X,
        features=(1, 2),
        grid_resolution=grid_resolution,
    )

    assert "class_label" in two_way_part_dep.columns
    assert two_way_part_dep["class_label"].nunique() == num_classes
    assert len(two_way_part_dep.index) == num_classes * grid_resolution
    assert len(two_way_part_dep.columns) == grid_resolution + 1


def test_partial_dependence_not_fitted(
    X_y_binary, logistic_regression_binary_pipeline_class
):
    X, y = X_y_binary
    pipeline = logistic_regression_binary_pipeline_class(
        parameters={"Logistic Regression Classifier": {"n_jobs": 1}}
    )
    with pytest.raises(
        ValueError, match="Pipeline to calculate partial dependence for must be fitted"
    ):
        partial_dependence(pipeline, X, features=0, grid_resolution=5)


def test_partial_dependence_warning(logistic_regression_binary_pipeline_class):
    X = pd.DataFrame({"a": [1, 2, None, 2, 2], "b": [1, 1, 2, 2, 1]})
    y = pd.Series([0, 1, 0, 1, 0])
    pipeline = logistic_regression_binary_pipeline_class(
        parameters={"Logistic Regression Classifier": {"n_jobs": 1}}
    )
    pipeline.fit(X, y)
    with pytest.warns(
        NullsInColumnWarning,
        match="There are null values in the features, which will cause NaN values in the partial dependence output",
    ):
        partial_dependence(pipeline, X, features=0, grid_resolution=5)
    with pytest.warns(
        NullsInColumnWarning,
        match="There are null values in the features, which will cause NaN values in the partial dependence output",
    ):
        partial_dependence(pipeline, X, features=("a", "b"), grid_resolution=5)
    with pytest.warns(
        NullsInColumnWarning,
        match="There are null values in the features, which will cause NaN values in the partial dependence output",
    ):
        partial_dependence(pipeline, X, features="a", grid_resolution=5)


def test_partial_dependence_errors(logistic_regression_binary_pipeline_class):
    X = pd.DataFrame({"a": [2, None, 2, 2], "b": [1, 2, 2, 1], "c": [0, 0, 0, 0]})
    y = pd.Series([0, 1, 0, 1])
    pipeline = logistic_regression_binary_pipeline_class(
        parameters={"Logistic Regression Classifier": {"n_jobs": 1}}
    )
    pipeline.fit(X, y)

    with pytest.raises(
        ValueError,
        match="Too many features given to graph_partial_dependence.  Only one or two-way partial dependence is supported.",
    ):
        partial_dependence(pipeline, X, features=("a", "b", "c"), grid_resolution=5)

    with pytest.raises(
        ValueError,
        match="Features provided must be a tuple entirely of integers or strings, not a mixture of both.",
    ):
        partial_dependence(pipeline, X, features=(0, "b"))


def test_partial_dependence_more_categories_than_grid_resolution(
    fraud_local,
    logistic_regression_binary_pipeline_class,
):
    def round_dict_keys(dictionary, places=6):
        """Function to round all keys of a dictionary that has floats as keys."""
        dictionary_rounded = {}
        for key in dictionary:
            dictionary_rounded[round(key, places)] = dictionary[key]
        return dictionary_rounded

    X, y = fraud_local
    X = X[:100]
    y = y[:100]
    X = X.drop(columns=["datetime", "expiration_date", "country", "region", "provider"])
    pipeline = logistic_regression_binary_pipeline_class({})
    pipeline.fit(X, y)
    num_cat_features = len(set(X["currency"]))
    assert num_cat_features == 73

    part_dep_ans = {
        0.05824028901694482: 63,
        0.1349235160940143: 1,
        0.6353030372157324: 1,
        0.031171284274810262: 1,
        0.009093086236362272: 1,
        0.33547688991040336: 1,
        0.01746660818843149: 1,
        0.018205973481273202: 1,
        0.2876661156872482: 1,
        0.015320197702897345: 1,
        0.2821023107719306: 1,
    }

    part_dep_ans_rounded = round_dict_keys(part_dep_ans)

    # Check the case where grid_resolution < number of categorical features
    part_dep = partial_dependence(
        pipeline, X, "currency", grid_resolution=round(num_cat_features / 2)
    )
    part_dep_dict = dict(part_dep["partial_dependence"].value_counts())
    assert part_dep_ans_rounded == round_dict_keys(part_dep_dict)

    # Check the case where grid_resolution == number of categorical features
    part_dep = partial_dependence(
        pipeline, X, "currency", grid_resolution=round(num_cat_features)
    )
    part_dep_dict = dict(part_dep["partial_dependence"].value_counts())
    assert part_dep_ans_rounded == round_dict_keys(part_dep_dict)

    # Check the case where grid_resolution > number of categorical features
    part_dep = partial_dependence(
        pipeline, X, "currency", grid_resolution=round(num_cat_features * 2)
    )
    part_dep_dict = dict(part_dep["partial_dependence"].value_counts())
    assert part_dep_ans_rounded == round_dict_keys(part_dep_dict)


def test_partial_dependence_ice_plot(logistic_regression_binary_pipeline_class):
    X = pd.DataFrame({"a": [1, 2, None, 2, 2], "b": [1, 1, 2, 2, 1]})
    y = pd.Series([0, 1, 0, 1, 0])
    pipeline = logistic_regression_binary_pipeline_class(
        parameters={"Logistic Regression Classifier": {"n_jobs": 1}}
    )
    pipeline.fit(X, y)

    avg_pred, ind_preds = partial_dependence(pipeline, X, features="a", kind="both")
    assert isinstance(avg_pred, pd.DataFrame)
    assert isinstance(ind_preds, pd.DataFrame)

    assert avg_pred.shape == (3, 3)
    assert ind_preds.shape == (3, 7)

    ind_preds = partial_dependence(pipeline, X, features="b", kind="individual")
    assert isinstance(ind_preds, pd.DataFrame)

    assert ind_preds.shape == (2, 7)


def test_two_way_partial_dependence_ice_plot(logistic_regression_binary_pipeline_class):
    X = pd.DataFrame({"a": [1, 2, None, 2, 2], "b": [1, 1, 2, 2, 1]})
    y = pd.Series([0, 1, 0, 1, 0])
    pipeline = logistic_regression_binary_pipeline_class(
        parameters={"Logistic Regression Classifier": {"n_jobs": 1}}
    )
    pipeline.fit(X, y)

    avg_pred, ind_preds = partial_dependence(
        pipeline, X, features=["a", "b"], grid_resolution=5, kind="both"
    )
    assert isinstance(avg_pred, pd.DataFrame)
    assert isinstance(ind_preds, list)
    assert isinstance(ind_preds[0], pd.DataFrame)

    assert avg_pred.shape == (3, 3)
    assert len(ind_preds) == 5
    for ind_df in ind_preds:
        assert ind_df.shape == (3, 3)

    ind_preds = partial_dependence(
        pipeline, X, features=["a", "b"], grid_resolution=5, kind="individual"
    )
    assert isinstance(ind_preds, list)
    assert isinstance(ind_preds[0], pd.DataFrame)

    assert len(ind_preds) == 5
    for ind_df in ind_preds:
        assert ind_df.shape == (3, 3)


def test_graph_partial_dependence(breast_cancer_local, test_pipeline):
    X, y = breast_cancer_local

    go = pytest.importorskip(
        "plotly.graph_objects",
        reason="Skipping plotting test because plotly not installed",
    )
    clf = test_pipeline
    clf.fit(X, y)
    fig = graph_partial_dependence(clf, X, features="mean radius", grid_resolution=5)
    assert isinstance(fig, go.Figure)
    fig_dict = fig.to_dict()
    assert fig_dict["layout"]["title"]["text"] == "Partial Dependence of 'mean radius'"
    assert len(fig_dict["data"]) == 1
    assert fig_dict["data"][0]["name"] == "Partial Dependence"

    part_dep_data = partial_dependence(
        clf, X, features="mean radius", grid_resolution=5
    )
    assert np.array_equal(fig_dict["data"][0]["x"], part_dep_data["feature_values"])
    assert np.array_equal(
        fig_dict["data"][0]["y"], part_dep_data["partial_dependence"].values
    )


def test_graph_two_way_partial_dependence(breast_cancer_local, test_pipeline):
    X, y = breast_cancer_local

    go = pytest.importorskip(
        "plotly.graph_objects",
        reason="Skipping plotting test because plotly not installed",
    )
    clf = test_pipeline
    clf.fit(X, y)
    fig = graph_partial_dependence(
        clf, X, features=("mean radius", "mean area"), grid_resolution=5
    )
    assert isinstance(fig, go.Figure)
    fig_dict = fig.to_dict()
    assert (
        fig_dict["layout"]["title"]["text"]
        == "Partial Dependence of 'mean radius' vs. 'mean area'"
    )
    assert len(fig_dict["data"]) == 1
    assert fig_dict["data"][0]["name"] == "Partial Dependence"

    part_dep_data = partial_dependence(
        clf, X, features=("mean radius", "mean area"), grid_resolution=5
    )
    part_dep_data.drop(columns=["class_label"], inplace=True)
    assert np.array_equal(fig_dict["data"][0]["x"], part_dep_data.columns)
    assert np.array_equal(fig_dict["data"][0]["y"], part_dep_data.index)
    assert np.array_equal(fig_dict["data"][0]["z"], part_dep_data.values)


def test_graph_partial_dependence_multiclass(
    wine_local,
    logistic_regression_multiclass_pipeline_class,
):
    go = pytest.importorskip(
        "plotly.graph_objects",
        reason="Skipping plotting test because plotly not installed",
    )
    X, y = wine_local
    pipeline = logistic_regression_multiclass_pipeline_class(
        parameters={"Logistic Regression Classifier": {"n_jobs": 1}}
    )
    pipeline.fit(X, y)

    # Test one-way without class labels
    fig_one_way_no_class_labels = graph_partial_dependence(
        pipeline, X, features="magnesium", grid_resolution=5
    )
    assert isinstance(fig_one_way_no_class_labels, go.Figure)
    fig_dict = fig_one_way_no_class_labels.to_dict()
    assert len(fig_dict["data"]) == len(pipeline.classes_)
    for data, label in zip(fig_dict["data"], pipeline.classes_):
        assert len(data["x"]) == 5
        assert len(data["y"]) == 5
        assert data["name"] == "Partial Dependence: " + label

    # Check that all the subplots axes have the same range
    for suplot_1_axis, suplot_2_axis in [
        ("axis2", "axis3"),
        ("axis2", "axis4"),
        ("axis3", "axis4"),
    ]:
        for axis_type in ["x", "y"]:
            assert (
                fig_dict["layout"][axis_type + suplot_1_axis]["range"]
                == fig_dict["layout"][axis_type + suplot_2_axis]["range"]
            )

    # Test one-way with class labels
    fig_one_way_class_labels = graph_partial_dependence(
        pipeline, X, features="magnesium", class_label="class_1", grid_resolution=5
    )
    assert isinstance(fig_one_way_class_labels, go.Figure)
    fig_dict = fig_one_way_class_labels.to_dict()
    assert len(fig_dict["data"]) == 1
    assert len(fig_dict["data"][0]["x"]) == 5
    assert len(fig_dict["data"][0]["y"]) == 5
    assert fig_dict["data"][0]["name"] == "Partial Dependence: class_1"

    msg = "Class wine is not one of the classes the pipeline was fit on: class_0, class_1, class_2"
    with pytest.raises(ValueError, match=msg):
        graph_partial_dependence(pipeline, X, features="alcohol", class_label="wine")

    # Test two-way without class labels
    fig_two_way_no_class_labels = graph_partial_dependence(
        pipeline, X, features=("magnesium", "alcohol"), grid_resolution=5
    )
    assert isinstance(fig_two_way_no_class_labels, go.Figure)
    fig_dict = fig_two_way_no_class_labels.to_dict()
    assert (
        len(fig_dict["data"]) == 3
    ), "Figure does not have partial dependence data for each class."
    assert all([len(fig_dict["data"][i]["x"]) == 5 for i in range(3)])
    assert all([len(fig_dict["data"][i]["y"]) == 5 for i in range(3)])
    assert [fig_dict["data"][i]["name"] for i in range(3)] == [
        "class_0",
        "class_1",
        "class_2",
    ]

    # Check that all the subplots axes have the same range
    for suplot_1_axis, suplot_2_axis in [
        ("axis", "axis2"),
        ("axis", "axis3"),
        ("axis2", "axis3"),
    ]:
        for axis_type in ["x", "y"]:
            assert (
                fig_dict["layout"][axis_type + suplot_1_axis]["range"]
                == fig_dict["layout"][axis_type + suplot_2_axis]["range"]
            )

    # Test two-way with class labels
    fig_two_way_class_labels = graph_partial_dependence(
        pipeline,
        X,
        features=("magnesium", "alcohol"),
        class_label="class_1",
        grid_resolution=5,
    )
    assert isinstance(fig_two_way_class_labels, go.Figure)
    fig_dict = fig_two_way_class_labels.to_dict()
    assert len(fig_dict["data"]) == 1
    assert len(fig_dict["data"][0]["x"]) == 5
    assert len(fig_dict["data"][0]["y"]) == 5
    assert fig_dict["data"][0]["name"] == "class_1"

    msg = "Class wine is not one of the classes the pipeline was fit on: class_0, class_1, class_2"
    with pytest.raises(ValueError, match=msg):
        graph_partial_dependence(pipeline, X, features="alcohol", class_label="wine")


def test_partial_dependence_percentile_errors(
    logistic_regression_binary_pipeline_class,
):
    # random_col will be 5% 0, 95% 1
    X = pd.DataFrame(
        {
            "A": [i % 3 for i in range(1000)],
            "B": [(j + 3) % 5 for j in range(1000)],
            "random_col": [0 if i < 50 else 1 for i in range(1000)],
            "random_col_2": [0 if i < 40 else 1 for i in range(1000)],
        }
    )
    y = pd.Series([i % 2 for i in range(1000)])
    pipeline = logistic_regression_binary_pipeline_class(
        parameters={"Logistic Regression Classifier": {"n_jobs": 1}}
    )
    pipeline.fit(X, y)
    with pytest.raises(
        ValueError,
        match="Features \\('random_col'\\) are mostly one value, \\(1\\), and cannot be",
    ):
        partial_dependence(pipeline, X, features="random_col", grid_resolution=5)
    with pytest.raises(
        ValueError,
        match="Features \\('random_col'\\) are mostly one value, \\(1\\), and cannot be",
    ):
        partial_dependence(
            pipeline,
            X,
            features="random_col",
            percentiles=(0.01, 0.955),
            grid_resolution=5,
        )
    with pytest.raises(
        ValueError,
        match="Features \\('random_col'\\) are mostly one value, \\(1\\), and cannot be",
    ):
        partial_dependence(
            pipeline, X, features=2, percentiles=(0.01, 0.955), grid_resolution=5
        )
    with pytest.raises(
        ValueError,
        match="Features \\('random_col'\\) are mostly one value, \\(1\\), and cannot be",
    ):
        partial_dependence(
            pipeline,
            X,
            features=("A", "random_col"),
            percentiles=(0.01, 0.955),
            grid_resolution=5,
        )
    with pytest.raises(
        ValueError,
        match="Features \\('random_col', 'random_col_2'\\) are mostly one value, \\(1, 1\\), and cannot be",
    ):
        partial_dependence(
            pipeline,
            X,
            features=("random_col", "random_col_2"),
            percentiles=(0.01, 0.955),
            grid_resolution=5,
        )

    part_dep = partial_dependence(
        pipeline, X, features="random_col", percentiles=(0.01, 0.96), grid_resolution=5
    )
    assert list(part_dep.columns) == [
        "feature_values",
        "partial_dependence",
        "class_label",
    ]
    assert len(part_dep["partial_dependence"]) == 2
    assert len(part_dep["feature_values"]) == 2
    assert not part_dep.isnull().any(axis=None)


@pytest.mark.parametrize("problem_type", ["binary", "regression"])
def test_graph_partial_dependence_regression_and_binary_categorical(
    problem_type,
    linear_regression_pipeline_class,
    X_y_regression,
    X_y_binary,
    logistic_regression_binary_pipeline_class,
):
    pytest.importorskip(
        "plotly.graph_objects",
        reason="Skipping plotting test because plotly not installed",
    )

    if problem_type == "binary":
        X, y = X_y_binary
        pipeline = logistic_regression_binary_pipeline_class(
            {"Logistic Regression Classifier": {"n_jobs": 1}}
        )
    else:
        X, y = X_y_regression
        pipeline = linear_regression_pipeline_class({"Linear Regressor": {"n_jobs": 1}})

    X = pd.DataFrame(X, columns=[str(i) for i in range(X.shape[1])])
    y = pd.Series(y)
    X["categorical_column"] = pd.Series([i % 3 for i in range(X.shape[0])]).astype(
        "str"
    )
    X["categorical_column_2"] = pd.Series([i % 6 for i in range(X.shape[0])]).astype(
        "str"
    )

    pipeline.fit(X, y)

    fig = graph_partial_dependence(
        pipeline, X, features="categorical_column", grid_resolution=5
    )
    plot_data = fig.to_dict()["data"][0]
    assert plot_data["type"] == "bar"
    assert plot_data["x"] == ["0", "1", "2"]

    fig = graph_partial_dependence(
        pipeline, X, features=("0", "categorical_column"), grid_resolution=5
    )
    fig_dict = fig.to_dict()
    plot_data = fig_dict["data"][0]
    assert plot_data["type"] == "contour"
    assert fig_dict["layout"]["yaxis"]["ticktext"] == ["0", "1", "2"]
    assert (
        fig_dict["layout"]["title"]["text"]
        == "Partial Dependence of 'categorical_column' vs. '0'"
    )

    fig = graph_partial_dependence(
        pipeline,
        X,
        features=("categorical_column_2", "categorical_column"),
        grid_resolution=5,
    )
    fig_dict = fig.to_dict()
    plot_data = fig_dict["data"][0]
    assert plot_data["type"] == "contour"
    assert fig_dict["layout"]["xaxis"]["ticktext"] == ["0", "1", "2"]
    assert fig_dict["layout"]["yaxis"]["ticktext"] == ["0", "1", "2", "3", "4", "5"]
    assert (
        fig_dict["layout"]["title"]["text"]
        == "Partial Dependence of 'categorical_column_2' vs. 'categorical_column'"
    )


@pytest.mark.parametrize("class_label", [None, "class_1"])
def test_partial_dependence_multiclass_categorical(
    wine_local, class_label, logistic_regression_multiclass_pipeline_class
):
    pytest.importorskip(
        "plotly.graph_objects",
        reason="Skipping plotting test because plotly not installed",
    )

    X, y = wine_local
    X.ww["categorical_column"] = ww.init_series(
        pd.Series([i % 3 for i in range(X.shape[0])]).astype(str),
        logical_type="Categorical",
    )
    X.ww["categorical_column_2"] = ww.init_series(
        pd.Series([i % 6 for i in range(X.shape[0])]).astype(str),
        logical_type="Categorical",
    )

    pipeline = logistic_regression_multiclass_pipeline_class(
        {"Logistic Regression Classifier": {"n_jobs": 1}}
    )

    pipeline.fit(X, y)

    fig = graph_partial_dependence(
        pipeline,
        X,
        features="categorical_column",
        class_label=class_label,
        grid_resolution=5,
    )

    for i, plot_data in enumerate(fig.to_dict()["data"]):
        assert plot_data["type"] == "bar"
        assert plot_data["x"] == ["0", "1", "2"]
        if class_label is None:
            assert plot_data["name"] == f"class_{i}"
        else:
            assert plot_data["name"] == class_label

    fig = graph_partial_dependence(
        pipeline,
        X,
        features=("alcohol", "categorical_column"),
        class_label=class_label,
        grid_resolution=5,
    )

    for i, plot_data in enumerate(fig.to_dict()["data"]):
        assert plot_data["type"] == "contour"
        assert fig.to_dict()["layout"]["yaxis"]["ticktext"] == ["0", "1", "2"]
        if class_label is None:
            assert plot_data["name"] == f"class_{i}"
        else:
            assert plot_data["name"] == class_label

    fig = graph_partial_dependence(
        pipeline,
        X,
        features=("categorical_column_2", "categorical_column"),
        class_label=class_label,
        grid_resolution=5,
    )

    for i, plot_data in enumerate(fig.to_dict()["data"]):
        assert plot_data["type"] == "contour"
        assert fig.to_dict()["layout"]["xaxis"]["ticktext"] == ["0", "1", "2"]
        assert fig.to_dict()["layout"]["yaxis"]["ticktext"] == [
            "0",
            "1",
            "2",
            "3",
            "4",
            "5",
        ]
        if class_label is None:
            assert plot_data["name"] == f"class_{i}"
        else:
            assert plot_data["name"] == class_label


def test_partial_dependence_all_nan_value_error(
    logistic_regression_binary_pipeline_class,
):
    pl = logistic_regression_binary_pipeline_class({})

    X = pd.DataFrame({"a": [1, 2, 3], "b": [4, 5, 6], "c": [7, 8, 9]})
    y = pd.Series([0, 1, 0])
    pl.fit(X, y)

    pred_df = pd.DataFrame({"a": [None] * 5, "b": [1, 2, 3, 4, 4], "c": [None] * 5})
    message = "The following features have all NaN values and so the partial dependence cannot be computed: {}"
    with pytest.raises(ValueError, match=message.format("'a'")):
        partial_dependence(pl, pred_df, features="a", grid_resolution=10)
    with pytest.raises(ValueError, match=message.format("'a'")):
        partial_dependence(pl, pred_df, features=0, grid_resolution=10)
    with pytest.raises(ValueError, match=message.format("'a'")):
        partial_dependence(pl, pred_df, features=("a", "b"), grid_resolution=10)
    with pytest.raises(ValueError, match=message.format("'a', 'c'")):
        partial_dependence(pl, pred_df, features=("a", "c"), grid_resolution=10)

    pred_df = pred_df.rename(columns={"a": 0})
    with pytest.raises(ValueError, match=message.format("'0'")):
        partial_dependence(pl, pred_df, features=0, grid_resolution=10)


@pytest.mark.parametrize("grid", [20, 100])
@pytest.mark.parametrize("size", [10, 100])
@pytest.mark.parametrize("problem_type", ["binary", "multiclass", "regression"])
def test_partial_dependence_datetime(
    problem_type, size, grid, X_y_regression, X_y_binary, X_y_multi
):
    if problem_type == "binary":
        X, y = X_y_binary
        pipeline = BinaryClassificationPipeline(
            component_graph=[
                "Imputer",
                "One Hot Encoder",
                "DateTime Featurization Component",
                "Standard Scaler",
                "Logistic Regression Classifier",
            ]
        )
    elif problem_type == "multiclass":
        X, y = X_y_multi
        pipeline = MulticlassClassificationPipeline(
            component_graph=[
                "Imputer",
                "One Hot Encoder",
                "DateTime Featurization Component",
                "Standard Scaler",
                "Logistic Regression Classifier",
            ]
        )
    else:
        X, y = X_y_regression
        pipeline = RegressionPipeline(
            component_graph=[
                "Imputer",
                "One Hot Encoder",
                "DateTime Featurization Component",
                "Standard Scaler",
                "Linear Regressor",
            ]
        )

    X = pd.DataFrame(X, columns=[str(i) for i in range(X.shape[1])])
    y = pd.Series(y)
    random_dates = pd.Series(pd.date_range("20200101", periods=size))
    if size == 10:
        random_dates = random_dates.sample(replace=True, random_state=0, n=100)
    random_dates.index = X.index
    X["dt_column"] = random_dates
    pipeline.fit(X, y)
    part_dep = partial_dependence(
        pipeline, X, features="dt_column", grid_resolution=grid
    )
    expected_size = min(size, grid)
    num_classes = y.nunique()
    if problem_type == "multiclass":
        assert (
            len(part_dep["partial_dependence"]) == num_classes * expected_size
        )  # 10 rows * 3 classes
        assert len(part_dep["feature_values"]) == num_classes * expected_size
    else:
        assert len(part_dep["partial_dependence"]) == expected_size
        assert len(part_dep["feature_values"]) == expected_size
    assert not part_dep.isnull().any(axis=None)
    # keeps the test from running too long. The part below still runs for 3 other tests
    if grid == 100 or size == 100:
        return
    part_dep = partial_dependence(pipeline, X, features=20, grid_resolution=grid)
    if problem_type == "multiclass":
        assert (
            len(part_dep["partial_dependence"]) == num_classes * expected_size
        )  # 10 rows * 3 classes
        assert len(part_dep["feature_values"]) == num_classes * expected_size
    else:
        assert len(part_dep["partial_dependence"]) == expected_size
        assert len(part_dep["feature_values"]) == expected_size
    assert not part_dep.isnull().any(axis=None)

    with pytest.raises(
        ValueError,
        match="Two-way partial dependence is not supported for datetime columns.",
    ):
        part_dep = partial_dependence(pipeline, X, features=("0", "dt_column"))
    with pytest.raises(
        ValueError,
        match="Two-way partial dependence is not supported for datetime columns.",
    ):
        part_dep = partial_dependence(pipeline, X, features=(0, 20))


@pytest.mark.parametrize("problem_type", ["binary", "regression"])
def test_graph_partial_dependence_regression_and_binary_datetime(
    problem_type, X_y_regression, X_y_binary
):
    pytest.importorskip(
        "plotly.graph_objects",
        reason="Skipping plotting test because plotly not installed",
    )

    if problem_type == "binary":
        X, y = X_y_binary
        pipeline = BinaryClassificationPipeline(
            component_graph=[
                "Imputer",
                "One Hot Encoder",
                "DateTime Featurization Component",
                "Standard Scaler",
                "Logistic Regression Classifier",
            ]
        )
    else:
        X, y = X_y_regression
        pipeline = RegressionPipeline(
            component_graph=[
                "Imputer",
                "One Hot Encoder",
                "DateTime Featurization Component",
                "Standard Scaler",
                "Linear Regressor",
            ]
        )

    X = pd.DataFrame(X, columns=[str(i) for i in range(X.shape[1])])
    y = pd.Series(y)
    X["dt_column"] = pd.to_datetime(
        pd.Series(pd.date_range("20200101", periods=5))
        .sample(n=X.shape[0], replace=True, random_state=0)
        .reset_index(drop=True),
        errors="coerce",
    )

    pipeline.fit(X, y)

    fig = graph_partial_dependence(pipeline, X, features="dt_column", grid_resolution=5)
    plot_data = fig.to_dict()["data"][0]
    assert plot_data["type"] == "scatter"
    assert plot_data["x"] == list(pd.date_range("20200101", periods=5))


def test_graph_partial_dependence_regression_date_order(X_y_binary):
    pytest.importorskip(
        "plotly.graph_objects",
        reason="Skipping plotting test because plotly not installed",
    )

    X, y = X_y_binary
    pipeline = BinaryClassificationPipeline(
        component_graph=[
            "Imputer",
            "One Hot Encoder",
            "DateTime Featurization Component",
            "Standard Scaler",
            "Logistic Regression Classifier",
        ]
    )
    X = pd.DataFrame(X, columns=[str(i) for i in range(X.shape[1])])
    y = pd.Series(y)
    dt_series = (
        pd.Series(pd.date_range("20200101", periods=5))
        .sample(replace=True, n=X.shape[0])
        .sample(frac=1)
        .reset_index(drop=True)
    )
    X["dt_column"] = pd.to_datetime(dt_series, errors="coerce")

    pipeline.fit(X, y)

    fig = graph_partial_dependence(pipeline, X, features="dt_column", grid_resolution=5)
    plot_data = fig.to_dict()["data"][0]
    assert plot_data["type"] == "scatter"
    assert plot_data["x"] == list(pd.date_range("20200101", periods=5))


def test_partial_dependence_respect_grid_resolution(fraud_100):
    X, y = fraud_100
    pl = BinaryClassificationPipeline(
        component_graph=[
            "DateTime Featurization Component",
            "One Hot Encoder",
            "Random Forest Classifier",
        ]
    )
    pl.fit(X, y)
    dep = partial_dependence(pl, X, features="amount", grid_resolution=5)

    assert dep.shape[0] == 5
    assert dep.shape[0] != max(X.ww.select("categorical").describe().loc["unique"]) + 1

    dep = partial_dependence(pl, X, features="provider", grid_resolution=5)
    assert dep.shape[0] == X["provider"].nunique()
    assert dep.shape[0] != max(X.ww.select("categorical").describe().loc["unique"]) + 1


@pytest.mark.parametrize("problem_type", [ProblemTypes.BINARY, ProblemTypes.MULTICLASS])
def test_graph_partial_dependence_ice_plot(
    problem_type,
    wine_local,
    breast_cancer_local,
    test_pipeline,
    logistic_regression_multiclass_pipeline_class,
):
    go = pytest.importorskip(
        "plotly.graph_objects",
        reason="Skipping plotting test because plotly not installed",
    )

    if problem_type == ProblemTypes.MULTICLASS:
        test_pipeline = logistic_regression_multiclass_pipeline_class(
            parameters={"Logistic Regression Classifier": {"n_jobs": 1}}
        )
        X, y = wine_local
        feature = "ash"
    else:
        X, y = breast_cancer_local
        feature = "mean radius"
    clf = test_pipeline
    clf.fit(X, y)

    fig = graph_partial_dependence(
        clf, X, features=feature, grid_resolution=5, kind="both"
    )
    assert isinstance(fig, go.Figure)
    fig_dict = fig.to_dict()
    assert (
        fig_dict["layout"]["title"]["text"]
        == f"Partial Dependence of '{feature}' <br><sub>Including Individual Conditional Expectation Plot</sub>"
    )
    n_classes = len(y.unique()) if problem_type == ProblemTypes.MULTICLASS else 1
    assert len(fig_dict["data"]) == len(X) * n_classes + n_classes
    expected_label = (
        "Individual Conditional Expectation"
        if problem_type == ProblemTypes.BINARY
        else "Individual Conditional Expectation: class_0"
    )
    assert fig_dict["data"][0]["name"] == expected_label
    assert (
        fig_dict["data"][-1]["name"] == "Partial Dependence"
        if problem_type == ProblemTypes.BINARY
        else "Partial Dependence: class_2"
    )

    avg_dep_data, ind_dep_data = partial_dependence(
        clf, X, features=feature, grid_resolution=5, kind="both"
    )
    assert np.array_equal(
        fig_dict["data"][-1]["x"],
        avg_dep_data["feature_values"][: len(fig_dict["data"][-1]["x"])].values,
    )

    if problem_type == ProblemTypes.BINARY:
        assert np.array_equal(
            fig_dict["data"][-1]["y"], avg_dep_data["partial_dependence"].values
        )
    else:
        class_2_data = avg_dep_data[avg_dep_data["class_label"] == "class_2"][
            "partial_dependence"
        ].values
        assert np.array_equal(fig_dict["data"][-1]["y"], class_2_data)

    for i in range(len(X)):
        assert np.array_equal(fig_dict["data"][i]["x"], ind_dep_data["feature_values"])
        if problem_type == ProblemTypes.MULTICLASS:
            window_length = len(ind_dep_data[f"Sample {i}"].values)
            data = np.concatenate(
                [
                    fig_dict["data"][i]["y"][:window_length],
                    fig_dict["data"][i + len(X) + 1]["y"][:window_length],
                    fig_dict["data"][i + 2 * len(X) + 2]["y"][:window_length],
                ]
            )
            assert np.array_equal(data, ind_dep_data[f"Sample {i}"].values)
        else:
            assert np.array_equal(
                fig_dict["data"][i]["y"], ind_dep_data[f"Sample {i}"].values
            )

    fig = graph_partial_dependence(
        clf, X, features=feature, grid_resolution=5, kind="individual"
    )
    assert isinstance(fig, go.Figure)
    fig_dict = fig.to_dict()
    assert (
        fig_dict["layout"]["title"]["text"]
        == f"Individual Conditional Expectation of '{feature}'"
    )
    assert len(fig_dict["data"]) == len(X) * (
        len(y.unique()) if problem_type == ProblemTypes.MULTICLASS else 1
    )
    expected_label = (
        "Individual Conditional Expectation"
        if problem_type == ProblemTypes.BINARY
        else "Individual Conditional Expectation: class_0"
    )
    assert fig_dict["data"][0]["name"] == expected_label

    ind_dep_data = partial_dependence(
        clf, X, features=feature, grid_resolution=5, kind="individual"
    )

    for i in range(len(X)):
        assert np.array_equal(fig_dict["data"][i]["x"], ind_dep_data["feature_values"])
        if problem_type == ProblemTypes.MULTICLASS:
            window_length = len(ind_dep_data[f"Sample {i}"].values)
            data = np.concatenate(
                [
                    fig_dict["data"][i]["y"][:window_length],
                    fig_dict["data"][i + len(X)]["y"][:window_length],
                    fig_dict["data"][i + 2 * len(X)]["y"][:window_length],
                ]
            )
            assert np.array_equal(data, ind_dep_data[f"Sample {i}"].values)
        else:
            assert np.array_equal(
                fig_dict["data"][i]["y"], ind_dep_data[f"Sample {i}"].values
            )


def test_graph_partial_dependence_ice_plot_two_way_error(
    breast_cancer_local, test_pipeline
):
    X, y = breast_cancer_local
    clf = test_pipeline
    clf.fit(X, y)
    with pytest.raises(
        ValueError,
        match="Individual conditional expectation plot can only be created with a one-way partial dependence plot",
    ):
        graph_partial_dependence(
            clf,
            X,
            features=["mean radius", "mean area"],
            grid_resolution=5,
            kind="both",
        )

    with pytest.raises(
        ValueError,
        match="Individual conditional expectation plot can only be created with a one-way partial dependence plot",
    ):
        graph_partial_dependence(
            clf,
            X,
            features=["mean radius", "mean area"],
            grid_resolution=5,
            kind="individual",
        )


def test_partial_dependence_scale_error():
    """Test to catch the case when the scale of the features is so small
    that the 5th and 95th percentiles are too close to each other.  This is
    an sklearn exception."""

    pl = RegressionPipeline(["Random Forest Regressor"])
    X = pd.DataFrame({"a": list(range(30)), "b": list(range(-10, 20))})
    y = 10 * X["a"] + X["b"]

    pl.fit(X, y)

    X_pd = X.copy()
    X_pd["a"] = X["a"] * 1.0e-10

    # Catch the intended sklearn error and change the message.
    with pytest.raises(ValueError, match="scale of these features is too small"):
        partial_dependence(pl, X_pd, "a", grid_resolution=5)

    # Ensure that sklearn partial_dependence exceptions are still caught as expected.
    with pytest.raises(
        ValueError, match="'grid_resolution' must be strictly greater than 1."
    ):
        partial_dependence(pl, X_pd, "a", grid_resolution=0)


<<<<<<< HEAD
@pytest.mark.parametrize("indices,error", [(0, True), (1, False)])
def test_partial_dependence_unknown(indices, error, X_y_binary):
    # test to see if we can get partial dependence fine with a dataset that has unknown features
    X, y = X_y_binary
    X = pd.DataFrame(X)
    X.ww.init(logical_types={0: "unknown"})
    pl = BinaryClassificationPipeline(["Random Forest Classifier"])
    pl.fit(X, y)
    if error:
        with pytest.raises(
            ValueError,
            match="Columns included for partial dependence cannot be of type 'Unknown'",
        ):
            partial_dependence(pl, X, indices, grid_resolution=10)
        return
    s = partial_dependence(pl, X, indices, grid_resolution=10)
    assert not s.isnull().any().any()
=======
@pytest.mark.parametrize(
    "X_datasets",
    [
        pd.DataFrame(
            {
                "date_column": pd.date_range("20200101", periods=100),
                "numbers": [i % 3 for i in range(100)],
                "date2": pd.date_range("20191001", periods=100),
            }
        ),
        pd.DataFrame(
            {
                "date_column": pd.date_range("20200101", periods=10).append(
                    pd.date_range("20191201", periods=50).append(
                        pd.date_range("20180201", periods=40)
                    )
                )
            }
        ),
        pd.DataFrame(
            {
                "date_column": pd.date_range(
                    start="20200101", freq="10h30min50s", periods=100
                )
            }
        ),
    ],
)
@pytest.mark.parametrize("problem_type", ["binary", "multiclass", "regression"])
def test_partial_dependence_datetime_extra(
    problem_type, X_datasets, X_y_regression, X_y_binary, X_y_multi
):
    if problem_type == "binary":
        X, y = X_y_binary
        pipeline = BinaryClassificationPipeline(
            component_graph=[
                "Imputer",
                "One Hot Encoder",
                "DateTime Featurization Component",
                "Standard Scaler",
                "Logistic Regression Classifier",
            ]
        )
    elif problem_type == "multiclass":
        X, y = X_y_multi
        pipeline = MulticlassClassificationPipeline(
            component_graph=[
                "Imputer",
                "One Hot Encoder",
                "DateTime Featurization Component",
                "Standard Scaler",
                "Logistic Regression Classifier",
            ]
        )
    else:
        X, y = X_y_regression
        pipeline = RegressionPipeline(
            component_graph=[
                "Imputer",
                "One Hot Encoder",
                "DateTime Featurization Component",
                "Standard Scaler",
                "Linear Regressor",
            ]
        )

    X = pd.DataFrame(X, columns=[str(i) for i in range(X.shape[1])])
    X = pd.concat([X, X_datasets], axis=1, join="inner")
    y = pd.Series(y)
    pipeline.fit(X, y)
    part_dep = partial_dependence(
        pipeline, X, features="date_column", grid_resolution=10
    )
    num_classes = y.nunique()
    if problem_type == "multiclass":
        assert (
            len(part_dep["partial_dependence"]) == num_classes * 10
        )  # 10 rows * 3 classes
        assert len(part_dep["feature_values"]) == num_classes * 10
    else:
        assert len(part_dep["partial_dependence"]) == 10
        assert len(part_dep["feature_values"]) == 10
    assert not part_dep.isnull().any(axis=None)

    part_dep = partial_dependence(pipeline, X, features=20, grid_resolution=10)
    if problem_type == "multiclass":
        assert len(part_dep["partial_dependence"]) == num_classes * 10
        assert len(part_dep["feature_values"]) == num_classes * 10
    else:
        assert len(part_dep["partial_dependence"]) == 10
        assert len(part_dep["feature_values"]) == 10
    assert not part_dep.isnull().any(axis=None)
>>>>>>> 1cd2d779
<|MERGE_RESOLUTION|>--- conflicted
+++ resolved
@@ -1296,7 +1296,6 @@
         partial_dependence(pl, X_pd, "a", grid_resolution=0)
 
 
-<<<<<<< HEAD
 @pytest.mark.parametrize("indices,error", [(0, True), (1, False)])
 def test_partial_dependence_unknown(indices, error, X_y_binary):
     # test to see if we can get partial dependence fine with a dataset that has unknown features
@@ -1314,7 +1313,8 @@
         return
     s = partial_dependence(pl, X, indices, grid_resolution=10)
     assert not s.isnull().any().any()
-=======
+
+
 @pytest.mark.parametrize(
     "X_datasets",
     [
@@ -1406,5 +1406,4 @@
     else:
         assert len(part_dep["partial_dependence"]) == 10
         assert len(part_dep["feature_values"]) == 10
-    assert not part_dep.isnull().any(axis=None)
->>>>>>> 1cd2d779
+    assert not part_dep.isnull().any(axis=None)