--- conflicted
+++ resolved
@@ -142,13 +142,8 @@
 
 @pytest.mark.parametrize('pipeline_class, parameters', test_cases)
 @patch('evalml.pipelines.PipelineBase._supports_fast_permutation_importance', new_callable=PropertyMock)
-<<<<<<< HEAD
 def test_fast_permutation_importance_matches_slow_output(mock_supports_fast_importance, pipeline_class, parameters,
-                                                         has_minimal_dependencies):
-=======
-def test_fast_permutation_importance_matches_sklearn_output(mock_supports_fast_importance, pipeline_class, parameters,
-                                                            has_minimal_dependencies, fraud_100):
->>>>>>> a126c465
+                                                         has_minimal_dependencies, fraud_100):
     if has_minimal_dependencies and pipeline_class == LinearPipelineWithTargetEncoderAndOHE:
         pytest.skip("Skipping test_fast_permutation_importance_matches_sklearn_output for target encoder cause "
                     "dependency not installed.")
