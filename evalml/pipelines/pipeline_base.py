import copy
import inspect
import os
import sys
import traceback
from abc import ABC, abstractmethod
from collections import OrderedDict

import cloudpickle
import pandas as pd

from .components import (
    PCA,
    DFSTransformer,
    Estimator,
    LinearDiscriminantAnalysis,
    StackedEnsembleClassifier,
    StackedEnsembleRegressor,
)
from .components.utils import all_components, handle_component_class

from evalml.exceptions import ObjectiveCreationError, PipelineScoreError
from evalml.exceptions.exceptions import MissingComponentError
from evalml.objectives import get_objective
from evalml.pipelines import ComponentGraph
from evalml.pipelines.pipeline_meta import PipelineBaseMeta
from evalml.problem_types import is_binary
from evalml.utils import (
    get_logger,
    import_or_raise,
    infer_feature_types,
    jupyter_check,
    log_subtitle,
    log_title,
    safe_repr,
)

logger = get_logger(__file__)


class PipelineBase(ABC, metaclass=PipelineBaseMeta):
    """Base class for all pipelines."""

    problem_type = None

    def __init__(
        self,
        component_graph,
        parameters=None,
        custom_name=None,
        custom_hyperparameters=None,
        random_seed=0,
    ):
        """Machine learning pipeline made out of transformers and a estimator.

        Arguments:
            component_graph (list or dict): List of components in order. Accepts strings or ComponentBase subclasses in the list.
                Note that when duplicate components are specified in a list, the duplicate component names will be modified with the
                component's index in the list. For example, the component graph
                [Imputer, One Hot Encoder, Imputer, Logistic Regression Classifier] will have names
                ["Imputer", "One Hot Encoder", "Imputer_2", "Logistic Regression Classifier"]
            parameters (dict): Dictionary with component names as keys and dictionary of that component's parameters as values.
                 An empty dictionary or None implies using all default values for component parameters. Defaults to None.
            custom_name (str): Custom name for the pipeline. Defaults to None.
            custom_hyperparameters (dict): Custom hyperparameter range for the pipeline. Defaults to None.
            random_seed (int): Seed for the random number generator. Defaults to 0.
        """
        self._custom_hyperparameters = custom_hyperparameters
        self.random_seed = random_seed

        if isinstance(component_graph, list):  # Backwards compatibility
<<<<<<< HEAD
            self._component_graph = ComponentGraph().from_list(component_graph, random_seed=self.random_seed)
        elif isinstance(component_graph, dict):
            self._component_graph = ComponentGraph(component_dict=component_graph, random_seed=self.random_seed)
        elif isinstance(component_graph, ComponentGraph):
            self._component_graph = ComponentGraph(component_dict=component_graph.component_dict, random_seed=self.random_seed)
=======
            self._component_graph = ComponentGraph().from_list(
                component_graph, random_seed=self.random_seed
            )
        else:
            self._component_graph = ComponentGraph(
                component_dict=component_graph, random_seed=self.random_seed
            )
>>>>>>> c7a29904
        self._component_graph.instantiate(parameters)
        self.component_graph = self._component_graph

        self.input_feature_names = {}
        self.input_target_name = None

        self.estimator = None
        if len(self._component_graph.compute_order) > 0:
            final_component = self._component_graph.get_last_component()
            self.estimator = (
                final_component if isinstance(final_component, Estimator) else None
            )
        self._estimator_name = (
            self._component_graph.compute_order[-1]
            if self.estimator is not None
            else None
        )

        self._validate_estimator_problem_type()
        self._is_fitted = False

        self._pipeline_params = None
        if parameters is not None:
            self._pipeline_params = parameters.get("pipeline", {})

        self._custom_name = custom_name

    @property
    def custom_hyperparameters(self):
        """Custom hyperparameters for the pipeline."""
        return self._custom_hyperparameters

    @custom_hyperparameters.setter
    def custom_hyperparameters(self, value):
        """Custom hyperparameters for the pipeline."""
        self._custom_hyperparameters = value

    @property
    def custom_name(self):
        """Custom name of the pipeline."""
        return self._custom_name

    @property
    def name(self):
        """Name of the pipeline."""
        return self.custom_name or self.summary

    @property
    def summary(self):
        """A short summary of the pipeline structure, describing the list of components used.
        Example: Logistic Regression Classifier w/ Simple Imputer + One Hot Encoder
        """
        component_graph = [
            handle_component_class(component_class)
            for _, component_class in copy.copy(self.linearized_component_graph)
        ]
        if len(component_graph) == 0:
            return "Empty Pipeline"
        summary = "Pipeline"
        component_graph[-1] = component_graph[-1]

        if inspect.isclass(component_graph[-1]) and issubclass(
            component_graph[-1], Estimator
        ):
            estimator_class = component_graph.pop(-1)
            summary = estimator_class.name
        if len(component_graph) == 0:
            return summary
        component_names = [component_class.name for component_class in component_graph]
        return "{} w/ {}".format(summary, " + ".join(component_names))

    @property
    def linearized_component_graph(self):
        """A component graph in list form. Note: this is not guaranteed to be in proper component computation order"""
        return ComponentGraph.linearized_component_graph(self.component_graph)

    def _validate_estimator_problem_type(self):
        """Validates this pipeline's problem_type against that of the estimator from `self.component_graph`"""
        if (
            self.estimator is None
        ):  # Allow for pipelines that do not end with an estimator
            return
        estimator_problem_types = self.estimator.supported_problem_types
        if self.problem_type not in estimator_problem_types:
            raise ValueError(
                "Problem type {} not valid for this component graph. Valid problem types include {}.".format(
                    self.problem_type, estimator_problem_types
                )
            )

    def __getitem__(self, index):
        if isinstance(index, slice):
            raise NotImplementedError("Slicing pipelines is currently not supported.")
        return self._component_graph[index]

    def __setitem__(self, index, value):
        raise NotImplementedError("Setting pipeline components is not supported.")

    def get_component(self, name):
        """Returns component by name

        Arguments:
            name (str): Name of component

        Returns:
            Component: Component to return

        """
        return self._component_graph.get_component(name)

    def describe(self, return_dict=False):
        """Outputs pipeline details including component parameters

        Arguments:
            return_dict (bool): If True, return dictionary of information about pipeline. Defaults to False.

        Returns:
            dict: Dictionary of all component parameters if return_dict is True, else None
        """
        log_title(logger, self.name)
        logger.info("Problem Type: {}".format(self.problem_type))
        logger.info("Model Family: {}".format(str(self.model_family)))

        if self._estimator_name in self.input_feature_names:
            logger.info(
                "Number of features: {}".format(
                    len(self.input_feature_names[self._estimator_name])
                )
            )

        # Summary of steps
        log_subtitle(logger, "Pipeline Steps")

        pipeline_dict = {
            "name": self.name,
            "problem_type": self.problem_type,
            "model_family": self.model_family,
            "components": dict(),
        }

        for number, component in enumerate(self.component_graph.component_instances.values(), 1):
            component_string = str(number) + ". " + component.name
            logger.info(component_string)
            pipeline_dict["components"].update(
                {
                    component.name: component.describe(
                        print_name=False, return_dict=return_dict
                    )
                }
            )
        if return_dict:
            return pipeline_dict

    def compute_estimator_features(self, X, y=None):
        """Transforms the data by applying all pre-processing components.

        Arguments:
            X (pd.DataFrame): Input data to the pipeline to transform.

        Returns:
            pd.DataFrame: New transformed features.
        """
        X_t = self._component_graph.compute_final_component_features(X, y=y)
        return X_t

    def _compute_features_during_fit(self, X, y):
        self.input_target_name = y.name
        X_t = self._component_graph.fit_features(X, y)
        self.input_feature_names = self._component_graph.input_feature_names
        return X_t

    def _fit(self, X, y):
        self.input_target_name = y.name
        self._component_graph.fit(X, y)
        self.input_feature_names = self._component_graph.input_feature_names

    @abstractmethod
    def fit(self, X, y):
        """Build a model

        Arguments:
            X (pd.DataFrame or np.ndarray): The input training data of shape [n_samples, n_features]
            y (pd.Series, np.ndarray): The target training data of length [n_samples]

        Returns:
            self

        """

    def predict(self, X, objective=None):
        """Make predictions using selected features.

        Arguments:
            X (pd.DataFrame, or np.ndarray): Data of shape [n_samples, n_features]
            objective (Object or string): The objective to use to make predictions

        Returns:
            pd.Series: Predicted values.
        """
        X = infer_feature_types(X)
        predictions = self._component_graph.predict(X)
        predictions.name = self.input_target_name
        return infer_feature_types(predictions)

    @abstractmethod
    def score(self, X, y, objectives):
        """Evaluate model performance on current and additional objectives

        Arguments:
            X (pd.DataFrame or np.ndarray): Data of shape [n_samples, n_features]
            y (pd.Series, np.ndarray): True labels of length [n_samples]
            objectives (list): Non-empty list of objectives to score on

        Returns:
            dict: Ordered dictionary of objective scores
        """

    @staticmethod
    def _score(X, y, predictions, objective):
        return objective.score(y, predictions, X)

    def _score_all_objectives(self, X, y, y_pred, y_pred_proba, objectives):
        """Given data, model predictions or predicted probabilities computed on the data, and an objective, evaluate and return the objective score.

        Will raise a PipelineScoreError if any objectives fail.
        Arguments:
            X (pd.DataFrame): The feature matrix.
            y (pd.Series): The target data.
            y_pred (pd.Series): The pipeline predictions.
            y_pred_proba (pd.Dataframe, pd.Series, None): The predicted probabilities for classification problems.
                Will be a DataFrame for multiclass problems and Series otherwise. Will be None for regression problems.
            objectives (list): List of objectives to score.

        Returns:
            dict: Ordered dictionary with objectives and their scores.
        """
        scored_successfully = OrderedDict()
        exceptions = OrderedDict()
        for objective in objectives:
            try:
                if not objective.is_defined_for_problem_type(self.problem_type):
                    raise ValueError(
                        f"Invalid objective {objective.name} specified for problem type {self.problem_type}"
                    )
                y_pred = self._select_y_pred_for_score(
                    X, y, y_pred, y_pred_proba, objective
                )
                score = self._score(
                    X,
                    y,
                    y_pred_proba if objective.score_needs_proba else y_pred,
                    objective,
                )
                scored_successfully.update({objective.name: score})
            except Exception as e:
                tb = traceback.format_tb(sys.exc_info()[2])
                exceptions[objective.name] = (e, tb)
        if exceptions:
            # If any objective failed, throw an PipelineScoreError
            raise PipelineScoreError(exceptions, scored_successfully)
        # No objectives failed, return the scores
        return scored_successfully

    def _select_y_pred_for_score(self, X, y, y_pred, y_pred_proba, objective):
        return y_pred

    @property
    def model_family(self):
        """Returns model family of this pipeline template"""
        component_graph = copy.copy(self._component_graph)
        if isinstance(component_graph, list):
            return handle_component_class(component_graph[-1]).model_family
        else:
            order = ComponentGraph.generate_order(component_graph.component_dict)
            final_component = order[-1]
            return handle_component_class(
                component_graph[final_component].__class__
            ).model_family

    @property
    def hyperparameters(self):
        """Returns hyperparameter ranges from all components as a dictionary"""
        hyperparameter_ranges = dict()
        for component_name, component_class in self.linearized_component_graph:
            component_hyperparameters = copy.copy(component_class.hyperparameter_ranges)
            if (
                self.custom_hyperparameters
                and component_name in self.custom_hyperparameters
            ):
                component_hyperparameters.update(
                    self.custom_hyperparameters.get(component_name, {})
                )
            hyperparameter_ranges[component_name] = component_hyperparameters
        return hyperparameter_ranges

    @property
    def parameters(self):
        """Parameter dictionary for this pipeline

        Returns:
            dict: Dictionary of all component parameters
        """
        components = [
            (component_name, component_class)
            for component_name, component_class in self._component_graph.component_instances.items()
        ]
        component_parameters = {
            c_name: copy.copy(c.parameters) for c_name, c in components if c.parameters
        }
        if self._pipeline_params:
            component_parameters["pipeline"] = self._pipeline_params
        return component_parameters

    @property
    def feature_importance(self):
        """Importance associated with each feature. Features dropped by the feature selection are excluded.

        Returns:
            pd.DataFrame including feature names and their corresponding importance
        """
        feature_names = self.input_feature_names[self._estimator_name]
        importance = list(
            zip(feature_names, self.estimator.feature_importance)
        )  # note: this only works for binary
        importance.sort(key=lambda x: -abs(x[1]))
        df = pd.DataFrame(importance, columns=["feature", "importance"])
        return df

    def graph(self, filepath=None):
        """Generate an image representing the pipeline graph

        Arguments:
            filepath (str, optional): Path to where the graph should be saved. If set to None (as by default), the graph will not be saved.

        Returns:
            graphviz.Digraph: Graph object that can be directly displayed in Jupyter notebooks.
        """
        graphviz = import_or_raise(
            "graphviz", error_msg="Please install graphviz to visualize pipelines."
        )

        # Try rendering a dummy graph to see if a working backend is installed
        try:
            graphviz.Digraph().pipe()
        except graphviz.backend.ExecutableNotFound:
            raise RuntimeError(
                "To graph pipelines, a graphviz backend is required.\n"
                + "Install the backend using one of the following commands:\n"
                + "  Mac OS: brew install graphviz\n"
                + "  Linux (Ubuntu): sudo apt-get install graphviz\n"
                + "  Windows: conda install python-graphviz\n"
            )

        graph_format = None
        path_and_name = None
        if filepath:
            # Explicitly cast to str in case a Path object was passed in
            filepath = str(filepath)
            try:
                f = open(filepath, "w")
                f.close()
            except (IOError, FileNotFoundError):
                raise ValueError(
                    ("Specified filepath is not writeable: {}".format(filepath))
                )
            path_and_name, graph_format = os.path.splitext(filepath)
            graph_format = graph_format[1:].lower()  # ignore the dot
            supported_filetypes = graphviz.backend.FORMATS
            if graph_format not in supported_filetypes:
                raise ValueError(
                    (
                        "Unknown format '{}'. Make sure your format is one of the "
                        + "following: {}"
                    ).format(graph_format, supported_filetypes)
                )

        graph = self._component_graph.graph(path_and_name, graph_format)

        if filepath:
            graph.render(path_and_name, cleanup=True)

        return graph

    def graph_feature_importance(self, importance_threshold=0):
        """Generate a bar graph of the pipeline's feature importance

        Arguments:
            importance_threshold (float, optional): If provided, graph features with a permutation importance whose absolute value is larger than importance_threshold. Defaults to zero.

        Returns:
            plotly.Figure, a bar graph showing features and their corresponding importance
        """
        go = import_or_raise(
            "plotly.graph_objects",
            error_msg="Cannot find dependency plotly.graph_objects",
        )
        if jupyter_check():
            import_or_raise("ipywidgets", warning=True)

        feat_imp = self.feature_importance
        feat_imp["importance"] = abs(feat_imp["importance"])

        if importance_threshold < 0:
            raise ValueError(
                f"Provided importance threshold of {importance_threshold} must be greater than or equal to 0"
            )

        # Remove features with importance whose absolute value is less than importance threshold
        feat_imp = feat_imp[feat_imp["importance"] >= importance_threshold]

        # List is reversed to go from ascending order to descending order
        feat_imp = feat_imp.iloc[::-1]

        title = "Feature Importance"
        subtitle = "May display fewer features due to feature selection"
        data = [
            go.Bar(x=feat_imp["importance"], y=feat_imp["feature"], orientation="h")
        ]

        layout = {
            "title": "{0}<br><sub>{1}</sub>".format(title, subtitle),
            "height": 800,
            "xaxis_title": "Feature Importance",
            "yaxis_title": "Feature",
            "yaxis": {"type": "category"},
        }

        fig = go.Figure(data=data, layout=layout)
        return fig

    def save(self, file_path, pickle_protocol=cloudpickle.DEFAULT_PROTOCOL):
        """Saves pipeline at file path

        Arguments:
            file_path (str): location to save file
            pickle_protocol (int): the pickle data stream format.

        Returns:
            None
        """
        with open(file_path, "wb") as f:
            cloudpickle.dump(self, f, protocol=pickle_protocol)

    @staticmethod
    def load(file_path):
        """Loads pipeline at file path

        Arguments:
            file_path (str): location to load file

        Returns:
            PipelineBase object
        """
        with open(file_path, "rb") as f:
            return cloudpickle.load(f)

    def clone(self):
        """Constructs a new pipeline with the same components, parameters, and random state.

        Returns:
            A new instance of this pipeline with identical components, parameters, and random state.
        """
        return self.__class__(
            self.component_graph,
            parameters=self.parameters,
            custom_name=self.custom_name,
            custom_hyperparameters=self.custom_hyperparameters,
            random_seed=self.random_seed,
        )

    def new(self, parameters, random_seed=0):
        """Constructs a new instance of the pipeline with the same component graph but with a different set of parameters.
            Not to be confused with python's __new__ method.

        Arguments:
            parameters (dict): Dictionary with component names as keys and dictionary of that component's parameters as values.
                 An empty dictionary or None implies using all default values for component parameters. Defaults to None.
            random_seed (int): Seed for the random number generator. Defaults to 0.
        Returns:
            A new instance of this pipeline with identical components.
        """
        return self.__class__(
            self.component_graph,
            parameters=parameters,
            custom_name=self.custom_name,
            custom_hyperparameters=self.custom_hyperparameters,
            random_seed=random_seed,
        )

    def __eq__(self, other):
        if not isinstance(other, self.__class__):
            return False
        random_seed_eq = self.random_seed == other.random_seed
        if not random_seed_eq:
            return False
        attributes_to_check = [
            "parameters",
            "_is_fitted",
            "component_graph",
            "input_feature_names",
            "input_target_name",
        ]
        for attribute in attributes_to_check:
            if getattr(self, attribute) != getattr(other, attribute):
                return False
        return True

    def __str__(self):
        return self.name

    def __repr__(self):
        def repr_component(parameters):
            return ", ".join(
                [f"'{key}': {safe_repr(value)}" for key, value in parameters.items()]
            )

<<<<<<< HEAD
        component_strs = []
        for component_name, component_info in self.component_graph.component_dict.items():
            try:
                component_key = f"'{component_name}': "
                if isinstance(component_info[0], str):
                    component_class = handle_component_class(component_info[0])
                else:
                    component_class = handle_component_class(component_info[0].name)
                component_name = f"'{component_class.name}'"
            except MissingComponentError:
                # Not an EvalML component, use component class name
                component_name = f"{component_info[0].__name__}"

            component_edges_str = ""
            if len(component_info) > 1:
                component_edges_str = ", "
                component_edges_str += ",".join([f"'{info}'" for info in component_info[1:]])

            component_str = f"{component_key}[{component_name}{component_edges_str}]"
            component_strs.append(component_str)
        component_dict_str = f"{{{', '.join(component_strs)}}}"
=======
        component_graph_repr = ", ".join(
            [
                f"'{component}'" if isinstance(component, str) else component.__name__
                for component in self.component_graph
            ]
        )
        component_graph_str = f"[{component_graph_repr}]"
>>>>>>> c7a29904

        custom_hyperparameters_repr = (
            ", ".join(
                [
                    f"'{component}':{{{repr_component(hyperparameters)}}}"
                    for component, hyperparameters in self.custom_hyperparameters.items()
                ]
            )
            if self.custom_hyperparameters
            else None
        )
        custom_hyperparmeter_str = (
            f"custom_hyperparameters={{{custom_hyperparameters_repr}}}"
            if custom_hyperparameters_repr
            else None
        )

        parameters_repr = ", ".join(
            [
                f"'{component}':{{{repr_component(parameters)}}}"
                for component, parameters in self.parameters.items()
            ]
        )
        parameters_str = f"parameters={{{parameters_repr}}}"

        custom_name_repr = (
            f"custom_name='{self.custom_name}'" if self.custom_name else None
        )
        random_seed_str = f"random_seed={self.random_seed}"
<<<<<<< HEAD
        additional_args_str = ", ".join([arg for arg in [parameters_str, custom_hyperparmeter_str, custom_name_repr, random_seed_str] if arg is not None])

        return f'pipeline = {(type(self).__name__)}(component_graph={component_dict_str}, {additional_args_str})'
=======
        additional_args_str = ", ".join(
            [
                arg
                for arg in [
                    parameters_str,
                    custom_hyperparmeter_str,
                    custom_name_repr,
                    random_seed_str,
                ]
                if arg is not None
            ]
        )

        return f"pipeline = {(type(self).__name__)}(component_graph={component_graph_str}, {additional_args_str})"
>>>>>>> c7a29904

    def __iter__(self):
        return self

    def __next__(self):
        return next(self._component_graph)

    def _get_feature_provenance(self):
        return self._component_graph._feature_provenance

    @property
    def _supports_fast_permutation_importance(self):
        has_more_than_one_estimator = (
            sum(isinstance(c, Estimator) for c in self._component_graph) > 1
        )
        _all_components = set(all_components())
        has_custom_components = any(
            c.__class__ not in _all_components for c in self._component_graph
        )
        has_dim_reduction = any(
            isinstance(c, (PCA, LinearDiscriminantAnalysis))
            for c in self._component_graph
        )
        has_dfs = any(isinstance(c, DFSTransformer) for c in self._component_graph)
        has_stacked_ensembler = any(
            isinstance(c, (StackedEnsembleClassifier, StackedEnsembleRegressor))
            for c in self._component_graph
        )
        return not any(
            [
                has_more_than_one_estimator,
                has_custom_components,
                has_dim_reduction,
                has_dfs,
                has_stacked_ensembler,
            ]
        )

    @staticmethod
    def create_objectives(objectives):
        objective_instances = []
        for objective in objectives:
            try:
                objective_instances.append(
                    get_objective(objective, return_instance=True)
                )
            except ObjectiveCreationError as e:
                msg = f"Cannot pass {objective} as a string in pipeline.score. Instantiate first and then add it to the list of objectives."
                raise ObjectiveCreationError(msg) from e
        return objective_instances

    def can_tune_threshold_with_objective(self, objective):
        """Determine whether the threshold of a binary classification pipeline can be tuned.

        Arguments:
             pipeline (PipelineBase): Binary classification pipeline.
             objective (ObjectiveBase): Primary AutoMLSearch objective.

         Returns:
             bool: True if the pipeline threshold can be tuned.

        """
        return (
            is_binary(self.problem_type)
            and objective.is_defined_for_problem_type(self.problem_type)
            and objective.can_optimize_threshold
        )<|MERGE_RESOLUTION|>--- conflicted
+++ resolved
@@ -69,21 +69,18 @@
         self.random_seed = random_seed
 
         if isinstance(component_graph, list):  # Backwards compatibility
-<<<<<<< HEAD
-            self._component_graph = ComponentGraph().from_list(component_graph, random_seed=self.random_seed)
-        elif isinstance(component_graph, dict):
-            self._component_graph = ComponentGraph(component_dict=component_graph, random_seed=self.random_seed)
-        elif isinstance(component_graph, ComponentGraph):
-            self._component_graph = ComponentGraph(component_dict=component_graph.component_dict, random_seed=self.random_seed)
-=======
             self._component_graph = ComponentGraph().from_list(
                 component_graph, random_seed=self.random_seed
             )
-        else:
+        elif isinstance(component_graph, dict):
             self._component_graph = ComponentGraph(
                 component_dict=component_graph, random_seed=self.random_seed
             )
->>>>>>> c7a29904
+        elif isinstance(component_graph, ComponentGraph):
+            self._component_graph = ComponentGraph(
+                component_dict=component_graph.component_dict,
+                random_seed=self.random_seed,
+            )
         self._component_graph.instantiate(parameters)
         self.component_graph = self._component_graph
 
@@ -224,7 +221,9 @@
             "components": dict(),
         }
 
-        for number, component in enumerate(self.component_graph.component_instances.values(), 1):
+        for number, component in enumerate(
+            self.component_graph.component_instances.values(), 1
+        ):
             component_string = str(number) + ". " + component.name
             logger.info(component_string)
             pipeline_dict["components"].update(
@@ -600,9 +599,11 @@
                 [f"'{key}': {safe_repr(value)}" for key, value in parameters.items()]
             )
 
-<<<<<<< HEAD
         component_strs = []
-        for component_name, component_info in self.component_graph.component_dict.items():
+        for (
+            component_name,
+            component_info,
+        ) in self.component_graph.component_dict.items():
             try:
                 component_key = f"'{component_name}': "
                 if isinstance(component_info[0], str):
@@ -617,20 +618,13 @@
             component_edges_str = ""
             if len(component_info) > 1:
                 component_edges_str = ", "
-                component_edges_str += ",".join([f"'{info}'" for info in component_info[1:]])
+                component_edges_str += ",".join(
+                    [f"'{info}'" for info in component_info[1:]]
+                )
 
             component_str = f"{component_key}[{component_name}{component_edges_str}]"
             component_strs.append(component_str)
         component_dict_str = f"{{{', '.join(component_strs)}}}"
-=======
-        component_graph_repr = ", ".join(
-            [
-                f"'{component}'" if isinstance(component, str) else component.__name__
-                for component in self.component_graph
-            ]
-        )
-        component_graph_str = f"[{component_graph_repr}]"
->>>>>>> c7a29904
 
         custom_hyperparameters_repr = (
             ", ".join(
@@ -660,11 +654,6 @@
             f"custom_name='{self.custom_name}'" if self.custom_name else None
         )
         random_seed_str = f"random_seed={self.random_seed}"
-<<<<<<< HEAD
-        additional_args_str = ", ".join([arg for arg in [parameters_str, custom_hyperparmeter_str, custom_name_repr, random_seed_str] if arg is not None])
-
-        return f'pipeline = {(type(self).__name__)}(component_graph={component_dict_str}, {additional_args_str})'
-=======
         additional_args_str = ", ".join(
             [
                 arg
@@ -678,8 +667,7 @@
             ]
         )
 
-        return f"pipeline = {(type(self).__name__)}(component_graph={component_graph_str}, {additional_args_str})"
->>>>>>> c7a29904
+        return f"pipeline = {(type(self).__name__)}(component_graph={component_dict_str}, {additional_args_str})"
 
     def __iter__(self):
         return self
