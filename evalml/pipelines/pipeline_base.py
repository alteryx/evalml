--- conflicted
+++ resolved
@@ -237,13 +237,7 @@
             else:
                 if y_predicted is None:
                     y_predicted = self.predict(X)
-<<<<<<< HEAD
-
                 scores.update({objective.name: objective.score(y, y_predicted, X)})
-=======
-                y_predictions = y_predicted
-                scores.update({objective.name: objective.score(y, y_predictions, X)})
->>>>>>> 72ca3383
         return scores
 
     @classproperty
