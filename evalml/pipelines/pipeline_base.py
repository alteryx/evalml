--- conflicted
+++ resolved
@@ -12,15 +12,8 @@
 from evalml.utils import Logger
 
 
-<<<<<<< HEAD
 class PipelineBase(ABC):
-=======
-class PipelineBase:
     """Base class for all pipelines."""
-
-    def __init__(self, objective, component_list, n_jobs, random_state):
-        """Machine learning pipeline made out of transformers and a estimator.
->>>>>>> c23e7b8b
 
     @property
     @classmethod
