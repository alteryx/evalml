--- conflicted
+++ resolved
@@ -148,11 +148,7 @@
         """
         logger.log_title(self.name)
         logger.log("Problem Types: {}".format(', '.join([str(problem_type) for problem_type in self.problem_types])))
-<<<<<<< HEAD
-        logger.log("Model Type: {}".format(str(self.model_type)))
-=======
         logger.log("Model Family: {}".format(str(self.model_family)))
->>>>>>> 2b1118c1
 
         if self.estimator.name in self.input_feature_names:
             logger.log("Number of features: {}".format(len(self.input_feature_names[self.estimator.name])))
@@ -180,11 +176,7 @@
         self.input_feature_names.update({self.estimator.name: list(pd.DataFrame(X_t))})
         self.estimator.fit(X_t, y_t)
 
-<<<<<<< HEAD
     def fit(self, X, y):
-=======
-    def fit(self, X, y, objective=None, objective_fit_size=0.2):
->>>>>>> 2b1118c1
         """Build a model
 
         Arguments:
@@ -192,12 +184,6 @@
 
             y (pd.Series): the target training labels of length [n_samples]
 
-<<<<<<< HEAD
-=======
-            objective (Object or string): the objective to optimize
-
-            objective_fit_size (float): the proportion of the dataset to include in the test split.
->>>>>>> 2b1118c1
         Returns:
             self
 
@@ -210,16 +196,12 @@
         self._fit(X, y)
         return self
 
-    def predict(self, X, objective=None):
+    def predict(self, X):
         """Make predictions using selected features.
 
         Args:
             X (pd.DataFrame or np.array) : data of shape [n_samples, n_features]
-<<<<<<< HEAD
             objective (Object or string): the objective to use to make predictions
-=======
-            objective (Object or string): the objective to use to predict
->>>>>>> 2b1118c1
 
         Returns:
             pd.Series : estimated labels
@@ -249,7 +231,6 @@
 
         objectives = [get_objective(o) for o in objectives]
         y_predicted = None
-<<<<<<< HEAD
         scores = OrderedDict()
         for objective in objectives:
             if objective.score_needs_proba:
@@ -260,25 +241,6 @@
                 y_predictions = y_predicted
 
             scores.update({objective.name: objective.score(y_predictions, y, X)})
-=======
-        y_predicted_proba = None
-
-        scores = OrderedDict()
-        for objective in objectives:
-            if objective.score_needs_proba:
-                if y_predicted_proba is None:
-                    y_predicted_proba = self.predict_proba(X)
-                y_predictions = y_predicted_proba
-            else:
-                if y_predicted is None:
-                    y_predicted = self.predict(X)
-                y_predictions = y_predicted
-
-            if objective.uses_extra_columns:
-                scores.update({objective.name: objective.score(y_predictions, y, X)})
-            else:
-                scores.update({objective.name: objective.score(y_predictions, y)})
->>>>>>> 2b1118c1
 
         return scores
 
@@ -299,20 +261,10 @@
         if not isinstance(y, pd.Series):
             y = pd.Series(y)
         y_predicted = None
-<<<<<<< HEAD
         scores = OrderedDict()
         for plot_metric in plot_metrics:
             if plot_metric.score_needs_proba:
                 raise Exception("Problem and metric do not align and should not support predict_proba")
-=======
-        y_predicted_proba = None
-        scores = OrderedDict()
-        for plot_metric in plot_metrics:
-            if plot_metric.score_needs_proba:
-                if y_predicted_proba is None:
-                    y_predicted_proba = self.predict_proba(X)
-                y_predictions = y_predicted_proba
->>>>>>> 2b1118c1
             else:
                 if y_predicted is None:
                     y_predicted = self.predict(X)
