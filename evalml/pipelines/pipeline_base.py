import copy
import re
from abc import ABC, abstractmethod
from collections import OrderedDict

import pandas as pd

from .components import Estimator, handle_component
from .graphs import make_feature_importance_graph, make_pipeline_graph

from evalml.exceptions import IllFormattedClassNameError
from evalml.objectives import get_objective
from evalml.problem_types import handle_problem_types
from evalml.utils import Logger, classproperty

logger = Logger()


class PipelineBase(ABC):
    """Base class for all pipelines."""

    @property
    @classmethod
    @abstractmethod
    def component_graph(cls):
        return NotImplementedError("This pipeline must have `component_graph` as a class variable.")

    @property
    @classmethod
    @abstractmethod
    def problem_types(cls):
        return NotImplementedError("This pipeline must have `problem_types` as a class variable.")

    def __init__(self, parameters):
        """Machine learning pipeline made out of transformers and a estimator.

        Required Class Variables:
            component_graph (list): List of components in order. Accepts strings or ComponentBase objects in the list
            problem_types (list): List of problem types for this pipeline. Accepts strings or ProbemType enum in the list.

        Arguments:
            parameters (dict): dictionary with component names as keys and dictionary of that component's parameters as values.
                If `random_state`, `n_jobs`, or 'number_features' are provided as component parameters they will override the corresponding
                value provided as arguments to the pipeline. An empty dictionary {} implies using all default values for component parameters.
        """
        self.component_graph = [self._instantiate_component(c, parameters) for c in self.component_graph]
        self.problem_types = [handle_problem_types(problem_type) for problem_type in self.problem_types]
        self.input_feature_names = {}
        self.results = {}

        self.estimator = self.component_graph[-1] if isinstance(self.component_graph[-1], Estimator) else None
        if self.estimator is None:
            raise ValueError("A pipeline must have an Estimator as the last component in component_graph.")

        self._validate_problem_types(self.problem_types)

    @classproperty
    def name(cls):
        """Returns a name describing the pipeline.
        By default, this will take the class name and add a space between each capitalized word. If the pipeline has a _name attribute, this will be returned instead.
        """
        try:
            name = cls._name
        except AttributeError:
            rex = re.compile(r'(?<=[a-z])(?=[A-Z])')
            name = rex.sub(' ', cls.__name__)
            if name == cls.__name__:
                raise IllFormattedClassNameError("Pipeline Class {} needs to follow pascall case standards or `_name` must be defined.".format(cls.__name__))
        return name

    @classproperty
    def summary(cls):
        """Returns a short summary of the pipeline structure, describing the list of components used.
        Example: Logistic Regression Classifier w/ Simple Imputer + One Hot Encoder
        """
        def _generate_summary(component_graph):
            component_graph[-1] = handle_component(component_graph[-1])
            estimator = component_graph[-1] if isinstance(component_graph[-1], Estimator) else None
            if estimator is not None:
                summary = "{}".format(estimator.name)
            else:
                summary = "Pipeline"
            for index, component in enumerate(component_graph[:-1]):
                component = handle_component(component)
                if index == 0:
                    summary += " w/ {}".format(component.name)
                else:
                    summary += " + {}".format(component.name)
            return summary

        return _generate_summary(cls.component_graph)

    def _validate_problem_types(self, problem_types):
        """Validates provided `problem_types` against the estimator in `self.component_graph`

        Arguments:
            problem_types (list): list of ProblemTypes
        """
        estimator_problem_types = self.estimator.problem_types
        for problem_type in self.problem_types:
            if problem_type not in estimator_problem_types:
                raise ValueError("Problem type {} not valid for this component graph. Valid problem types include {}.".format(problem_type, estimator_problem_types))

    def _instantiate_component(self, component, parameters):
        """Instantiates components with parameters in `parameters`"""
        component = handle_component(component)
        component_class = component.__class__
        component_name = component.name
        try:
            component_parameters = parameters.get(component_name, {})
            new_component = component_class(**component_parameters)
        except (ValueError, TypeError) as e:
            err = "Error received when instantiating component {} with the following arguments {}".format(component_name, component_parameters)
            raise ValueError(err) from e
        return new_component

    def __getitem__(self, index):
        if isinstance(index, slice):
            raise NotImplementedError('Slicing pipelines is currently not supported.')
        elif isinstance(index, int):
            return self.component_graph[index]
        else:
            return self.get_component(index)

    def __setitem__(self, index, value):
        raise NotImplementedError('Setting pipeline components is not supported.')

    def get_component(self, name):
        """Returns component by name

        Arguments:
            name (str): name of component

        Returns:
            Component: component to return

        """
        return next((component for component in self.component_graph if component.name == name), None)

    def describe(self):
        """Outputs pipeline details including component parameters

        Arguments:
            return_dict (bool): If True, return dictionary of information about pipeline. Defaults to false

        Returns:
            dict: dictionary of all component parameters if return_dict is True, else None
        """
        logger.log_title(self.name)
        logger.log("Problem Types: {}".format(', '.join([str(problem_type) for problem_type in self.problem_types])))
<<<<<<< HEAD
        logger.log("Model Type: {}".format(str(self.model_type)))
=======
        logger.log("Model Family: {}".format(str(self.model_family)))
        better_string = "lower is better"
        if self.objective.greater_is_better:
            better_string = "greater is better"
        objective_string = "Objective to Optimize: {} ({})".format(self.objective.name, better_string)
        logger.log(objective_string)
>>>>>>> 54a2a72a

        if self.estimator.name in self.input_feature_names:
            logger.log("Number of features: {}".format(len(self.input_feature_names[self.estimator.name])))

        # Summary of steps
        logger.log_subtitle("Pipeline Steps")
        for number, component in enumerate(self.component_graph, 1):
            component_string = str(number) + ". " + component.name
            logger.log(component_string)
            component.describe(print_name=False)

    def _transform(self, X):
        X_t = X
        for component in self.component_graph[:-1]:
            X_t = component.transform(X_t)
        return X_t

    def _fit(self, X, y):
        X_t = X
        y_t = y
        for component in self.component_graph[:-1]:
            self.input_feature_names.update({component.name: list(pd.DataFrame(X_t))})
            X_t = component.fit_transform(X_t, y_t)

        self.input_feature_names.update({self.estimator.name: list(pd.DataFrame(X_t))})
        self.estimator.fit(X_t, y_t)

    def fit(self, X, y, objective=None, objective_fit_size=0.2):
        """Build a model

        Arguments:
            X (pd.DataFrame or np.array): the input training data of shape [n_samples, n_features]

            y (pd.Series): the target training labels of length [n_samples]

            objective (Object or string): the objective to optimize

            objective_fit_size (float): the proportion of the dataset to include in the test split.
        Returns:

            self

        """
        if not isinstance(X, pd.DataFrame):
            X = pd.DataFrame(X)
        if not isinstance(y, pd.Series):
            y = pd.Series(y)

        self._fit(X, y)
        return self

    def predict(self, X, objective=None):
        """Make predictions using selected features.

        Args:
            X (pd.DataFrame or np.array) : data of shape [n_samples, n_features]
            objective (Object or string): the objective to use to predict

        Returns:
            pd.Series : estimated labels
        """
        if not isinstance(X, pd.DataFrame):
            X = pd.DataFrame(X)

        X_t = self._transform(X)
        return self.estimator.predict(X_t)

    def score(self, X, y, objectives):
        """Evaluate model performance on current and additional objectives

        Args:
            X (pd.DataFrame or np.array) : data of shape [n_samples, n_features]
            y (pd.Series) : true labels of length [n_samples]
            objectives (list): Non-empty list of objectives to score on

        Returns:
            dict: ordered dictionary of objective scores
        """
        if not isinstance(X, pd.DataFrame):
            X = pd.DataFrame(X)

        if not isinstance(y, pd.Series):
            y = pd.Series(y)

        objectives = [get_objective(o) for o in objectives]
        y_predicted = None
        y_predicted_proba = None

        scores = OrderedDict()
        for objective in objectives:
            if objective.score_needs_proba:
                if y_predicted_proba is None:
                    y_predicted_proba = self.predict_proba(X)
                y_predictions = y_predicted_proba
            else:
                if y_predicted is None:
                    y_predicted = self.predict(X)
                y_predictions = y_predicted

            if objective.uses_extra_columns:
                scores.update({objective.name: objective.score(y_predictions, y, X)})
            else:
                scores.update({objective.name: objective.score(y_predictions, y)})

        return scores

    def get_plot_data(self, X, y, plot_metrics):
        """Generates plotting data for the pipeline for each specified plot metric

        Args:
            X (pd.DataFrame or np.array) : data of shape [n_samples, n_features]
            y (pd.Series) : true labels of length [n_samples]
            plot_metrics (list): list of plot metrics to generate data for

        Returns:
            dict: ordered dictionary of plot metric data (scores)
        """
        if not isinstance(X, pd.DataFrame):
            X = pd.DataFrame(X)

        if not isinstance(y, pd.Series):
            y = pd.Series(y)
        y_predicted = None
        y_predicted_proba = None
        scores = OrderedDict()
        for plot_metric in plot_metrics:
            if plot_metric.score_needs_proba:
                if y_predicted_proba is None:
                    y_predicted_proba = self.predict_proba(X)
                y_predictions = y_predicted_proba
            else:
                if y_predicted is None:
                    y_predicted = self.predict(X)
                y_predictions = y_predicted
            scores.update({plot_metric.name: plot_metric.score(y_predictions, y)})
        return scores

    def graph(self, filepath=None):
        """Generate an image representing the pipeline graph

        Arguments:
            filepath (str, optional) : Path to where the graph should be saved. If set to None (as by default), the graph will not be saved.

        Returns:
            graphviz.Digraph: Graph object that can be directly displayed in Jupyter notebooks.
        """
        return make_pipeline_graph(self.component_graph, self.name, filepath=filepath)

    @classproperty
    def model_family(cls):
        "Returns model family of this pipeline template"""

        return handle_component(cls.component_graph[-1]).model_family

    @property
    def parameters(self):
        """Returns parameter dictionary for this pipeline

        Returns:
            dict: dictionary of all component parameters
        """
        return {c.name: copy.copy(c.parameters) for c in self.component_graph if c.parameters}

    @property
    def feature_importances(self):
        """Return feature importances. Features dropped by feature selection are excluded"""
        feature_names = self.input_feature_names[self.estimator.name]
        importances = list(zip(feature_names, self.estimator.feature_importances))  # note: this only works for binary
        importances.sort(key=lambda x: -abs(x[1]))
        df = pd.DataFrame(importances, columns=["feature", "importance"])
        return df

    def feature_importance_graph(self, show_all_features=False):
        """Generate a bar graph of the pipeline's feature importances

        Arguments:
            show_all_features (bool, optional) : If true, graph features with an importance value of zero. Defaults to false.

        Returns:
            plotly.Figure, a bar graph showing features and their importances
        """
        return make_feature_importance_graph(self.feature_importances, show_all_features=show_all_features)<|MERGE_RESOLUTION|>--- conflicted
+++ resolved
@@ -148,16 +148,7 @@
         """
         logger.log_title(self.name)
         logger.log("Problem Types: {}".format(', '.join([str(problem_type) for problem_type in self.problem_types])))
-<<<<<<< HEAD
-        logger.log("Model Type: {}".format(str(self.model_type)))
-=======
         logger.log("Model Family: {}".format(str(self.model_family)))
-        better_string = "lower is better"
-        if self.objective.greater_is_better:
-            better_string = "greater is better"
-        objective_string = "Objective to Optimize: {} ({})".format(self.objective.name, better_string)
-        logger.log(objective_string)
->>>>>>> 54a2a72a
 
         if self.estimator.name in self.input_feature_names:
             logger.log("Number of features: {}".format(len(self.input_feature_names[self.estimator.name])))
