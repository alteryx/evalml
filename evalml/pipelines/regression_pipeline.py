--- conflicted
+++ resolved
@@ -26,12 +26,6 @@
         """
         X = _convert_to_woodwork_structure(X)
         y = _convert_to_woodwork_structure(y)
-<<<<<<< HEAD
-        # X = _convert_woodwork_types_wrapper(X.to_dataframe())
-=======
-        X = _convert_woodwork_types_wrapper(X.to_dataframe())
->>>>>>> dc6acd5c
-        y = _convert_woodwork_types_wrapper(y.to_series())
         if y.dtype not in numeric_dtypes:
             raise ValueError(f"Regression pipeline cannot handle targets with dtype: {y.dtype}")
         self._fit(X, y)
@@ -48,14 +42,6 @@
         Returns:
             dict: Ordered dictionary of objective scores
         """
-<<<<<<< HEAD
-=======
-        X = _convert_to_woodwork_structure(X)
-        y = _convert_to_woodwork_structure(y)
-        X = _convert_woodwork_types_wrapper(X.to_dataframe())
-        y = _convert_woodwork_types_wrapper(y.to_series())
-
->>>>>>> dc6acd5c
         objectives = [get_objective(o, return_instance=True) for o in objectives]
         y_predicted = self.predict(X)
         return self._score_all_objectives(X, y, y_predicted, y_pred_proba=None, objectives=objectives)