<<<<<<< HEAD
import logging
=======
import inspect
>>>>>>> 406dd6b2
import warnings

import networkx as nx
import pandas as pd
import woodwork as ww
from networkx.algorithms.dag import topological_sort
from networkx.exception import NetworkXUnfeasible

from evalml.exceptions.exceptions import (
    MethodPropertyNotFoundError,
    MissingComponentError,
    ParameterNotUsedWarning,
)
from evalml.pipelines.components import ComponentBase, Estimator, Transformer
from evalml.pipelines.components.transformers.samplers.base_sampler import (
    BaseSampler,
)
from evalml.pipelines.components.transformers.transformer import (
    TargetTransformer,
)
from evalml.pipelines.components.utils import handle_component_class
from evalml.utils import import_or_raise, infer_feature_types

logger = logging.getLogger(__name__)


class ComponentGraph:
    """Component graph for a pipeline as a directed acyclic graph (DAG).

    Arguments:
        component_dict (dict): A dictionary which specifies the components and edges between components that should be used to create the component graph. Defaults to None.
        random_seed (int): Seed for the random number generator. Defaults to 0.

    Example:
        >>> component_dict = {'imputer': ['Imputer'], 'ohe': ['One Hot Encoder', 'imputer.x'], 'estimator_1': ['Random Forest Classifier', 'ohe.x'], 'estimator_2': ['Decision Tree Classifier', 'ohe.x'], 'final': ['Logistic Regression Classifier', 'estimator_1', 'estimator_2']}
        >>> component_graph = ComponentGraph(component_dict)
    """

    def __init__(self, component_dict=None, random_seed=0):
        self.random_seed = random_seed
        self.component_dict = component_dict or {}
        if not isinstance(self.component_dict, dict):
            raise ValueError(
                "component_dict must be a dictionary which specifies the components and edges between components"
            )
        self._validate_component_dict()
        self.component_instances = {}
        self._is_instantiated = False
        for component_name, component_info in self.component_dict.items():
            component_class = handle_component_class(component_info[0])
            self.component_instances[component_name] = component_class
        self.input_feature_names = {}
        self._feature_provenance = {}
        self._i = 0
        self._compute_order = self.generate_order(self.component_dict)

    def _validate_component_dict(self):
        for _, component_inputs in self.component_dict.items():
            if not isinstance(component_inputs, list):
                raise ValueError(
                    "All component information should be passed in as a list"
                )
            component_inputs = component_inputs[1:]
            has_feature_input = any(
                component_input.endswith(".x") or component_input == "X"
                for component_input in component_inputs
            )
            num_target_inputs = sum(
                component_input.endswith(".y") or component_input == "y"
                for component_input in component_inputs
            )
            if not has_feature_input:
                raise ValueError(
                    "All components must have at least one input feature (.x/X) edge."
                )
            if num_target_inputs != 1:
                raise ValueError(
                    "All components must have exactly one target (.y/y) edge."
                )

            def check_all_inputs_have_correct_syntax(edge):
                return not (
                    edge.endswith(".y")
                    or edge == "y"
                    or edge.endswith(".x")
                    or edge == "X"
                )

            if (
                len(
                    list(filter(check_all_inputs_have_correct_syntax, component_inputs))
                )
                != 0
            ):
                raise ValueError(
                    "All edges must be specified as either an input feature ('X'/.x) or input target ('y'/.y)."
                )

    @property
    def compute_order(self):
        """The order that components will be computed or called in."""
        return self._compute_order

    @property
    def default_parameters(self):
        """The default parameter dictionary for this pipeline.

        Returns:
            dict: Dictionary of all component default parameters.
        """
        defaults = {}
        for component in self.component_instances.values():
            if component.default_parameters:
                defaults[component.name] = component.default_parameters
        return defaults

    def instantiate(self, parameters):
        """Instantiates all uninstantiated components within the graph using the given parameters. An error will be
        raised if a component is already instantiated but the parameters dict contains arguments for that component.

        Arguments:
            parameters (dict): Dictionary with component names as keys and dictionary of that component's parameters as values.
                               An empty dictionary {} or None implies using all default values for component parameters. If a component
                               in the component graph is already instantiated, it will not use any of its parameters defined in this dictionary.
        """
        if self._is_instantiated:
            raise ValueError(
                f"Cannot reinstantiate a component graph that was previously instantiated"
            )
        parameters = parameters or {}
        param_set = set(s for s in parameters.keys() if s not in ["pipeline"])
        diff = param_set.difference(set(self.component_instances.keys()))
        if len(diff):
            warnings.warn(ParameterNotUsedWarning(diff))
        self._is_instantiated = True
        component_instances = {}
        for component_name, component_class in self.component_instances.items():
            component_parameters = parameters.get(component_name, {})
            if inspect.isclass(component_class):
                try:
                    new_component = component_class(
                        **component_parameters, random_seed=self.random_seed
                    )
                except (ValueError, TypeError) as e:
                    self._is_instantiated = False
                    err = "Error received when instantiating component {} with the following arguments {}".format(
                        component_name, component_parameters
                    )
                    raise ValueError(err) from e
                component_instances[component_name] = new_component
            elif isinstance(component_class, ComponentBase):
                component_instances[component_name] = component_class
        self.component_instances = component_instances
        return self

    def fit(self, X, y):
        """Fit each component in the graph.

        Arguments:
            X (pd.DataFrame): The input training data of shape [n_samples, n_features].
            y (pd.Series): The target training data of length [n_samples].
        """
        X = infer_feature_types(X)
        y = infer_feature_types(y)
        self._compute_features(self.compute_order, X, y, fit=True)
        self._feature_provenance = self._get_feature_provenance(X.columns)
        return self

    def fit_features(self, X, y):
        """Fit all components save the final one, usually an estimator.

        Arguments:
            X (pd.DataFrame): The input training data of shape [n_samples, n_features].
            y (pd.Series): The target training data of length [n_samples].

        Returns:
            pd.DataFrame: Transformed values.
        """
        return self._fit_transform_features_helper(True, X, y)

    def compute_final_component_features(self, X, y=None):
        """Transform all components save the final one, and gathers the data from any number of parents
        to get all the information that should be fed to the final component.

        Arguments:
            X (pd.DataFrame): Data of shape [n_samples, n_features].
            y (pd.Series): The target training data of length [n_samples]. Defaults to None.

        Returns:
            pd.DataFrame: Transformed values.
        """
        return self._fit_transform_features_helper(False, X, y)

    def _fit_transform_features_helper(self, needs_fitting, X, y=None):
        """Transform all components save the final one, and returns the data that should be fed to the final component, usually an estimator.

        Arguments:
            needs_fitting (boolean): Determines if components should be fit.
            X (pd.DataFrame): Data of shape [n_samples, n_features].
            y (pd.Series): The target training data of length [n_samples]. Defaults to None.

        Returns:
            pd.DataFrame: Transformed values.
        """
        if len(self.compute_order) <= 1:
            X = infer_feature_types(X)
            self.input_feature_names.update({self.compute_order[0]: list(X.columns)})
            return X
        component_outputs = self._compute_features(
            self.compute_order[:-1], X, y=y, fit=needs_fitting
        )
        x_inputs, _ = self._consolidate_inputs_for_component(
            component_outputs, self.compute_order[-1], X, y
        )
        if needs_fitting:
            self.input_feature_names.update(
                {self.compute_order[-1]: list(x_inputs.columns)}
            )
        return x_inputs

    def _consolidate_inputs_for_component(
        self, component_outputs, component, X, y=None
    ):
        x_inputs = []
        y_input = None
        for parent_input in self.get_inputs(component):
            if parent_input == "y":
                y_input = y
            elif parent_input == "X":
                x_inputs.append(X)
            elif parent_input.endswith(".y"):
                y_input = component_outputs[parent_input]
            elif parent_input.endswith(".x"):
                parent_x = component_outputs[parent_input]
                if isinstance(parent_x, pd.Series):
                    parent_x = parent_x.rename(parent_input)
                x_inputs.append(parent_x)
        x_inputs = ww.concat_columns(x_inputs)
        return x_inputs, y_input

    def transform(self, X, y=None):
        """Transform the input using the component graph.

        Arguments:
            X (pd.DataFrame): Input features of shape [n_samples, n_features].
            y (pd.Series): The target data of length [n_samples]. Defaults to None.

        Returns:
            pd.DataFrame: Transformed output.
        """
        if len(self.compute_order) == 0:
            return infer_feature_types(X)
        final_component_name = self.compute_order[-1]
        final_component_instance = self.get_last_component()
        if not isinstance(final_component_instance, Transformer):
            raise ValueError(
                "Cannot call transform() on a component graph because the final component is not a Transformer."
            )

        outputs = self._compute_features(self.compute_order, X, y, False)
        output_x = infer_feature_types(outputs.get(f"{final_component_name}.x"))
        output_y = outputs.get(f"{final_component_name}.y", None)
        if output_y is not None:
            return output_x, output_y
        return output_x

    def predict(self, X):
        """Make predictions using selected features.

        Arguments:
            X (pd.DataFrame): Input features of shape [n_samples, n_features].

        Returns:
            pd.Series: Predicted values.
        """
        if len(self.compute_order) == 0:
            return infer_feature_types(X)
        final_component = self.compute_order[-1]
        final_component_instance = self.get_last_component()
        if not isinstance(final_component_instance, Estimator):
            raise ValueError(
                "Cannot call predict() on a component graph because the final component is not an Estimator."
            )
        outputs = self._compute_features(self.compute_order, X)
        return infer_feature_types(outputs.get(f"{final_component}.x"))

    def _compute_features(self, component_list, X, y=None, fit=False):
        """Transforms the data by applying the given components.

        Arguments:
            component_list (list): The list of component names to compute.
            X (pd.DataFrame): Input data to the pipeline to transform.
            y (pd.Series): The target training data of length [n_samples].
            fit (boolean): Whether to fit the estimators as well as transform it.
                        Defaults to False.

        Returns:
            dict: Outputs from each component.
        """
        X = infer_feature_types(X)
        if y is not None:
            y = infer_feature_types(y)

        if len(component_list) == 0:
            return X

        output_cache = {}
        for component_name in component_list:
            component_instance = self.get_component(component_name)
            if not isinstance(component_instance, ComponentBase):
                raise ValueError(
                    "All components must be instantiated before fitting or predicting"
                )

            x_inputs, y_input = self._consolidate_inputs_for_component(
                output_cache, component_name, X, y
            )
            self.input_feature_names.update({component_name: list(x_inputs.columns)})
            if isinstance(component_instance, Transformer):
                if fit:
                    output = component_instance.fit_transform(x_inputs, y_input)
                elif isinstance(component_instance, BaseSampler):
                    output = x_inputs, y_input
                else:
                    output = component_instance.transform(x_inputs, y_input)

                if isinstance(output, tuple):
                    output_x, output_y = output[0], output[1]
                else:
                    output_x = output
                    output_y = None
                output_cache[f"{component_name}.x"] = output_x
                output_cache[f"{component_name}.y"] = output_y
            else:
                if fit:
                    component_instance.fit(x_inputs, y_input)
                if fit and component_name == self.compute_order[-1]:
                    # Don't call predict on the final component during fit
                    output = None
                elif component_name != self.compute_order[-1]:
                    try:
                        output = component_instance.predict_proba(x_inputs)
                        if isinstance(output, pd.DataFrame):
                            if len(output.columns) == 2:
                                # If it is a binary problem, drop the first column since both columns are colinear
                                output = output.ww.drop(output.columns[0])
                            output = output.ww.rename(
                                {
                                    col: f"Col {str(col)} {component_name}.x"
                                    for col in output.columns
                                }
                            )
                    except MethodPropertyNotFoundError:
                        output = component_instance.predict(x_inputs)
                else:
                    output = component_instance.predict(x_inputs)
                output_cache[f"{component_name}.x"] = output
        return output_cache

    def _get_feature_provenance(self, input_feature_names):
        """Get the feature provenance for each feature in the input_feature_names.

        The provenance is a mapping from the original feature names in the dataset to a list of
        features that were created from that original feature.

        For example, after fitting a OHE on a feature called 'cats', with categories 'a' and 'b', the
        provenance would have the following entry: {'cats': ['a', 'b']}.

        If a feature is then calculated from feature 'a', e.g. 'a_squared', then the provenance would instead
        be {'cats': ['a', 'a_squared', 'b']}.

        Arguments:
            input_feature_names (list(str)): Names of the features in the input dataframe.

        Returns:
           dictionary: mapping of feature name to set feature names that were created from that feature.
        """
        if not self.compute_order:
            return {}

        # Every feature comes from one of the original features so
        # each one starts with an empty set
        provenance = {col: set([]) for col in input_feature_names}

        transformers = filter(
            lambda c: isinstance(c, Transformer),
            [self.get_component(c) for c in self.compute_order],
        )
        for component_instance in transformers:
            component_provenance = component_instance._get_feature_provenance()
            for component_input, component_output in component_provenance.items():

                # Case 1: The transformer created features from one of the original features
                if component_input in provenance:
                    provenance[component_input] = provenance[component_input].union(
                        set(component_output)
                    )

                # Case 2: The transformer created features from a feature created from an original feature.
                # Add it to the provenance of the original feature it was created from
                else:
                    for in_feature, out_feature in provenance.items():
                        if component_input in out_feature:
                            provenance[in_feature] = out_feature.union(
                                set(component_output)
                            )

        # Get rid of features that are not in the dataset the final estimator uses
        final_estimator_features = set(
            self.input_feature_names.get(self.compute_order[-1], [])
        )
        for feature in provenance:
            provenance[feature] = provenance[feature].intersection(
                final_estimator_features
            )

        # Delete features that weren't used to create other features
        return {
            feature: children
            for feature, children in provenance.items()
            if len(children)
        }

    def get_component(self, component_name):
        """Retrieves a single component object from the graph.

        Arguments:
            component_name (str): Name of the component to retrieve

        Returns:
            ComponentBase object
        """
        try:
            return self.component_instances[component_name]
        except KeyError:
            raise ValueError(f"Component {component_name} is not in the graph")

    def get_last_component(self):
        """Retrieves the component that is computed last in the graph, usually the final estimator.

        Returns:
            ComponentBase object
        """
        if len(self.compute_order) == 0:
            raise ValueError("Cannot get last component from edgeless graph")
        last_component_name = self.compute_order[-1]
        return self.get_component(last_component_name)

    def get_estimators(self):
        """Gets a list of all the estimator components within this graph.

        Returns:
            list: All estimator objects within the graph.
        """
        if not isinstance(self.get_last_component(), ComponentBase):
            raise ValueError(
                "Cannot get estimators until the component graph is instantiated"
            )
        return [
            component_class
            for component_class in self.component_instances.values()
            if isinstance(component_class, Estimator)
        ]

    def get_inputs(self, component_name):
        """Retrieves all inputs for a given component.

        Arguments:
            component_name (str): Name of the component to look up.

        Returns:
            list[str]: List of inputs for the component to use.
        """
        try:
            component_info = self.component_dict[component_name]
        except KeyError:
            raise ValueError(f"Component {component_name} not in the graph")
        if len(component_info) > 1:
            return component_info[1:]
        return []

    def describe(self, return_dict=False):
        """Outputs component graph details including component parameters

        Arguments:
            return_dict (bool): If True, return dictionary of information about component graph. Defaults to False.

        Returns:
            dict: Dictionary of all component parameters if return_dict is True, else None
        """
        components = {}
        for number, component in enumerate(self.component_instances.values(), 1):
            component_string = str(number) + ". " + component.name
            logger.info(component_string)
            components.update(
                {
                    component.name: component.describe(
                        print_name=False, return_dict=return_dict
                    )
                }
            )
        if return_dict:
            return components

    def graph(self, name=None, graph_format=None):
        """Generate an image representing the component graph

        Arguments:
            name (str): Name of the graph. Defaults to None.
            graph_format (str): file format to save the graph in. Defaults to None.

        Returns:
            graphviz.Digraph: Graph object that can be directly displayed in Jupyter notebooks.
        """
        graphviz = import_or_raise(
            "graphviz", error_msg="Please install graphviz to visualize pipelines."
        )

        # Try rendering a dummy graph to see if a working backend is installed
        try:
            graphviz.Digraph().pipe()
        except graphviz.backend.ExecutableNotFound:
            raise RuntimeError(
                "To visualize component graphs, a graphviz backend is required.\n"
                + "Install the backend using one of the following commands:\n"
                + "  Mac OS: brew install graphviz\n"
                + "  Linux (Ubuntu): sudo apt-get install graphviz\n"
                + "  Windows: conda install python-graphviz\n"
            )

        graph = graphviz.Digraph(
            name=name, format=graph_format, graph_attr={"splines": "ortho"}
        )
        graph.attr(rankdir="LR")
        for component_name, component_class in self.component_instances.items():
            label = "%s\l" % (component_name)  # noqa: W605
            if isinstance(component_class, ComponentBase):
                parameters = "\l".join(
                    [
                        key + " : " + "{:0.2f}".format(val)
                        if (isinstance(val, float))
                        else key + " : " + str(val)
                        for key, val in component_class.parameters.items()
                    ]
                )  # noqa: W605
                label = "%s |%s\l" % (component_name, parameters)  # noqa: W605
            graph.node(component_name, shape="record", label=label)
        edges = self._get_edges(self.component_dict)
        graph.edges(edges)
        return graph

    @staticmethod
    def _get_edges(component_dict):
        edges = []
        for component_name, component_info in component_dict.items():
            if len(component_info) > 1:
                for parent in component_info[1:]:
                    if parent == "X" or parent == "y":
                        continue
                    elif parent[-2:] == ".x" or parent[-2:] == ".y":
                        parent = parent[:-2]
                    edges.append((parent, component_name))
        return edges

    @classmethod
    def generate_order(cls, component_dict):
        """Regenerated the topologically sorted order of the graph"""
        edges = cls._get_edges(component_dict)
        if len(component_dict) == 1:
            return list(component_dict.keys())
        if len(edges) == 0:
            return []
        digraph = nx.DiGraph()
        digraph.add_nodes_from(list(component_dict.keys()))
        digraph.add_edges_from(edges)
        if not nx.is_weakly_connected(digraph):
            raise ValueError("The given graph is not completely connected")
        try:
            compute_order = list(topological_sort(digraph))
        except NetworkXUnfeasible:
            raise ValueError("The given graph contains a cycle")
        end_components = [
            component
            for component in compute_order
            if len(nx.descendants(digraph, component)) == 0
        ]
        if len(end_components) != 1:
            raise ValueError(
                "The given graph has more than one final (childless) component"
            )
        return compute_order

    def __getitem__(self, index):
        if isinstance(index, int):
            return self.get_component(self.compute_order[index])
        else:
            return self.get_component(index)

    def __iter__(self):
        self._i = 0
        return self

    def __next__(self):
        """Iterator for graphs, retrieves the components in the graph in order

        Returns:
            ComponentBase obj: The next component class or instance in the graph
        """
        if self._i < len(self.compute_order):
            self._i += 1
            return self.get_component(self.compute_order[self._i - 1])
        else:
            self._i = 0
            raise StopIteration

    def __eq__(self, other):
        if not isinstance(other, self.__class__):
            return False
        random_seed_eq = self.random_seed == other.random_seed
        if not random_seed_eq:
            return False
        attributes_to_check = ["component_dict", "compute_order"]
        for attribute in attributes_to_check:
            if getattr(self, attribute) != getattr(other, attribute):
                return False
        return True

    def __repr__(self):
        component_strs = []
        for (
            component_name,
            component_info,
        ) in self.component_dict.items():
            try:
                component_key = f"'{component_name}': "
                if isinstance(component_info[0], str):
                    component_class = handle_component_class(component_info[0])
                else:
                    component_class = handle_component_class(component_info[0].name)
                component_name = f"'{component_class.name}'"
            except MissingComponentError:
                # Not an EvalML component, use component class name
                component_name = f"{component_info[0].__name__}"

            component_edges_str = ""
            if len(component_info) > 1:
                component_edges_str = ", "
                component_edges_str += ", ".join(
                    [f"'{info}'" for info in component_info[1:]]
                )

            component_str = f"{component_key}[{component_name}{component_edges_str}]"
            component_strs.append(component_str)
        component_dict_str = f"{{{', '.join(component_strs)}}}"
        return component_dict_str

    def _get_parent_y(self, component_name):
        """Helper for inverse_transform method."""
        parents = self.get_inputs(component_name)
        return next(iter(p[:-2] for p in parents if ".y" in p), None)

    def inverse_transform(self, y):
        """Apply component inverse_transform methods to estimator predictions in reverse order.

        Components that implement inverse_transform are PolynomialDetrender, LabelEncoder (tbd).

        Arguments:
            y: (pd.Series): Final component features
        """
        data_to_transform = infer_feature_types(y)
        current_component = self.compute_order[-1]
        has_incoming_y_from_parent = True
        while has_incoming_y_from_parent:
            parent_y = self._get_parent_y(current_component)
            if parent_y:
                component = self.get_component(parent_y)
                if isinstance(component, TargetTransformer):
                    data_to_transform = component.inverse_transform(data_to_transform)
                current_component = parent_y
            else:
                has_incoming_y_from_parent = False

        return data_to_transform<|MERGE_RESOLUTION|>--- conflicted
+++ resolved
@@ -1,8 +1,5 @@
-<<<<<<< HEAD
+import inspect
 import logging
-=======
-import inspect
->>>>>>> 406dd6b2
 import warnings
 
 import networkx as nx
