--- conflicted
+++ resolved
@@ -614,7 +614,6 @@
             self._i = 0
             raise StopIteration
 
-<<<<<<< HEAD
     def __eq__(self, other):
         if not isinstance(other, self.__class__):
             return False
@@ -626,7 +625,7 @@
             if getattr(self, attribute) != getattr(other, attribute):
                 return False
         return True
-=======
+
     def _get_parent_y(self, component_name):
         """Helper for inverse_transform method."""
         parents = self.get_parents(component_name)
@@ -653,5 +652,4 @@
             else:
                 has_incoming_y_from_parent = False
 
-        return data_to_transform
->>>>>>> 9c414d31
+        return data_to_transform