--- conflicted
+++ resolved
@@ -24,63 +24,7 @@
     """
 
     problem_type = ProblemTypes.TIME_SERIES_REGRESSION
-<<<<<<< HEAD
-    """ProblemTypes.TIME_SERIES_REGRESSIO"""
-
-    def __init__(
-        self,
-        component_graph,
-        parameters=None,
-        custom_name=None,
-        random_seed=0,
-    ):
-        if not parameters or "pipeline" not in parameters:
-            raise ValueError(
-                "date_index, gap, and max_delay parameters cannot be omitted from the parameters dict. "
-                "Please specify them as a dictionary with the key 'pipeline'."
-            )
-        pipeline_params = parameters["pipeline"]
-        self.date_index = pipeline_params["date_index"]
-        self.gap = pipeline_params["gap"]
-        self.max_delay = pipeline_params["max_delay"]
-        super().__init__(
-            component_graph,
-            custom_name=custom_name,
-            parameters=parameters,
-            random_seed=random_seed,
-        )
-
-    def fit(self, X, y):
-        """Fit a time series regression pipeline.
-
-        Arguments:
-            X (pd.DataFrame or np.ndarray): The input training data of shape [n_samples, n_features]
-            y (pd.Series, np.ndarray): The target training targets of length [n_samples]
-
-        Returns:
-            self
-        """
-        if X is None:
-            X = pd.DataFrame()
-
-        X = infer_feature_types(X)
-        y = infer_feature_types(y)
-
-        self.input_target_name = y.name
-        X_t = self.component_graph.fit_features(X, y)
-
-        y_shifted = y.shift(-self.gap)
-        X_t, y_shifted = drop_rows_with_nans(X_t, y_shifted)
-        if self.estimator is not None:
-            self.estimator.fit(X_t, y_shifted)
-        else:
-            self.component_graph.get_last_component().fit(X_t, y)
-        self.input_feature_names = self.component_graph.input_feature_names
-
-        return self
-=======
     """ProblemTypes.TIME_SERIES_REGRESSION"""
->>>>>>> 0485d7ce
 
     def predict(self, X, y=None, objective=None):
         """Make predictions using selected features.
@@ -93,19 +37,11 @@
         Returns:
             pd.Series: Predicted values.
         """
-<<<<<<< HEAD
         if self.estimator is None:
             raise ValueError(
                 "Cannot call predict() on a component graph because the final component is not a Estimator."
             )
-
-        if X is None:
-            X = pd.DataFrame()
-        X = infer_feature_types(X)
-        y = infer_feature_types(y)
-=======
         X, y = self._convert_to_woodwork(X, y)
->>>>>>> 0485d7ce
         features = self.compute_estimator_features(X, y)
         features_no_nan, y = drop_rows_with_nans(features, y)
         predictions = self._estimator_predict(features_no_nan, y)
