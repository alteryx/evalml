--- conflicted
+++ resolved
@@ -27,11 +27,7 @@
                  An empty dictionary {} implies using all default values for component parameters. Pipeline-level
                  parameters such as gap and max_delay must be specified with the "pipeline" key. For example:
                  Pipeline(parameters={"pipeline": {"max_delay": 4, "gap": 2}}).
-<<<<<<< HEAD
-            random_state (int, np.random.RandomState): Seed for the random number generator. Defaults to 0.
-=======
-            random_state (int): The random seed. Defaults to 0.
->>>>>>> 07b3700b
+            random_state (int): Seed for the random number generator. Defaults to 0.
         """
         if "pipeline" not in parameters:
             raise ValueError("gap and max_delay parameters cannot be omitted from the parameters dict. "
