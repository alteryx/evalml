--- conflicted
+++ resolved
@@ -22,41 +22,7 @@
     problem_type = ProblemTypes.TIME_SERIES_REGRESSION
     """ProblemTypes.TIME_SERIES_REGRESSION"""
 
-<<<<<<< HEAD
-    def predict(self, X, y=None, objective=None):
-        """Make predictions using selected features.
-
-        Args:
-            X (pd.DataFrame, or np.ndarray): Data of shape [n_samples, n_features].
-            y (pd.Series, np.ndarray, None): The target training targets of length [n_samples].
-            objective (Object or string): The objective to use to make predictions.
-
-        Returns:
-            pd.Series: Predicted values.
-
-        Raises:
-            ValueError: If final component is not an estimator.
-        """
-        if self.estimator is None:
-            raise ValueError(
-                "Cannot call predict() on a component graph because the final component is not an Estimator."
-            )
-        X, y = self._convert_to_woodwork(X, y)
-        features = self.compute_estimator_features(X, y)
-        features_no_nan, y = drop_rows_with_nans(features, y)
-        predictions = self._estimator_predict(features_no_nan, y)
-        predictions.index = y.index
-        predictions = self.inverse_transform(predictions)
-        predictions = predictions.rename(self.input_target_name)
-        padded = pad_with_nans(
-            predictions, max(0, features.shape[0] - predictions.shape[0])
-        )
-        return infer_feature_types(padded)
-
-    def score(self, X, y, objectives):
-=======
     def score(self, X, y, objectives, X_train=None, y_train=None):
->>>>>>> 882e09b9
         """Evaluate model performance on current and additional objectives.
 
         Args:
