import numpy as np
import pandas as pd

from .binary_classification_pipeline import BinaryClassificationPipeline
from .classification import (
    CatBoostBinaryClassificationPipeline,
    CatBoostMulticlassClassificationPipeline,
    LogisticRegressionBinaryPipeline,
    LogisticRegressionMulticlassPipeline,
    RFBinaryClassificationPipeline,
    RFMulticlassClassificationPipeline,
    XGBoostBinaryPipeline,
    XGBoostMulticlassPipeline
)
from .multiclass_classification_pipeline import (
    MulticlassClassificationPipeline
)
from .regression import (
    CatBoostRegressionPipeline,
    LinearRegressionPipeline,
    RFRegressionPipeline,
    XGBoostRegressionPipeline
)
from .regression_pipeline import RegressionPipeline

from evalml.exceptions import MissingComponentError
from evalml.model_family import handle_model_family
from evalml.pipelines.components import (
    CatBoostClassifier,
    CatBoostRegressor,
    DateTimeFeaturization,
    DropNullColumns,
    LinearRegressor,
    LogisticRegressionClassifier,
    OneHotEncoder,
    RandomForestClassifier,
    RandomForestRegressor,
    SimpleImputer,
    StandardScaler,
    XGBoostClassifier,
    XGBoostRegressor
)
from evalml.problem_types import ProblemTypes, handle_problem_types
from evalml.utils import get_logger

logger = get_logger(__file__)

_ALL_PIPELINES = [CatBoostBinaryClassificationPipeline,
                  CatBoostMulticlassClassificationPipeline,
                  LogisticRegressionBinaryPipeline,
                  LogisticRegressionMulticlassPipeline,
                  RFBinaryClassificationPipeline,
                  RFMulticlassClassificationPipeline,
                  XGBoostBinaryPipeline,
                  XGBoostMulticlassPipeline,
                  CatBoostRegressionPipeline,
                  LinearRegressionPipeline,
                  RFRegressionPipeline,
                  XGBoostRegressionPipeline]


_ALL_ESTIMATORS = [CatBoostClassifier,
                   CatBoostRegressor,
                   LinearRegressor,
                   LogisticRegressionClassifier,
                   RandomForestClassifier,
                   RandomForestRegressor,
                   XGBoostClassifier,
                   XGBoostRegressor]


def all_pipelines():
    """Returns a complete list of all supported pipeline classes.

    Returns:
        list[PipelineBase]: a list of pipeline classes
    """
    pipelines = []
    for pipeline_class in _ALL_PIPELINES:
        try:
            pipeline_class({})
            pipelines.append(pipeline_class)
        except (MissingComponentError, ImportError):
            pipeline_name = pipeline_class.name
            logger.debug('Pipeline {} failed import, withholding from all_pipelines'.format(pipeline_name))
    return pipelines


def get_pipelines(problem_type, model_families=None):
    """Returns the pipelines allowed for a particular problem type.

    Can also optionally filter by a list of model types.

    Arguments:
        problem_type (ProblemTypes or str): problem type to filter for
        model_families (list[ModelFamily] or list[str]): model families to filter for

    Returns:
        list[PipelineBase]: a list of pipeline classes
    """
    if model_families is not None and not isinstance(model_families, list):
        raise TypeError("model_families parameter is not a list.")

    if model_families:
        model_families = [handle_model_family(model_family) for model_family in model_families]

    problem_pipelines = []
    problem_type = handle_problem_types(problem_type)
    for p in all_pipelines():
        if problem_type == handle_problem_types(p.problem_type):
            problem_pipelines.append(p)

    if model_families is None:
        return problem_pipelines

    all_model_families = list_model_families(problem_type)
    for model_family in model_families:
        if model_family not in all_model_families:
            raise RuntimeError("Unrecognized model type for problem type %s: %s" % (problem_type, model_family))

    pipelines = []

    for p in problem_pipelines:
        if p.model_family in model_families:
            pipelines.append(p)

    return pipelines


def list_model_families(problem_type):
    """List model type for a particular problem type.

    Arguments:
        problem_types (ProblemTypes or str): binary, multiclass, or regression

    Returns:
        list[ModelFamily]: a list of model families
    """

    problem_pipelines = []
    problem_type = handle_problem_types(problem_type)
    for p in all_pipelines():
        if problem_type == handle_problem_types(p.problem_type):
            problem_pipelines.append(p)

    return list(set([p.model_family for p in problem_pipelines]))


def all_estimators():
    """Returns a complete list of all supported estimator classes.

    Returns:
        list[Estimator]: a list of estimator classes
    """
    estimators = []
    for estimator_class in _ALL_ESTIMATORS:
        try:
            estimator_class()
            estimators.append(estimator_class)
        except (MissingComponentError, ImportError):
            estimator_name = estimator_class.name
            logger.debug('Estimator {} failed import, withholding from all_estimators'.format(estimator_name))
    return estimators


def get_estimators(problem_type, model_families=None):
    """Returns the estimators allowed for a particular problem type.

    Can also optionally filter by a list of model types.

    Arguments:
        problem_type (ProblemTypes or str): problem type to filter for
        model_families (list[ModelFamily] or list[str]): model families to filter for

    Returns:
        list[class]: a list of estimator subclasses
    """
    if model_families is not None and not isinstance(model_families, list):
        raise TypeError("model_families parameter is not a list.")
    problem_type = handle_problem_types(problem_type)
    if model_families is None:
        model_families = list_model_families(problem_type)

    model_families = [handle_model_family(model_family) for model_family in model_families]
    all_model_families = list_model_families(problem_type)
    for model_family in model_families:
        if model_family not in all_model_families:
            raise RuntimeError("Unrecognized model type for problem type %s: %s" % (problem_type, model_family))

    estimator_classes = []
    for estimator_class in all_estimators():
        if problem_type not in [handle_problem_types(supported_pt) for supported_pt in estimator_class.supported_problem_types]:
            continue
        if estimator_class.model_family not in model_families:
            continue
        estimator_classes.append(estimator_class)
    return estimator_classes


def _get_preprocessing_components(X, y, problem_type, estimator_class):
    """Given input data, target data and an estimator class, construct a recommended preprocessing chain to be combined with the estimator and trained on the provided data.

    Arguments:
        X (pd.DataFrame): the input data of shape [n_samples, n_features]
        y (pd.Series): the target labels of length [n_samples]
        problem_type (ProblemTypes or str): problem type
        estimator_class (class):A class which subclasses Estimator estimator for pipeline

    Returns:
        list[Transformer]: a list of applicable preprocessing components to use with the estimator
    """
    if not isinstance(X, pd.DataFrame):
        X = pd.DataFrame(X)
    pp_components = []
    all_null_cols = X.columns[X.isnull().all()]
    if len(all_null_cols) > 0:
        pp_components.append(DropNullColumns)
    X = X.drop(all_null_cols, axis=1)  # TODO: is this necessary??
    pp_components.append(SimpleImputer)

    datetime_cols = X.select_dtypes(include=[np.datetime64])
    add_datetime_featurization = len(datetime_cols.columns) > 0
    if add_datetime_featurization:
        pp_components.append(DateTimeFeaturization)

    # DateTimeFeaturization can create categorical columns
    categorical_cols = X.select_dtypes(include=['category', 'object'])
    if (add_datetime_featurization or len(categorical_cols.columns) > 0) and estimator_class not in {CatBoostClassifier, CatBoostRegressor}:
        pp_components.append(OneHotEncoder)

    if estimator_class in {LinearRegressor, LogisticRegressionClassifier}:
        pp_components.append(StandardScaler)
    return pp_components


def make_pipeline(X, y, estimator, problem_type):
    """Given input data, target data, an estimator class and the problem type,
        generates a pipeline class with a preprocessing chain which was recommended based on the inputs.
        The pipeline will be a subclass of the appropriate pipeline base class for the specified problem_type.

   Arguments:
        X (pd.DataFrame): the input data of shape [n_samples, n_features]
        y (pd.Series): the target labels of length [n_samples]
        estimator (Estimator): estimator for pipeline
        problem_type (ProblemTypes or str): problem type for pipeline to generate

    Returns:
        class: PipelineBase subclass with dynamically generated preprocessing components and specified estimator

    """
    problem_type = handle_problem_types(problem_type)
    if estimator not in get_estimators(problem_type):
        raise ValueError(f"{estimator.name} is not a valid estimator for problem type")
    preprocessing_components = _get_preprocessing_components(X, y, problem_type, estimator)
    complete_component_graph = preprocessing_components + [estimator]

    hyperparameters = None
    if not isinstance(X, pd.DataFrame):
        X = pd.DataFrame(X)
    categorical_cols = X.select_dtypes(include=['category', 'object'])
    if estimator in {CatBoostClassifier, CatBoostRegressor} or (len(categorical_cols.columns) > 0 and estimator not in {CatBoostClassifier, CatBoostRegressor}):
        hyperparameters = {
            'Simple Imputer': {
                "impute_strategy": ["most_frequent"]
            }
        }

    def get_pipeline_base_class(problem_type):
        """Returns pipeline base class for problem_type"""
        if problem_type == ProblemTypes.BINARY:
            return BinaryClassificationPipeline
        elif problem_type == ProblemTypes.MULTICLASS:
            return MulticlassClassificationPipeline
        elif problem_type == ProblemTypes.REGRESSION:
            return RegressionPipeline

    base_class = get_pipeline_base_class(problem_type)

    class GeneratedPipeline(base_class):
        custom_name = f"{estimator.name} w/ {' + '.join([component.name for component in preprocessing_components])}"
        component_graph = complete_component_graph
<<<<<<< HEAD
        custom_hyperparameters = hyperparameters

    return GeneratedPipeline


def calculate_permutation_importances(pipeline, X, y, objective, n_repeats=5, n_jobs=None, random_state=0):
    """Calculates permutation importance for features.

    Arguments:
        pipeline (PipelineBase or subclass): fitted pipeline
        X (pd.DataFrame): the input data used to score and compute permutation importance
        y (pd.Series): the target labels
        objective (str, ObjectiveBase): objective to score on
        n_repeats (int): Number of times to permute a feature. Defaults to 5.
        n_jobs (int or None): Non-negative integer describing level of parallelism used for pipelines.
            None and 1 are equivalent. If set to -1, all CPUs are used. For n_jobs below -1, (n_cpus + 1 + n_jobs) are used.
        random_state (int, np.random.RandomState): The random seed/state. Defaults to 0.

    Returns:
        Mean feature importance scores over 5 shuffles.
    """
    objective = get_objective(objective)
    if objective.problem_type != pipeline.problem_type:
        raise ValueError(f"Given objective '{objective.name}' cannot be used with '{pipeline.name}'")

    def scorer(pipeline, X, y):
        scores = pipeline.score(X, y, objectives=[objective])
        return scores[objective.name] if objective.greater_is_better else -scores[objective.name]
    perm_importance = sk_permutation_importance(pipeline, X, y, n_repeats=n_repeats, scoring=scorer, n_jobs=n_jobs, random_state=random_state)
    mean_perm_importance = perm_importance["importances_mean"]
    if not isinstance(X, pd.DataFrame):
        X = pd.DataFrame(X)
    feature_names = list(X.columns)
    mean_perm_importance = list(zip(feature_names, mean_perm_importance))
    mean_perm_importance.sort(key=lambda x: x[1], reverse=True)
    return pd.DataFrame(mean_perm_importance, columns=["feature", "importance"])


def graph_permutation_importances(pipeline, X, y, objective, show_all_features=False):
    """Generate a bar graph of the pipeline's permutation importance.

    Arguments:
        pipeline (PipelineBase or subclass): Fitted pipeline
        X (pd.DataFrame): The input data used to score and compute permutation importance
        y (pd.Series): The target labels
        objective (str, ObjectiveBase): Objective to score on
        show_all_features (bool, optional) : If True, graph features with a permutation importance value of zero. Defaults to False.

    Returns:
        plotly.Figure, a bar graph showing features and their respective permutation importance.
    """
    go = import_or_raise("plotly.graph_objects", error_msg="Cannot find dependency plotly.graph_objects")
    perm_importance = calculate_permutation_importances(pipeline, X, y, objective)
    perm_importance['importance'] = perm_importance['importance']

    if not show_all_features:
        # Remove features with close to zero importance
        perm_importance = perm_importance[abs(perm_importance['importance']) >= 1e-3]
    # List is reversed to go from ascending order to descending order
    perm_importance = perm_importance.iloc[::-1]

    title = "Permutation Importance"
    subtitle = "The relative importance of each input feature's "\
               "overall influence on the pipelines' predictions, computed using "\
               "the permutation importance algorithm."
    data = [go.Bar(x=perm_importance['importance'],
                   y=perm_importance['feature'],
                   orientation='h'
                   )]

    layout = {
        'title': '{0}<br><sub>{1}</sub>'.format(title, subtitle),
        'height': 800,
        'xaxis_title': 'Permutation Importance',
        'yaxis_title': 'Feature',
        'yaxis': {
            'type': 'category'
        }
    }

    fig = go.Figure(data=data, layout=layout)
    return fig
=======
    return GeneratedPipeline
>>>>>>> a27f6e1d
<|MERGE_RESOLUTION|>--- conflicted
+++ resolved
@@ -279,89 +279,6 @@
     class GeneratedPipeline(base_class):
         custom_name = f"{estimator.name} w/ {' + '.join([component.name for component in preprocessing_components])}"
         component_graph = complete_component_graph
-<<<<<<< HEAD
         custom_hyperparameters = hyperparameters
 
-    return GeneratedPipeline
-
-
-def calculate_permutation_importances(pipeline, X, y, objective, n_repeats=5, n_jobs=None, random_state=0):
-    """Calculates permutation importance for features.
-
-    Arguments:
-        pipeline (PipelineBase or subclass): fitted pipeline
-        X (pd.DataFrame): the input data used to score and compute permutation importance
-        y (pd.Series): the target labels
-        objective (str, ObjectiveBase): objective to score on
-        n_repeats (int): Number of times to permute a feature. Defaults to 5.
-        n_jobs (int or None): Non-negative integer describing level of parallelism used for pipelines.
-            None and 1 are equivalent. If set to -1, all CPUs are used. For n_jobs below -1, (n_cpus + 1 + n_jobs) are used.
-        random_state (int, np.random.RandomState): The random seed/state. Defaults to 0.
-
-    Returns:
-        Mean feature importance scores over 5 shuffles.
-    """
-    objective = get_objective(objective)
-    if objective.problem_type != pipeline.problem_type:
-        raise ValueError(f"Given objective '{objective.name}' cannot be used with '{pipeline.name}'")
-
-    def scorer(pipeline, X, y):
-        scores = pipeline.score(X, y, objectives=[objective])
-        return scores[objective.name] if objective.greater_is_better else -scores[objective.name]
-    perm_importance = sk_permutation_importance(pipeline, X, y, n_repeats=n_repeats, scoring=scorer, n_jobs=n_jobs, random_state=random_state)
-    mean_perm_importance = perm_importance["importances_mean"]
-    if not isinstance(X, pd.DataFrame):
-        X = pd.DataFrame(X)
-    feature_names = list(X.columns)
-    mean_perm_importance = list(zip(feature_names, mean_perm_importance))
-    mean_perm_importance.sort(key=lambda x: x[1], reverse=True)
-    return pd.DataFrame(mean_perm_importance, columns=["feature", "importance"])
-
-
-def graph_permutation_importances(pipeline, X, y, objective, show_all_features=False):
-    """Generate a bar graph of the pipeline's permutation importance.
-
-    Arguments:
-        pipeline (PipelineBase or subclass): Fitted pipeline
-        X (pd.DataFrame): The input data used to score and compute permutation importance
-        y (pd.Series): The target labels
-        objective (str, ObjectiveBase): Objective to score on
-        show_all_features (bool, optional) : If True, graph features with a permutation importance value of zero. Defaults to False.
-
-    Returns:
-        plotly.Figure, a bar graph showing features and their respective permutation importance.
-    """
-    go = import_or_raise("plotly.graph_objects", error_msg="Cannot find dependency plotly.graph_objects")
-    perm_importance = calculate_permutation_importances(pipeline, X, y, objective)
-    perm_importance['importance'] = perm_importance['importance']
-
-    if not show_all_features:
-        # Remove features with close to zero importance
-        perm_importance = perm_importance[abs(perm_importance['importance']) >= 1e-3]
-    # List is reversed to go from ascending order to descending order
-    perm_importance = perm_importance.iloc[::-1]
-
-    title = "Permutation Importance"
-    subtitle = "The relative importance of each input feature's "\
-               "overall influence on the pipelines' predictions, computed using "\
-               "the permutation importance algorithm."
-    data = [go.Bar(x=perm_importance['importance'],
-                   y=perm_importance['feature'],
-                   orientation='h'
-                   )]
-
-    layout = {
-        'title': '{0}<br><sub>{1}</sub>'.format(title, subtitle),
-        'height': 800,
-        'xaxis_title': 'Permutation Importance',
-        'yaxis_title': 'Feature',
-        'yaxis': {
-            'type': 'category'
-        }
-    }
-
-    fig = go.Figure(data=data, layout=layout)
-    return fig
-=======
-    return GeneratedPipeline
->>>>>>> a27f6e1d
+    return GeneratedPipeline