"""Utility methods for EvalML pipelines."""
import logging

from woodwork import logical_types

from . import (
    TimeSeriesBinaryClassificationPipeline,
    TimeSeriesMulticlassClassificationPipeline,
    TimeSeriesRegressionPipeline,
)
from .binary_classification_pipeline import BinaryClassificationPipeline
from .multiclass_classification_pipeline import (
    MulticlassClassificationPipeline,
)
from .pipeline_base import PipelineBase
from .regression_pipeline import RegressionPipeline

from evalml.data_checks import DataCheckActionCode
from evalml.model_family import ModelFamily
from evalml.pipelines.components import (  # noqa: F401
    CatBoostClassifier,
    CatBoostRegressor,
    ComponentBase,
    DateTimeFeaturizer,
    DelayedFeatureTransformer,
    DropColumns,
    DropNullColumns,
    DropRowsTransformer,
    EmailFeaturizer,
    Estimator,
    Imputer,
    LogTransformer,
    OneHotEncoder,
    Oversampler,
    RandomForestClassifier,
    StackedEnsembleClassifier,
    StackedEnsembleRegressor,
    StandardScaler,
    TargetImputer,
    TextFeaturizer,
    Undersampler,
    URLFeaturizer,
)
from evalml.pipelines.components.transformers.encoders.label_encoder import (
    LabelEncoder,
)
from evalml.pipelines.components.utils import (
    get_estimators,
    handle_component_class,
)
from evalml.problem_types import (
    ProblemTypes,
    handle_problem_types,
    is_classification,
    is_time_series,
)
from evalml.utils import import_or_raise, infer_feature_types

logger = logging.getLogger(__name__)


def _get_preprocessing_components(
    X, y, problem_type, estimator_class, sampler_name=None
):
    """Given input data, target data and an estimator class, construct a recommended preprocessing chain to be combined with the estimator and trained on the provided data.

    Args:
        X (pd.DataFrame): The input data of shape [n_samples, n_features].
        y (pd.Series): The target data of length [n_samples].
        problem_type (ProblemTypes or str): Problem type.
        estimator_class (class): A class which subclasses Estimator estimator for pipeline.
        sampler_name (str): The name of the sampler component to add to the pipeline. Defaults to None.

    Returns:
        list[Transformer]: A list of applicable preprocessing components to use with the estimator.
    """
    pp_components = []

    if is_classification(problem_type):
        pp_components.append(LabelEncoder)

    all_null_cols = X.columns[X.isnull().all()]
    if len(all_null_cols) > 0:
        pp_components.append(DropNullColumns)

    index_and_unknown_columns = list(
        X.ww.select(["index", "unknown"], return_schema=True).columns
    )
    if len(index_and_unknown_columns) > 0:
        pp_components.append(DropColumns)

    email_columns = list(X.ww.select("EmailAddress", return_schema=True).columns)
    if len(email_columns) > 0:
        pp_components.append(EmailFeaturizer)

    url_columns = list(X.ww.select("URL", return_schema=True).columns)
    if len(url_columns) > 0:
        pp_components.append(URLFeaturizer)

    input_logical_types = {type(lt) for lt in X.ww.logical_types.values()}
    types_imputer_handles = {
        logical_types.Boolean,
        logical_types.Categorical,
        logical_types.Double,
        logical_types.Integer,
        logical_types.URL,
        logical_types.EmailAddress,
        logical_types.Datetime,
    }

    datetime_cols = list(X.ww.select(["Datetime"], return_schema=True).columns)

    add_datetime_featurizer = len(datetime_cols) > 0
    if add_datetime_featurizer and estimator_class.model_family not in [
        ModelFamily.ARIMA,
        ModelFamily.PROPHET,
    ]:
        pp_components.append(DateTimeFeaturizer)

    text_columns = list(X.ww.select("NaturalLanguage", return_schema=True).columns)
    if len(text_columns) > 0:
        pp_components.append(TextFeaturizer)

    if len(input_logical_types.intersection(types_imputer_handles)) or len(
        text_columns
    ):
        pp_components.append(Imputer)

    if (
        is_time_series(problem_type)
        and estimator_class.model_family != ModelFamily.ARIMA
    ):
        pp_components.append(DelayedFeatureTransformer)

    # The URL and EmailAddress Featurizers will create categorical columns
    categorical_cols = list(
        X.ww.select(["category", "URL", "EmailAddress"], return_schema=True).columns
    )
    if len(categorical_cols) > 0 and estimator_class not in {
        CatBoostClassifier,
        CatBoostRegressor,
    }:
        pp_components.append(OneHotEncoder)

    sampler_components = {
        "Undersampler": Undersampler,
        "Oversampler": Oversampler,
    }
    if sampler_name is not None:
        try:
            import_or_raise(
                "imblearn.over_sampling", error_msg="imbalanced-learn is not installed"
            )
            pp_components.append(sampler_components[sampler_name])
        except ImportError:
            logger.warning(
                "Could not import imblearn.over_sampling, so defaulting to use Undersampler"
            )
            pp_components.append(Undersampler)

    if estimator_class.model_family == ModelFamily.LINEAR_MODEL:
        pp_components.append(StandardScaler)

    return pp_components


def _get_pipeline_base_class(problem_type):
    """Returns pipeline base class for problem_type."""
    problem_type = handle_problem_types(problem_type)
    if problem_type == ProblemTypes.BINARY:
        return BinaryClassificationPipeline
    elif problem_type == ProblemTypes.MULTICLASS:
        return MulticlassClassificationPipeline
    elif problem_type == ProblemTypes.REGRESSION:
        return RegressionPipeline
    elif problem_type == ProblemTypes.TIME_SERIES_REGRESSION:
        return TimeSeriesRegressionPipeline
    elif problem_type == ProblemTypes.TIME_SERIES_BINARY:
        return TimeSeriesBinaryClassificationPipeline
    else:
        return TimeSeriesMulticlassClassificationPipeline


def make_pipeline(
    X,
    y,
    estimator,
    problem_type,
    parameters=None,
    sampler_name=None,
    extra_components=None,
):
    """Given input data, target data, an estimator class and the problem type, generates a pipeline class with a preprocessing chain which was recommended based on the inputs. The pipeline will be a subclass of the appropriate pipeline base class for the specified problem_type.

    Args:
         X (pd.DataFrame): The input data of shape [n_samples, n_features].
         y (pd.Series): The target data of length [n_samples].
         estimator (Estimator): Estimator for pipeline.
         problem_type (ProblemTypes or str): Problem type for pipeline to generate.
         parameters (dict): Dictionary with component names as keys and dictionary of that component's parameters as values.
             An empty dictionary or None implies using all default values for component parameters.
         sampler_name (str): The name of the sampler component to add to the pipeline. Only used in classification problems.
             Defaults to None
         extra_components (list[ComponentBase]): List of extra components to be added after preprocessing components. Defaults to None.

    Returns:
         PipelineBase object: PipelineBase instance with dynamically generated preprocessing components and specified estimator.

    Raises:
        ValueError: If estimator is not valid for the given problem type, or sampling is not supported for the given problem type.
    """
    X = infer_feature_types(X)
    y = infer_feature_types(y)

    problem_type = handle_problem_types(problem_type)
    if estimator not in get_estimators(problem_type):
        raise ValueError(f"{estimator.name} is not a valid estimator for problem type")
    if not is_classification(problem_type) and sampler_name is not None:
        raise ValueError(
            f"Sampling is unsupported for problem_type {str(problem_type)}"
        )
    preprocessing_components = _get_preprocessing_components(
        X, y, problem_type, estimator, sampler_name
    )
    extra_components = extra_components or []
    complete_component_list = preprocessing_components + extra_components + [estimator]
    component_graph = PipelineBase._make_component_dict_from_component_list(
        complete_component_list
    )
    base_class = _get_pipeline_base_class(problem_type)
    return base_class(
        component_graph,
        parameters=parameters,
    )


def generate_pipeline_code(element):
    """Creates and returns a string that contains the Python imports and code required for running the EvalML pipeline.

    Args:
        element (pipeline instance): The instance of the pipeline to generate string Python code.

    Returns:
        str: String representation of Python code that can be run separately in order to recreate the pipeline instance.
        Does not include code for custom component implementation.

    Raises:
        ValueError: If element is not a pipeline, or if the pipeline is nonlinear.
    """
    # hold the imports needed and add code to end
    code_strings = []
    if not isinstance(element, PipelineBase):
        raise ValueError(
            "Element must be a pipeline instance, received {}".format(type(element))
        )
    if isinstance(element.component_graph, dict):
        raise ValueError("Code generation for nonlinear pipelines is not supported yet")
    code_strings.append(
        "from {} import {}".format(
            element.__class__.__module__, element.__class__.__name__
        )
    )
    code_strings.append(repr(element))
    return "\n".join(code_strings)


def _make_stacked_ensemble_pipeline(
    input_pipelines, problem_type, final_estimator=None, n_jobs=-1, random_seed=0
):
    """Creates a pipeline with a stacked ensemble estimator.

    Args:
        input_pipelines (list(PipelineBase or subclass obj)): List of pipeline instances to use as the base estimators for the stacked ensemble.
            This must not be None or an empty list or else EnsembleMissingPipelinesError will be raised.
        problem_type (ProblemType): problem type of pipeline
        final_estimator (Estimator): Metalearner to use for the ensembler. Defaults to None.
        n_jobs (int or None): Integer describing level of parallelism used for pipelines.
            None and 1 are equivalent. If set to -1, all CPUs are used. For n_jobs below -1, (n_cpus + 1 + n_jobs) are used.
            Defaults to -1.

    Returns:
        Pipeline with appropriate stacked ensemble estimator.
    """

    def _make_new_component_name(model_type, component_name, idx=None):
        idx = " " + str(idx) if idx is not None else ""
        return f"{str(model_type)} Pipeline{idx} - {component_name}"

    component_graph = (
        {"Label Encoder": ["Label Encoder", "X", "y"]}
        if is_classification(problem_type)
        else {}
    )
    final_components = []
    used_model_families = []
    parameters = {}

    if is_classification(problem_type):
        parameters = {
            "Stacked Ensemble Classifier": {
                "n_jobs": n_jobs,
            }
        }
        estimator = StackedEnsembleClassifier
        pipeline_name = "Stacked Ensemble Classification Pipeline"
    else:
        parameters = {
            "Stacked Ensemble Regressor": {
                "n_jobs": n_jobs,
            }
        }
        estimator = StackedEnsembleRegressor
        pipeline_name = "Stacked Ensemble Regression Pipeline"

    pipeline_class = {
        ProblemTypes.BINARY: BinaryClassificationPipeline,
        ProblemTypes.MULTICLASS: MulticlassClassificationPipeline,
        ProblemTypes.REGRESSION: RegressionPipeline,
    }[problem_type]

    for pipeline in input_pipelines:
        model_family = pipeline.component_graph[-1].model_family
        model_family_idx = (
            used_model_families.count(model_family) + 1
            if used_model_families.count(model_family) > 0
            else None
        )
        used_model_families.append(model_family)
        final_component = None
        ensemble_y = "y"
        for name, component_list in pipeline.component_graph.component_dict.items():
            new_component_list = []
            new_component_name = _make_new_component_name(
                model_family, name, model_family_idx
            )
            for i, item in enumerate(component_list):
                if i == 0:
                    fitted_comp = handle_component_class(item)
                    new_component_list.append(fitted_comp)
                    parameters[new_component_name] = pipeline.parameters.get(name, {})
                elif isinstance(item, str) and item not in ["X", "y"]:
                    new_component_list.append(
                        _make_new_component_name(model_family, item, model_family_idx)
                    )
                elif isinstance(item, str) and item == "y":
                    if is_classification(problem_type):
                        new_component_list.append("Label Encoder.y")
                    else:
                        new_component_list.append("y")
                else:
                    new_component_list.append(item)
                if i != 0 and item.endswith(".y"):
                    ensemble_y = _make_new_component_name(
                        model_family, item, model_family_idx
                    )
            component_graph[new_component_name] = new_component_list
            final_component = new_component_name
        final_components.append(final_component)

    component_graph[estimator.name] = (
        [estimator] + [comp + ".x" for comp in final_components] + [ensemble_y]
    )

    return pipeline_class(
        component_graph,
        parameters=parameters,
        custom_name=pipeline_name,
        random_seed=random_seed,
    )


def make_pipeline_from_actions(problem_type, actions):
    """Creates a pipeline of components to address the input DataCheckAction list.

    Args:
        problem_type (str or ProblemType): The problem type that the pipeline should address.
        actions (list[DataCheckAction]): List of DataCheckAction objects used to create list of components

    Returns:
        PipelineBase: Pipeline which can be used to address data check actions.
    """
    component_list = _make_component_list_from_actions(actions)
    parameters = {}
    for component in component_list:
        parameters[component.name] = component.parameters
    component_dict = PipelineBase._make_component_dict_from_component_list(
        [component.name for component in component_list]
    )
    base_class = _get_pipeline_base_class(problem_type)
    return base_class(component_dict, parameters=parameters)


def _make_component_list_from_actions(actions):
    """Creates a list of components from the input DataCheckAction list.

    Args:
        actions (list(DataCheckAction)): List of DataCheckAction objects used to create list of components

    Returns:
        list(ComponentBase): List of components used to address the input actions
    """
    components = []
    cols_to_drop = []
    indices_to_drop = []
    for action in actions:
        if action.action_code == DataCheckActionCode.DROP_COL:
            cols_to_drop.extend(action.metadata["columns"])
        elif action.action_code == DataCheckActionCode.IMPUTE_COL:
            metadata = action.metadata
            if metadata["is_target"]:
                components.append(
                    TargetImputer(impute_strategy=metadata["impute_strategy"])
                )
        elif action.action_code == DataCheckActionCode.DROP_ROWS:
<<<<<<< HEAD
            rows = action.metadata["rows"]
            components.append(DropRowsTransformer(indices_to_drop=rows))
=======
            indices_to_drop.extend(action.metadata["indices"])
>>>>>>> ffb73347
    if cols_to_drop:
        cols_to_drop = sorted(set(cols_to_drop))
        components.append(DropColumns(columns=cols_to_drop))
    if indices_to_drop:
        indices_to_drop = sorted(set(indices_to_drop))
        components.append(DropRowsTransformer(indices_to_drop=indices_to_drop))

    return components


def make_timeseries_baseline_pipeline(problem_type, gap, forecast_horizon):
    """Make a baseline pipeline for time series regression problems.

    Args:
        problem_type: One of TIME_SERIES_REGRESSION, TIME_SERIES_MULTICLASS, TIME_SERIES_BINARY
        gap (int): Non-negative gap parameter.
        forecast_horizon (int): Positive forecast_horizon parameter.

    Returns:
        TimeSeriesPipelineBase, a time series pipeline corresponding to the problem type.

    """
    pipeline_class, pipeline_name = {
        ProblemTypes.TIME_SERIES_REGRESSION: (
            TimeSeriesRegressionPipeline,
            "Time Series Baseline Regression Pipeline",
        ),
        ProblemTypes.TIME_SERIES_MULTICLASS: (
            TimeSeriesMulticlassClassificationPipeline,
            "Time Series Baseline Multiclass Pipeline",
        ),
        ProblemTypes.TIME_SERIES_BINARY: (
            TimeSeriesBinaryClassificationPipeline,
            "Time Series Baseline Binary Pipeline",
        ),
    }[problem_type]
    baseline = pipeline_class(
        component_graph=[
            "Delayed Feature Transformer",
            "Time Series Baseline Estimator",
        ],
        custom_name=pipeline_name,
        parameters={
            "pipeline": {
                "date_index": None,
                "gap": gap,
                "max_delay": 0,
                "forecast_horizon": forecast_horizon,
            },
            "Delayed Feature Transformer": {
                "max_delay": 0,
                "gap": gap,
                "forecast_horizon": forecast_horizon,
                "delay_target": True,
                "delay_features": False,
            },
            "Time Series Baseline Estimator": {
                "gap": gap,
                "forecast_horizon": forecast_horizon,
            },
        },
    )
    return baseline


def rows_of_interest(
    pipeline, X, y=None, threshold=None, epsilon=0.1, sort_values=True, types="all"
):
    """Get the row indices of the data that are closest to the threshold. Works only for binary classification problems and pipelines.

    Args:
        pipeline (PipelineBase): The fitted binary pipeline.
        X (ww.DataTable, pd.DataFrame): The input features to predict on.
        y (ww.DataColumn, pd.Series, None): The input target data,  if available. Defaults to None.
        threshold (float): The threshold value of interest to separate positive and negative predictions. If None, uses the pipeline threshold if set, else 0.5. Defaults to None.
        epsilon (epsilon): The difference between the probability and the threshold that would make the row interesting for us. For instance, epsilon=0.1 and threhsold=0.5 would mean
            we consider all rows in [0.4, 0.6] to be of interest. Defaults to 0.1.
        sort_values (bool): Whether to return the indices sorted by the distance from the threshold, such that the first values are closer to the threshold and the later values are further. Defaults to True.
        types (str): The type of rows to keep and return. Can be one of ['incorrect', 'correct', 'true_positive', 'true_negative', 'all']. Defaults to 'all'.

            'incorrect' - return only the rows where the predictions are incorrect. This means that, given the threshold and target y, keep only the rows which are labeled wrong.
            'correct' - return only the rows where the predictions are correct. This means that, given the threshold and target y, keep only the rows which are correctly labeled.
            'true_positive' - return only the rows which are positive, as given by the targets.
            'true_negative' - return only the rows which are negative, as given by the targets.
            'all' - return all rows. This is the only option available when there is no target data provided.

    Returns:
        The indices corresponding to the rows of interest.

    Raises:
        ValueError: If pipeline is not a fitted Binary Classification pipeline.
        ValueError: If types is invalid or y is not provided when types is not 'all'.
        ValueError: If the threshold is provided and is exclusive of [0, 1].
    """
    valid_types = ["incorrect", "correct", "true_positive", "true_negative", "all"]
    if types not in valid_types:
        raise ValueError(
            "Invalid arg for 'types'! Must be one of {}".format(valid_types)
        )

    if types != "all" and y is None:
        raise ValueError("Need an input y in order to use types {}".format(types))

    if (
        not isinstance(pipeline, BinaryClassificationPipeline)
        or not pipeline._is_fitted
    ):
        raise ValueError(
            "Pipeline provided must be a fitted Binary Classification pipeline!"
        )

    if threshold is not None and (threshold < 0 or threshold > 1):
        raise ValueError(
            "Provided threshold {} must be between [0, 1]".format(threshold)
        )

    if threshold is None:
        threshold = pipeline.threshold or 0.5

    # get predicted proba
    pred_proba = pipeline.predict_proba(X)
    pos_value_proba = pred_proba.iloc[:, -1]
    preds = pos_value_proba >= threshold
    preds_value_proba = abs(pos_value_proba - threshold)

    # placeholder for y if it isn't supplied
    y_current = y if y is not None else preds

    # logic for breaking apart the different categories
    mask = y_current
    if types in ["correct", "incorrect"]:
        mask = preds == y
    mask = mask.astype(bool)

    if types in ["correct", "true_positive"]:
        preds_value_proba = preds_value_proba[mask.values]
    elif types in ["incorrect", "true_negative"]:
        preds_value_proba = preds_value_proba[~mask.values]

    if sort_values:
        preds_value_proba = preds_value_proba.sort_values(kind="stable")

    preds_value_proba = preds_value_proba[preds_value_proba <= epsilon]
    return preds_value_proba.index.tolist()<|MERGE_RESOLUTION|>--- conflicted
+++ resolved
@@ -412,12 +412,7 @@
                     TargetImputer(impute_strategy=metadata["impute_strategy"])
                 )
         elif action.action_code == DataCheckActionCode.DROP_ROWS:
-<<<<<<< HEAD
-            rows = action.metadata["rows"]
-            components.append(DropRowsTransformer(indices_to_drop=rows))
-=======
             indices_to_drop.extend(action.metadata["indices"])
->>>>>>> ffb73347
     if cols_to_drop:
         cols_to_drop = sorted(set(cols_to_drop))
         components.append(DropColumns(columns=cols_to_drop))
