--- conflicted
+++ resolved
@@ -63,13 +63,8 @@
         model_families = [handle_model_family(model_family) for model_family in model_families]
 
     problem_type = handle_problem_types(problem_type)
-<<<<<<< HEAD
-    for p in ALL_PIPELINES:
+    for p in all_pipelines():
         problem_types = [handle_problem_types(pt) for pt in p.supported_problem_types]
-=======
-    for p in all_pipelines():
-        problem_types = [handle_problem_types(pt) for pt in p.problem_types]
->>>>>>> 3988eab3
         if problem_type in problem_types:
             problem_pipelines.append(p)
 
@@ -102,13 +97,8 @@
 
     problem_pipelines = []
     problem_type = handle_problem_types(problem_type)
-<<<<<<< HEAD
-    for p in ALL_PIPELINES:
+    for p in all_pipelines():
         problem_types = [handle_problem_types(pt) for pt in p.supported_problem_types]
-=======
-    for p in all_pipelines():
-        problem_types = [handle_problem_types(pt) for pt in p.problem_types]
->>>>>>> 3988eab3
         if problem_type in problem_types:
             problem_pipelines.append(p)
 
