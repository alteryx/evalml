import pandas as pd

from .binary_classification_pipeline import BinaryClassificationPipeline
from .multiclass_classification_pipeline import (
    MulticlassClassificationPipeline
)
from .regression_pipeline import RegressionPipeline

from evalml.model_family import ModelFamily
from evalml.pipelines.components import (  # noqa: F401
    CatBoostClassifier,
    CatBoostRegressor,
    ComponentBase,
    DateTimeFeaturizer,
    DropNullColumns,
    Estimator,
    Imputer,
    OneHotEncoder,
<<<<<<< HEAD
    StandardScaler,
    TextFeaturizer
=======
    RandomForestClassifier,
    StandardScaler
>>>>>>> dec69b1e
)
from evalml.pipelines.components.utils import get_estimators
from evalml.problem_types import ProblemTypes, handle_problem_types
from evalml.utils import get_logger
from evalml.utils.gen_utils import categorical_dtypes, datetime_dtypes

logger = get_logger(__file__)


def _get_preprocessing_components(X, y, problem_type, text_columns, estimator_class):
    """Given input data, target data and an estimator class, construct a recommended preprocessing chain to be combined with the estimator and trained on the provided data.

    Arguments:
<<<<<<< HEAD
        X (pd.DataFrame): the input data of shape [n_samples, n_features]
        y (pd.Series): the target labels of length [n_samples]
        problem_type (ProblemTypes or str): problem type
        text_columns (list): feature names which should be treated as text features
        estimator_class (class):A class which subclasses Estimator estimator for pipeline
=======
        X (pd.DataFrame): The input data of shape [n_samples, n_features]
        y (pd.Series): The target data of length [n_samples]
        problem_type (ProblemTypes or str): Problem type
        estimator_class (class): A class which subclasses Estimator estimator for pipeline
>>>>>>> dec69b1e

    Returns:
        list[Transformer]: A list of applicable preprocessing components to use with the estimator
    """
    if not isinstance(X, pd.DataFrame):
        X = pd.DataFrame(X)
    pp_components = []
    all_null_cols = X.columns[X.isnull().all()]
    if len(all_null_cols) > 0:
        pp_components.append(DropNullColumns)

    pp_components.append(Imputer)

    if text_columns:
        pp_components.append(TextFeaturizer)

    datetime_cols = X.select_dtypes(include=datetime_dtypes)
    add_datetime_featurizer = len(datetime_cols.columns) > 0
    if add_datetime_featurizer:
        pp_components.append(DateTimeFeaturizer)

    # DateTimeFeaturizer can create categorical columns
    categorical_cols = X.select_dtypes(include=categorical_dtypes)
    if (add_datetime_featurizer or len(categorical_cols.columns) > 0) and estimator_class not in {CatBoostClassifier, CatBoostRegressor}:
        pp_components.append(OneHotEncoder)

    if estimator_class.model_family == ModelFamily.LINEAR_MODEL:
        pp_components.append(StandardScaler)
    return pp_components


def _get_pipeline_base_class(problem_type):
    """Returns pipeline base class for problem_type"""
    if problem_type == ProblemTypes.BINARY:
        return BinaryClassificationPipeline
    elif problem_type == ProblemTypes.MULTICLASS:
        return MulticlassClassificationPipeline
    elif problem_type == ProblemTypes.REGRESSION:
        return RegressionPipeline


def make_pipeline(X, y, estimator, problem_type, text_columns=None):
    """Given input data, target data, an estimator class and the problem type,
        generates a pipeline class with a preprocessing chain which was recommended based on the inputs.
        The pipeline will be a subclass of the appropriate pipeline base class for the specified problem_type.

   Arguments:
<<<<<<< HEAD
        X (pd.DataFrame): the input data of shape [n_samples, n_features]
        y (pd.Series): the target labels of length [n_samples]
        estimator (Estimator): estimator for pipeline
        problem_type (ProblemTypes or str): problem type for pipeline to generate
        text_columns (list): feature names which should be treated as text features. Defaults to None.
=======
        X (pd.DataFrame): The input data of shape [n_samples, n_features]
        y (pd.Series): The target data of length [n_samples]
        estimator (Estimator): Estimator for pipeline
        problem_type (ProblemTypes or str): Problem type for pipeline to generate
>>>>>>> dec69b1e

    Returns:
        class: PipelineBase subclass with dynamically generated preprocessing components and specified estimator

    """
    problem_type = handle_problem_types(problem_type)
    if estimator not in get_estimators(problem_type):
        raise ValueError(f"{estimator.name} is not a valid estimator for problem type")
    preprocessing_components = _get_preprocessing_components(X, y, problem_type, text_columns, estimator)
    complete_component_graph = preprocessing_components + [estimator]

    hyperparameters = None
    if not isinstance(X, pd.DataFrame):
        X = pd.DataFrame(X)

    base_class = _get_pipeline_base_class(problem_type)

    class GeneratedPipeline(base_class):
        custom_name = f"{estimator.name} w/ {' + '.join([component.name for component in preprocessing_components])}"
        component_graph = complete_component_graph
        custom_hyperparameters = hyperparameters

    return GeneratedPipeline


def make_pipeline_from_components(component_instances, problem_type, custom_name=None):
    """Given a list of component instances and the problem type, an pipeline instance is generated with the component instances.
    The pipeline will be a subclass of the appropriate pipeline base class for the specified problem_type. The pipeline will be
    untrained, even if the input components are already trained. A custom name for the pipeline can optionally be specified;
    otherwise the default pipeline name will be 'Templated Pipeline'.

   Arguments:
        component_instances (list): a list of all of the components to include in the pipeline
        problem_type (str or ProblemTypes): problem type for the pipeline to generate
        custom_name (string): a name for the new pipeline

    Returns:
        Pipeline instance with component instances and specified estimator

    Example:
        >>> components = [Imputer(), StandardScaler(), RandomForestClassifier()]
        >>> pipeline = make_pipeline_from_components(components, problem_type="binary")
        >>> pipeline.describe()

    """
    for i, component in enumerate(component_instances):
        if not isinstance(component, ComponentBase):
            raise TypeError("Every element of `component_instances` must be an instance of ComponentBase")
        if i == len(component_instances) - 1 and not isinstance(component, Estimator):
            raise ValueError("Pipeline needs to have an estimator at the last position of the component list")

    if custom_name and not isinstance(custom_name, str):
        raise TypeError("Custom pipeline name must be a string")
    pipeline_name = custom_name
    problem_type = handle_problem_types(problem_type)

    class TemplatedPipeline(_get_pipeline_base_class(problem_type)):
        custom_name = pipeline_name
        component_graph = [c.__class__ for c in component_instances]
    return TemplatedPipeline({c.name: c.parameters for c in component_instances})<|MERGE_RESOLUTION|>--- conflicted
+++ resolved
@@ -16,13 +16,9 @@
     Estimator,
     Imputer,
     OneHotEncoder,
-<<<<<<< HEAD
-    StandardScaler,
-    TextFeaturizer
-=======
+    TextFeaturizer,
     RandomForestClassifier,
     StandardScaler
->>>>>>> dec69b1e
 )
 from evalml.pipelines.components.utils import get_estimators
 from evalml.problem_types import ProblemTypes, handle_problem_types
@@ -36,18 +32,11 @@
     """Given input data, target data and an estimator class, construct a recommended preprocessing chain to be combined with the estimator and trained on the provided data.
 
     Arguments:
-<<<<<<< HEAD
-        X (pd.DataFrame): the input data of shape [n_samples, n_features]
-        y (pd.Series): the target labels of length [n_samples]
-        problem_type (ProblemTypes or str): problem type
-        text_columns (list): feature names which should be treated as text features
-        estimator_class (class):A class which subclasses Estimator estimator for pipeline
-=======
         X (pd.DataFrame): The input data of shape [n_samples, n_features]
         y (pd.Series): The target data of length [n_samples]
         problem_type (ProblemTypes or str): Problem type
+        text_columns (list): feature names which should be treated as text features
         estimator_class (class): A class which subclasses Estimator estimator for pipeline
->>>>>>> dec69b1e
 
     Returns:
         list[Transformer]: A list of applicable preprocessing components to use with the estimator
@@ -95,18 +84,11 @@
         The pipeline will be a subclass of the appropriate pipeline base class for the specified problem_type.
 
    Arguments:
-<<<<<<< HEAD
-        X (pd.DataFrame): the input data of shape [n_samples, n_features]
-        y (pd.Series): the target labels of length [n_samples]
-        estimator (Estimator): estimator for pipeline
-        problem_type (ProblemTypes or str): problem type for pipeline to generate
-        text_columns (list): feature names which should be treated as text features. Defaults to None.
-=======
         X (pd.DataFrame): The input data of shape [n_samples, n_features]
         y (pd.Series): The target data of length [n_samples]
         estimator (Estimator): Estimator for pipeline
         problem_type (ProblemTypes or str): Problem type for pipeline to generate
->>>>>>> dec69b1e
+        text_columns (list): feature names which should be treated as text features. Defaults to None.
 
     Returns:
         class: PipelineBase subclass with dynamically generated preprocessing components and specified estimator
