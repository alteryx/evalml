--- conflicted
+++ resolved
@@ -37,84 +37,6 @@
                    RandomForestRegressor,
                    XGBoostClassifier,
                    XGBoostRegressor]
-
-
-<<<<<<< HEAD
-def list_model_families(problem_type):
-    """List model type for a particular problem type.
-
-    Arguments:
-        problem_types (ProblemTypes or str): binary, multiclass, or regression
-
-    Returns:
-        list[ModelFamily]: a list of model families
-    """
-    #  TODO: REDO VIA ESTIMATORS
-    problem_pipelines = []
-    problem_type = handle_problem_types(problem_type)
-    for estimator in all_estimators():
-        if problem_type in [handle_problem_types(pt) for pt in estimator.supported_problem_types]:
-            problem_pipelines.append(estimator)
-
-    return list(set([p.model_family for p in problem_pipelines]))
-=======
-def all_pipelines():
-    """Returns a complete list of all supported pipeline classes.
-
-    Returns:
-        list[PipelineBase]: a list of pipeline classes
-    """
-    pipelines = []
-    for pipeline_class in _ALL_PIPELINES:
-        try:
-            pipeline_class({})
-            pipelines.append(pipeline_class)
-        except (MissingComponentError, ImportError):
-            pipeline_name = pipeline_class.name
-            logger.debug('Pipeline {} failed import, withholding from all_pipelines'.format(pipeline_name))
-    return pipelines
-
-
-def get_pipelines(problem_type, model_families=None):
-    """Returns the pipelines allowed for a particular problem type.
-
-    Can also optionally filter by a list of model types.
-
-    Arguments:
-        problem_type (ProblemTypes or str): problem type to filter for
-        model_families (list[ModelFamily] or list[str]): model families to filter for
-
-    Returns:
-        list[PipelineBase]: a list of pipeline classes
-    """
-    if model_families is not None and not isinstance(model_families, list):
-        raise TypeError("model_families parameter is not a list.")
-
-    if model_families:
-        model_families = [handle_model_family(model_family) for model_family in model_families]
-
-    problem_pipelines = []
-    problem_type = handle_problem_types(problem_type)
-    for p in all_pipelines():
-        if problem_type == handle_problem_types(p.problem_type):
-            problem_pipelines.append(p)
-
-    if model_families is None:
-        return problem_pipelines
-
-    all_model_families = list_model_families(problem_type)
-    for model_family in model_families:
-        if model_family not in all_model_families:
-            raise RuntimeError("Unrecognized model type for problem type %s: %s" % (problem_type, model_family))
-
-    pipelines = []
-
-    for p in problem_pipelines:
-        if p.model_family in model_families:
-            pipelines.append(p)
-
-    return pipelines
->>>>>>> 133c9bca
 
 
 def all_estimators():
