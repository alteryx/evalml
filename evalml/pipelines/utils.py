"""Utility methods for EvalML pipelines."""
import copy
import os
import warnings

import black
import featuretools as ft
import pandas as pd
from woodwork import logical_types

from evalml.data_checks import DataCheckActionCode, DataCheckActionOption
from evalml.model_family import ModelFamily
from evalml.pipelines import (
    ComponentGraph,
    TimeSeriesBinaryClassificationPipeline,
    TimeSeriesMulticlassClassificationPipeline,
    TimeSeriesRegressionPipeline,
)
from evalml.pipelines.binary_classification_pipeline import BinaryClassificationPipeline
from evalml.pipelines.components import (  # noqa: F401
    CatBoostClassifier,
    CatBoostRegressor,
    ComponentBase,
    DateTimeFeaturizer,
    DFSTransformer,
    DropColumns,
    DropNaNRowsTransformer,
    DropNullColumns,
    DropRowsTransformer,
    EmailFeaturizer,
    Estimator,
    Imputer,
    LogTransformer,
    NaturalLanguageFeaturizer,
    OneHotEncoder,
    OrdinalEncoder,
    Oversampler,
    PerColumnImputer,
    RandomForestClassifier,
    ReplaceNullableTypes,
    SelectColumns,
    StackedEnsembleBase,
    StackedEnsembleClassifier,
    StackedEnsembleRegressor,
    StandardScaler,
    STLDecomposer,
    TargetImputer,
    TimeSeriesFeaturizer,
    TimeSeriesImputer,
    TimeSeriesRegularizer,
    Undersampler,
    URLFeaturizer,
)
from evalml.pipelines.components.transformers.encoders.label_encoder import LabelEncoder
from evalml.pipelines.components.utils import (
    estimator_unable_to_handle_nans,
    get_estimators,
    handle_component_class,
)
from evalml.pipelines.multiclass_classification_pipeline import (
    MulticlassClassificationPipeline,
)
from evalml.pipelines.pipeline_base import PipelineBase
from evalml.pipelines.regression_pipeline import RegressionPipeline
from evalml.problem_types import (
    ProblemTypes,
    handle_problem_types,
    is_classification,
    is_regression,
    is_time_series,
)
from evalml.utils import get_time_index, infer_feature_types
from evalml.utils.cli_utils import get_evalml_black_config
from evalml.utils.gen_utils import contains_all_ts_parameters

DECOMPOSER_PERIOD_CAP = 1000


def _get_label_encoder(X, y, problem_type, estimator_class, sampler_name=None):
    component = []
    if is_classification(problem_type):
        component.append(LabelEncoder)
    return component


def _get_drop_all_null(X, y, problem_type, estimator_class, sampler_name=None):
    component = []
    non_index_unknown = X.ww.select(exclude=["index", "unknown"])
    all_null_cols = non_index_unknown.columns[non_index_unknown.isnull().all()]
    if len(all_null_cols) > 0:
        component.append(DropNullColumns)
    return component


def _get_drop_index_unknown(X, y, problem_type, estimator_class, sampler_name=None):
    component = []
    index_and_unknown_columns = list(
        X.ww.select(["index", "unknown"], return_schema=True).columns,
    )
    if len(index_and_unknown_columns) > 0:
        component.append(DropColumns)
    return component


def _get_email(X, y, problem_type, estimator_class, sampler_name=None):
    components = []
    email_columns = list(X.ww.select("EmailAddress", return_schema=True).columns)
    if len(email_columns) > 0:
        components.append(EmailFeaturizer)

    return components


def _get_url(X, y, problem_type, estimator_class, sampler_name=None):
    components = []

    url_columns = list(X.ww.select("URL", return_schema=True).columns)
    if len(url_columns) > 0:
        components.append(URLFeaturizer)

    return components


def _get_datetime(X, y, problem_type, estimator_class, sampler_name=None):
    components = []
    datetime_cols = list(X.ww.select(["Datetime"], return_schema=True).columns)

    add_datetime_featurizer = len(datetime_cols) > 0
    if add_datetime_featurizer and estimator_class.model_family not in [
        ModelFamily.ARIMA,
        ModelFamily.PROPHET,
    ]:
        components.append(DateTimeFeaturizer)
    return components


def _get_natural_language(X, y, problem_type, estimator_class, sampler_name=None):
    components = []
    text_columns = list(X.ww.select("NaturalLanguage", return_schema=True).columns)
    if len(text_columns) > 0:
        components.append(NaturalLanguageFeaturizer)
    return components


def _get_imputer(X, y, problem_type, estimator_class, sampler_name=None):
    components = []

    input_logical_types = {type(lt) for lt in X.ww.logical_types.values()}
    text_columns = list(X.ww.select("NaturalLanguage", return_schema=True).columns)

    types_imputer_handles = {
        logical_types.AgeNullable,
        logical_types.Boolean,
        logical_types.BooleanNullable,
        logical_types.Categorical,
        logical_types.Double,
        logical_types.Integer,
        logical_types.IntegerNullable,
        logical_types.URL,
        logical_types.EmailAddress,
        logical_types.Datetime,
    }

    if len(input_logical_types.intersection(types_imputer_handles)) or len(
        text_columns,
    ):
        components.append(Imputer)

    return components


def _get_ohe(X, y, problem_type, estimator_class, sampler_name=None):
    components = []

    # The URL and EmailAddress Featurizers will create categorical columns
    categorical_cols = list(
        X.ww.select(
            ["category", "URL", "EmailAddress"],
            return_schema=True,
        ).columns,
    )
    if len(categorical_cols) > 0 and estimator_class not in {
        CatBoostClassifier,
        CatBoostRegressor,
    }:
        components.append(OneHotEncoder)
    return components


def _get_ordinal_encoder(X, y, problem_type, estimator_class, sampler_name=None):
    components = []

    ordinal_cols = list(
        X.ww.select(
            ["Ordinal"],
            return_schema=True,
        ).columns,
    )

    if len(ordinal_cols) > 0:
        components.append(OrdinalEncoder)
    return components


def _get_sampler(X, y, problem_type, estimator_class, sampler_name=None):
    components = []

    sampler_components = {
        "Undersampler": Undersampler,
        "Oversampler": Oversampler,
    }
    if sampler_name is not None:
        components.append(sampler_components[sampler_name])
    return components


def _get_standard_scaler(X, y, problem_type, estimator_class, sampler_name=None):
    components = []
    if estimator_class and estimator_class.model_family == ModelFamily.LINEAR_MODEL:
        components.append(StandardScaler)
    return components


def _get_time_series_featurizer(X, y, problem_type, estimator_class, sampler_name=None):
    components = []
    if is_time_series(problem_type):
        components.append(TimeSeriesFeaturizer)
    return components


def _get_decomposer(X, y, problem_type, estimator_class, sampler_name=None):
    components = []
    if is_time_series(problem_type) and is_regression(problem_type):
        time_index = get_time_index(X, y, None)
        # If the time index frequency is uninferrable, STL will fail
        if time_index.freq is None:
            return components
        freq = time_index.freq.name
        if STLDecomposer.is_freq_valid(freq):
            # Make sure there's a seasonal period
            order = 3 if "Q" in freq else 5
            seasonal_period = STLDecomposer.determine_periodicity(
                X,
                y,
                rel_max_order=order,
            )
            if seasonal_period is not None and seasonal_period <= DECOMPOSER_PERIOD_CAP:
                components.append(STLDecomposer)
    return components


def _get_drop_nan_rows_transformer(
    X,
    y,
    problem_type,
    estimator_class,
    sampler_name=None,
):
    components = []
    if is_time_series(problem_type) and (
        estimator_unable_to_handle_nans(estimator_class) or sampler_name
    ):
        components.append(DropNaNRowsTransformer)
    return components


def _get_preprocessing_components(
    X,
    y,
    problem_type,
    estimator_class,
    sampler_name=None,
    exclude_featurizers=None,
    include_decomposer=True,
):
    """Given input data, target data and an estimator class, construct a recommended preprocessing chain to be combined with the estimator and trained on the provided data.

    Args:
        X (pd.DataFrame): The input data of shape [n_samples, n_features].
        y (pd.Series): The target data of length [n_samples].
        problem_type (ProblemTypes or str): Problem type.
        estimator_class (class): A class which subclasses Estimator estimator for pipeline.
        sampler_name (str): The name of the sampler component to add to the pipeline. Defaults to None.
        exclude_featurizers (list[str]): A list of featurizer components to exclude from the returned components.
            Valid options are "DatetimeFeaturizer", "EmailFeaturizer", "URLFeaturizer", "NaturalLanguageFeaturizer", "TimeSeriesFeaturizer"
        include_decomposer (bool): For time series regression problems, whether or not to include a decomposer in the generated pipeline.
            Defaults to True.

    Returns:
        list[Transformer]: A list of applicable preprocessing components to use with the estimator.
    """
    if is_time_series(problem_type):
        components_functions = [
            _get_label_encoder,
            _get_drop_all_null,
            _get_drop_index_unknown,
            _get_url,
            _get_email,
            _get_natural_language,
            _get_imputer,
            _get_time_series_featurizer,
        ]
        if include_decomposer:
            components_functions.append(_get_decomposer)
        components_functions = components_functions + [
            _get_datetime,
            _get_ordinal_encoder,
            _get_ohe,
            _get_drop_nan_rows_transformer,
            _get_sampler,
            _get_standard_scaler,
        ]
    else:
        components_functions = [
            _get_label_encoder,
            _get_drop_all_null,
            _get_drop_index_unknown,
            _get_url,
            _get_email,
            _get_datetime,
            _get_natural_language,
            _get_imputer,
            _get_ordinal_encoder,
            _get_ohe,
            _get_sampler,
            _get_standard_scaler,
        ]

    functions_to_exclude = []
    if exclude_featurizers and "DatetimeFeaturizer" in exclude_featurizers:
        functions_to_exclude.append(_get_datetime)
    if exclude_featurizers and "EmailFeaturizer" in exclude_featurizers:
        functions_to_exclude.append(_get_email)
    if exclude_featurizers and "URLFeaturizer" in exclude_featurizers:
        functions_to_exclude.append(_get_url)
    if exclude_featurizers and "NaturalLanguageFeaturizer" in exclude_featurizers:
        functions_to_exclude.append(_get_natural_language)
    if exclude_featurizers and "TimeSeriesFeaturizer" in exclude_featurizers:
        functions_to_exclude.append(_get_time_series_featurizer)

    components = []
    for function in components_functions:
        if function not in functions_to_exclude:
            components.extend(
                function(X, y, problem_type, estimator_class, sampler_name),
            )

    return components


def _get_pipeline_base_class(problem_type):
    """Returns pipeline base class for problem_type."""
    problem_type = handle_problem_types(problem_type)
    if problem_type == ProblemTypes.BINARY:
        return BinaryClassificationPipeline
    elif problem_type == ProblemTypes.MULTICLASS:
        return MulticlassClassificationPipeline
    elif problem_type == ProblemTypes.REGRESSION:
        return RegressionPipeline
    elif problem_type == ProblemTypes.TIME_SERIES_REGRESSION:
        return TimeSeriesRegressionPipeline
    elif problem_type == ProblemTypes.TIME_SERIES_BINARY:
        return TimeSeriesBinaryClassificationPipeline
    else:
        return TimeSeriesMulticlassClassificationPipeline


def _make_pipeline_time_series(
    X,
    y,
    estimator,
    problem_type,
    parameters=None,
    sampler_name=None,
    known_in_advance=None,
    exclude_featurizers=None,
    include_decomposer=True,
    features=False,
):
    """Make a pipeline for time series problems.

    If there are known-in-advance features, the pipeline will have two parallel subgraphs.
    In the first part, the not known_in_advance features will be featurized with a TimeSeriesFeaturizer.
    The known_in_advance features are treated like a non-time-series features since they don't change with time.

    Args:
        X (pd.DataFrame): The input data of shape [n_samples, n_features].
        y (pd.Series): The target data of length [n_samples].
        estimator (Estimator): Estimator for pipeline.
        problem_type (ProblemTypes or str): Problem type for pipeline to generate.
        parameters (dict): Dictionary with component names as keys and dictionary of that component's parameters as values.
            An empty dictionary or None implies using all default values for component parameters.
        sampler_name (str): The name of the sampler component to add to the pipeline. Only used in classification problems.
            Defaults to None
        known_in_advance (list[str], None): List of features that are known in advance.
        exclude_featurizers (list[str]): A list of featurizer components to exclude from the pipeline.
           Valid options are "DatetimeFeaturizer", "EmailFeaturizer", "URLFeaturizer", "NaturalLanguageFeaturizer", "TimeSeriesFeaturizer"
        include_decomposer (bool): For time series regression problems, whether or not to include a decomposer in the generated pipeline.
            Defaults to True.
        features (bool): Whether to add a DFSTransformer component to this pipeline.

    Returns:
        PipelineBase: TimeSeriesPipeline
    """
    if known_in_advance:
        not_known_in_advance = [c for c in X.columns if c not in known_in_advance]
        X_not_known_in_advance = X.ww[not_known_in_advance]
        X_known_in_advance = X.ww[known_in_advance]
    else:
        X_not_known_in_advance = X
        X_known_in_advance = None

    preprocessing_components = _get_preprocessing_components(
        X_not_known_in_advance,
        y,
        problem_type,
        estimator,
        sampler_name,
        exclude_featurizers,
        include_decomposer,
    )

    dfs_transformer = [DFSTransformer] if features else []

    if known_in_advance:
        preprocessing_components = [SelectColumns] + preprocessing_components
        if (
            Oversampler not in preprocessing_components
            and DropNaNRowsTransformer in preprocessing_components
        ):
            preprocessing_components.remove(DropNaNRowsTransformer)
    else:
        preprocessing_components = (
            dfs_transformer + preprocessing_components + [estimator]
        )

    component_graph = PipelineBase._make_component_dict_from_component_list(
        preprocessing_components,
    )
    base_class = _get_pipeline_base_class(problem_type)
    pipeline = base_class(component_graph, parameters=parameters)
    if X_known_in_advance is not None:
        # We can't specify a time series problem type because then the known-in-advance
        # pipeline will have a time series featurizer, which is not what we want.
        # The pre-processing components do not depend on problem type so we
        # are ok by specifying regression for the known-in-advance sub pipeline
        # Since we specify the correct problem type for the not known-in-advance pipeline
        # the label encoder and time series featurizer will be correctly added to the
        # overall pipeline
        kina_preprocessing = [SelectColumns] + _get_preprocessing_components(
            X_known_in_advance,
            y,
            ProblemTypes.REGRESSION,
            estimator,
            sampler_name,
            exclude_featurizers,
            include_decomposer,
        )
        kina_component_graph = PipelineBase._make_component_dict_from_component_list(
            kina_preprocessing,
        )
        need_drop_nan = estimator_unable_to_handle_nans(estimator)
        # Give the known-in-advance pipeline a different name to ensure that it does not have the
        # same name as the other pipeline. Otherwise there could be a clash in the sub_pipeline_names
        # dict below for some estimators that don't have a lot of preprocessing steps, e.g ARIMA
        kina_pipeline = base_class(
            kina_component_graph,
            parameters=parameters,
            custom_name="Pipeline",
        )
        pre_pipeline_components = (
            {"DFS Transformer": ["DFS Transformer", "X", "y"]} if features else None
        )
        pipeline = _make_pipeline_from_multiple_graphs(
            [pipeline, kina_pipeline],
            DropNaNRowsTransformer if need_drop_nan else estimator,
            problem_type,
            parameters=parameters,
            pre_pipeline_components=pre_pipeline_components,
            sub_pipeline_names={
                kina_pipeline.name: "Known In Advance",
                pipeline.name: "Not Known In Advance",
            },
        )
        if need_drop_nan:
            last_component_name = pipeline.component_graph.get_last_component().name
            pipeline.component_graph.component_dict[estimator.name] = [
                estimator,
                last_component_name + ".x",
                last_component_name + ".y",
            ]
        pipeline = pipeline.new(parameters)
    return pipeline


def make_pipeline(
    X,
    y,
    estimator,
    problem_type,
    parameters=None,
    sampler_name=None,
    extra_components_before=None,
    extra_components_after=None,
    use_estimator=True,
    known_in_advance=None,
    features=False,
    exclude_featurizers=None,
    include_decomposer=True,
):
    """Given input data, target data, an estimator class and the problem type, generates a pipeline class with a preprocessing chain which was recommended based on the inputs. The pipeline will be a subclass of the appropriate pipeline base class for the specified problem_type.

    Args:
        X (pd.DataFrame): The input data of shape [n_samples, n_features].
        y (pd.Series): The target data of length [n_samples].
        estimator (Estimator): Estimator for pipeline.
        problem_type (ProblemTypes or str): Problem type for pipeline to generate.
        parameters (dict): Dictionary with component names as keys and dictionary of that component's parameters as values.
            An empty dictionary or None implies using all default values for component parameters.
        sampler_name (str): The name of the sampler component to add to the pipeline. Only used in classification problems.
            Defaults to None
        extra_components_before (list[ComponentBase]): List of extra components to be added before preprocessing components. Defaults to None.
        extra_components_after (list[ComponentBase]): List of extra components to be added after preprocessing components. Defaults to None.
        use_estimator (bool): Whether to add the provided estimator to the pipeline or not. Defaults to True.
        known_in_advance (list[str], None): List of features that are known in advance.
        features (bool): Whether to add a DFSTransformer component to this pipeline.
        exclude_featurizers (list[str]): A list of featurizer components to exclude from the pipeline.
            Valid options are "DatetimeFeaturizer", "EmailFeaturizer", "URLFeaturizer", "NaturalLanguageFeaturizer", "TimeSeriesFeaturizer"
        include_decomposer (bool): For time series regression problems, whether or not to include a decomposer in the generated pipeline.
            Defaults to True.

    Returns:
         PipelineBase object: PipelineBase instance with dynamically generated preprocessing components and specified estimator.

    Raises:
        ValueError: If estimator is not valid for the given problem type, or sampling is not supported for the given problem type.
    """
    X = infer_feature_types(X)
    y = infer_feature_types(y)

    if estimator:
        problem_type = handle_problem_types(problem_type)
        if estimator not in get_estimators(problem_type):
            raise ValueError(
                f"{estimator.name} is not a valid estimator for problem type",
            )
        if not is_classification(problem_type) and sampler_name is not None:
            raise ValueError(
                f"Sampling is unsupported for problem_type {str(problem_type)}",
            )

    if is_time_series(problem_type):
        pipeline = _make_pipeline_time_series(
            X,
            y,
            estimator,
            problem_type,
            parameters,
            sampler_name,
            known_in_advance,
            exclude_featurizers,
            include_decomposer,
            features,
        )
    else:
        preprocessing_components = _get_preprocessing_components(
            X,
            y,
            problem_type,
            estimator,
            sampler_name,
            exclude_featurizers,
        )
        extra_components_before = extra_components_before or []
        extra_components_after = extra_components_after or []
        dfs_transformer = [DFSTransformer] if features else []
        estimator_component = [estimator] if use_estimator else []
        complete_component_list = (
            dfs_transformer
            + extra_components_before
            + preprocessing_components
            + extra_components_after
            + estimator_component
        )

        component_graph = PipelineBase._make_component_dict_from_component_list(
            complete_component_list,
        )
        base_class = _get_pipeline_base_class(problem_type)
        pipeline = base_class(component_graph, parameters=parameters)

    return pipeline


def generate_pipeline_code(element, features_path=None):
    """Creates and returns a string that contains the Python imports and code required for running the EvalML pipeline.

    Args:
        element (pipeline instance): The instance of the pipeline to generate string Python code.
        features_path (str): path to features json created from featuretools.save_features(). Defaults to None.

    Returns:
        str: String representation of Python code that can be run separately in order to recreate the pipeline instance.
        Does not include code for custom component implementation.

    Raises:
        ValueError: If element is not a pipeline, or if the pipeline is nonlinear.
        ValueError: If features in `features_path` do not match the features on the pipeline.
    """
    # hold the imports needed and add code to end
    code_strings = []
    if not isinstance(element, PipelineBase):
        raise ValueError(
            "Element must be a pipeline instance, received {}".format(type(element)),
        )
    if isinstance(element.component_graph, dict):
        raise ValueError("Code generation for nonlinear pipelines is not supported yet")
    code_strings.append(
        "from {} import {}".format(
            element.__class__.__module__,
            element.__class__.__name__,
        ),
    )
    if isinstance(element.estimator, StackedEnsembleBase):
        final_estimator = element.parameters[element.estimator.name]["final_estimator"]
        code_strings.append(
            "from {} import {}".format(
                final_estimator.__class__.__module__,
                final_estimator.__class__.__name__,
            ),
        )
    if element.component_graph.has_dfs and not features_path:
        warnings.warn(
            "This pipeline contains a DFS Transformer but no `features_path` has been specified. Please add a `features_path` or the pipeline code will generate a pipeline that does not run DFS.",
        )
    has_dfs_and_features = element.component_graph.has_dfs and features_path
    if has_dfs_and_features:
        features = ft.load_features(features_path)
        dfs_features = None
        for component in element.parameters:
            if "DFS Transformer" in component:
                dfs_features = element.parameters[component]["features"]
                break
        if len(features) != len(dfs_features):
            raise ValueError(
                "Provided features in `features_path` do not match pipeline features. There is a different amount of features in the loaded features.",
            )

        for pipeline_feature, serialized_feature in zip(
            dfs_features,
            features,
        ):
            if (
                pipeline_feature.get_feature_names()
                != serialized_feature.get_feature_names()
            ):
                raise ValueError(
                    "Provided features in `features_path` do not match pipeline features.",
                )
        code_strings.append("from featuretools import load_features")
        code_strings.append(f'features=load_features("{features_path}")')
    code_strings.append(repr(element))
    pipeline_code = "\n".join(code_strings)
    if has_dfs_and_features:
        pipeline_code = pipeline_code.replace(
            # this open single quote here and below is to match for
            # DFS Transformers in pipelines with sub pipelines i.e default algo pipelines or ensemble pipelines.
            "DFS Transformer':{},",
            "DFS Transformer':{'features':features},",
        )
    current_dir = os.path.dirname(os.path.abspath(__file__))
    evalml_path = os.path.abspath(os.path.join(current_dir, "..", ".."))
    black_config = get_evalml_black_config(evalml_path)
    pipeline_code = black.format_str(pipeline_code, mode=black.Mode(**black_config))
    return pipeline_code


def generate_pipeline_example(
    pipeline,
    path_to_train,
    path_to_holdout,
    target,
    path_to_features=None,
    path_to_mapping="",
    output_file_path=None,
):
    """Creates and returns a string that contains the Python imports and code required for running the EvalML pipeline.

    Args:
        pipeline (pipeline instance): The instance of the pipeline to generate string Python code.
        path_to_train (str): path to training data.
        path_to_holdout (str): path to holdout data.
        target (str): target variable.
        path_to_features (str): path to features json. Defaults to None.
        path_to_mapping (str): path to mapping json. Defaults to None.
        output_file_path (str): path to output python file. Defaults to None.

    Returns:
        str: String representation of Python code that can be run separately in order to recreate the pipeline instance.
        Does not include code for custom component implementation.

    """
    output_str = f"""
import evalml
import woodwork as ww
import pandas as pd

PATH_TO_TRAIN = "{path_to_train}"
PATH_TO_HOLDOUT = "{path_to_holdout}"
TARGET = "{target}"
column_mapping = "{path_to_mapping}"

# This is the machine learning pipeline you have exported.
# By running this code you will fit the pipeline on the files provided
# and you can then use this pipeline for prediction and model understanding.
{generate_pipeline_code(pipeline, path_to_features)}

print(pipeline.name)
print(pipeline.parameters)
pipeline.describe()

df = ww.deserialize.from_disk(PATH_TO_TRAIN)
y_train = df.ww[TARGET]
X_train = df.ww.drop(TARGET)
pipeline.fit(X_train, y_train)

# You can now generate predictions as well as run model understanding.
df = ww.deserialize.from_disk(PATH_TO_HOLDOUT)
y_holdout = df.ww[TARGET]
X_holdout = df.ww.drop(TARGET)
"""
    if not is_time_series(pipeline.problem_type):
        output_str += """
pipeline.predict(X_holdout)

# Note: if you have a column mapping, to predict on new data you have on hand
# Map the column names and run prediction
# X_test = X_test.rename(column_mapping, axis=1)
# pipeline.predict(X_test)

# For more info please check out:
# https://evalml.alteryx.com/en/stable/user_guide/automl.html
"""
    else:
        output_str += """
pipeline.predict(X_holdout, X_train=X_train, y_train=y_train)

# Note: if you have a column mapping, to predict on new data you have on hand
# Map the column names and run prediction
# X_test = X_test.rename(column_mapping, axis=1)
# pipeline.predict(X_test, X_train=X_train, y_train=y_train)

# For more info please check out:
# https://evalml.alteryx.com/en/stable/user_guide/automl.html
"""

    if output_file_path:
        with open(output_file_path, "w") as text_file:
            text_file.write(output_str)
    return output_str


def _make_stacked_ensemble_pipeline(
    input_pipelines,
    problem_type,
    final_estimator=None,
    n_jobs=-1,
    random_seed=0,
    cached_data=None,
    label_encoder_params=None,
):
    """Creates a pipeline with a stacked ensemble estimator.

    Args:
        input_pipelines (list(PipelineBase or subclass obj)): List of pipeline instances to use as the base estimators for the stacked ensemble.
        problem_type (ProblemType): Problem type of pipeline
        final_estimator (Estimator): Metalearner to use for the ensembler. Defaults to None.
        n_jobs (int or None): Integer describing level of parallelism used for pipelines.
            None and 1 are equivalent. If set to -1, all CPUs are used. For n_jobs below -1, (n_cpus + 1 + n_jobs) are used.
            Defaults to -1.
        cached_data (dict): A dictionary of cached data, where the keys are the model family. Expected to be of format
            {model_family: {hash1: trained_component_graph, hash2: trained_component_graph...}...}.
            Defaults to None.
        label_encoder_params (dict): The parameters passed in for the label encoder, used only for classification problems. Defaults to None.
        random_seed (int): Seed for the random number generator. Defaults to 0.

    Returns:
        Pipeline with appropriate stacked ensemble estimator.
    """

    def _make_new_component_name(model_type, component_name, idx=None):
        idx = " " + str(idx) if idx is not None else ""
        return f"{str(model_type)} Pipeline{idx} - {component_name}"

    def _set_cache_data(
        cached_data,
        model_family,
        cached_component_instances,
        new_component_name,
        name,
    ):
        # sets the new cached component dictionary using the cached data and model family information
        if len(cached_data) and model_family in list(cached_data.keys()):
            for hashes, component_instances in cached_data[model_family].items():
                if hashes not in list(cached_component_instances.keys()):
                    cached_component_instances[hashes] = {}
                cached_component_instances[hashes][new_component_name] = cached_data[
                    model_family
                ][hashes][name]

    component_graph = (
        {"Label Encoder": ["Label Encoder", "X", "y"]}
        if is_classification(problem_type)
        else {}
    )
    final_components = []
    used_model_families = []
    parameters = label_encoder_params or {}
    cached_data = cached_data or {}
    if is_classification(problem_type):
        parameters.update(
            {
                "Stacked Ensemble Classifier": {
                    "n_jobs": n_jobs,
                },
            },
        )
        estimator = StackedEnsembleClassifier
        pipeline_name = "Stacked Ensemble Classification Pipeline"
    else:
        parameters = {
            "Stacked Ensemble Regressor": {
                "n_jobs": n_jobs,
            },
        }
        estimator = StackedEnsembleRegressor
        pipeline_name = "Stacked Ensemble Regression Pipeline"

    pipeline_class = {
        ProblemTypes.BINARY: BinaryClassificationPipeline,
        ProblemTypes.MULTICLASS: MulticlassClassificationPipeline,
        ProblemTypes.REGRESSION: RegressionPipeline,
    }[problem_type]

    cached_component_instances = {}
    for pipeline in input_pipelines:
        model_family = pipeline.component_graph[-1].model_family
        model_family_idx = (
            used_model_families.count(model_family) + 1
            if used_model_families.count(model_family) > 0
            else None
        )
        used_model_families.append(model_family)
        final_component = None
        ensemble_y = "y"
        for name, component_list in pipeline.component_graph.component_dict.items():
            new_component_list = []
            new_component_name = _make_new_component_name(
                model_family,
                name,
                model_family_idx,
            )

            _set_cache_data(
                cached_data,
                model_family,
                cached_component_instances,
                new_component_name,
                name,
            )

            for i, item in enumerate(component_list):
                if i == 0:
                    fitted_comp = handle_component_class(item)
                    new_component_list.append(fitted_comp)
                    parameters[new_component_name] = pipeline.parameters.get(name, {})
                elif isinstance(item, str) and item not in ["X", "y"]:
                    new_component_list.append(
                        _make_new_component_name(model_family, item, model_family_idx),
                    )
                elif isinstance(item, str) and item == "y":
                    if is_classification(problem_type):
                        new_component_list.append("Label Encoder.y")
                    else:
                        new_component_list.append("y")
                else:
                    new_component_list.append(item)
                if i != 0 and item.endswith(".y"):
                    ensemble_y = _make_new_component_name(
                        model_family,
                        item,
                        model_family_idx,
                    )
            component_graph[new_component_name] = new_component_list
            final_component = new_component_name
        final_components.append(final_component)

    component_graph[estimator.name] = (
        [estimator] + [comp + ".x" for comp in final_components] + [ensemble_y]
    )
    cg = ComponentGraph(
        component_dict=component_graph,
        cached_data=cached_component_instances,
        random_seed=random_seed,
    )

    return pipeline_class(
        cg,
        parameters=parameters,
        custom_name=pipeline_name,
        random_seed=random_seed,
    )


def _make_pipeline_from_multiple_graphs(
    input_pipelines,
    estimator,
    problem_type,
    parameters=None,
    pipeline_name=None,
    sub_pipeline_names=None,
    pre_pipeline_components=None,
    post_pipelines_components=None,
    random_seed=0,
):
    """Creates a pipeline from multiple preprocessing pipelines and a final estimator. Final y input to the estimator will be chosen from the last of the input pipelines.

    Args:
        input_pipelines (list(PipelineBase or subclass obj)): List of pipeline instances to use for preprocessing.
        estimator (Estimator): Final estimator for the pipelines.
        problem_type (ProblemType): Problem type of pipeline.
        parameters (Dict): Parameters to initialize pipeline with. Defaults to an empty dictionary.
        pipeline_name (str): Custom name for the final pipeline.
        sub_pipeline_names (Dict): Dictionary mapping original input pipeline names to new names. This will be used to rename components. Defaults to None.
        pre_pipeline_components (Dict): Component graph of components preceding the split of multiple graphs. Must be in component graph format, {"Label Encoder": ["Label Encoder", "X", "y"]} and currently restricted to components that only alter X input.
        post_pipelines_components (Dict): Component graph of components before the estimator after the split of multiple graphs. Must be in component graph format, {"Label Encoder": ["Label Encoder", "X", "y"]} and currently restricted to components that only alter X input.
        random_seed (int): Random seed for the pipeline. Defaults to 0.

    Returns:
        pipeline (PipelineBase): Pipeline created with the input pipelines.
    """

    def _make_new_component_name(name, component_name, idx=None, pipeline_name=None):
        idx = " " + str(idx) if idx is not None else ""
        if pipeline_name:
            return f"{pipeline_name} Pipeline{idx} - {component_name}"
        return f"{str(name)} Pipeline{idx} - {component_name}"

    # Without this copy, the parameters will be modified in between
    # invocations of this method.
    parameters = copy.deepcopy(parameters) if parameters else {}
    final_components = []
    used_names = []

    pre_pipeline_components = (
        {} if not pre_pipeline_components else pre_pipeline_components
    )
    last_prior_component = (
        list(pre_pipeline_components.keys())[-1] if pre_pipeline_components else None
    )
    component_graph = pre_pipeline_components
    if is_classification(problem_type):
        component_graph.update({"Label Encoder": ["Label Encoder", "X", "y"]})

    for pipeline in input_pipelines:
        component_pipeline_name = pipeline.name
        name_idx = (
            used_names.count(component_pipeline_name) + 1
            if used_names.count(component_pipeline_name) > 0
            else None
        )
        used_names.append(component_pipeline_name)
        sub_pipeline_name = (
            sub_pipeline_names[pipeline.name] if sub_pipeline_names else None
        )
        final_component = None
        final_y = "y"

        final_y_candidate = (
            None
            if not handle_component_class(
                pipeline.component_graph.compute_order[-1],
            ).modifies_target
            else _make_new_component_name(
                component_pipeline_name,
                pipeline.component_graph.compute_order[-1],
                name_idx,
                sub_pipeline_name,
            )
            + ".y"
        )
        for name, component_list in pipeline.component_graph.component_dict.items():
            new_component_list = []
            new_component_name = _make_new_component_name(
                component_pipeline_name,
                name,
                name_idx,
                sub_pipeline_name,
            )
            first_x_component = (
                pipeline.component_graph.compute_order[0]
                if pipeline.component_graph.compute_order[0] != "Label Encoder"
                else pipeline.component_graph.compute_order[1]
            )
            for i, item in enumerate(component_list):
                if i == 0:
                    fitted_comp = handle_component_class(item)
                    new_component_list.append(fitted_comp)
                    parameters[new_component_name] = pipeline.parameters.get(name, {})
                elif isinstance(item, str) and item not in ["X", "y"]:
                    new_component_list.append(
                        _make_new_component_name(
                            component_pipeline_name,
                            item,
                            name_idx,
                            sub_pipeline_name,
                        ),
                    )
                    if i != 0 and item.endswith(".y"):
                        final_y = _make_new_component_name(
                            component_pipeline_name,
                            item,
                            name_idx,
                            sub_pipeline_name,
                        )
                elif isinstance(item, str) and item == "y":
                    if is_classification(problem_type):
                        new_component_list.append("Label Encoder.y")
                    else:
                        new_component_list.append("y")
                elif name == first_x_component and last_prior_component:
                    # if we have prior components, change the X input from the first component of each sub-pipeline to be the last prior components X output.
                    new_component_list.append(f"{last_prior_component}.x")
                else:
                    new_component_list.append(item)
            component_graph[new_component_name] = new_component_list
            final_component = new_component_name
        final_components.append(final_component)

    final_y = final_y_candidate if final_y_candidate else final_y
    last_pre_estimator_component = None
    if post_pipelines_components:
        first_pre_estimator_component = list(post_pipelines_components.keys())[0]
        post_pipelines_components[first_pre_estimator_component] = (
            [first_pre_estimator_component]
            + [comp + ".x" for comp in final_components]
            + [final_y]
        )
        component_graph.update(post_pipelines_components)
        last_pre_estimator_component = list(post_pipelines_components.keys())[-1]
    if last_pre_estimator_component:
        component_graph[estimator.name] = (
            [estimator]
            + [last_pre_estimator_component + ".x"]
            + [last_pre_estimator_component + ".y"]
        )
    else:
        component_graph[estimator.name] = (
            [estimator] + [comp + ".x" for comp in final_components] + [final_y]
        )
    pipeline_class = {
        ProblemTypes.BINARY: BinaryClassificationPipeline,
        ProblemTypes.MULTICLASS: MulticlassClassificationPipeline,
        ProblemTypes.REGRESSION: RegressionPipeline,
        ProblemTypes.TIME_SERIES_BINARY: TimeSeriesBinaryClassificationPipeline,
        ProblemTypes.TIME_SERIES_MULTICLASS: TimeSeriesMulticlassClassificationPipeline,
        ProblemTypes.TIME_SERIES_REGRESSION: TimeSeriesRegressionPipeline,
    }[problem_type]
    return pipeline_class(
        component_graph,
        parameters=parameters,
        custom_name=pipeline_name,
        random_seed=random_seed,
    )


def make_pipeline_from_actions(problem_type, actions, problem_configuration=None):
    """Creates a pipeline of components to address the input DataCheckAction list.

    Args:
        problem_type (str or ProblemType): The problem type that the pipeline should address.
        actions (list[DataCheckAction]): List of DataCheckAction objects used to create list of components
        problem_configuration (dict): Required for time series problem types. Values should be passed in for time_index, gap, forecast_horizon, and max_delay.

    Returns:
        PipelineBase: Pipeline which can be used to address data check actions.
    """
    component_list = _make_component_list_from_actions(actions)
    parameters = {}
    for component in component_list:
        parameters[component.name] = component.parameters
    component_dict = PipelineBase._make_component_dict_from_component_list(
        [component.name for component in component_list],
    )
    base_class = _get_pipeline_base_class(problem_type)
    if problem_configuration:
        parameters["pipeline"] = problem_configuration
    return base_class(component_dict, parameters=parameters)


def _make_component_list_from_actions(actions):
    """Creates a list of components from the input DataCheckAction list.

    Args:
        actions (list(DataCheckAction)): List of DataCheckAction objects used to create list of components

    Returns:
        list(ComponentBase): List of components used to address the input actions
    """
    components = []
    cols_to_drop = []
    indices_to_drop = []

    for action in actions:
        if action.action_code == DataCheckActionCode.REGULARIZE_AND_IMPUTE_DATASET:
            metadata = action.metadata
            parameters = metadata.get("parameters", {})
            components.extend(
                [
                    TimeSeriesRegularizer(
                        time_index=parameters.get("time_index", None),
                        frequency_payload=parameters["frequency_payload"],
                    ),
                    TimeSeriesImputer(),
                ],
            )
        elif action.action_code == DataCheckActionCode.DROP_COL:
            cols_to_drop.extend(action.metadata["columns"])
        elif action.action_code == DataCheckActionCode.IMPUTE_COL:
            metadata = action.metadata
            parameters = metadata.get("parameters", {})
            if metadata["is_target"]:
                components.append(
                    TargetImputer(impute_strategy=parameters["impute_strategy"]),
                )
            else:
                impute_strategies = parameters["impute_strategies"]
                components.append(PerColumnImputer(impute_strategies=impute_strategies))
        elif action.action_code == DataCheckActionCode.DROP_ROWS:
            indices_to_drop.extend(action.metadata["rows"])
    if cols_to_drop:
        cols_to_drop = sorted(set(cols_to_drop))
        components.append(DropColumns(columns=cols_to_drop))
    if indices_to_drop:
        indices_to_drop = sorted(set(indices_to_drop))
        components.append(DropRowsTransformer(indices_to_drop=indices_to_drop))

    return components


def make_pipeline_from_data_check_output(
    problem_type,
    data_check_output,
    problem_configuration=None,
):
    """Creates a pipeline of components to address warnings and errors output from running data checks. Uses all default suggestions.

    Args:
        problem_type (str or ProblemType): The problem type.
        data_check_output (dict): Output from calling ``DataCheck.validate()``.
        problem_configuration (dict): Required for time series problem types. Values should be passed in for time_index, gap, forecast_horizon, and max_delay.

    Returns:
        PipelineBase: Pipeline which can be used to address data check outputs.

    Raises:
        ValueError: If problem_type is of type time series but an incorrect problem_configuration has been passed.
    """
    action_options = []
    for message in data_check_output:
        action_options.extend([option for option in message["action_options"]])

    if is_time_series(problem_type):
        is_valid, msg = contains_all_ts_parameters(problem_configuration)
        if not is_valid:
            raise ValueError(msg)

    actions = get_actions_from_option_defaults(
        DataCheckActionOption.convert_dict_to_option(option)
        for option in action_options
    )

    return make_pipeline_from_actions(problem_type, actions, problem_configuration)


def get_actions_from_option_defaults(action_options):
    """Returns a list of actions based on the defaults parameters of each option in the input DataCheckActionOption list.

    Args:
        action_options (list[DataCheckActionOption]): List of DataCheckActionOption objects

    Returns:
        list[DataCheckAction]: List of actions based on the defaults parameters of each option in the input list.
    """
    actions = []
    for option in action_options:
        actions.append(option.get_action_from_defaults())
    return actions


def make_timeseries_baseline_pipeline(
    problem_type,
    gap,
    forecast_horizon,
    time_index,
    exclude_featurizer=False,
):
    """Make a baseline pipeline for time series regression problems.

    Args:
        problem_type: One of TIME_SERIES_REGRESSION, TIME_SERIES_MULTICLASS, TIME_SERIES_BINARY
        gap (int): Non-negative gap parameter.
        forecast_horizon (int): Positive forecast_horizon parameter.
        time_index (str): Column name of time_index parameter.
        exclude_featurizer (bool): Whether or not to exclude the TimeSeriesFeaturizer from
            the baseline graph. Defaults to False.

    Returns:
        TimeSeriesPipelineBase, a time series pipeline corresponding to the problem type.

    """
    pipeline_class, pipeline_name = {
        ProblemTypes.TIME_SERIES_REGRESSION: (
            TimeSeriesRegressionPipeline,
            "Time Series Baseline Regression Pipeline",
        ),
        ProblemTypes.TIME_SERIES_MULTICLASS: (
            TimeSeriesMulticlassClassificationPipeline,
            "Time Series Baseline Multiclass Pipeline",
        ),
        ProblemTypes.TIME_SERIES_BINARY: (
            TimeSeriesBinaryClassificationPipeline,
            "Time Series Baseline Binary Pipeline",
        ),
    }[problem_type]
    component_graph = ["Time Series Baseline Estimator"]
    parameters = {
        "pipeline": {
            "time_index": time_index,
            "gap": gap,
            "max_delay": 0,
            "forecast_horizon": forecast_horizon,
        },
        "Time Series Baseline Estimator": {
            "gap": gap,
            "forecast_horizon": forecast_horizon,
        },
    }
    if not exclude_featurizer:
        component_graph = ["Time Series Featurizer"] + component_graph
        parameters["Time Series Featurizer"] = {
            "max_delay": 0,
            "gap": gap,
            "forecast_horizon": forecast_horizon,
            "delay_target": True,
            "delay_features": False,
            "time_index": time_index,
        }
    baseline = pipeline_class(
        component_graph=component_graph,
        custom_name=pipeline_name,
        parameters=parameters,
    )
    return baseline


def rows_of_interest(
    pipeline,
    X,
    y=None,
    threshold=None,
    epsilon=0.1,
    sort_values=True,
    types="all",
):
    """Get the row indices of the data that are closest to the threshold. Works only for binary classification problems and pipelines.

    Args:
        pipeline (PipelineBase): The fitted binary pipeline.
        X (ww.DataTable, pd.DataFrame): The input features to predict on.
        y (ww.DataColumn, pd.Series, None): The input target data,  if available. Defaults to None.
        threshold (float): The threshold value of interest to separate positive and negative predictions. If None, uses the pipeline threshold if set, else 0.5. Defaults to None.
        epsilon (epsilon): The difference between the probability and the threshold that would make the row interesting for us. For instance, epsilon=0.1 and threhsold=0.5 would mean
            we consider all rows in [0.4, 0.6] to be of interest. Defaults to 0.1.
        sort_values (bool): Whether to return the indices sorted by the distance from the threshold, such that the first values are closer to the threshold and the later values are further. Defaults to True.
        types (str): The type of rows to keep and return. Can be one of ['incorrect', 'correct', 'true_positive', 'true_negative', 'all']. Defaults to 'all'.

            'incorrect' - return only the rows where the predictions are incorrect. This means that, given the threshold and target y, keep only the rows which are labeled wrong.
            'correct' - return only the rows where the predictions are correct. This means that, given the threshold and target y, keep only the rows which are correctly labeled.
            'true_positive' - return only the rows which are positive, as given by the targets.
            'true_negative' - return only the rows which are negative, as given by the targets.
            'all' - return all rows. This is the only option available when there is no target data provided.

    Returns:
        The indices corresponding to the rows of interest.

    Raises:
        ValueError: If pipeline is not a fitted Binary Classification pipeline.
        ValueError: If types is invalid or y is not provided when types is not 'all'.
        ValueError: If the threshold is provided and is exclusive of [0, 1].
    """
    valid_types = ["incorrect", "correct", "true_positive", "true_negative", "all"]
    if types not in valid_types:
        raise ValueError(
            "Invalid arg for 'types'! Must be one of {}".format(valid_types),
        )

    if types != "all" and y is None:
        raise ValueError("Need an input y in order to use types {}".format(types))

    if (
        not isinstance(pipeline, BinaryClassificationPipeline)
        or not pipeline._is_fitted
    ):
        raise ValueError(
            "Pipeline provided must be a fitted Binary Classification pipeline!",
        )

    if threshold is not None and (threshold < 0 or threshold > 1):
        raise ValueError(
            "Provided threshold {} must be between [0, 1]".format(threshold),
        )

    if threshold is None:
        threshold = pipeline.threshold or 0.5

    # get predicted proba
    pred_proba = pipeline.predict_proba(X)
    pos_value_proba = pred_proba.iloc[:, -1]
    preds = pos_value_proba >= threshold
    preds_value_proba = abs(pos_value_proba - threshold)

    # placeholder for y if it isn't supplied
    y_current = y if y is not None else preds

    # logic for breaking apart the different categories
    mask = y_current
    if types in ["correct", "incorrect"]:
        mask = preds == y
    mask = mask.astype(bool)

    if types in ["correct", "true_positive"]:
        preds_value_proba = preds_value_proba[mask.values]
    elif types in ["incorrect", "true_negative"]:
        preds_value_proba = preds_value_proba[~mask.values]

    if sort_values:
        preds_value_proba = preds_value_proba.sort_values(kind="stable")

    preds_value_proba = preds_value_proba[preds_value_proba <= epsilon]
    return preds_value_proba.index.tolist()


def unstack_multiseries(
    X,
    y,
    series_id,
    time_index,
    target_name,
<<<<<<< HEAD
    keep_time_in_index=True,
=======
>>>>>>> 74685807
):
    """Converts multiseries data with one series_id column and one target column to one target column per series id.

    Args:
        X (pd.DataFrame): Data of shape [n_samples, n_features].
        y (pd.Series): Target data.
        series_id (str): The column which identifies which series each row belongs to.
        time_index (str): Specifies the name of the column in X that provides the datetime objects.
        target_name (str): The name of the target column.
<<<<<<< HEAD
        keep_time_in_index (bool): Whether to maintain the time index as the index of the returned dataframes. Defaults to True.
            If set to false, will discard the time index information entirely.
=======
>>>>>>> 74685807

    Returns:
        pd.DataFrame, pd.DataFrame: The unstacked X and y data.
    """
    # Combine X and y to make it easier to unstack
    full_dataset = pd.concat([X, y.set_axis(X.index)], axis=1)

    # Get the total number of series, with their names
    series_id_unique = full_dataset[series_id].unique()

    # Perform the unstacking
    X_unstacked_cols = []
    y_unstacked_cols = []
    for s_id in series_id_unique:
        single_series = full_dataset[full_dataset[series_id] == s_id]

        # Save the time_index for alignment
        new_time_index = single_series[time_index]
        for column_name in full_dataset.columns.drop([time_index, series_id]):
            new_column = single_series[column_name]
            new_column.index = new_time_index
            new_column.name = f"{column_name}_{s_id}"

            if column_name == target_name:
                y_unstacked_cols.append(new_column)
            else:
                X_unstacked_cols.append(new_column)

    # Concatenate all the single series to reform dataframes
    X_unstacked = pd.concat(X_unstacked_cols, axis=1)
    y_unstacked = pd.concat(y_unstacked_cols, axis=1)

<<<<<<< HEAD
    # Reset the axis if need be
    if not keep_time_in_index:
        X_unstacked.reset_index(drop=True, inplace=True)
        y_unstacked.reset_index(drop=True, inplace=True)
=======
    # Reset the axes now that they've been unstacked, keep time info in X
    X_unstacked = X_unstacked.reset_index()
    y_unstacked = y_unstacked.reset_index(drop=True)
>>>>>>> 74685807

    return X_unstacked, y_unstacked


def stack_data(data, include_series_id=False, series_id_name=None):
    """Stacks the given DataFrame back into a single Series, or a DataFrame if include_series_id is True.

    Should only be used for data that is expected to be a single series. To stack multiple unstacked columns,
    call this function multiple times on the desired subsets.

    Args:
        data (pd.DataFrame): The data to stack.
        include_series_id (bool): Whether or not to extract the series id and include it in a separate columns
        series_id_name (str): If include_series_id is True, the series_id name to set for the column. The column
            will be named 'series_id' if this parameter is None.

    Returns:
        pd.Series or pd.DataFrame: The data in stacked series form.
    """
    if data is None or isinstance(data, pd.Series):
        return data

    stacked_series = data.stack(0)

    # Extract the original column name
    series_id_with_name = stacked_series.index.droplevel()
    stacked_series.name = "_".join(series_id_with_name[0].split("_")[:-1])

    # If the index is the time index, keep it
    if not data.index.is_numeric():
        new_time_index = data.index.unique().repeat(len(data.columns))
    # Otherwise, set it to unique integers
    else:
        new_time_index = pd.RangeIndex(
            start=data.index[0],
            stop=data.index[0] + len(stacked_series),
        )
    stacked_series = stacked_series.set_axis(new_time_index)

    # Pull out the series id information, if requested
    if include_series_id:
        series_id_col = pd.Series(
            series_id_with_name.map(lambda col_name: col_name.split("_")[-1]),
            name=series_id_name or "series_id",
            index=stacked_series.index,
        )
        stacked_series = pd.concat([series_id_col, stacked_series], axis=1)

    return stacked_series<|MERGE_RESOLUTION|>--- conflicted
+++ resolved
@@ -1357,10 +1357,6 @@
     series_id,
     time_index,
     target_name,
-<<<<<<< HEAD
-    keep_time_in_index=True,
-=======
->>>>>>> 74685807
 ):
     """Converts multiseries data with one series_id column and one target column to one target column per series id.
 
@@ -1370,11 +1366,6 @@
         series_id (str): The column which identifies which series each row belongs to.
         time_index (str): Specifies the name of the column in X that provides the datetime objects.
         target_name (str): The name of the target column.
-<<<<<<< HEAD
-        keep_time_in_index (bool): Whether to maintain the time index as the index of the returned dataframes. Defaults to True.
-            If set to false, will discard the time index information entirely.
-=======
->>>>>>> 74685807
 
     Returns:
         pd.DataFrame, pd.DataFrame: The unstacked X and y data.
@@ -1407,16 +1398,9 @@
     X_unstacked = pd.concat(X_unstacked_cols, axis=1)
     y_unstacked = pd.concat(y_unstacked_cols, axis=1)
 
-<<<<<<< HEAD
-    # Reset the axis if need be
-    if not keep_time_in_index:
-        X_unstacked.reset_index(drop=True, inplace=True)
-        y_unstacked.reset_index(drop=True, inplace=True)
-=======
     # Reset the axes now that they've been unstacked, keep time info in X
     X_unstacked = X_unstacked.reset_index()
     y_unstacked = y_unstacked.reset_index(drop=True)
->>>>>>> 74685807
 
     return X_unstacked, y_unstacked
 
