import json

from woodwork import logical_types

from .binary_classification_pipeline import BinaryClassificationPipeline
from .multiclass_classification_pipeline import (
    MulticlassClassificationPipeline
)
from .regression_pipeline import RegressionPipeline
from .time_series_classification_pipelines import (
    TimeSeriesBinaryClassificationPipeline,
    TimeSeriesMulticlassClassificationPipeline
)
from .time_series_regression_pipeline import TimeSeriesRegressionPipeline

from evalml.data_checks import DataCheckActionCode
from evalml.model_family import ModelFamily
from evalml.pipelines import PipelineBase
from evalml.pipelines.components import (  # noqa: F401
    CatBoostClassifier,
    CatBoostRegressor,
    ComponentBase,
    DateTimeFeaturizer,
    DelayedFeatureTransformer,
    DropColumns,
    DropNullColumns,
    Estimator,
    Imputer,
    OneHotEncoder,
    RandomForestClassifier,
    StackedEnsembleClassifier,
    StackedEnsembleRegressor,
    StandardScaler,
    TargetImputer,
    TextFeaturizer
)
from evalml.pipelines.components.utils import all_components, get_estimators
from evalml.problem_types import (
    ProblemTypes,
    handle_problem_types,
    is_time_series
)
from evalml.utils import get_logger, infer_feature_types

logger = get_logger(__file__)


def _get_preprocessing_components(X, y, problem_type, estimator_class):
    """Given input data, target data and an estimator class, construct a recommended preprocessing chain to be combined with the estimator and trained on the provided data.

    Arguments:
        X (ww.DataTable): The input data of shape [n_samples, n_features]
        y (ww.DataColumn): The target data of length [n_samples]
        problem_type (ProblemTypes or str): Problem type
        estimator_class (class): A class which subclasses Estimator estimator for pipeline

    Returns:
        list[Transformer]: A list of applicable preprocessing components to use with the estimator
    """

    X_pd = X.to_dataframe()
    pp_components = []
    all_null_cols = X_pd.columns[X_pd.isnull().all()]
    if len(all_null_cols) > 0:
        pp_components.append(DropNullColumns)
    input_logical_types = set(X.logical_types.values())
    types_imputer_handles = {logical_types.Boolean, logical_types.Categorical, logical_types.Double, logical_types.Integer}
    if len(input_logical_types.intersection(types_imputer_handles)) > 0:
        pp_components.append(Imputer)

    text_columns = list(X.select('natural_language').columns)
    if len(text_columns) > 0:
        pp_components.append(TextFeaturizer)

    datetime_cols = X.select(["Datetime"])
    add_datetime_featurizer = len(datetime_cols.columns) > 0
    if add_datetime_featurizer:
        pp_components.append(DateTimeFeaturizer)

    if is_time_series(problem_type):
        pp_components.append(DelayedFeatureTransformer)

    categorical_cols = X.select('category')
    if len(categorical_cols.columns) > 0 and estimator_class not in {CatBoostClassifier, CatBoostRegressor}:
        pp_components.append(OneHotEncoder)

    if estimator_class.model_family == ModelFamily.LINEAR_MODEL:
        pp_components.append(StandardScaler)
    return pp_components


def _get_pipeline_base_class(problem_type):
    """Returns pipeline base class for problem_type"""
    if problem_type == ProblemTypes.BINARY:
        return BinaryClassificationPipeline
    elif problem_type == ProblemTypes.MULTICLASS:
        return MulticlassClassificationPipeline
    elif problem_type == ProblemTypes.REGRESSION:
        return RegressionPipeline
    elif problem_type == ProblemTypes.TIME_SERIES_REGRESSION:
        return TimeSeriesRegressionPipeline
    elif problem_type == ProblemTypes.TIME_SERIES_BINARY:
        return TimeSeriesBinaryClassificationPipeline
    else:
        return TimeSeriesMulticlassClassificationPipeline


def make_pipeline(X, y, estimator, problem_type, custom_hyperparameters=None):
    """Given input data, target data, an estimator class and the problem type,
        generates a pipeline class with a preprocessing chain which was recommended based on the inputs.
        The pipeline will be a subclass of the appropriate pipeline base class for the specified problem_type.

   Arguments:
        X (pd.DataFrame, ww.DataTable): The input data of shape [n_samples, n_features]
        y (pd.Series, ww.DataColumn): The target data of length [n_samples]
        estimator (Estimator): Estimator for pipeline
        problem_type (ProblemTypes or str): Problem type for pipeline to generate
        custom_hyperparameters (dictionary): Dictionary of custom hyperparameters,
            with component name as key and dictionary of parameters as the value

    Returns:
        class: PipelineBase subclass with dynamically generated preprocessing components and specified estimator

    """
    X = infer_feature_types(X)
    y = infer_feature_types(y)

    problem_type = handle_problem_types(problem_type)
    if estimator not in get_estimators(problem_type):
        raise ValueError(f"{estimator.name} is not a valid estimator for problem type")
    preprocessing_components = _get_preprocessing_components(X, y, problem_type, estimator)
    complete_component_graph = preprocessing_components + [estimator]

    if custom_hyperparameters and not isinstance(custom_hyperparameters, dict):
        raise ValueError(f"if custom_hyperparameters provided, must be dictionary. Received {type(custom_hyperparameters)}")

    hyperparameters = custom_hyperparameters
    base_class = _get_pipeline_base_class(problem_type)

    class GeneratedPipeline(base_class):
        custom_name = f"{estimator.name} w/ {' + '.join([component.name for component in preprocessing_components])}"
        component_graph = complete_component_graph
        custom_hyperparameters = hyperparameters

    return GeneratedPipeline


def make_pipeline_from_components(component_instances, problem_type, custom_name=None, random_seed=0):
    """Given a list of component instances and the problem type, an pipeline instance is generated with the component instances.
    The pipeline will be a subclass of the appropriate pipeline base class for the specified problem_type. The pipeline will be
    untrained, even if the input components are already trained. A custom name for the pipeline can optionally be specified;
    otherwise the default pipeline name will be 'Templated Pipeline'.

   Arguments:
        component_instances (list): a list of all of the components to include in the pipeline
        problem_type (str or ProblemTypes): problem type for the pipeline to generate
        custom_name (string): a name for the new pipeline
        random_seed (int): Random seed used to intialize the pipeline.

    Returns:
        Pipeline instance with component instances and specified estimator created from given random state.

    Example:
        >>> components = [Imputer(), StandardScaler(), RandomForestClassifier()]
        >>> pipeline = make_pipeline_from_components(components, problem_type="binary")
        >>> pipeline.describe()

    """
    for i, component in enumerate(component_instances):
        if not isinstance(component, ComponentBase):
            raise TypeError("Every element of `component_instances` must be an instance of ComponentBase")
        if i == len(component_instances) - 1 and not isinstance(component, Estimator):
            raise ValueError("Pipeline needs to have an estimator at the last position of the component list")

    if custom_name and not isinstance(custom_name, str):
        raise TypeError("Custom pipeline name must be a string")
    pipeline_name = custom_name
    problem_type = handle_problem_types(problem_type)

    class TemplatedPipeline(_get_pipeline_base_class(problem_type)):
        custom_name = pipeline_name
        component_graph = [c.__class__ for c in component_instances]
    return TemplatedPipeline({c.name: c.parameters for c in component_instances}, random_seed=random_seed)


def generate_pipeline_code(element):
    """Creates and returns a string that contains the Python imports and code required for running the EvalML pipeline.

    Arguments:
        element (pipeline instance): The instance of the pipeline to generate string Python code

    Returns:
        String representation of Python code that can be run separately in order to recreate the pipeline instance.
        Does not include code for custom component implementation.
    """
    # hold the imports needed and add code to end
    code_strings = ['import json']
    if not isinstance(element, PipelineBase):
        raise ValueError("Element must be a pipeline instance, received {}".format(type(element)))
    if isinstance(element.component_graph, dict):
        raise ValueError("Code generation for nonlinear pipelines is not supported yet")

    component_graph_string = ',\n\t\t'.join([com.__class__.__name__ if com.__class__ not in all_components() else "'{}'".format(com.name) for com in element])
    code_strings.append("from {} import {}".format(element.__class__.__bases__[0].__module__, element.__class__.__bases__[0].__name__))
    # check for other attributes associated with pipeline (ie name, custom_hyperparameters)
    pipeline_list = []
    for k, v in sorted(list(filter(lambda item: item[0][0] != '_', element.__class__.__dict__.items())), key=lambda x: x[0]):
        if k == 'component_graph':
            continue
        pipeline_list += ["{} = '{}'".format(k, v)] if isinstance(v, str) else ["{} = {}".format(k, v)]

    pipeline_string = "\t" + "\n\t".join(pipeline_list) + "\n" if len(pipeline_list) else ""

    try:
        ret = json.dumps(element.parameters, indent='\t')
    except TypeError:
        raise TypeError(f"Value {element.parameters} cannot be JSON-serialized")
    # create the base string for the pipeline
    base_string = "\nclass {0}({1}):\n" \
                  "\tcomponent_graph = [\n\t\t{2}\n\t]\n" \
                  "{3}" \
                  "\nparameters = json.loads(\"\"\"{4}\"\"\")\n" \
                  "pipeline = {0}(parameters)" \
                  .format(element.__class__.__name__,
                          element.__class__.__bases__[0].__name__,
                          component_graph_string,
                          pipeline_string,
                          ret)
    code_strings.append(base_string)
    return "\n".join(code_strings)


def _make_stacked_ensemble_pipeline(input_pipelines, problem_type, n_jobs=-1, random_seed=0):
    """
    Creates a pipeline with a stacked ensemble estimator.

    Arguments:
        input_pipelines (list(PipelineBase or subclass obj)): List of pipeline instances to use as the base estimators for the stacked ensemble.
            This must not be None or an empty list or else EnsembleMissingPipelinesError will be raised.
        problem_type (ProblemType): problem type of pipeline
        n_jobs (int or None): Integer describing level of parallelism used for pipelines.
            None and 1 are equivalent. If set to -1, all CPUs are used. For n_jobs below -1, (n_cpus + 1 + n_jobs) are used.
            Defaults to -1.

    Returns:
        Pipeline with appropriate stacked ensemble estimator.
    """
    if problem_type in [ProblemTypes.BINARY, ProblemTypes.MULTICLASS]:
        return make_pipeline_from_components([StackedEnsembleClassifier(input_pipelines, n_jobs=n_jobs)], problem_type,
                                             custom_name="Stacked Ensemble Classification Pipeline",
                                             random_seed=random_seed)
    else:
        return make_pipeline_from_components([StackedEnsembleRegressor(input_pipelines, n_jobs=n_jobs)], problem_type,
                                             custom_name="Stacked Ensemble Regression Pipeline",
                                             random_seed=random_seed)


def _make_component_list_from_actions(actions):
    """
    Creates a list of components from the input DataCheckAction list

    Arguments:
        actions (list(DataCheckAction)): List of DataCheckAction objects used to create list of components

    Returns:
        List of components used to address the input actions
    """
    components = []
    for action in actions:
        if action.action_code == DataCheckActionCode.DROP_COL:
<<<<<<< HEAD
            components.append(DropColumns(columns=action.details["columns"]))
        if action.action_code == DataCheckActionCode.IMPUTE_COL:
            details = action.details
            if details["is_target"]:
                components.append(TargetImputer(impute_strategy=details["impute_strategy"]))
=======
            components.append(DropColumns(columns=action.metadata["columns"]))
>>>>>>> 20ddcd68
    return components<|MERGE_RESOLUTION|>--- conflicted
+++ resolved
@@ -268,13 +268,9 @@
     components = []
     for action in actions:
         if action.action_code == DataCheckActionCode.DROP_COL:
-<<<<<<< HEAD
-            components.append(DropColumns(columns=action.details["columns"]))
+            components.append(DropColumns(columns=action.metadata["columns"]))
         if action.action_code == DataCheckActionCode.IMPUTE_COL:
-            details = action.details
-            if details["is_target"]:
-                components.append(TargetImputer(impute_strategy=details["impute_strategy"]))
-=======
-            components.append(DropColumns(columns=action.metadata["columns"]))
->>>>>>> 20ddcd68
+            metadata = action.metadata
+            if metadata["is_target"]:
+                components.append(TargetImputer(impute_strategy=metadata["impute_strategy"]))
     return components