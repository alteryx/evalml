--- conflicted
+++ resolved
@@ -221,14 +221,6 @@
     X = infer_feature_types(X)
     y = infer_feature_types(y)
 
-<<<<<<< HEAD
-    if estimator not in get_estimators(problem_type):
-        raise ValueError(f"{estimator.name} is not a valid estimator for problem type")
-    if not is_classification(problem_type) and sampler_name is not None:
-        raise ValueError(
-            f"Sampling is unsupported for problem_type {str(problem_type)}"
-        )
-=======
     if estimator:
         problem_type = handle_problem_types(problem_type)
         if estimator not in get_estimators(problem_type):
@@ -240,7 +232,6 @@
                 f"Sampling is unsupported for problem_type {str(problem_type)}"
             )
 
->>>>>>> 42dec60f
     preprocessing_components = _get_preprocessing_components(
         X, y, problem_type, estimator, sampler_name
     )
