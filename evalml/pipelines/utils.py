--- conflicted
+++ resolved
@@ -1,10 +1,5 @@
-<<<<<<< HEAD
-=======
 import copy
 
-import cloudpickle
-
->>>>>>> ced9b589
 from .classification import (
     CatBoostClassificationPipeline,
     LogisticRegressionPipeline,
