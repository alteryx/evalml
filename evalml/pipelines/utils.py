"""Utility methods for EvalML pipelines."""
import copy
import os
import warnings

import black
import featuretools as ft
import pandas as pd
from woodwork import logical_types

from evalml.data_checks import DataCheckActionCode, DataCheckActionOption
from evalml.model_family import ModelFamily
from evalml.pipelines import (
    ComponentGraph,
    TimeSeriesBinaryClassificationPipeline,
    TimeSeriesMulticlassClassificationPipeline,
    TimeSeriesRegressionPipeline,
)
from evalml.pipelines.binary_classification_pipeline import BinaryClassificationPipeline
from evalml.pipelines.components import (  # noqa: F401
    CatBoostClassifier,
    CatBoostRegressor,
    ComponentBase,
    DateTimeFeaturizer,
    DFSTransformer,
    DropColumns,
    DropNaNRowsTransformer,
    DropNullColumns,
    DropRowsTransformer,
    EmailFeaturizer,
    Estimator,
    Imputer,
    LogTransformer,
    NaturalLanguageFeaturizer,
    OneHotEncoder,
    OrdinalEncoder,
    Oversampler,
    PerColumnImputer,
    RandomForestClassifier,
    ReplaceNullableTypes,
    SelectColumns,
    StackedEnsembleBase,
    StackedEnsembleClassifier,
    StackedEnsembleRegressor,
    StandardScaler,
    STLDecomposer,
    TargetImputer,
    TimeSeriesFeaturizer,
    TimeSeriesImputer,
    TimeSeriesRegularizer,
    Undersampler,
    URLFeaturizer,
)
from evalml.pipelines.components.transformers.encoders.label_encoder import LabelEncoder
from evalml.pipelines.components.utils import (
    estimator_unable_to_handle_nans,
    get_estimators,
    handle_component_class,
)
from evalml.pipelines.multiclass_classification_pipeline import (
    MulticlassClassificationPipeline,
)
from evalml.pipelines.pipeline_base import PipelineBase
from evalml.pipelines.regression_pipeline import RegressionPipeline
from evalml.problem_types import (
    ProblemTypes,
    handle_problem_types,
    is_classification,
    is_regression,
    is_time_series,
)
from evalml.utils import get_time_index, infer_feature_types
from evalml.utils.cli_utils import get_evalml_black_config
from evalml.utils.gen_utils import contains_all_ts_parameters

DECOMPOSER_PERIOD_CAP = 1000


def _get_label_encoder(X, y, problem_type, estimator_class, sampler_name=None):
    component = []
    if is_classification(problem_type):
        component.append(LabelEncoder)
    return component


def _get_drop_all_null(X, y, problem_type, estimator_class, sampler_name=None):
    component = []
    non_index_unknown = X.ww.select(exclude=["index", "unknown"])
    all_null_cols = non_index_unknown.columns[non_index_unknown.isnull().all()]
    if len(all_null_cols) > 0:
        component.append(DropNullColumns)
    return component


def _get_drop_index_unknown(X, y, problem_type, estimator_class, sampler_name=None):
    component = []
    index_and_unknown_columns = list(
        X.ww.select(["index", "unknown"], return_schema=True).columns,
    )
    if len(index_and_unknown_columns) > 0:
        component.append(DropColumns)
    return component


def _get_email(X, y, problem_type, estimator_class, sampler_name=None):
    components = []
    email_columns = list(X.ww.select("EmailAddress", return_schema=True).columns)
    if len(email_columns) > 0:
        components.append(EmailFeaturizer)

    return components


def _get_url(X, y, problem_type, estimator_class, sampler_name=None):
    components = []

    url_columns = list(X.ww.select("URL", return_schema=True).columns)
    if len(url_columns) > 0:
        components.append(URLFeaturizer)

    return components


def _get_datetime(X, y, problem_type, estimator_class, sampler_name=None):
    components = []
    datetime_cols = list(X.ww.select(["Datetime"], return_schema=True).columns)

    add_datetime_featurizer = len(datetime_cols) > 0
    if add_datetime_featurizer and estimator_class.model_family not in [
        ModelFamily.ARIMA,
        ModelFamily.PROPHET,
    ]:
        components.append(DateTimeFeaturizer)
    return components


def _get_natural_language(X, y, problem_type, estimator_class, sampler_name=None):
    components = []
    text_columns = list(X.ww.select("NaturalLanguage", return_schema=True).columns)
    if len(text_columns) > 0:
        components.append(NaturalLanguageFeaturizer)
    return components


def _get_imputer(X, y, problem_type, estimator_class, sampler_name=None):
    components = []

    input_logical_types = {type(lt) for lt in X.ww.logical_types.values()}
    text_columns = list(X.ww.select("NaturalLanguage", return_schema=True).columns)

    types_imputer_handles = {
        logical_types.AgeNullable,
        logical_types.Boolean,
        logical_types.BooleanNullable,
        logical_types.Categorical,
        logical_types.Double,
        logical_types.Integer,
        logical_types.IntegerNullable,
        logical_types.URL,
        logical_types.EmailAddress,
        logical_types.Datetime,
    }

    if len(input_logical_types.intersection(types_imputer_handles)) or len(
        text_columns,
    ):
        components.append(Imputer)

    return components


def _get_ohe(X, y, problem_type, estimator_class, sampler_name=None):
    components = []

    # The URL and EmailAddress Featurizers will create categorical columns
    categorical_cols = list(
        X.ww.select(
            ["category", "URL", "EmailAddress"],
            return_schema=True,
        ).columns,
    )
    if len(categorical_cols) > 0 and estimator_class not in {
        CatBoostClassifier,
        CatBoostRegressor,
    }:
        components.append(OneHotEncoder)
    return components


def _get_ordinal_encoder(X, y, problem_type, estimator_class, sampler_name=None):
    components = []

    ordinal_cols = list(
        X.ww.select(
            ["Ordinal"],
            return_schema=True,
        ).columns,
    )

    if len(ordinal_cols) > 0:
        components.append(OrdinalEncoder)
    return components


def _get_sampler(X, y, problem_type, estimator_class, sampler_name=None):
    components = []

    sampler_components = {
        "Undersampler": Undersampler,
        "Oversampler": Oversampler,
    }
    if sampler_name is not None:
        components.append(sampler_components[sampler_name])
    return components


def _get_standard_scaler(X, y, problem_type, estimator_class, sampler_name=None):
    components = []
    if estimator_class and estimator_class.model_family == ModelFamily.LINEAR_MODEL:
        components.append(StandardScaler)
    return components


def _get_time_series_featurizer(X, y, problem_type, estimator_class, sampler_name=None):
    components = []
    if is_time_series(problem_type):
        components.append(TimeSeriesFeaturizer)
    return components


def _get_decomposer(X, y, problem_type, estimator_class, sampler_name=None):
    components = []
    if is_time_series(problem_type) and is_regression(problem_type):
        time_index = get_time_index(X, y, None)
        # If the time index frequency is uninferrable, STL will fail
        if time_index.freq is None:
            return components
        freq = time_index.freq.name
        if STLDecomposer.is_freq_valid(freq):
            # Make sure there's a seasonal period
            order = 3 if "Q" in freq else 5
            seasonal_period = STLDecomposer.determine_periodicity(
                X,
                y,
                rel_max_order=order,
            )
            if seasonal_period is not None and seasonal_period <= DECOMPOSER_PERIOD_CAP:
                components.append(STLDecomposer)
    return components


def _get_drop_nan_rows_transformer(
    X,
    y,
    problem_type,
    estimator_class,
    sampler_name=None,
):
    components = []
    if is_time_series(problem_type) and (
        estimator_unable_to_handle_nans(estimator_class) or sampler_name
    ):
        components.append(DropNaNRowsTransformer)
    return components


def _get_preprocessing_components(
    X,
    y,
    problem_type,
    estimator_class,
    sampler_name=None,
    exclude_featurizers=None,
    include_decomposer=True,
):
    """Given input data, target data and an estimator class, construct a recommended preprocessing chain to be combined with the estimator and trained on the provided data.

    Args:
        X (pd.DataFrame): The input data of shape [n_samples, n_features].
        y (pd.Series): The target data of length [n_samples].
        problem_type (ProblemTypes or str): Problem type.
        estimator_class (class): A class which subclasses Estimator estimator for pipeline.
        sampler_name (str): The name of the sampler component to add to the pipeline. Defaults to None.
        exclude_featurizers (list[str]): A list of featurizer components to exclude from the returned components.
            Valid options are "DatetimeFeaturizer", "EmailFeaturizer", "URLFeaturizer", "NaturalLanguageFeaturizer", "TimeSeriesFeaturizer"
        include_decomposer (bool): For time series regression problems, whether or not to include a decomposer in the generated pipeline.
            Defaults to True.

    Returns:
        list[Transformer]: A list of applicable preprocessing components to use with the estimator.
    """
    if is_time_series(problem_type):
        components_functions = [
            _get_label_encoder,
            _get_drop_all_null,
            _get_drop_index_unknown,
            _get_url,
            _get_email,
            _get_natural_language,
            _get_imputer,
            _get_time_series_featurizer,
        ]
        if include_decomposer:
            components_functions.append(_get_decomposer)
        components_functions = components_functions + [
            _get_datetime,
            _get_ordinal_encoder,
            _get_ohe,
            _get_drop_nan_rows_transformer,
            _get_sampler,
            _get_standard_scaler,
        ]
    else:
        components_functions = [
            _get_label_encoder,
            _get_drop_all_null,
            _get_drop_index_unknown,
            _get_url,
            _get_email,
            _get_datetime,
            _get_natural_language,
            _get_imputer,
            _get_ordinal_encoder,
            _get_ohe,
            _get_sampler,
            _get_standard_scaler,
        ]

    functions_to_exclude = []
    if exclude_featurizers and "DatetimeFeaturizer" in exclude_featurizers:
        functions_to_exclude.append(_get_datetime)
    if exclude_featurizers and "EmailFeaturizer" in exclude_featurizers:
        functions_to_exclude.append(_get_email)
    if exclude_featurizers and "URLFeaturizer" in exclude_featurizers:
        functions_to_exclude.append(_get_url)
    if exclude_featurizers and "NaturalLanguageFeaturizer" in exclude_featurizers:
        functions_to_exclude.append(_get_natural_language)
    if exclude_featurizers and "TimeSeriesFeaturizer" in exclude_featurizers:
        functions_to_exclude.append(_get_time_series_featurizer)

    components = []
    for function in components_functions:
        if function not in functions_to_exclude:
            components.extend(
                function(X, y, problem_type, estimator_class, sampler_name),
            )

    return components


def _get_pipeline_base_class(problem_type):
    """Returns pipeline base class for problem_type."""
    problem_type = handle_problem_types(problem_type)
    if problem_type == ProblemTypes.BINARY:
        return BinaryClassificationPipeline
    elif problem_type == ProblemTypes.MULTICLASS:
        return MulticlassClassificationPipeline
    elif problem_type == ProblemTypes.REGRESSION:
        return RegressionPipeline
    elif problem_type == ProblemTypes.TIME_SERIES_REGRESSION:
        return TimeSeriesRegressionPipeline
    elif problem_type == ProblemTypes.TIME_SERIES_BINARY:
        return TimeSeriesBinaryClassificationPipeline
    else:
        return TimeSeriesMulticlassClassificationPipeline


def _make_pipeline_time_series(
    X,
    y,
    estimator,
    problem_type,
    parameters=None,
    sampler_name=None,
    known_in_advance=None,
    exclude_featurizers=None,
    include_decomposer=True,
    features=False,
):
    """Make a pipeline for time series problems.

    If there are known-in-advance features, the pipeline will have two parallel subgraphs.
    In the first part, the not known_in_advance features will be featurized with a TimeSeriesFeaturizer.
    The known_in_advance features are treated like a non-time-series features since they don't change with time.

    Args:
        X (pd.DataFrame): The input data of shape [n_samples, n_features].
        y (pd.Series): The target data of length [n_samples].
        estimator (Estimator): Estimator for pipeline.
        problem_type (ProblemTypes or str): Problem type for pipeline to generate.
        parameters (dict): Dictionary with component names as keys and dictionary of that component's parameters as values.
            An empty dictionary or None implies using all default values for component parameters.
        sampler_name (str): The name of the sampler component to add to the pipeline. Only used in classification problems.
            Defaults to None
        known_in_advance (list[str], None): List of features that are known in advance.
        exclude_featurizers (list[str]): A list of featurizer components to exclude from the pipeline.
           Valid options are "DatetimeFeaturizer", "EmailFeaturizer", "URLFeaturizer", "NaturalLanguageFeaturizer", "TimeSeriesFeaturizer"
        include_decomposer (bool): For time series regression problems, whether or not to include a decomposer in the generated pipeline.
            Defaults to True.
        features (bool): Whether to add a DFSTransformer component to this pipeline.

    Returns:
        PipelineBase: TimeSeriesPipeline
    """
    if known_in_advance:
        not_known_in_advance = [c for c in X.columns if c not in known_in_advance]
        X_not_known_in_advance = X.ww[not_known_in_advance]
        X_known_in_advance = X.ww[known_in_advance]
    else:
        X_not_known_in_advance = X
        X_known_in_advance = None

    preprocessing_components = _get_preprocessing_components(
        X_not_known_in_advance,
        y,
        problem_type,
        estimator,
        sampler_name,
        exclude_featurizers,
        include_decomposer,
    )

    dfs_transformer = [DFSTransformer] if features else []

    if known_in_advance:
        preprocessing_components = [SelectColumns] + preprocessing_components
        if (
            Oversampler not in preprocessing_components
            and DropNaNRowsTransformer in preprocessing_components
        ):
            preprocessing_components.remove(DropNaNRowsTransformer)
    else:
        preprocessing_components = (
            dfs_transformer + preprocessing_components + [estimator]
        )

    component_graph = PipelineBase._make_component_dict_from_component_list(
        preprocessing_components,
    )
    base_class = _get_pipeline_base_class(problem_type)
    pipeline = base_class(component_graph, parameters=parameters)
    if X_known_in_advance is not None:
        # We can't specify a time series problem type because then the known-in-advance
        # pipeline will have a time series featurizer, which is not what we want.
        # The pre-processing components do not depend on problem type so we
        # are ok by specifying regression for the known-in-advance sub pipeline
        # Since we specify the correct problem type for the not known-in-advance pipeline
        # the label encoder and time series featurizer will be correctly added to the
        # overall pipeline
        kina_preprocessing = [SelectColumns] + _get_preprocessing_components(
            X_known_in_advance,
            y,
            ProblemTypes.REGRESSION,
            estimator,
            sampler_name,
            exclude_featurizers,
            include_decomposer,
        )
        kina_component_graph = PipelineBase._make_component_dict_from_component_list(
            kina_preprocessing,
        )
        need_drop_nan = estimator_unable_to_handle_nans(estimator)
        # Give the known-in-advance pipeline a different name to ensure that it does not have the
        # same name as the other pipeline. Otherwise there could be a clash in the sub_pipeline_names
        # dict below for some estimators that don't have a lot of preprocessing steps, e.g ARIMA
        kina_pipeline = base_class(
            kina_component_graph,
            parameters=parameters,
            custom_name="Pipeline",
        )
        pre_pipeline_components = (
            {"DFS Transformer": ["DFS Transformer", "X", "y"]} if features else None
        )
        pipeline = _make_pipeline_from_multiple_graphs(
            [pipeline, kina_pipeline],
            DropNaNRowsTransformer if need_drop_nan else estimator,
            problem_type,
            parameters=parameters,
            pre_pipeline_components=pre_pipeline_components,
            sub_pipeline_names={
                kina_pipeline.name: "Known In Advance",
                pipeline.name: "Not Known In Advance",
            },
        )
        if need_drop_nan:
            last_component_name = pipeline.component_graph.get_last_component().name
            pipeline.component_graph.component_dict[estimator.name] = [
                estimator,
                last_component_name + ".x",
                last_component_name + ".y",
            ]
        pipeline = pipeline.new(parameters)
    return pipeline


def make_pipeline(
    X,
    y,
    estimator,
    problem_type,
    parameters=None,
    sampler_name=None,
    extra_components_before=None,
    extra_components_after=None,
    use_estimator=True,
    known_in_advance=None,
    features=False,
    exclude_featurizers=None,
    include_decomposer=True,
):
    """Given input data, target data, an estimator class and the problem type, generates a pipeline class with a preprocessing chain which was recommended based on the inputs. The pipeline will be a subclass of the appropriate pipeline base class for the specified problem_type.

    Args:
        X (pd.DataFrame): The input data of shape [n_samples, n_features].
        y (pd.Series): The target data of length [n_samples].
        estimator (Estimator): Estimator for pipeline.
        problem_type (ProblemTypes or str): Problem type for pipeline to generate.
        parameters (dict): Dictionary with component names as keys and dictionary of that component's parameters as values.
            An empty dictionary or None implies using all default values for component parameters.
        sampler_name (str): The name of the sampler component to add to the pipeline. Only used in classification problems.
            Defaults to None
        extra_components_before (list[ComponentBase]): List of extra components to be added before preprocessing components. Defaults to None.
        extra_components_after (list[ComponentBase]): List of extra components to be added after preprocessing components. Defaults to None.
        use_estimator (bool): Whether to add the provided estimator to the pipeline or not. Defaults to True.
        known_in_advance (list[str], None): List of features that are known in advance.
        features (bool): Whether to add a DFSTransformer component to this pipeline.
        exclude_featurizers (list[str]): A list of featurizer components to exclude from the pipeline.
            Valid options are "DatetimeFeaturizer", "EmailFeaturizer", "URLFeaturizer", "NaturalLanguageFeaturizer", "TimeSeriesFeaturizer"
        include_decomposer (bool): For time series regression problems, whether or not to include a decomposer in the generated pipeline.
            Defaults to True.

    Returns:
         PipelineBase object: PipelineBase instance with dynamically generated preprocessing components and specified estimator.

    Raises:
        ValueError: If estimator is not valid for the given problem type, or sampling is not supported for the given problem type.
    """
    X = infer_feature_types(X)
    y = infer_feature_types(y)

    if estimator:
        problem_type = handle_problem_types(problem_type)
        if estimator not in get_estimators(problem_type):
            raise ValueError(
                f"{estimator.name} is not a valid estimator for problem type",
            )
        if not is_classification(problem_type) and sampler_name is not None:
            raise ValueError(
                f"Sampling is unsupported for problem_type {str(problem_type)}",
            )

    if is_time_series(problem_type):
        pipeline = _make_pipeline_time_series(
            X,
            y,
            estimator,
            problem_type,
            parameters,
            sampler_name,
            known_in_advance,
            exclude_featurizers,
            include_decomposer,
            features,
        )
    else:
        preprocessing_components = _get_preprocessing_components(
            X,
            y,
            problem_type,
            estimator,
            sampler_name,
            exclude_featurizers,
        )
        extra_components_before = extra_components_before or []
        extra_components_after = extra_components_after or []
        dfs_transformer = [DFSTransformer] if features else []
        estimator_component = [estimator] if use_estimator else []
        complete_component_list = (
            dfs_transformer
            + extra_components_before
            + preprocessing_components
            + extra_components_after
            + estimator_component
        )

        component_graph = PipelineBase._make_component_dict_from_component_list(
            complete_component_list,
        )
        base_class = _get_pipeline_base_class(problem_type)
        pipeline = base_class(component_graph, parameters=parameters)

    return pipeline


def generate_pipeline_code(element, features_path=None):
    """Creates and returns a string that contains the Python imports and code required for running the EvalML pipeline.

    Args:
        element (pipeline instance): The instance of the pipeline to generate string Python code.
        features_path (str): path to features json created from featuretools.save_features(). Defaults to None.

    Returns:
        str: String representation of Python code that can be run separately in order to recreate the pipeline instance.
        Does not include code for custom component implementation.

    Raises:
        ValueError: If element is not a pipeline, or if the pipeline is nonlinear.
        ValueError: If features in `features_path` do not match the features on the pipeline.
    """
    # hold the imports needed and add code to end
    code_strings = []
    if not isinstance(element, PipelineBase):
        raise ValueError(
            "Element must be a pipeline instance, received {}".format(type(element)),
        )
    if isinstance(element.component_graph, dict):
        raise ValueError("Code generation for nonlinear pipelines is not supported yet")
    code_strings.append(
        "from {} import {}".format(
            element.__class__.__module__,
            element.__class__.__name__,
        ),
    )
    if isinstance(element.estimator, StackedEnsembleBase):
        final_estimator = element.parameters[element.estimator.name]["final_estimator"]
        code_strings.append(
            "from {} import {}".format(
                final_estimator.__class__.__module__,
                final_estimator.__class__.__name__,
            ),
        )
    if element.component_graph.has_dfs and not features_path:
        warnings.warn(
            "This pipeline contains a DFS Transformer but no `features_path` has been specified. Please add a `features_path` or the pipeline code will generate a pipeline that does not run DFS.",
        )
    has_dfs_and_features = element.component_graph.has_dfs and features_path
    if has_dfs_and_features:
        features = ft.load_features(features_path)
        dfs_features = None
        for component in element.parameters:
            if "DFS Transformer" in component:
                dfs_features = element.parameters[component]["features"]
                break
        if len(features) != len(dfs_features):
            raise ValueError(
                "Provided features in `features_path` do not match pipeline features. There is a different amount of features in the loaded features.",
            )

        for pipeline_feature, serialized_feature in zip(
            dfs_features,
            features,
        ):
            if (
                pipeline_feature.get_feature_names()
                != serialized_feature.get_feature_names()
            ):
                raise ValueError(
                    "Provided features in `features_path` do not match pipeline features.",
                )
        code_strings.append("from featuretools import load_features")
        code_strings.append(f'features=load_features("{features_path}")')
    code_strings.append(repr(element))
    pipeline_code = "\n".join(code_strings)
    if has_dfs_and_features:
        pipeline_code = pipeline_code.replace(
            # this open single quote here and below is to match for
            # DFS Transformers in pipelines with sub pipelines i.e default algo pipelines or ensemble pipelines.
            "DFS Transformer':{},",
            "DFS Transformer':{'features':features},",
        )
    current_dir = os.path.dirname(os.path.abspath(__file__))
    evalml_path = os.path.abspath(os.path.join(current_dir, "..", ".."))
    black_config = get_evalml_black_config(evalml_path)
    pipeline_code = black.format_str(pipeline_code, mode=black.Mode(**black_config))
    return pipeline_code


def generate_pipeline_example(
    pipeline,
    path_to_train,
    path_to_holdout,
    target,
    path_to_features=None,
    path_to_mapping="",
    output_file_path=None,
):
    """Creates and returns a string that contains the Python imports and code required for running the EvalML pipeline.

    Args:
        pipeline (pipeline instance): The instance of the pipeline to generate string Python code.
        path_to_train (str): path to training data.
        path_to_holdout (str): path to holdout data.
        target (str): target variable.
        path_to_features (str): path to features json. Defaults to None.
        path_to_mapping (str): path to mapping json. Defaults to None.
        output_file_path (str): path to output python file. Defaults to None.

    Returns:
        str: String representation of Python code that can be run separately in order to recreate the pipeline instance.
        Does not include code for custom component implementation.

    """
    output_str = f"""
import evalml
import woodwork as ww
import pandas as pd

PATH_TO_TRAIN = "{path_to_train}"
PATH_TO_HOLDOUT = "{path_to_holdout}"
TARGET = "{target}"
column_mapping = "{path_to_mapping}"

# This is the machine learning pipeline you have exported.
# By running this code you will fit the pipeline on the files provided
# and you can then use this pipeline for prediction and model understanding.
{generate_pipeline_code(pipeline, path_to_features)}

print(pipeline.name)
print(pipeline.parameters)
pipeline.describe()

df = ww.deserialize.from_disk(PATH_TO_TRAIN)
y_train = df.ww[TARGET]
X_train = df.ww.drop(TARGET)
pipeline.fit(X_train, y_train)

# You can now generate predictions as well as run model understanding.
df = ww.deserialize.from_disk(PATH_TO_HOLDOUT)
y_holdout = df.ww[TARGET]
X_holdout = df.ww.drop(TARGET)
"""
    if not is_time_series(pipeline.problem_type):
        output_str += """
pipeline.predict(X_holdout)

# Note: if you have a column mapping, to predict on new data you have on hand
# Map the column names and run prediction
# X_test = X_test.rename(column_mapping, axis=1)
# pipeline.predict(X_test)

# For more info please check out:
# https://evalml.alteryx.com/en/stable/user_guide/automl.html
"""
    else:
        output_str += """
pipeline.predict(X_holdout, X_train=X_train, y_train=y_train)

# Note: if you have a column mapping, to predict on new data you have on hand
# Map the column names and run prediction
# X_test = X_test.rename(column_mapping, axis=1)
# pipeline.predict(X_test, X_train=X_train, y_train=y_train)

# For more info please check out:
# https://evalml.alteryx.com/en/stable/user_guide/automl.html
"""

    if output_file_path:
        with open(output_file_path, "w") as text_file:
            text_file.write(output_str)
    return output_str


def _make_stacked_ensemble_pipeline(
    input_pipelines,
    problem_type,
    final_estimator=None,
    n_jobs=-1,
    random_seed=0,
    cached_data=None,
    label_encoder_params=None,
):
    """Creates a pipeline with a stacked ensemble estimator.

    Args:
        input_pipelines (list(PipelineBase or subclass obj)): List of pipeline instances to use as the base estimators for the stacked ensemble.
        problem_type (ProblemType): Problem type of pipeline
        final_estimator (Estimator): Metalearner to use for the ensembler. Defaults to None.
        n_jobs (int or None): Integer describing level of parallelism used for pipelines.
            None and 1 are equivalent. If set to -1, all CPUs are used. For n_jobs below -1, (n_cpus + 1 + n_jobs) are used.
            Defaults to -1.
        cached_data (dict): A dictionary of cached data, where the keys are the model family. Expected to be of format
            {model_family: {hash1: trained_component_graph, hash2: trained_component_graph...}...}.
            Defaults to None.
        label_encoder_params (dict): The parameters passed in for the label encoder, used only for classification problems. Defaults to None.
        random_seed (int): Seed for the random number generator. Defaults to 0.

    Returns:
        Pipeline with appropriate stacked ensemble estimator.
    """

    def _make_new_component_name(model_type, component_name, idx=None):
        idx = " " + str(idx) if idx is not None else ""
        return f"{str(model_type)} Pipeline{idx} - {component_name}"

    def _set_cache_data(
        cached_data,
        model_family,
        cached_component_instances,
        new_component_name,
        name,
    ):
        # sets the new cached component dictionary using the cached data and model family information
        if len(cached_data) and model_family in list(cached_data.keys()):
            for hashes, component_instances in cached_data[model_family].items():
                if hashes not in list(cached_component_instances.keys()):
                    cached_component_instances[hashes] = {}
                cached_component_instances[hashes][new_component_name] = cached_data[
                    model_family
                ][hashes][name]

    component_graph = (
        {"Label Encoder": ["Label Encoder", "X", "y"]}
        if is_classification(problem_type)
        else {}
    )
    final_components = []
    used_model_families = []
    parameters = label_encoder_params or {}
    cached_data = cached_data or {}
    if is_classification(problem_type):
        parameters.update(
            {
                "Stacked Ensemble Classifier": {
                    "n_jobs": n_jobs,
                },
            },
        )
        estimator = StackedEnsembleClassifier
        pipeline_name = "Stacked Ensemble Classification Pipeline"
    else:
        parameters = {
            "Stacked Ensemble Regressor": {
                "n_jobs": n_jobs,
            },
        }
        estimator = StackedEnsembleRegressor
        pipeline_name = "Stacked Ensemble Regression Pipeline"

    pipeline_class = {
        ProblemTypes.BINARY: BinaryClassificationPipeline,
        ProblemTypes.MULTICLASS: MulticlassClassificationPipeline,
        ProblemTypes.REGRESSION: RegressionPipeline,
    }[problem_type]

    cached_component_instances = {}
    for pipeline in input_pipelines:
        model_family = pipeline.component_graph[-1].model_family
        model_family_idx = (
            used_model_families.count(model_family) + 1
            if used_model_families.count(model_family) > 0
            else None
        )
        used_model_families.append(model_family)
        final_component = None
        ensemble_y = "y"
        for name, component_list in pipeline.component_graph.component_dict.items():
            new_component_list = []
            new_component_name = _make_new_component_name(
                model_family,
                name,
                model_family_idx,
            )

            _set_cache_data(
                cached_data,
                model_family,
                cached_component_instances,
                new_component_name,
                name,
            )

            for i, item in enumerate(component_list):
                if i == 0:
                    fitted_comp = handle_component_class(item)
                    new_component_list.append(fitted_comp)
                    parameters[new_component_name] = pipeline.parameters.get(name, {})
                elif isinstance(item, str) and item not in ["X", "y"]:
                    new_component_list.append(
                        _make_new_component_name(model_family, item, model_family_idx),
                    )
                elif isinstance(item, str) and item == "y":
                    if is_classification(problem_type):
                        new_component_list.append("Label Encoder.y")
                    else:
                        new_component_list.append("y")
                else:
                    new_component_list.append(item)
                if i != 0 and item.endswith(".y"):
                    ensemble_y = _make_new_component_name(
                        model_family,
                        item,
                        model_family_idx,
                    )
            component_graph[new_component_name] = new_component_list
            final_component = new_component_name
        final_components.append(final_component)

    component_graph[estimator.name] = (
        [estimator] + [comp + ".x" for comp in final_components] + [ensemble_y]
    )
    cg = ComponentGraph(
        component_dict=component_graph,
        cached_data=cached_component_instances,
        random_seed=random_seed,
    )

    return pipeline_class(
        cg,
        parameters=parameters,
        custom_name=pipeline_name,
        random_seed=random_seed,
    )


def _make_pipeline_from_multiple_graphs(
    input_pipelines,
    estimator,
    problem_type,
    parameters=None,
    pipeline_name=None,
    sub_pipeline_names=None,
    pre_pipeline_components=None,
    post_pipelines_components=None,
    random_seed=0,
):
    """Creates a pipeline from multiple preprocessing pipelines and a final estimator. Final y input to the estimator will be chosen from the last of the input pipelines.

    Args:
        input_pipelines (list(PipelineBase or subclass obj)): List of pipeline instances to use for preprocessing.
        estimator (Estimator): Final estimator for the pipelines.
        problem_type (ProblemType): Problem type of pipeline.
        parameters (Dict): Parameters to initialize pipeline with. Defaults to an empty dictionary.
        pipeline_name (str): Custom name for the final pipeline.
        sub_pipeline_names (Dict): Dictionary mapping original input pipeline names to new names. This will be used to rename components. Defaults to None.
        pre_pipeline_components (Dict): Component graph of components preceding the split of multiple graphs. Must be in component graph format, {"Label Encoder": ["Label Encoder", "X", "y"]} and currently restricted to components that only alter X input.
        post_pipelines_components (Dict): Component graph of components before the estimator after the split of multiple graphs. Must be in component graph format, {"Label Encoder": ["Label Encoder", "X", "y"]} and currently restricted to components that only alter X input.
        random_seed (int): Random seed for the pipeline. Defaults to 0.

    Returns:
        pipeline (PipelineBase): Pipeline created with the input pipelines.
    """

    def _make_new_component_name(name, component_name, idx=None, pipeline_name=None):
        idx = " " + str(idx) if idx is not None else ""
        if pipeline_name:
            return f"{pipeline_name} Pipeline{idx} - {component_name}"
        return f"{str(name)} Pipeline{idx} - {component_name}"

    # Without this copy, the parameters will be modified in between
    # invocations of this method.
    parameters = copy.deepcopy(parameters) if parameters else {}
    final_components = []
    used_names = []

    pre_pipeline_components = (
        {} if not pre_pipeline_components else pre_pipeline_components
    )
    last_prior_component = (
        list(pre_pipeline_components.keys())[-1] if pre_pipeline_components else None
    )
    component_graph = pre_pipeline_components
    if is_classification(problem_type):
        component_graph.update({"Label Encoder": ["Label Encoder", "X", "y"]})

    for pipeline in input_pipelines:
        component_pipeline_name = pipeline.name
        name_idx = (
            used_names.count(component_pipeline_name) + 1
            if used_names.count(component_pipeline_name) > 0
            else None
        )
        used_names.append(component_pipeline_name)
        sub_pipeline_name = (
            sub_pipeline_names[pipeline.name] if sub_pipeline_names else None
        )
        final_component = None
        final_y = "y"

        final_y_candidate = (
            None
            if not handle_component_class(
                pipeline.component_graph.compute_order[-1],
            ).modifies_target
            else _make_new_component_name(
                component_pipeline_name,
                pipeline.component_graph.compute_order[-1],
                name_idx,
                sub_pipeline_name,
            )
            + ".y"
        )
        for name, component_list in pipeline.component_graph.component_dict.items():
            new_component_list = []
            new_component_name = _make_new_component_name(
                component_pipeline_name,
                name,
                name_idx,
                sub_pipeline_name,
            )
            first_x_component = (
                pipeline.component_graph.compute_order[0]
                if pipeline.component_graph.compute_order[0] != "Label Encoder"
                else pipeline.component_graph.compute_order[1]
            )
            for i, item in enumerate(component_list):
                if i == 0:
                    fitted_comp = handle_component_class(item)
                    new_component_list.append(fitted_comp)
                    parameters[new_component_name] = pipeline.parameters.get(name, {})
                elif isinstance(item, str) and item not in ["X", "y"]:
                    new_component_list.append(
                        _make_new_component_name(
                            component_pipeline_name,
                            item,
                            name_idx,
                            sub_pipeline_name,
                        ),
                    )
                    if i != 0 and item.endswith(".y"):
                        final_y = _make_new_component_name(
                            component_pipeline_name,
                            item,
                            name_idx,
                            sub_pipeline_name,
                        )
                elif isinstance(item, str) and item == "y":
                    if is_classification(problem_type):
                        new_component_list.append("Label Encoder.y")
                    else:
                        new_component_list.append("y")
                elif name == first_x_component and last_prior_component:
                    # if we have prior components, change the X input from the first component of each sub-pipeline to be the last prior components X output.
                    new_component_list.append(f"{last_prior_component}.x")
                else:
                    new_component_list.append(item)
            component_graph[new_component_name] = new_component_list
            final_component = new_component_name
        final_components.append(final_component)

    final_y = final_y_candidate if final_y_candidate else final_y
    last_pre_estimator_component = None
    if post_pipelines_components:
        first_pre_estimator_component = list(post_pipelines_components.keys())[0]
        post_pipelines_components[first_pre_estimator_component] = (
            [first_pre_estimator_component]
            + [comp + ".x" for comp in final_components]
            + [final_y]
        )
        component_graph.update(post_pipelines_components)
        last_pre_estimator_component = list(post_pipelines_components.keys())[-1]
    if last_pre_estimator_component:
        component_graph[estimator.name] = (
            [estimator]
            + [last_pre_estimator_component + ".x"]
            + [last_pre_estimator_component + ".y"]
        )
    else:
        component_graph[estimator.name] = (
            [estimator] + [comp + ".x" for comp in final_components] + [final_y]
        )
    pipeline_class = {
        ProblemTypes.BINARY: BinaryClassificationPipeline,
        ProblemTypes.MULTICLASS: MulticlassClassificationPipeline,
        ProblemTypes.REGRESSION: RegressionPipeline,
        ProblemTypes.TIME_SERIES_BINARY: TimeSeriesBinaryClassificationPipeline,
        ProblemTypes.TIME_SERIES_MULTICLASS: TimeSeriesMulticlassClassificationPipeline,
        ProblemTypes.TIME_SERIES_REGRESSION: TimeSeriesRegressionPipeline,
    }[problem_type]
    return pipeline_class(
        component_graph,
        parameters=parameters,
        custom_name=pipeline_name,
        random_seed=random_seed,
    )


def make_pipeline_from_actions(problem_type, actions, problem_configuration=None):
    """Creates a pipeline of components to address the input DataCheckAction list.

    Args:
        problem_type (str or ProblemType): The problem type that the pipeline should address.
        actions (list[DataCheckAction]): List of DataCheckAction objects used to create list of components
        problem_configuration (dict): Required for time series problem types. Values should be passed in for time_index, gap, forecast_horizon, and max_delay.

    Returns:
        PipelineBase: Pipeline which can be used to address data check actions.
    """
    component_list = _make_component_list_from_actions(actions)
    parameters = {}
    for component in component_list:
        parameters[component.name] = component.parameters
    component_dict = PipelineBase._make_component_dict_from_component_list(
        [component.name for component in component_list],
    )
    base_class = _get_pipeline_base_class(problem_type)
    if problem_configuration:
        parameters["pipeline"] = problem_configuration
    return base_class(component_dict, parameters=parameters)


def _make_component_list_from_actions(actions):
    """Creates a list of components from the input DataCheckAction list.

    Args:
        actions (list(DataCheckAction)): List of DataCheckAction objects used to create list of components

    Returns:
        list(ComponentBase): List of components used to address the input actions
    """
    components = []
    cols_to_drop = []
    indices_to_drop = []

    for action in actions:
        if action.action_code == DataCheckActionCode.REGULARIZE_AND_IMPUTE_DATASET:
            metadata = action.metadata
            parameters = metadata.get("parameters", {})
            components.extend(
                [
                    TimeSeriesRegularizer(
                        time_index=parameters.get("time_index", None),
                        frequency_payload=parameters["frequency_payload"],
                    ),
                    TimeSeriesImputer(),
                ],
            )
        elif action.action_code == DataCheckActionCode.DROP_COL:
            cols_to_drop.extend(action.metadata["columns"])
        elif action.action_code == DataCheckActionCode.IMPUTE_COL:
            metadata = action.metadata
            parameters = metadata.get("parameters", {})
            if metadata["is_target"]:
                components.append(
                    TargetImputer(impute_strategy=parameters["impute_strategy"]),
                )
            else:
                impute_strategies = parameters["impute_strategies"]
                components.append(PerColumnImputer(impute_strategies=impute_strategies))
        elif action.action_code == DataCheckActionCode.DROP_ROWS:
            indices_to_drop.extend(action.metadata["rows"])
    if cols_to_drop:
        cols_to_drop = sorted(set(cols_to_drop))
        components.append(DropColumns(columns=cols_to_drop))
    if indices_to_drop:
        indices_to_drop = sorted(set(indices_to_drop))
        components.append(DropRowsTransformer(indices_to_drop=indices_to_drop))

    return components


def make_pipeline_from_data_check_output(
    problem_type,
    data_check_output,
    problem_configuration=None,
):
    """Creates a pipeline of components to address warnings and errors output from running data checks. Uses all default suggestions.

    Args:
        problem_type (str or ProblemType): The problem type.
        data_check_output (dict): Output from calling ``DataCheck.validate()``.
        problem_configuration (dict): Required for time series problem types. Values should be passed in for time_index, gap, forecast_horizon, and max_delay.

    Returns:
        PipelineBase: Pipeline which can be used to address data check outputs.

    Raises:
        ValueError: If problem_type is of type time series but an incorrect problem_configuration has been passed.
    """
    action_options = []
    for message in data_check_output:
        action_options.extend([option for option in message["action_options"]])

    if is_time_series(problem_type):
        is_valid, msg = contains_all_ts_parameters(problem_configuration)
        if not is_valid:
            raise ValueError(msg)

    actions = get_actions_from_option_defaults(
        DataCheckActionOption.convert_dict_to_option(option)
        for option in action_options
    )

    return make_pipeline_from_actions(problem_type, actions, problem_configuration)


def get_actions_from_option_defaults(action_options):
    """Returns a list of actions based on the defaults parameters of each option in the input DataCheckActionOption list.

    Args:
        action_options (list[DataCheckActionOption]): List of DataCheckActionOption objects

    Returns:
        list[DataCheckAction]: List of actions based on the defaults parameters of each option in the input list.
    """
    actions = []
    for option in action_options:
        actions.append(option.get_action_from_defaults())
    return actions


def make_timeseries_baseline_pipeline(
    problem_type,
    gap,
    forecast_horizon,
    time_index,
    exclude_featurizer=False,
):
    """Make a baseline pipeline for time series regression problems.

    Args:
        problem_type: One of TIME_SERIES_REGRESSION, TIME_SERIES_MULTICLASS, TIME_SERIES_BINARY
        gap (int): Non-negative gap parameter.
        forecast_horizon (int): Positive forecast_horizon parameter.
        time_index (str): Column name of time_index parameter.
        exclude_featurizer (bool): Whether or not to exclude the TimeSeriesFeaturizer from
            the baseline graph. Defaults to False.

    Returns:
        TimeSeriesPipelineBase, a time series pipeline corresponding to the problem type.

    """
    pipeline_class, pipeline_name = {
        ProblemTypes.TIME_SERIES_REGRESSION: (
            TimeSeriesRegressionPipeline,
            "Time Series Baseline Regression Pipeline",
        ),
        ProblemTypes.TIME_SERIES_MULTICLASS: (
            TimeSeriesMulticlassClassificationPipeline,
            "Time Series Baseline Multiclass Pipeline",
        ),
        ProblemTypes.TIME_SERIES_BINARY: (
            TimeSeriesBinaryClassificationPipeline,
            "Time Series Baseline Binary Pipeline",
        ),
    }[problem_type]
    component_graph = ["Time Series Baseline Estimator"]
    parameters = {
        "pipeline": {
            "time_index": time_index,
            "gap": gap,
            "max_delay": 0,
            "forecast_horizon": forecast_horizon,
        },
        "Time Series Baseline Estimator": {
            "gap": gap,
            "forecast_horizon": forecast_horizon,
        },
    }
    if not exclude_featurizer:
        component_graph = ["Time Series Featurizer"] + component_graph
        parameters["Time Series Featurizer"] = {
            "max_delay": 0,
            "gap": gap,
            "forecast_horizon": forecast_horizon,
            "delay_target": True,
            "delay_features": False,
            "time_index": time_index,
        }
    baseline = pipeline_class(
        component_graph=component_graph,
        custom_name=pipeline_name,
        parameters=parameters,
    )
    return baseline


def rows_of_interest(
    pipeline,
    X,
    y=None,
    threshold=None,
    epsilon=0.1,
    sort_values=True,
    types="all",
):
    """Get the row indices of the data that are closest to the threshold. Works only for binary classification problems and pipelines.

    Args:
        pipeline (PipelineBase): The fitted binary pipeline.
        X (ww.DataTable, pd.DataFrame): The input features to predict on.
        y (ww.DataColumn, pd.Series, None): The input target data,  if available. Defaults to None.
        threshold (float): The threshold value of interest to separate positive and negative predictions. If None, uses the pipeline threshold if set, else 0.5. Defaults to None.
        epsilon (epsilon): The difference between the probability and the threshold that would make the row interesting for us. For instance, epsilon=0.1 and threhsold=0.5 would mean
            we consider all rows in [0.4, 0.6] to be of interest. Defaults to 0.1.
        sort_values (bool): Whether to return the indices sorted by the distance from the threshold, such that the first values are closer to the threshold and the later values are further. Defaults to True.
        types (str): The type of rows to keep and return. Can be one of ['incorrect', 'correct', 'true_positive', 'true_negative', 'all']. Defaults to 'all'.

            'incorrect' - return only the rows where the predictions are incorrect. This means that, given the threshold and target y, keep only the rows which are labeled wrong.
            'correct' - return only the rows where the predictions are correct. This means that, given the threshold and target y, keep only the rows which are correctly labeled.
            'true_positive' - return only the rows which are positive, as given by the targets.
            'true_negative' - return only the rows which are negative, as given by the targets.
            'all' - return all rows. This is the only option available when there is no target data provided.

    Returns:
        The indices corresponding to the rows of interest.

    Raises:
        ValueError: If pipeline is not a fitted Binary Classification pipeline.
        ValueError: If types is invalid or y is not provided when types is not 'all'.
        ValueError: If the threshold is provided and is exclusive of [0, 1].
    """
    valid_types = ["incorrect", "correct", "true_positive", "true_negative", "all"]
    if types not in valid_types:
        raise ValueError(
            "Invalid arg for 'types'! Must be one of {}".format(valid_types),
        )

    if types != "all" and y is None:
        raise ValueError("Need an input y in order to use types {}".format(types))

    if (
        not isinstance(pipeline, BinaryClassificationPipeline)
        or not pipeline._is_fitted
    ):
        raise ValueError(
            "Pipeline provided must be a fitted Binary Classification pipeline!",
        )

    if threshold is not None and (threshold < 0 or threshold > 1):
        raise ValueError(
            "Provided threshold {} must be between [0, 1]".format(threshold),
        )

    if threshold is None:
        threshold = pipeline.threshold or 0.5

    # get predicted proba
    pred_proba = pipeline.predict_proba(X)
    pos_value_proba = pred_proba.iloc[:, -1]
    preds = pos_value_proba >= threshold
    preds_value_proba = abs(pos_value_proba - threshold)

    # placeholder for y if it isn't supplied
    y_current = y if y is not None else preds

    # logic for breaking apart the different categories
    mask = y_current
    if types in ["correct", "incorrect"]:
        mask = preds == y
    mask = mask.astype(bool)

    if types in ["correct", "true_positive"]:
        preds_value_proba = preds_value_proba[mask.values]
    elif types in ["incorrect", "true_negative"]:
        preds_value_proba = preds_value_proba[~mask.values]

    if sort_values:
        preds_value_proba = preds_value_proba.sort_values(kind="stable")

    preds_value_proba = preds_value_proba[preds_value_proba <= epsilon]
    return preds_value_proba.index.tolist()


def unstack_multiseries(
    X,
    y,
    series_id,
    time_index,
    target_name,
):
    """Converts multiseries data with one series_id column and one target column to one target column per series id.

    Datetime information will be preserved only as a column in X.

    Args:
        X (pd.DataFrame): Data of shape [n_samples, n_features].
        y (pd.Series): Target data.
        series_id (str): The column which identifies which series each row belongs to.
        time_index (str): Specifies the name of the column in X that provides the datetime objects.
        target_name (str): The name of the target column.

    Returns:
        pd.DataFrame, pd.DataFrame: The unstacked X and y data.
    """
    # Combine X and y to make it easier to unstack
    full_dataset = pd.concat([X, y.set_axis(X.index)], axis=1)

    # Get the total number of series, with their names
    series_id_unique = full_dataset[series_id].unique()

    # Perform the unstacking
    X_unstacked_cols = []
    y_unstacked_cols = []
    for s_id in series_id_unique:
        single_series = full_dataset[full_dataset[series_id] == s_id]

        # Save the time_index for alignment
        new_time_index = single_series[time_index]
        for column_name in full_dataset.columns.drop([time_index, series_id]):
            new_column = single_series[column_name]
            new_column.index = new_time_index
            new_column.name = f"{column_name}_{s_id}"

            if column_name == target_name:
                y_unstacked_cols.append(new_column)
            else:
                X_unstacked_cols.append(new_column)

    # Concatenate all the single series to reform dataframes
    X_unstacked = pd.concat(X_unstacked_cols, axis=1)
    y_unstacked = pd.concat(y_unstacked_cols, axis=1)

<<<<<<< HEAD
    X_unstacked.reset_index(inplace=True)
    y_unstacked.reset_index(drop=True, inplace=True)
=======
    # Reset the axes now that they've been unstacked, keep time info in X
    X_unstacked = X_unstacked.reset_index()
    y_unstacked = y_unstacked.reset_index(drop=True)
>>>>>>> 74685807

    return X_unstacked, y_unstacked


def stack_data(data, include_series_id=False, series_id_name=None):
    """Stacks the given DataFrame back into a single Series, or a DataFrame if include_series_id is True.

    Should only be used for data that is expected to be a single series. To stack multiple unstacked columns,
    use `restack_X`.

    Args:
        data (pd.DataFrame): The data to stack.
        include_series_id (bool): Whether or not to extract the series id and include it in a separate columns
        series_id_name (str): If include_series_id is True, the series_id name to set for the column. The column
            will be named 'series_id' if this parameter is None.

    Returns:
        pd.Series or pd.DataFrame: The data in stacked series form.
    """
    if data is None or isinstance(data, pd.Series):
        return data

    stacked_series = data.stack(0)

    # Extract the original column name
    series_id_with_name = stacked_series.index.droplevel()
    stacked_series.name = "_".join(series_id_with_name[0].split("_")[:-1])

    # If the index is the time index, keep it
    if not data.index.is_numeric():
        new_time_index = data.index.unique().repeat(len(data.columns))
    # Otherwise, set it to unique integers
    else:
        new_time_index = pd.RangeIndex(
            start=data.index[0],
            stop=data.index[0] + len(stacked_series),
        )
    stacked_series = stacked_series.set_axis(new_time_index)

    # Pull out the series id information, if requested
    if include_series_id:
        series_id_col = pd.Series(
            series_id_with_name.map(lambda col_name: col_name.split("_")[-1]),
            name=series_id_name or "series_id",
            index=stacked_series.index,
        )
        stacked_series = pd.concat([series_id_col, stacked_series], axis=1)

    import pdb

    pdb.set_trace()
    return stacked_series


def restack_X(X, series_id_name, time_index):
    """Restacks the unstacked features into a single DataFrame.

    Args:
        X (pd.DataFrame): The unstacked features.
        series_id_name (str): The name of the series id column.
        time_index (str): The name of the time index column.

    Returns:
        pd.DataFrame: The restacked features.
    """
    original_columns = set()
    series_ids = set()
    for col in X.columns:
        if col == time_index:
            continue
        separated_name = col.split("_")
        original_columns.add("_".join(separated_name[:-1]))
        series_ids.add(separated_name[-1])

    restacked_X = []

    for i, original_col in enumerate(original_columns):
        # Only include the series id once (for the first column)
        include_series_id = i == 0
        subset_X = [col for col in X.columns if original_col in col]
        restacked_X.append(
            stack_data(
                X[subset_X],
                include_series_id=include_series_id,
                series_id_name=series_id_name,
            ),
        )
    restacked_X = pd.concat(restacked_X, axis=1)

    time_index_col = X[time_index].repeat(len(series_ids)).reset_index(drop=True)
    time_index_col.index = restacked_X.index
    restacked_X[time_index] = time_index_col

    return restacked_X<|MERGE_RESOLUTION|>--- conflicted
+++ resolved
@@ -1400,14 +1400,9 @@
     X_unstacked = pd.concat(X_unstacked_cols, axis=1)
     y_unstacked = pd.concat(y_unstacked_cols, axis=1)
 
-<<<<<<< HEAD
-    X_unstacked.reset_index(inplace=True)
-    y_unstacked.reset_index(drop=True, inplace=True)
-=======
     # Reset the axes now that they've been unstacked, keep time info in X
     X_unstacked = X_unstacked.reset_index()
     y_unstacked = y_unstacked.reset_index(drop=True)
->>>>>>> 74685807
 
     return X_unstacked, y_unstacked
 
