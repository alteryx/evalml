--- conflicted
+++ resolved
@@ -1,13 +1,9 @@
 from woodwork import logical_types
 
 from .binary_classification_pipeline import BinaryClassificationPipeline
-<<<<<<< HEAD
-from .multiclass_classification_pipeline import MulticlassClassificationPipeline
-=======
 from .multiclass_classification_pipeline import (
     MulticlassClassificationPipeline,
 )
->>>>>>> 9b8b4a6c
 from .regression_pipeline import RegressionPipeline
 from .time_series_classification_pipelines import (
     TimeSeriesBinaryClassificationPipeline,
@@ -149,19 +145,14 @@
         return TimeSeriesMulticlassClassificationPipeline
 
 
-<<<<<<< HEAD
-def make_pipeline(X, y, estimator, problem_type, parameters=None, sampler_name=None):
-=======
 def make_pipeline(
     X,
     y,
     estimator,
     problem_type,
     parameters=None,
-    custom_hyperparameters=None,
     sampler_name=None,
 ):
->>>>>>> 9b8b4a6c
     """Given input data, target data, an estimator class and the problem type,
          generates a pipeline class with a preprocessing chain which was recommended based on the inputs.
          The pipeline will be a subclass of the appropriate pipeline base class for the specified problem_type.
@@ -173,11 +164,6 @@
          problem_type (ProblemTypes or str): Problem type for pipeline to generate
          parameters (dict): Dictionary with component names as keys and dictionary of that component's parameters as values.
              An empty dictionary or None implies using all default values for component parameters.
-<<<<<<< HEAD
-=======
-         custom_hyperparameters (dictionary): Dictionary of custom hyperparameters,
-             with component name as key and dictionary of parameters as the value
->>>>>>> 9b8b4a6c
          sampler_name (str): The name of the sampler component to add to the pipeline. Only used in classification problems.
              Defaults to None
 
@@ -200,22 +186,11 @@
     )
     complete_component_graph = preprocessing_components + [estimator]
 
-<<<<<<< HEAD
-    base_class = _get_pipeline_base_class(problem_type)
-    return base_class(complete_component_graph, parameters=parameters)
-=======
-    if custom_hyperparameters and not isinstance(custom_hyperparameters, dict):
-        raise ValueError(
-            f"if custom_hyperparameters provided, must be dictionary. Received {type(custom_hyperparameters)}"
-        )
-
     base_class = _get_pipeline_base_class(problem_type)
     return base_class(
         complete_component_graph,
         parameters=parameters,
-        custom_hyperparameters=custom_hyperparameters,
     )
->>>>>>> 9b8b4a6c
 
 
 def generate_pipeline_code(element):
