import pandas as pd

from .binary_classification_pipeline import BinaryClassificationPipeline
from .multiclass_classification_pipeline import (
    MulticlassClassificationPipeline
)
from .regression_pipeline import RegressionPipeline

from evalml.model_family import ModelFamily
from evalml.pipelines.components import (
    CatBoostClassifier,
    CatBoostRegressor,
    DateTimeFeaturizer,
    DropNullColumns,
    Estimator,
    Imputer,
    OneHotEncoder,
    StandardScaler,
    TextFeaturizer
)
from evalml.pipelines.components.utils import get_estimators
from evalml.problem_types import ProblemTypes, handle_problem_types
from evalml.utils import get_logger
from evalml.utils.gen_utils import categorical_dtypes, datetime_dtypes

logger = get_logger(__file__)


def _get_preprocessing_components(X, y, problem_type, text_columns, estimator_class):
    """Given input data, target data and an estimator class, construct a recommended preprocessing chain to be combined with the estimator and trained on the provided data.

    Arguments:
        X (pd.DataFrame): the input data of shape [n_samples, n_features]
        y (pd.Series): the target labels of length [n_samples]
        problem_type (ProblemTypes or str): problem type
        text_columns (list): feature names which should be treated as text features
        estimator_class (class):A class which subclasses Estimator estimator for pipeline

    Returns:
        list[Transformer]: a list of applicable preprocessing components to use with the estimator
    """
    if not isinstance(X, pd.DataFrame):
        X = pd.DataFrame(X)
    pp_components = []
    all_null_cols = X.columns[X.isnull().all()]
    if len(all_null_cols) > 0:
        pp_components.append(DropNullColumns)

    pp_components.append(Imputer)

    if text_columns:
        pp_components.append(TextFeaturizer)

    datetime_cols = X.select_dtypes(include=datetime_dtypes)
    add_datetime_featurizer = len(datetime_cols.columns) > 0
    if add_datetime_featurizer:
        pp_components.append(DateTimeFeaturizer)

    # DateTimeFeaturizer can create categorical columns
    categorical_cols = X.select_dtypes(include=categorical_dtypes)
    if (add_datetime_featurizer or len(categorical_cols.columns) > 0) and estimator_class not in {CatBoostClassifier, CatBoostRegressor}:
        pp_components.append(OneHotEncoder)

    if estimator_class.model_family == ModelFamily.LINEAR_MODEL:
        pp_components.append(StandardScaler)
    return pp_components


<<<<<<< HEAD
def make_pipeline(X, y, estimator, problem_type, text_columns=None):
=======
def _get_pipeline_base_class(problem_type):
    """Returns pipeline base class for problem_type"""
    if problem_type == ProblemTypes.BINARY:
        return BinaryClassificationPipeline
    elif problem_type == ProblemTypes.MULTICLASS:
        return MulticlassClassificationPipeline
    elif problem_type == ProblemTypes.REGRESSION:
        return RegressionPipeline


def make_pipeline(X, y, estimator, problem_type):
>>>>>>> f5c8bb21
    """Given input data, target data, an estimator class and the problem type,
        generates a pipeline class with a preprocessing chain which was recommended based on the inputs.
        The pipeline will be a subclass of the appropriate pipeline base class for the specified problem_type.

   Arguments:
        X (pd.DataFrame): the input data of shape [n_samples, n_features]
        y (pd.Series): the target labels of length [n_samples]
        estimator (Estimator): estimator for pipeline
        problem_type (ProblemTypes or str): problem type for pipeline to generate
        text_columns (list): feature names which should be treated as text features. Defaults to None.

    Returns:
        class: PipelineBase subclass with dynamically generated preprocessing components and specified estimator

    """
    problem_type = handle_problem_types(problem_type)
    if estimator not in get_estimators(problem_type):
        raise ValueError(f"{estimator.name} is not a valid estimator for problem type")
    preprocessing_components = _get_preprocessing_components(X, y, problem_type, text_columns, estimator)
    complete_component_graph = preprocessing_components + [estimator]

    hyperparameters = None
    if not isinstance(X, pd.DataFrame):
        X = pd.DataFrame(X)

    base_class = _get_pipeline_base_class(problem_type)

    class GeneratedPipeline(base_class):
        custom_name = f"{estimator.name} w/ {' + '.join([component.name for component in preprocessing_components])}"
        component_graph = complete_component_graph
        custom_hyperparameters = hyperparameters

    return GeneratedPipeline


def make_pipeline_from_components(component_instances, problem_type, custom_name=None):
    """Given a list of component instances and the problem type, a pipeline instance is generated with the component instances.
    The pipeline will be a subclass of the appropriate pipeline base class for the specified problem_type. A custom name for
    the pipeline can optionally be specified; otherwise the default pipeline name will be 'Templated Pipeline'.

   Arguments:
        component_instances (list): a list of all of the components to include in the pipeline
        problem_type (str or ProblemTypes): problem type for the pipeline to generate
        custom_name (string): a name for the new pipeline

    Returns:
        Pipeline instance with component instances and specified estimator

    """
    if not isinstance(component_instances[-1], Estimator):
        raise ValueError("Pipeline needs to have an estimator at the last position of the component list")

    pipeline_name = custom_name
    problem_type = handle_problem_types(problem_type)

    class TemplatedPipeline(_get_pipeline_base_class(problem_type)):
        custom_name = pipeline_name
        component_graph = [c.__class__ for c in component_instances]

    pipeline_instance = TemplatedPipeline({})
    pipeline_instance.component_graph = component_instances
    return pipeline_instance<|MERGE_RESOLUTION|>--- conflicted
+++ resolved
@@ -66,9 +66,6 @@
     return pp_components
 
 
-<<<<<<< HEAD
-def make_pipeline(X, y, estimator, problem_type, text_columns=None):
-=======
 def _get_pipeline_base_class(problem_type):
     """Returns pipeline base class for problem_type"""
     if problem_type == ProblemTypes.BINARY:
@@ -79,8 +76,7 @@
         return RegressionPipeline
 
 
-def make_pipeline(X, y, estimator, problem_type):
->>>>>>> f5c8bb21
+def make_pipeline(X, y, estimator, problem_type, text_columns=None):
     """Given input data, target data, an estimator class and the problem type,
         generates a pipeline class with a preprocessing chain which was recommended based on the inputs.
         The pipeline will be a subclass of the appropriate pipeline base class for the specified problem_type.
