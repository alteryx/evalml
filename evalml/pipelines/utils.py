"""Utility methods for EvalML pipelines."""
import copy

from woodwork import logical_types

from evalml.data_checks import DataCheckActionCode, DataCheckActionOption
from evalml.model_family import ModelFamily
from evalml.pipelines import (
    ComponentGraph,
    TimeSeriesBinaryClassificationPipeline,
    TimeSeriesMulticlassClassificationPipeline,
    TimeSeriesRegressionPipeline,
)
from evalml.pipelines.binary_classification_pipeline import BinaryClassificationPipeline
from evalml.pipelines.components import (  # noqa: F401
    CatBoostClassifier,
    CatBoostRegressor,
    ComponentBase,
    DateTimeFeaturizer,
    DFSTransformer,
    DropColumns,
    DropNaNRowsTransformer,
    DropNullColumns,
    DropRowsTransformer,
    EmailFeaturizer,
    Estimator,
    Imputer,
    LogTransformer,
    NaturalLanguageFeaturizer,
    OneHotEncoder,
    Oversampler,
    PerColumnImputer,
    RandomForestClassifier,
    ReplaceNullableTypes,
    SelectColumns,
    StackedEnsembleClassifier,
    StackedEnsembleRegressor,
    StandardScaler,
    STLDecomposer,
    TargetImputer,
    TimeSeriesFeaturizer,
    TimeSeriesImputer,
    TimeSeriesRegularizer,
    Undersampler,
    URLFeaturizer,
)
from evalml.pipelines.components.transformers.encoders.label_encoder import LabelEncoder
from evalml.pipelines.components.utils import (
    estimator_unable_to_handle_nans,
    get_estimators,
    handle_component_class,
)
from evalml.pipelines.multiclass_classification_pipeline import (
    MulticlassClassificationPipeline,
)
from evalml.pipelines.pipeline_base import PipelineBase
from evalml.pipelines.regression_pipeline import RegressionPipeline
from evalml.problem_types import (
    ProblemTypes,
    handle_problem_types,
    is_classification,
    is_regression,
    is_time_series,
)
from evalml.utils import get_time_index, infer_feature_types
from evalml.utils.gen_utils import contains_all_ts_parameters

_UNSUPPORTED_FREQUENCIES_STL_DECOMPOSER = ["A", "Y", "T", "AS", "YS"]


def _get_label_encoder(X, y, problem_type, estimator_class, sampler_name=None):
    component = []
    if is_classification(problem_type):
        component.append(LabelEncoder)
    return component


def _get_drop_all_null(X, y, problem_type, estimator_class, sampler_name=None):
    component = []
    non_index_unknown = X.ww.select(exclude=["index", "unknown"])
    all_null_cols = non_index_unknown.columns[non_index_unknown.isnull().all()]
    if len(all_null_cols) > 0:
        component.append(DropNullColumns)
    return component


def _get_replace_null(X, y, problem_type, estimator_class, sampler_name=None):
    component = []
    input_logical_types = {type(lt) for lt in X.ww.logical_types.values()}
    types_replace_null_handles = [
        logical_types.AgeNullable,
        logical_types.Boolean,
        logical_types.BooleanNullable,
        logical_types.Double,
        logical_types.Integer,
        logical_types.IntegerNullable,
    ]

    nullable_target = isinstance(y.ww.logical_type, tuple(types_replace_null_handles))

    if (
        len(input_logical_types.intersection(set(types_replace_null_handles)))
        or nullable_target
    ):
        component.append(ReplaceNullableTypes)
    return component


def _get_drop_index_unknown(X, y, problem_type, estimator_class, sampler_name=None):
    component = []
    index_and_unknown_columns = list(
        X.ww.select(["index", "unknown"], return_schema=True).columns,
    )
    if len(index_and_unknown_columns) > 0:
        component.append(DropColumns)
    return component


def _get_email(X, y, problem_type, estimator_class, sampler_name=None):
    components = []
    email_columns = list(X.ww.select("EmailAddress", return_schema=True).columns)
    if len(email_columns) > 0:
        components.append(EmailFeaturizer)

    return components


def _get_url(X, y, problem_type, estimator_class, sampler_name=None):
    components = []

    url_columns = list(X.ww.select("URL", return_schema=True).columns)
    if len(url_columns) > 0:
        components.append(URLFeaturizer)

    return components


def _get_datetime(X, y, problem_type, estimator_class, sampler_name=None):
    components = []
    datetime_cols = list(X.ww.select(["Datetime"], return_schema=True).columns)

    add_datetime_featurizer = len(datetime_cols) > 0
    if add_datetime_featurizer and estimator_class.model_family not in [
        ModelFamily.ARIMA,
        ModelFamily.PROPHET,
    ]:
        components.append(DateTimeFeaturizer)
    return components


def _get_natural_language(X, y, problem_type, estimator_class, sampler_name=None):
    components = []
    text_columns = list(X.ww.select("NaturalLanguage", return_schema=True).columns)
    if len(text_columns) > 0:
        components.append(NaturalLanguageFeaturizer)
    return components


def _get_imputer(X, y, problem_type, estimator_class, sampler_name=None):
    components = []

    input_logical_types = {type(lt) for lt in X.ww.logical_types.values()}
    text_columns = list(X.ww.select("NaturalLanguage", return_schema=True).columns)

    types_imputer_handles = {
        logical_types.AgeNullable,
        logical_types.Boolean,
        logical_types.BooleanNullable,
        logical_types.Categorical,
        logical_types.Double,
        logical_types.Integer,
        logical_types.IntegerNullable,
        logical_types.URL,
        logical_types.EmailAddress,
        logical_types.Datetime,
    }

    if len(input_logical_types.intersection(types_imputer_handles)) or len(
        text_columns,
    ):
        components.append(Imputer)

    return components


def _get_ohe(X, y, problem_type, estimator_class, sampler_name=None):
    components = []

    # The URL and EmailAddress Featurizers will create categorical columns
    categorical_cols = list(
        X.ww.select(
            ["category", "URL", "EmailAddress", "BooleanNullable"],
            return_schema=True,
        ).columns,
    )
    if len(categorical_cols) > 0 and estimator_class not in {
        CatBoostClassifier,
        CatBoostRegressor,
    }:
        components.append(OneHotEncoder)
    return components


def _get_sampler(X, y, problem_type, estimator_class, sampler_name=None):
    components = []

    sampler_components = {
        "Undersampler": Undersampler,
        "Oversampler": Oversampler,
    }
    if sampler_name is not None:
        components.append(sampler_components[sampler_name])
    return components


def _get_standard_scaler(X, y, problem_type, estimator_class, sampler_name=None):
    components = []
    if estimator_class and estimator_class.model_family == ModelFamily.LINEAR_MODEL:
        components.append(StandardScaler)
    return components


def _get_time_series_featurizer(X, y, problem_type, estimator_class, sampler_name=None):
    components = []
    if is_time_series(problem_type):
        components.append(TimeSeriesFeaturizer)
    return components


def _get_decomposer(X, y, problem_type, estimator_class, sampler_name=None):
    components = []
    if is_time_series(problem_type) and is_regression(problem_type):
        time_index = get_time_index(X, y, None)
<<<<<<< HEAD
        freq = time_index.freq.name
        if STLDecomposer.is_freq_valid(freq):
=======
        # If the time index frequency is uninferrable, STL will fail
        if time_index.freq is None:
            return components
        freq = time_index.freq.name.split("-")[0]
        if (
            freq[-1] not in _UNSUPPORTED_FREQUENCIES_STL_DECOMPOSER
            and freq not in _UNSUPPORTED_FREQUENCIES_STL_DECOMPOSER
        ):
>>>>>>> ab3e0f9b
            components.append(STLDecomposer)
    return components


def _get_drop_nan_rows_transformer(
    X,
    y,
    problem_type,
    estimator_class,
    sampler_name=None,
):
    components = []
    if is_time_series(problem_type) and (
        estimator_unable_to_handle_nans(estimator_class) or sampler_name
    ):
        components.append(DropNaNRowsTransformer)
    return components


def _get_preprocessing_components(
    X,
    y,
    problem_type,
    estimator_class,
    sampler_name=None,
    exclude_featurizers=None,
    include_decomposer=True,
):
    """Given input data, target data and an estimator class, construct a recommended preprocessing chain to be combined with the estimator and trained on the provided data.

    Args:
        X (pd.DataFrame): The input data of shape [n_samples, n_features].
        y (pd.Series): The target data of length [n_samples].
        problem_type (ProblemTypes or str): Problem type.
        estimator_class (class): A class which subclasses Estimator estimator for pipeline.
        sampler_name (str): The name of the sampler component to add to the pipeline. Defaults to None.
        exclude_featurizers (list[str]): A list of featurizer components to exclude from the returned components.
            Valid options are "DatetimeFeaturizer", "EmailFeaturizer", "URLFeaturizer", "NaturalLanguageFeaturizer", "TimeSeriesFeaturizer"
        include_decomposer (bool): For time series regression problems, whether or not to include a decomposer in the generated pipeline.
            Defaults to True.

    Returns:
        list[Transformer]: A list of applicable preprocessing components to use with the estimator.
    """
    if is_time_series(problem_type):
        components_functions = [
            _get_label_encoder,
            _get_drop_all_null,
            _get_replace_null,
            _get_drop_index_unknown,
            _get_url,
            _get_email,
            _get_natural_language,
            _get_imputer,
            _get_time_series_featurizer,
        ]
        if include_decomposer:
            components_functions.append(_get_decomposer)
        components_functions = components_functions + [
            _get_datetime,
            _get_ohe,
            _get_drop_nan_rows_transformer,
            _get_sampler,
            _get_standard_scaler,
        ]
    else:
        components_functions = [
            _get_label_encoder,
            _get_drop_all_null,
            _get_replace_null,
            _get_drop_index_unknown,
            _get_url,
            _get_email,
            _get_datetime,
            _get_natural_language,
            _get_imputer,
            _get_ohe,
            _get_sampler,
            _get_standard_scaler,
        ]

    functions_to_exclude = []
    if exclude_featurizers and "DatetimeFeaturizer" in exclude_featurizers:
        functions_to_exclude.append(_get_datetime)
    if exclude_featurizers and "EmailFeaturizer" in exclude_featurizers:
        functions_to_exclude.append(_get_email)
    if exclude_featurizers and "URLFeaturizer" in exclude_featurizers:
        functions_to_exclude.append(_get_url)
    if exclude_featurizers and "NaturalLanguageFeaturizer" in exclude_featurizers:
        functions_to_exclude.append(_get_natural_language)
    if exclude_featurizers and "TimeSeriesFeaturizer" in exclude_featurizers:
        functions_to_exclude.append(_get_time_series_featurizer)

    components = []
    for function in components_functions:
        if function not in functions_to_exclude:
            components.extend(
                function(X, y, problem_type, estimator_class, sampler_name),
            )

    return components


def _get_pipeline_base_class(problem_type):
    """Returns pipeline base class for problem_type."""
    problem_type = handle_problem_types(problem_type)
    if problem_type == ProblemTypes.BINARY:
        return BinaryClassificationPipeline
    elif problem_type == ProblemTypes.MULTICLASS:
        return MulticlassClassificationPipeline
    elif problem_type == ProblemTypes.REGRESSION:
        return RegressionPipeline
    elif problem_type == ProblemTypes.TIME_SERIES_REGRESSION:
        return TimeSeriesRegressionPipeline
    elif problem_type == ProblemTypes.TIME_SERIES_BINARY:
        return TimeSeriesBinaryClassificationPipeline
    else:
        return TimeSeriesMulticlassClassificationPipeline


def _make_pipeline_time_series(
    X,
    y,
    estimator,
    problem_type,
    parameters=None,
    sampler_name=None,
    known_in_advance=None,
    exclude_featurizers=None,
    include_decomposer=True,
):
    """Make a pipeline for time series problems.

    If there are known-in-advance features, the pipeline will have two parallel subgraphs.
    In the first part, the not known_in_advance features will be featurized with a TimeSeriesFeaturizer.
    The known_in_advance features are treated like a non-time-series features since they don't change with time.

    Args:
        X (pd.DataFrame): The input data of shape [n_samples, n_features].
        y (pd.Series): The target data of length [n_samples].
        estimator (Estimator): Estimator for pipeline.
        problem_type (ProblemTypes or str): Problem type for pipeline to generate.
        parameters (dict): Dictionary with component names as keys and dictionary of that component's parameters as values.
            An empty dictionary or None implies using all default values for component parameters.
        sampler_name (str): The name of the sampler component to add to the pipeline. Only used in classification problems.
            Defaults to None
        known_in_advance (list[str], None): List of features that are known in advance.
        exclude_featurizers (list[str]): A list of featurizer components to exclude from the pipeline.
           Valid options are "DatetimeFeaturizer", "EmailFeaturizer", "URLFeaturizer", "NaturalLanguageFeaturizer", "TimeSeriesFeaturizer"
        include_decomposer (bool): For time series regression problems, whether or not to include a decomposer in the generated pipeline.
            Defaults to True.

    Returns:
        PipelineBase: TimeSeriesPipeline
    """
    if known_in_advance:
        not_known_in_advance = [c for c in X.columns if c not in known_in_advance]
        X_not_known_in_advance = X.ww[not_known_in_advance]
        X_known_in_advance = X.ww[known_in_advance]
    else:
        X_not_known_in_advance = X
        X_known_in_advance = None

    preprocessing_components = _get_preprocessing_components(
        X_not_known_in_advance,
        y,
        problem_type,
        estimator,
        sampler_name,
        exclude_featurizers,
        include_decomposer,
    )

    if known_in_advance:
        preprocessing_components = [SelectColumns] + preprocessing_components
        if (
            Oversampler not in preprocessing_components
            and DropNaNRowsTransformer in preprocessing_components
        ):
            preprocessing_components.remove(DropNaNRowsTransformer)
    else:
        preprocessing_components += [estimator]

    component_graph = PipelineBase._make_component_dict_from_component_list(
        preprocessing_components,
    )
    base_class = _get_pipeline_base_class(problem_type)
    pipeline = base_class(component_graph, parameters=parameters)
    if X_known_in_advance is not None:
        # We can't specify a time series problem type because then the known-in-advance
        # pipeline will have a time series featurizer, which is not what we want.
        # The pre-processing components do not depend on problem type so we
        # are ok by specifying regression for the known-in-advance sub pipeline
        # Since we specify the correct problem type for the not known-in-advance pipeline
        # the label encoder and time series featurizer will be correctly added to the
        # overall pipeline
        kina_preprocessing = [SelectColumns] + _get_preprocessing_components(
            X_known_in_advance,
            y,
            ProblemTypes.REGRESSION,
            estimator,
            sampler_name,
            exclude_featurizers,
            include_decomposer,
        )
        kina_component_graph = PipelineBase._make_component_dict_from_component_list(
            kina_preprocessing,
        )
        need_drop_nan = estimator_unable_to_handle_nans(estimator)
        # Give the known-in-advance pipeline a different name to ensure that it does not have the
        # same name as the other pipeline. Otherwise there could be a clash in the sub_pipeline_names
        # dict below for some estimators that don't have a lot of preprocessing steps, e.g ARIMA
        kina_pipeline = base_class(
            kina_component_graph,
            parameters=parameters,
            custom_name="Pipeline",
        )
        pipeline = _make_pipeline_from_multiple_graphs(
            [pipeline, kina_pipeline],
            DropNaNRowsTransformer if need_drop_nan else estimator,
            problem_type,
            parameters=parameters,
            sub_pipeline_names={
                kina_pipeline.name: "Known In Advance",
                pipeline.name: "Not Known In Advance",
            },
        )
        if need_drop_nan:
            last_component_name = pipeline.component_graph.get_last_component().name
            pipeline.component_graph.component_dict[estimator.name] = [
                estimator,
                last_component_name + ".x",
                last_component_name + ".y",
            ]
        pipeline = pipeline.new(parameters)
    return pipeline


def make_pipeline(
    X,
    y,
    estimator,
    problem_type,
    parameters=None,
    sampler_name=None,
    extra_components_before=None,
    extra_components_after=None,
    use_estimator=True,
    known_in_advance=None,
    features=False,
    exclude_featurizers=None,
    include_decomposer=True,
):
    """Given input data, target data, an estimator class and the problem type, generates a pipeline class with a preprocessing chain which was recommended based on the inputs. The pipeline will be a subclass of the appropriate pipeline base class for the specified problem_type.

    Args:
        X (pd.DataFrame): The input data of shape [n_samples, n_features].
        y (pd.Series): The target data of length [n_samples].
        estimator (Estimator): Estimator for pipeline.
        problem_type (ProblemTypes or str): Problem type for pipeline to generate.
        parameters (dict): Dictionary with component names as keys and dictionary of that component's parameters as values.
            An empty dictionary or None implies using all default values for component parameters.
        sampler_name (str): The name of the sampler component to add to the pipeline. Only used in classification problems.
            Defaults to None
        extra_components_before (list[ComponentBase]): List of extra components to be added before preprocessing components. Defaults to None.
        extra_components_after (list[ComponentBase]): List of extra components to be added after preprocessing components. Defaults to None.
        use_estimator (bool): Whether to add the provided estimator to the pipeline or not. Defaults to True.
        known_in_advance (list[str], None): List of features that are known in advance.
        features (bool): Whether to add a DFSTransformer component to this pipeline.
        exclude_featurizers (list[str]): A list of featurizer components to exclude from the pipeline.
            Valid options are "DatetimeFeaturizer", "EmailFeaturizer", "URLFeaturizer", "NaturalLanguageFeaturizer", "TimeSeriesFeaturizer"
        include_decomposer (bool): For time series regression problems, whether or not to include a decomposer in the generated pipeline.
            Defaults to True.

    Returns:
         PipelineBase object: PipelineBase instance with dynamically generated preprocessing components and specified estimator.

    Raises:
        ValueError: If estimator is not valid for the given problem type, or sampling is not supported for the given problem type.
    """
    X = infer_feature_types(X)
    y = infer_feature_types(y)

    if estimator:
        problem_type = handle_problem_types(problem_type)
        if estimator not in get_estimators(problem_type):
            raise ValueError(
                f"{estimator.name} is not a valid estimator for problem type",
            )
        if not is_classification(problem_type) and sampler_name is not None:
            raise ValueError(
                f"Sampling is unsupported for problem_type {str(problem_type)}",
            )

    if is_time_series(problem_type):
        pipeline = _make_pipeline_time_series(
            X,
            y,
            estimator,
            problem_type,
            parameters,
            sampler_name,
            known_in_advance,
            exclude_featurizers,
            include_decomposer,
        )
    else:
        preprocessing_components = _get_preprocessing_components(
            X,
            y,
            problem_type,
            estimator,
            sampler_name,
            exclude_featurizers,
        )
        extra_components_before = extra_components_before or []
        extra_components_after = extra_components_after or []
        dfs_transformer = [DFSTransformer] if features else []
        estimator_component = [estimator] if use_estimator else []
        complete_component_list = (
            dfs_transformer
            + extra_components_before
            + preprocessing_components
            + extra_components_after
            + estimator_component
        )

        component_graph = PipelineBase._make_component_dict_from_component_list(
            complete_component_list,
        )
        base_class = _get_pipeline_base_class(problem_type)
        pipeline = base_class(component_graph, parameters=parameters)

    return pipeline


def generate_pipeline_code(element):
    """Creates and returns a string that contains the Python imports and code required for running the EvalML pipeline.

    Args:
        element (pipeline instance): The instance of the pipeline to generate string Python code.

    Returns:
        str: String representation of Python code that can be run separately in order to recreate the pipeline instance.
        Does not include code for custom component implementation.

    Raises:
        ValueError: If element is not a pipeline, or if the pipeline is nonlinear.
    """
    # hold the imports needed and add code to end
    code_strings = []
    if not isinstance(element, PipelineBase):
        raise ValueError(
            "Element must be a pipeline instance, received {}".format(type(element)),
        )
    if isinstance(element.component_graph, dict):
        raise ValueError("Code generation for nonlinear pipelines is not supported yet")
    code_strings.append(
        "from {} import {}".format(
            element.__class__.__module__,
            element.__class__.__name__,
        ),
    )
    code_strings.append(repr(element))
    return "\n".join(code_strings)


def _make_stacked_ensemble_pipeline(
    input_pipelines,
    problem_type,
    final_estimator=None,
    n_jobs=-1,
    random_seed=0,
    cached_data=None,
    label_encoder_params=None,
):
    """Creates a pipeline with a stacked ensemble estimator.

    Args:
        input_pipelines (list(PipelineBase or subclass obj)): List of pipeline instances to use as the base estimators for the stacked ensemble.
        problem_type (ProblemType): Problem type of pipeline
        final_estimator (Estimator): Metalearner to use for the ensembler. Defaults to None.
        n_jobs (int or None): Integer describing level of parallelism used for pipelines.
            None and 1 are equivalent. If set to -1, all CPUs are used. For n_jobs below -1, (n_cpus + 1 + n_jobs) are used.
            Defaults to -1.
        cached_data (dict): A dictionary of cached data, where the keys are the model family. Expected to be of format
            {model_family: {hash1: trained_component_graph, hash2: trained_component_graph...}...}.
            Defaults to None.
        label_encoder_params (dict): The parameters passed in for the label encoder, used only for classification problems. Defaults to None.

    Returns:
        Pipeline with appropriate stacked ensemble estimator.
    """

    def _make_new_component_name(model_type, component_name, idx=None):
        idx = " " + str(idx) if idx is not None else ""
        return f"{str(model_type)} Pipeline{idx} - {component_name}"

    def _set_cache_data(
        cached_data,
        model_family,
        cached_component_instances,
        new_component_name,
        name,
    ):
        # sets the new cached component dictionary using the cached data and model family information
        if len(cached_data) and model_family in list(cached_data.keys()):
            for hashes, component_instances in cached_data[model_family].items():
                if hashes not in list(cached_component_instances.keys()):
                    cached_component_instances[hashes] = {}
                cached_component_instances[hashes][new_component_name] = cached_data[
                    model_family
                ][hashes][name]

    component_graph = (
        {"Label Encoder": ["Label Encoder", "X", "y"]}
        if is_classification(problem_type)
        else {}
    )
    final_components = []
    used_model_families = []
    parameters = label_encoder_params or {}
    cached_data = cached_data or {}
    if is_classification(problem_type):
        parameters.update(
            {
                "Stacked Ensemble Classifier": {
                    "n_jobs": n_jobs,
                },
            },
        )
        estimator = StackedEnsembleClassifier
        pipeline_name = "Stacked Ensemble Classification Pipeline"
    else:
        parameters = {
            "Stacked Ensemble Regressor": {
                "n_jobs": n_jobs,
            },
        }
        estimator = StackedEnsembleRegressor
        pipeline_name = "Stacked Ensemble Regression Pipeline"

    pipeline_class = {
        ProblemTypes.BINARY: BinaryClassificationPipeline,
        ProblemTypes.MULTICLASS: MulticlassClassificationPipeline,
        ProblemTypes.REGRESSION: RegressionPipeline,
    }[problem_type]

    cached_component_instances = {}
    for pipeline in input_pipelines:
        model_family = pipeline.component_graph[-1].model_family
        model_family_idx = (
            used_model_families.count(model_family) + 1
            if used_model_families.count(model_family) > 0
            else None
        )
        used_model_families.append(model_family)
        final_component = None
        ensemble_y = "y"
        for name, component_list in pipeline.component_graph.component_dict.items():
            new_component_list = []
            new_component_name = _make_new_component_name(
                model_family,
                name,
                model_family_idx,
            )

            _set_cache_data(
                cached_data,
                model_family,
                cached_component_instances,
                new_component_name,
                name,
            )

            for i, item in enumerate(component_list):
                if i == 0:
                    fitted_comp = handle_component_class(item)
                    new_component_list.append(fitted_comp)
                    parameters[new_component_name] = pipeline.parameters.get(name, {})
                elif isinstance(item, str) and item not in ["X", "y"]:
                    new_component_list.append(
                        _make_new_component_name(model_family, item, model_family_idx),
                    )
                elif isinstance(item, str) and item == "y":
                    if is_classification(problem_type):
                        new_component_list.append("Label Encoder.y")
                    else:
                        new_component_list.append("y")
                else:
                    new_component_list.append(item)
                if i != 0 and item.endswith(".y"):
                    ensemble_y = _make_new_component_name(
                        model_family,
                        item,
                        model_family_idx,
                    )
            component_graph[new_component_name] = new_component_list
            final_component = new_component_name
        final_components.append(final_component)

    component_graph[estimator.name] = (
        [estimator] + [comp + ".x" for comp in final_components] + [ensemble_y]
    )
    cg = ComponentGraph(
        component_dict=component_graph,
        cached_data=cached_component_instances,
        random_seed=random_seed,
    )

    return pipeline_class(
        cg,
        parameters=parameters,
        custom_name=pipeline_name,
        random_seed=random_seed,
    )


def _make_pipeline_from_multiple_graphs(
    input_pipelines,
    estimator,
    problem_type,
    parameters=None,
    pipeline_name=None,
    sub_pipeline_names=None,
    pre_pipeline_components=None,
    post_pipelines_components=None,
    random_seed=0,
):
    """Creates a pipeline from multiple preprocessing pipelines and a final estimator. Final y input to the estimator will be chosen from the last of the input pipelines.

    Args:
        input_pipelines (list(PipelineBase or subclass obj)): List of pipeline instances to use for preprocessing.
        estimator (Estimator): Final estimator for the pipelines.
        problem_type (ProblemType): Problem type of pipeline.
        parameters (Dict): Parameters to initialize pipeline with. Defaults to an empty dictionary.
        pipeline_name (str): Custom name for the final pipeline.
        sub_pipeline_names (Dict): Dictionary mapping original input pipeline names to new names. This will be used to rename components. Defaults to None.
        pre_pipeline_components (Dict): Component graph of components preceding the split of multiple graphs. Must be in component graph format, {"Label Encoder": ["Label Encoder", "X", "y"]} and currently restricted to components that only alter X input.
        post_pipelines_components (Dict): Component graph of components before the estimator after the split of multiple graphs. Must be in component graph format, {"Label Encoder": ["Label Encoder", "X", "y"]} and currently restricted to components that only alter X input.
        random_seed (int): Random seed for the pipeline. Defaults to 0.

    Returns:
        pipeline (PipelineBase): Pipeline created with the input pipelines.
    """

    def _make_new_component_name(name, component_name, idx=None, pipeline_name=None):
        idx = " " + str(idx) if idx is not None else ""
        if pipeline_name:
            return f"{pipeline_name} Pipeline{idx} - {component_name}"
        return f"{str(name)} Pipeline{idx} - {component_name}"

    # Without this copy, the parameters will be modified in between
    # invocations of this method.
    parameters = copy.deepcopy(parameters) if parameters else {}
    final_components = []
    used_names = []

    pre_pipeline_components = (
        {} if not pre_pipeline_components else pre_pipeline_components
    )
    last_prior_component = (
        list(pre_pipeline_components.keys())[-1] if pre_pipeline_components else None
    )
    component_graph = pre_pipeline_components
    if is_classification(problem_type):
        component_graph.update({"Label Encoder": ["Label Encoder", "X", "y"]})

    for pipeline in input_pipelines:
        component_pipeline_name = pipeline.name
        name_idx = (
            used_names.count(component_pipeline_name) + 1
            if used_names.count(component_pipeline_name) > 0
            else None
        )
        used_names.append(component_pipeline_name)
        sub_pipeline_name = (
            sub_pipeline_names[pipeline.name] if sub_pipeline_names else None
        )
        final_component = None
        final_y = "y"

        final_y_candidate = (
            None
            if not handle_component_class(
                pipeline.component_graph.compute_order[-1],
            ).modifies_target
            else _make_new_component_name(
                component_pipeline_name,
                pipeline.component_graph.compute_order[-1],
                name_idx,
                sub_pipeline_name,
            )
            + ".y"
        )
        for name, component_list in pipeline.component_graph.component_dict.items():
            new_component_list = []
            new_component_name = _make_new_component_name(
                component_pipeline_name,
                name,
                name_idx,
                sub_pipeline_name,
            )
            first_x_component = (
                pipeline.component_graph.compute_order[0]
                if pipeline.component_graph.compute_order[0] != "Label Encoder"
                else pipeline.component_graph.compute_order[1]
            )
            for i, item in enumerate(component_list):
                if i == 0:
                    fitted_comp = handle_component_class(item)
                    new_component_list.append(fitted_comp)
                    parameters[new_component_name] = pipeline.parameters.get(name, {})
                elif isinstance(item, str) and item not in ["X", "y"]:
                    new_component_list.append(
                        _make_new_component_name(
                            component_pipeline_name,
                            item,
                            name_idx,
                            sub_pipeline_name,
                        ),
                    )
                    if i != 0 and item.endswith(".y"):
                        final_y = _make_new_component_name(
                            component_pipeline_name,
                            item,
                            name_idx,
                            sub_pipeline_name,
                        )
                elif isinstance(item, str) and item == "y":
                    if is_classification(problem_type):
                        new_component_list.append("Label Encoder.y")
                    else:
                        new_component_list.append("y")
                elif name == first_x_component and last_prior_component:
                    # if we have prior components, change the X input from the first component of each sub-pipeline to be the last prior components X output.
                    new_component_list.append(f"{last_prior_component}.x")
                else:
                    new_component_list.append(item)
            component_graph[new_component_name] = new_component_list
            final_component = new_component_name
        final_components.append(final_component)

    final_y = final_y_candidate if final_y_candidate else final_y
    last_pre_estimator_component = None
    if post_pipelines_components:
        first_pre_estimator_component = list(post_pipelines_components.keys())[0]
        post_pipelines_components[first_pre_estimator_component] = (
            [first_pre_estimator_component]
            + [comp + ".x" for comp in final_components]
            + [final_y]
        )
        component_graph.update(post_pipelines_components)
        last_pre_estimator_component = list(post_pipelines_components.keys())[-1]
    if last_pre_estimator_component:
        component_graph[estimator.name] = (
            [estimator]
            + [last_pre_estimator_component + ".x"]
            + [last_pre_estimator_component + ".y"]
        )
    else:
        component_graph[estimator.name] = (
            [estimator] + [comp + ".x" for comp in final_components] + [final_y]
        )
    pipeline_class = {
        ProblemTypes.BINARY: BinaryClassificationPipeline,
        ProblemTypes.MULTICLASS: MulticlassClassificationPipeline,
        ProblemTypes.REGRESSION: RegressionPipeline,
        ProblemTypes.TIME_SERIES_BINARY: TimeSeriesBinaryClassificationPipeline,
        ProblemTypes.TIME_SERIES_MULTICLASS: TimeSeriesMulticlassClassificationPipeline,
        ProblemTypes.TIME_SERIES_REGRESSION: TimeSeriesRegressionPipeline,
    }[problem_type]
    return pipeline_class(
        component_graph,
        parameters=parameters,
        custom_name=pipeline_name,
        random_seed=random_seed,
    )


def make_pipeline_from_actions(problem_type, actions, problem_configuration=None):
    """Creates a pipeline of components to address the input DataCheckAction list.

    Args:
        problem_type (str or ProblemType): The problem type that the pipeline should address.
        actions (list[DataCheckAction]): List of DataCheckAction objects used to create list of components
        problem_configuration (dict): Required for time series problem types. Values should be passed in for time_index, gap, forecast_horizon, and max_delay.

    Returns:
        PipelineBase: Pipeline which can be used to address data check actions.
    """
    component_list = _make_component_list_from_actions(actions)
    parameters = {}
    for component in component_list:
        parameters[component.name] = component.parameters
    component_dict = PipelineBase._make_component_dict_from_component_list(
        [component.name for component in component_list],
    )
    base_class = _get_pipeline_base_class(problem_type)
    if problem_configuration:
        parameters["pipeline"] = problem_configuration
    return base_class(component_dict, parameters=parameters)


def _make_component_list_from_actions(actions):
    """Creates a list of components from the input DataCheckAction list.

    Args:
        actions (list(DataCheckAction)): List of DataCheckAction objects used to create list of components

    Returns:
        list(ComponentBase): List of components used to address the input actions
    """
    components = []
    cols_to_drop = []
    indices_to_drop = []

    for action in actions:
        if action.action_code == DataCheckActionCode.REGULARIZE_AND_IMPUTE_DATASET:
            metadata = action.metadata
            parameters = metadata.get("parameters", {})
            components.extend(
                [
                    TimeSeriesRegularizer(
                        time_index=parameters.get("time_index", None),
                        frequency_payload=parameters["frequency_payload"],
                    ),
                    TimeSeriesImputer(),
                ],
            )
        elif action.action_code == DataCheckActionCode.DROP_COL:
            cols_to_drop.extend(action.metadata["columns"])
        elif action.action_code == DataCheckActionCode.IMPUTE_COL:
            metadata = action.metadata
            parameters = metadata.get("parameters", {})
            if metadata["is_target"]:
                components.append(
                    TargetImputer(impute_strategy=parameters["impute_strategy"]),
                )
            else:
                impute_strategies = parameters["impute_strategies"]
                components.append(PerColumnImputer(impute_strategies=impute_strategies))
        elif action.action_code == DataCheckActionCode.DROP_ROWS:
            indices_to_drop.extend(action.metadata["rows"])
    if cols_to_drop:
        cols_to_drop = sorted(set(cols_to_drop))
        components.append(DropColumns(columns=cols_to_drop))
    if indices_to_drop:
        indices_to_drop = sorted(set(indices_to_drop))
        components.append(DropRowsTransformer(indices_to_drop=indices_to_drop))

    return components


def make_pipeline_from_data_check_output(
    problem_type,
    data_check_output,
    problem_configuration=None,
):
    """Creates a pipeline of components to address warnings and errors output from running data checks. Uses all default suggestions.

    Args:
        problem_type (str or ProblemType): The problem type.
        data_check_output (dict): Output from calling ``DataCheck.validate()``.
        problem_configuration (dict): Required for time series problem types. Values should be passed in for time_index, gap, forecast_horizon, and max_delay.

    Returns:
        PipelineBase: Pipeline which can be used to address data check outputs.

    Raises:
        ValueError: If problem_type is of type time series but an incorrect problem_configuration has been passed.
    """
    action_options = []
    for message in data_check_output:
        action_options.extend([option for option in message["action_options"]])

    if is_time_series(problem_type):
        is_valid, msg = contains_all_ts_parameters(problem_configuration)
        if not is_valid:
            raise ValueError(msg)

    actions = get_actions_from_option_defaults(
        DataCheckActionOption.convert_dict_to_option(option)
        for option in action_options
    )

    return make_pipeline_from_actions(problem_type, actions, problem_configuration)


def get_actions_from_option_defaults(action_options):
    """Returns a list of actions based on the defaults parameters of each option in the input DataCheckActionOption list.

    Args:
        action_options (list[DataCheckActionOption]): List of DataCheckActionOption objects

    Returns:
        list[DataCheckAction]: List of actions based on the defaults parameters of each option in the input list.
    """
    actions = []
    for option in action_options:
        actions.append(option.get_action_from_defaults())
    return actions


def make_timeseries_baseline_pipeline(
    problem_type,
    gap,
    forecast_horizon,
    time_index,
    exclude_featurizer=False,
):
    """Make a baseline pipeline for time series regression problems.

    Args:
        problem_type: One of TIME_SERIES_REGRESSION, TIME_SERIES_MULTICLASS, TIME_SERIES_BINARY
        gap (int): Non-negative gap parameter.
        forecast_horizon (int): Positive forecast_horizon parameter.
        time_index (str): Column name of time_index parameter.
        exclude_featurizer (bool): Whether or not to exclude the TimeSeriesFeaturizer from
            the baseline graph. Defaults to False.

    Returns:
        TimeSeriesPipelineBase, a time series pipeline corresponding to the problem type.

    """
    pipeline_class, pipeline_name = {
        ProblemTypes.TIME_SERIES_REGRESSION: (
            TimeSeriesRegressionPipeline,
            "Time Series Baseline Regression Pipeline",
        ),
        ProblemTypes.TIME_SERIES_MULTICLASS: (
            TimeSeriesMulticlassClassificationPipeline,
            "Time Series Baseline Multiclass Pipeline",
        ),
        ProblemTypes.TIME_SERIES_BINARY: (
            TimeSeriesBinaryClassificationPipeline,
            "Time Series Baseline Binary Pipeline",
        ),
    }[problem_type]
    component_graph = ["Time Series Baseline Estimator"]
    parameters = {
        "pipeline": {
            "time_index": time_index,
            "gap": gap,
            "max_delay": 0,
            "forecast_horizon": forecast_horizon,
        },
        "Time Series Baseline Estimator": {
            "gap": gap,
            "forecast_horizon": forecast_horizon,
        },
    }
    if not exclude_featurizer:
        component_graph = ["Time Series Featurizer"] + component_graph
        parameters["Time Series Featurizer"] = {
            "max_delay": 0,
            "gap": gap,
            "forecast_horizon": forecast_horizon,
            "delay_target": True,
            "delay_features": False,
            "time_index": time_index,
        }
    baseline = pipeline_class(
        component_graph=component_graph,
        custom_name=pipeline_name,
        parameters=parameters,
    )
    return baseline


def rows_of_interest(
    pipeline,
    X,
    y=None,
    threshold=None,
    epsilon=0.1,
    sort_values=True,
    types="all",
):
    """Get the row indices of the data that are closest to the threshold. Works only for binary classification problems and pipelines.

    Args:
        pipeline (PipelineBase): The fitted binary pipeline.
        X (ww.DataTable, pd.DataFrame): The input features to predict on.
        y (ww.DataColumn, pd.Series, None): The input target data,  if available. Defaults to None.
        threshold (float): The threshold value of interest to separate positive and negative predictions. If None, uses the pipeline threshold if set, else 0.5. Defaults to None.
        epsilon (epsilon): The difference between the probability and the threshold that would make the row interesting for us. For instance, epsilon=0.1 and threhsold=0.5 would mean
            we consider all rows in [0.4, 0.6] to be of interest. Defaults to 0.1.
        sort_values (bool): Whether to return the indices sorted by the distance from the threshold, such that the first values are closer to the threshold and the later values are further. Defaults to True.
        types (str): The type of rows to keep and return. Can be one of ['incorrect', 'correct', 'true_positive', 'true_negative', 'all']. Defaults to 'all'.

            'incorrect' - return only the rows where the predictions are incorrect. This means that, given the threshold and target y, keep only the rows which are labeled wrong.
            'correct' - return only the rows where the predictions are correct. This means that, given the threshold and target y, keep only the rows which are correctly labeled.
            'true_positive' - return only the rows which are positive, as given by the targets.
            'true_negative' - return only the rows which are negative, as given by the targets.
            'all' - return all rows. This is the only option available when there is no target data provided.

    Returns:
        The indices corresponding to the rows of interest.

    Raises:
        ValueError: If pipeline is not a fitted Binary Classification pipeline.
        ValueError: If types is invalid or y is not provided when types is not 'all'.
        ValueError: If the threshold is provided and is exclusive of [0, 1].
    """
    valid_types = ["incorrect", "correct", "true_positive", "true_negative", "all"]
    if types not in valid_types:
        raise ValueError(
            "Invalid arg for 'types'! Must be one of {}".format(valid_types),
        )

    if types != "all" and y is None:
        raise ValueError("Need an input y in order to use types {}".format(types))

    if (
        not isinstance(pipeline, BinaryClassificationPipeline)
        or not pipeline._is_fitted
    ):
        raise ValueError(
            "Pipeline provided must be a fitted Binary Classification pipeline!",
        )

    if threshold is not None and (threshold < 0 or threshold > 1):
        raise ValueError(
            "Provided threshold {} must be between [0, 1]".format(threshold),
        )

    if threshold is None:
        threshold = pipeline.threshold or 0.5

    # get predicted proba
    pred_proba = pipeline.predict_proba(X)
    pos_value_proba = pred_proba.iloc[:, -1]
    preds = pos_value_proba >= threshold
    preds_value_proba = abs(pos_value_proba - threshold)

    # placeholder for y if it isn't supplied
    y_current = y if y is not None else preds

    # logic for breaking apart the different categories
    mask = y_current
    if types in ["correct", "incorrect"]:
        mask = preds == y
    mask = mask.astype(bool)

    if types in ["correct", "true_positive"]:
        preds_value_proba = preds_value_proba[mask.values]
    elif types in ["incorrect", "true_negative"]:
        preds_value_proba = preds_value_proba[~mask.values]

    if sort_values:
        preds_value_proba = preds_value_proba.sort_values(kind="stable")

    preds_value_proba = preds_value_proba[preds_value_proba <= epsilon]
    return preds_value_proba.index.tolist()<|MERGE_RESOLUTION|>--- conflicted
+++ resolved
@@ -231,19 +231,11 @@
     components = []
     if is_time_series(problem_type) and is_regression(problem_type):
         time_index = get_time_index(X, y, None)
-<<<<<<< HEAD
         freq = time_index.freq.name
-        if STLDecomposer.is_freq_valid(freq):
-=======
         # If the time index frequency is uninferrable, STL will fail
         if time_index.freq is None:
             return components
-        freq = time_index.freq.name.split("-")[0]
-        if (
-            freq[-1] not in _UNSUPPORTED_FREQUENCIES_STL_DECOMPOSER
-            and freq not in _UNSUPPORTED_FREQUENCIES_STL_DECOMPOSER
-        ):
->>>>>>> ab3e0f9b
+        if STLDecomposer.is_freq_valid(freq):
             components.append(STLDecomposer)
     return components
 
