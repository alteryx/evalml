--- conflicted
+++ resolved
@@ -2,14 +2,10 @@
 from .pipeline_base import PipelineBase
 from .classification import RFClassificationPipeline, XGBoostPipeline, LogisticRegressionPipeline
 from .regression import RFRegressionPipeline
-<<<<<<< HEAD
-from .utils import get_pipelines, list_model_types, save_pipeline, load_pipeline
-=======
 from .utils import get_pipelines, list_model_types, save_pipeline, load_pipeline
 from .components import (Estimator,  
                          LogisticRegressionClassifier,
                          RandomForestClassifier,
                          XGBoostClassifier,
                          RandomForestRegressor,
-                         LinearRegressor)
->>>>>>> 6761fcf8
+                         LinearRegressor)