--- conflicted
+++ resolved
@@ -28,16 +28,12 @@
     StackedEnsembleClassifier,
     StackedEnsembleRegressor,
     DelayedFeatureTransformer,
-<<<<<<< HEAD
-    GAMClassifier,
-    GAMRegressor,
-    DFSTransformer
-=======
     DFSTransformer,
     KNeighborsClassifier,
     SVMClassifier,
-    SVMRegressor
->>>>>>> 31f9226d
+    SVMRegressor,
+    GAMClassifier,
+    GAMRegressor
 )
 
 from .component_graph import ComponentGraph
