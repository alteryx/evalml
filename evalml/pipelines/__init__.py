--- conflicted
+++ resolved
@@ -41,16 +41,7 @@
     BaselineRegressionPipeline,
     MeanBaselineRegressionPipeline
 )
-<<<<<<< HEAD
 
-=======
-from .utils import (
-    list_model_families,
-    all_estimators,
-    get_estimators,
-    make_pipeline
-)
->>>>>>> 5b7afaa3
 from .graph_utils import (
     precision_recall_curve,
     graph_precision_recall_curve,
