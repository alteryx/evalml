--- conflicted
+++ resolved
@@ -31,15 +31,9 @@
     def fit(self, X, y):
         """Fit a time series classification pipeline.
 
-<<<<<<< HEAD
-        Args:
-            X (pd.DataFrame or np.ndarray): The input training data of shape [n_samples, n_features]
-            y (pd.Series, np.ndarray): The target training targets of length [n_samples]
-=======
-        Arguments:
+        Args:
             X (pd.DataFrame or np.ndarray): The input training data of shape [n_samples, n_features].
             y (pd.Series, np.ndarray): The target training targets of length [n_samples].
->>>>>>> 882e09b9
 
         Returns:
             self
@@ -63,7 +57,7 @@
     def predict_proba_in_sample(self, X_holdout, y_holdout, X_train, y_train):
         """Predict on future data where the target is known, e.g. cross validation.
 
-        Arguments:
+        Args:
             X_holdout (pd.DataFrame or np.ndarray): Future data of shape [n_samples, n_features].
             y_holdout (pd.Series, np.ndarray): Future target of shape [n_samples].
             X_train (pd.DataFrame, np.ndarray): Data the pipeline was trained on of shape [n_samples_train, n_features].
@@ -94,19 +88,7 @@
     def predict_in_sample(self, X, y, X_train, y_train, objective=None):
         """Predict on future data where the target is known, e.g. cross validation.
 
-<<<<<<< HEAD
-        Args:
-            X (pd.DataFrame, or np.ndarray): Data of shape [n_samples, n_features].
-            y (pd.Series, np.ndarray, None): The target training targets of length [n_samples].
-            objective (Object or string): The objective to use to make predictions.
-
-        Returns:
-            pd.Series: Predicted values.
-
-        Raises:
-            ValueError: If final component is not an Estimator.
-=======
-        Arguments:
+        Args:
             X_holdout (pd.DataFrame or np.ndarray): Future data of shape [n_samples, n_features].
             y_holdout (pd.Series, np.ndarray): Future target of shape [n_samples].
             X_train (pd.DataFrame, np.ndarray): Data the pipeline was trained on of shape [n_samples_train, n_features].
@@ -115,7 +97,6 @@
 
         Returns:
             pd.Series: Estimated labels.
->>>>>>> 882e09b9
         """
         if self.estimator is None:
             raise ValueError(
@@ -138,25 +119,16 @@
     def predict_proba(self, X, X_train=None, y_train=None):
         """Predict on future data where the target is unknown.
 
-<<<<<<< HEAD
-        Args:
-            X (pd.DataFrame or np.ndarray): Data of shape [n_samples, n_features].
-            y (pd.Series): Target data.
-
-        Returns:
-            pd.DataFrame: Probability estimates.
+        Args:
+            X (pd.DataFrame or np.ndarray): Future data of shape [n_samples, n_features].
+            X_train (pd.DataFrame, np.ndarray): Data the pipeline was trained on of shape [n_samples_train, n_features].
+            y_train (pd.Series, np.ndarray): Targets used to train the pipeline of shape [n_samples_train].
+
+        Returns:
+            pd.Series: Estimated probabilities.
 
         Raises:
             ValueError: If final component is not an Estimator.
-=======
-        Arguments:
-            X (pd.DataFrame or np.ndarray): Future data of shape [n_samples, n_features].
-            X_train (pd.DataFrame, np.ndarray): Data the pipeline was trained on of shape [n_samples_train, n_features].
-            y_train (pd.Series, np.ndarray): Targets used to train the pipeline of shape [n_samples_train].
-
-        Returns:
-            pd.Series: Estimated probabilities.
->>>>>>> 882e09b9
         """
         if self.estimator is None:
             raise ValueError(
@@ -240,7 +212,7 @@
     def predict_in_sample(self, X, y, X_train, y_train, objective=None):
         """Predict on future data where the target is known, e.g. cross validation.
 
-        Arguments:
+        Args:
             X_holdout (pd.DataFrame or np.ndarray): Future data of shape [n_samples, n_features].
             y_holdout (pd.Series, np.ndarray): Future target of shape [n_samples].
             X_train (pd.DataFrame, np.ndarray): Data the pipeline was trained on of shape [n_samples_train, n_feautures].
