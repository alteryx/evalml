--- conflicted
+++ resolved
@@ -120,23 +120,18 @@
         y = _convert_woodwork_types_wrapper(y.to_series())
         n_features = max(len(y), X.shape[0])
         predictions = self._predict(X, y, objective=objective, pad=False)
-<<<<<<< HEAD
         if isinstance(predictions, ww.DataTable):
             predictions = _convert_woodwork_types_wrapper(predictions.to_dataframe())
         elif isinstance(predictions, ww.DataColumn):
             predictions = _convert_woodwork_types_wrapper(predictions.to_series())
-
-        predictions = pd.Series(self._decode_targets(predictions), name=self.input_target_name)
-        padded = pad_with_nans(predictions, max(0, n_features - predictions.shape[0]))
-        return _convert_to_woodwork_structure(padded)
-=======
-
         # In case gap is 0 and this is a baseline pipeline, we drop the nans in the
         # predictions before decoding them
         predictions = pd.Series(self._decode_targets(predictions.dropna()), name=self.input_target_name)
 
-        return pad_with_nans(predictions, max(0, n_features - predictions.shape[0]))
->>>>>>> ecf87658
+        padded = pad_with_nans(predictions, max(0, n_features - predictions.shape[0]))
+        return _convert_to_woodwork_structure(padded)
+
+
 
     def predict_proba(self, X, y=None):
         """Make probability estimates for labels.
