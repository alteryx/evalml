--- conflicted
+++ resolved
@@ -32,14 +32,8 @@
             by sorted(set(y)) and then are mapped to values between 0 and n_classes-1.
 
         Arguments:
-<<<<<<< HEAD
-            X (pd.DataFrame or np.ndarray): The input training data of shape [n_samples, n_features]
-
-            y (pd.Series): The target training labels of length [n_samples]
-=======
             X (ww.DataTable, pd.DataFrame or np.ndarray): The input training data of shape [n_samples, n_features]
             y (ww.DataColumn, pd.Series, np.ndarray): The target training labels of length [n_samples]
->>>>>>> 4e2b8fcc
 
         Returns:
             self
@@ -79,11 +73,7 @@
         """Make predictions using selected features.
 
         Arguments:
-<<<<<<< HEAD
-            X (pd.DataFrame or np.ndarray): Data of shape [n_samples, n_features]
-=======
             X (pd.DataFrame): Data of shape [n_samples, n_features]
->>>>>>> 4e2b8fcc
             objective (Object or string): The objective to use to make predictions
 
         Returns:
@@ -96,11 +86,7 @@
         """Make predictions using selected features.
 
         Arguments:
-<<<<<<< HEAD
-            X (pd.DataFrame or np.ndarray): Data of shape [n_samples, n_features]
-=======
-            X (ww.DataTable, pd.DataFrame, or np.array): Data of shape [n_samples, n_features]
->>>>>>> 4e2b8fcc
+            X (ww.DataTable, pd.DataFrame, or np.ndarray): Data of shape [n_samples, n_features]
             objective (Object or string): The objective to use to make predictions
 
         Returns:
@@ -115,11 +101,7 @@
         """Make probability estimates for labels.
 
         Arguments:
-<<<<<<< HEAD
-            X (pd.DataFrame or np.ndarray): Data of shape [n_samples, n_features]
-=======
-            X (ww.DataTable, pd.DataFrame or np.array): Data of shape [n_samples, n_features]
->>>>>>> 4e2b8fcc
+            X (ww.DataTable, pd.DataFrame or np.ndarray): Data of shape [n_samples, n_features]
 
         Returns:
             pd.DataFrame: Probability estimates
@@ -135,13 +117,8 @@
         """Evaluate model performance on objectives
 
         Arguments:
-<<<<<<< HEAD
-            X (pd.DataFrame or np.ndarray): Data of shape [n_samples, n_features]
-            y (pd.Series): True labels of length [n_samples]
-=======
-            X (ww.DataTable, pd.DataFrame or np.array): Data of shape [n_samples, n_features]
-            y (pd.Series, ww.DataColumn): True labels of length [n_samples]
->>>>>>> 4e2b8fcc
+            X (ww.DataTable, pd.DataFrame or np.ndarray): Data of shape [n_samples, n_features]
+            y (ww.DataColumn, pd.Series, or np.ndarray): True labels of length [n_samples]
             objectives (list): List of objectives to score
 
         Returns:
