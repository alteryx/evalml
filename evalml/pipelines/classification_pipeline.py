--- conflicted
+++ resolved
@@ -5,12 +5,7 @@
 
 
 class ClassificationPipeline(PipelineBase):
-<<<<<<< HEAD
-
-    plot = PipelinePlots
-=======
     threshold_selection_split = True
->>>>>>> 640ea297
 
     def predict_proba(self, X):
         """Make probability estimates for labels.
