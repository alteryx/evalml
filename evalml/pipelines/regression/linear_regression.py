from evalml.pipelines import PipelineBase


class LinearRegressionPipeline(PipelineBase):
    """Linear Regression Pipeline for regression problems"""
<<<<<<< HEAD
    name = "Linear Regressor w/ One Hot Encoder + Simple Imputer + Standard Scaler"
=======
    model_type = ModelTypes.LINEAR_MODEL
>>>>>>> ac64cb2e
    component_graph = ['One Hot Encoder', 'Simple Imputer', 'Standard Scaler', 'Linear Regressor']
    problem_types = ['regression']

    hyperparameters = {
        'impute_strategy': ['most_frequent', 'mean', 'median'],
        'normalize': [False, True],
        'fit_intercept': [False, True]
    }<|MERGE_RESOLUTION|>--- conflicted
+++ resolved
@@ -3,11 +3,6 @@
 
 class LinearRegressionPipeline(PipelineBase):
     """Linear Regression Pipeline for regression problems"""
-<<<<<<< HEAD
-    name = "Linear Regressor w/ One Hot Encoder + Simple Imputer + Standard Scaler"
-=======
-    model_type = ModelTypes.LINEAR_MODEL
->>>>>>> ac64cb2e
     component_graph = ['One Hot Encoder', 'Simple Imputer', 'Standard Scaler', 'Linear Regressor']
     problem_types = ['regression']
 
