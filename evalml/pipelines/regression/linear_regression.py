from evalml.pipelines import PipelineBase


class LinearRegressionPipeline(PipelineBase):
    """Linear Regression Pipeline for regression problems"""
    component_graph = ['One Hot Encoder', 'Simple Imputer', 'Standard Scaler', 'Linear Regressor']
<<<<<<< HEAD
    problem_types = ['regression']
=======
    supported_problem_types = ['regression']

    hyperparameters = {
        'impute_strategy': ['most_frequent', 'mean', 'median'],
        'normalize': [False, True],
        'fit_intercept': [False, True]
    }
>>>>>>> 89f7eae5
<|MERGE_RESOLUTION|>--- conflicted
+++ resolved
@@ -4,14 +4,4 @@
 class LinearRegressionPipeline(PipelineBase):
     """Linear Regression Pipeline for regression problems"""
     component_graph = ['One Hot Encoder', 'Simple Imputer', 'Standard Scaler', 'Linear Regressor']
-<<<<<<< HEAD
-    problem_types = ['regression']
-=======
-    supported_problem_types = ['regression']
-
-    hyperparameters = {
-        'impute_strategy': ['most_frequent', 'mean', 'median'],
-        'normalize': [False, True],
-        'fit_intercept': [False, True]
-    }
->>>>>>> 89f7eae5
+    supported_problem_types = ['regression']