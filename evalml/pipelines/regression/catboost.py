--- conflicted
+++ resolved
@@ -1,9 +1,5 @@
 from skopt.space import Integer, Real
 
-<<<<<<< HEAD
-from evalml.model_types import ModelTypes
-=======
->>>>>>> 2b1118c1
 from evalml.pipelines import RegressionPipeline
 
 
