from evalml.pipelines import RegressionPipeline


class CatBoostRegressionPipeline(RegressionPipeline):
    """
    CatBoost Pipeline for regression problems.
    CatBoost is an open-source library and natively supports categorical features.

    For more information, check out https://catboost.ai/

    Note: impute_strategy must support both string and numeric data
    """
    component_graph = ['Simple Imputer', 'CatBoost Regressor']
    supported_problem_types = ['regression']
    custom_hyperparameters = {
        "impute_strategy": ["most_frequent"],
    }

<<<<<<< HEAD
    def __init__(self, parameters):
        super().__init__(parameters=parameters)
=======
    def __init__(self, parameters, objective, random_state=0):
        super().__init__(parameters=parameters,
                         objective=objective,
                         random_state=random_state)
>>>>>>> 806aa435
<|MERGE_RESOLUTION|>--- conflicted
+++ resolved
@@ -16,12 +16,6 @@
         "impute_strategy": ["most_frequent"],
     }
 
-<<<<<<< HEAD
-    def __init__(self, parameters):
-        super().__init__(parameters=parameters)
-=======
-    def __init__(self, parameters, objective, random_state=0):
+    def __init__(self, parameters, random_state=0):
         super().__init__(parameters=parameters,
-                         objective=objective,
-                         random_state=random_state)
->>>>>>> 806aa435
+                         random_state=random_state)