from evalml.pipelines import PipelineBase


class CatBoostRegressionPipeline(PipelineBase):
    """
    CatBoost Pipeline for regression problems.
    CatBoost is an open-source library and natively supports categorical features.

    For more information, check out https://catboost.ai/

    Note: impute_strategy must support both string and numeric data
    """
    component_graph = ['Simple Imputer', 'CatBoost Regressor']
<<<<<<< HEAD
    problem_types = ['regression']
    _hyperparameters = {
=======
    supported_problem_types = ['regression']
    hyperparameters = {
>>>>>>> 89f7eae5
        "impute_strategy": ["most_frequent"],
    }

    def __init__(self, parameters, objective):
        super().__init__(parameters=parameters,
                         objective=objective)<|MERGE_RESOLUTION|>--- conflicted
+++ resolved
@@ -11,13 +11,8 @@
     Note: impute_strategy must support both string and numeric data
     """
     component_graph = ['Simple Imputer', 'CatBoost Regressor']
-<<<<<<< HEAD
-    problem_types = ['regression']
+    supported_problem_types = ['regression']
     _hyperparameters = {
-=======
-    supported_problem_types = ['regression']
-    hyperparameters = {
->>>>>>> 89f7eae5
         "impute_strategy": ["most_frequent"],
     }
 
