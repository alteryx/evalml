--- conflicted
+++ resolved
@@ -33,12 +33,6 @@
                                       max_depth=max_depth,
                                       bootstrap_type=bootstrap_type,
                                       random_state=random_state)
-<<<<<<< HEAD
         super().__init__(component_list=[imputer, estimator],
-                         n_jobs=1,
-=======
-        super().__init__(objective=objective,
-                         component_list=[imputer, estimator],
                          n_jobs=n_jobs,
->>>>>>> 5dba555d
                          random_state=random_state)