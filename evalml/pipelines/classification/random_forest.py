--- conflicted
+++ resolved
@@ -5,12 +5,7 @@
 
 class RFClassificationPipeline(PipelineBase):
     """Random Forest Pipeline for both binary and multiclass classification"""
-<<<<<<< HEAD
-    name = "Random Forest Classifier w/ One Hot Encoder + Simple Imputer + RF Classifier Select From Model"
-=======
     _name = "Random Forest Classification Pipeline"
-    model_type = ModelTypes.RANDOM_FOREST
->>>>>>> ac64cb2e
     component_graph = ['One Hot Encoder', 'Simple Imputer', 'RF Classifier Select From Model', 'Random Forest Classifier']
     problem_types = ['binary', 'multiclass']
 
