--- conflicted
+++ resolved
@@ -2,7 +2,7 @@
 import pandas as pd
 from skopt.space import Real
 
-<<<<<<< HEAD
+from evalml.model_types import ModelTypes
 from evalml.pipelines import Pipeline, PipelineBase
 from evalml.pipelines.components import (
     LogisticRegressionClassifier,
@@ -10,10 +10,6 @@
     SimpleImputer,
     StandardScaler
 )
-=======
-from evalml.model_types import ModelTypes
-from evalml.pipelines import PipelineBase
->>>>>>> 698a80a0
 from evalml.problem_types import ProblemTypes
 
 
