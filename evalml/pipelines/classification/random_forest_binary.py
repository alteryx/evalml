from evalml.pipelines import BinaryClassificationPipeline


class RFBinaryClassificationPipeline(BinaryClassificationPipeline):
    """Random Forest Pipeline for binary classification"""
    _name = "Random Forest Binary Classification Pipeline"
    component_graph = ['One Hot Encoder', 'Simple Imputer', 'RF Classifier Select From Model', 'Random Forest Classifier']
<<<<<<< HEAD

    hyperparameters = {
        "n_estimators": Integer(10, 1000),
        "max_depth": Integer(1, 32),
        "impute_strategy": ["mean", "median", "most_frequent"],
        "percent_features": Real(.01, 1)
    }
=======
    supported_problem_types = ['binary']
>>>>>>> 62978db8
<|MERGE_RESOLUTION|>--- conflicted
+++ resolved
@@ -4,15 +4,4 @@
 class RFBinaryClassificationPipeline(BinaryClassificationPipeline):
     """Random Forest Pipeline for binary classification"""
     _name = "Random Forest Binary Classification Pipeline"
-    component_graph = ['One Hot Encoder', 'Simple Imputer', 'RF Classifier Select From Model', 'Random Forest Classifier']
-<<<<<<< HEAD
-
-    hyperparameters = {
-        "n_estimators": Integer(10, 1000),
-        "max_depth": Integer(1, 32),
-        "impute_strategy": ["mean", "median", "most_frequent"],
-        "percent_features": Real(.01, 1)
-    }
-=======
-    supported_problem_types = ['binary']
->>>>>>> 62978db8
+    component_graph = ['One Hot Encoder', 'Simple Imputer', 'RF Classifier Select From Model', 'Random Forest Classifier']