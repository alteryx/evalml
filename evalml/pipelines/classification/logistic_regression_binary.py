from evalml.pipelines import BinaryClassificationPipeline


class LogisticRegressionBinaryPipeline(BinaryClassificationPipeline):
    """Logistic Regression Pipeline for binary classification"""
    component_graph = ['One Hot Encoder', 'Simple Imputer', 'Standard Scaler', 'Logistic Regression Classifier']
<<<<<<< HEAD

    hyperparameters = {
        "penalty": ["l2"],
        "C": Real(.01, 10),
        "impute_strategy": ["mean", "median", "most_frequent"],
    }
=======
    supported_problem_types = ['binary']
>>>>>>> 62978db8
<|MERGE_RESOLUTION|>--- conflicted
+++ resolved
@@ -3,14 +3,4 @@
 
 class LogisticRegressionBinaryPipeline(BinaryClassificationPipeline):
     """Logistic Regression Pipeline for binary classification"""
-    component_graph = ['One Hot Encoder', 'Simple Imputer', 'Standard Scaler', 'Logistic Regression Classifier']
-<<<<<<< HEAD
-
-    hyperparameters = {
-        "penalty": ["l2"],
-        "C": Real(.01, 10),
-        "impute_strategy": ["mean", "median", "most_frequent"],
-    }
-=======
-    supported_problem_types = ['binary']
->>>>>>> 62978db8
+    component_graph = ['One Hot Encoder', 'Simple Imputer', 'Standard Scaler', 'Logistic Regression Classifier']