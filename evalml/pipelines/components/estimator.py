from sklearn.ensemble import RandomForestClassifier as SKRandomForestClassifier
from sklearn.ensemble import RandomForestRegressor as SKRandomForestRegressor
from sklearn.linear_model import LinearRegression as SKLinearRegression
from sklearn.linear_model import LogisticRegression as LogisticRegression
from skopt.space import Integer, Real
from xgboost import XGBClassifier

from .component_base import ComponentBase
from .component_types import ComponentTypes


class Estimator(ComponentBase):
<<<<<<< HEAD
    "A component that predicts and scores "
    def __init__(self, name, component_type, hyperparameters=None, needs_fitting=False, component_obj=None, random_state=0):
        super().__init__(name=name, component_type=component_type, hyperparameters=hyperparameters, needs_fitting=needs_fitting,
=======
    def __init__(self, name, component_type, hyperparameters={}, parameters={}, needs_fitting=False, component_obj=None, random_state=0):
        super().__init__(name=name, component_type=component_type, hyperparameters=hyperparameters, parameters=parameters, needs_fitting=needs_fitting,
>>>>>>> e707f31b
                         component_obj=component_obj, random_state=random_state)

    def predict(self, X):
        """Make predictions using selected features.

        Args:
            X (DataFrame) : features

        Returns:
            Series : estimated labels
        """
        return self._component_obj.predict(X)

    def predict_proba(self, X):
        """Make probability estimates for labels.

        Args:
            X (DataFrame) : features

        Returns:
            DataFrame : probability estimates
        """
        return self._component_obj.predict_proba(X)


class LogisticRegressionClassifier(Estimator):
    "Logistic Regression Classifier"
    def __init__(self, penalty="l2", C=1.0, n_jobs=-1, random_state=0):
        self.name = "Logistic Regression Classifier"
        self.component_type = ComponentTypes.CLASSIFIER
        self.penalty = penalty
        self.C = C
        self.n_jobs = n_jobs
        self.random_state = random_state
        self.hyperparameters = {
            "penalty": ["l2"],
            "C": Real(.01, 10),
        }
        self._component_obj = LogisticRegression(penalty=self.penalty,
                                                 C=self.C,
                                                 random_state=self.random_state,
                                                 multi_class="auto",
                                                 solver="lbfgs",
                                                 n_jobs=self.n_jobs)

        self.parameters = {"penalty": self.penalty, "C": self.C}
        super().__init__(name=self.name, component_type=self.component_type, hyperparameters=self.hyperparameters, parameters=self.parameters, component_obj=self._component_obj)


class RandomForestClassifier(Estimator):
    "Random Forest Classifier"
    def __init__(self, n_estimators, max_depth=None, n_jobs=-1, random_state=0):
        self.name = "Random Forest Classifier"
        self.component_type = ComponentTypes.CLASSIFIER
        self.n_estimators = n_estimators
        self.max_depth = max_depth
        self.n_jobs = n_jobs
        self.random_state = random_state
        self.hyperparameters = {
            "n_estimators": Integer(10, 1000),
            "max_depth": Integer(1, 32),
        }
        self._component_obj = SKRandomForestClassifier(random_state=self.random_state,
                                                       n_estimators=self.n_estimators,
                                                       max_depth=self.max_depth,
                                                       n_jobs=self.n_jobs)
        self.parameters = {"n_estimators": self.n_estimators, "max_depth": self.max_depth}
        super().__init__(name=self.name, component_type=self.component_type, hyperparameters=self.hyperparameters, parameters=self.parameters, component_obj=self._component_obj)


class XGBoostClassifier(Estimator):
    "XGBoost Classifier"
    def __init__(self, eta, max_depth, min_child_weight, random_state=0, **kwargs):
        self.name = "XGBoost Classifier"
        self.component_type = ComponentTypes.CLASSIFIER
        self.eta = eta
        self.max_depth = max_depth
        self.min_child_weight = min_child_weight
        self.random_state = random_state
        self.hyperparameters = {
            "eta": Real(0, 1),
            "max_depth": Integer(1, 20),
            "min_child_weight": Real(1, 10),
        }
        self.parameters = {"eta": self.eta, "max_depth": self.max_depth, "min_child_weight": self.min_child_weight}
        self._component_obj = XGBClassifier(random_state=self.random_state,
                                            eta=self.eta,
                                            max_depth=self.max_depth,
                                            min_child_weight=self.min_child_weight)
        super().__init__(name=self.name, component_type=self.component_type, hyperparameters=self.hyperparameters, parameters=self.parameters, component_obj=self._component_obj)


class RandomForestRegressor(Estimator):
    "Random Forest Regressor"
    def __init__(self, n_estimators, max_depth=None, n_jobs=-1, random_state=0):
        self.name = "Random Forest Regressor"
        self.component_type = ComponentTypes.REGRESSOR
        self.n_estimators = n_estimators
        self.max_depth = max_depth
        self.n_jobs = n_jobs
        self.random_state = random_state
        self.hyperparameters = {
            "n_estimators": Integer(10, 1000),
            "max_depth": Integer(1, 32),
        }
        self._component_obj = SKRandomForestRegressor(random_state=self.random_state,
                                                      n_estimators=self.n_estimators,
                                                      max_depth=self.max_depth,
                                                      n_jobs=self.n_jobs)
        self.parameters = {"n_estimators": self.n_estimators, "max_depth": self.max_depth}
        super().__init__(name=self.name, component_type=self.component_type, hyperparameters=self.hyperparameters, parameters=self.parameters, component_obj=self._component_obj)


class LinearRegressor(Estimator):
    "Linear Regressor"
    def __init__(self, n_jobs=-1):
        self.name = "Linear Regressor"
        self.component_type = ComponentTypes.REGRESSOR
        self.hyperparameters = {}
        self._component_obj = SKLinearRegression()
        self.parameters = {}
        super().__init__(name=self.name, component_type=self.component_type, hyperparameters=self.hyperparameters, parameters=self.parameters, component_obj=self._component_obj)<|MERGE_RESOLUTION|>--- conflicted
+++ resolved
@@ -10,14 +10,9 @@
 
 
 class Estimator(ComponentBase):
-<<<<<<< HEAD
     "A component that predicts and scores "
-    def __init__(self, name, component_type, hyperparameters=None, needs_fitting=False, component_obj=None, random_state=0):
-        super().__init__(name=name, component_type=component_type, hyperparameters=hyperparameters, needs_fitting=needs_fitting,
-=======
     def __init__(self, name, component_type, hyperparameters={}, parameters={}, needs_fitting=False, component_obj=None, random_state=0):
         super().__init__(name=name, component_type=component_type, hyperparameters=hyperparameters, parameters=parameters, needs_fitting=needs_fitting,
->>>>>>> e707f31b
                          component_obj=component_obj, random_state=random_state)
 
     def predict(self, X):
