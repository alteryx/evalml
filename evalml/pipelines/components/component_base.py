import copy
from abc import ABC, abstractmethod

import copy

from evalml.exceptions import MethodPropertyNotFoundError
from evalml.utils import get_logger, get_random_state, log_subtitle

logger = get_logger(__file__)


class ComponentBase(ABC):
    "Base class for all components"

    def __init__(self, parameters=None, component_obj=None, random_state=0):
        self.random_state = get_random_state(random_state)
        self._component_obj = component_obj
        self._parameters = parameters or {}

    @property
    @classmethod
    @abstractmethod
    def name(cls):
        """Returns string name of this component"""

    @property
    @classmethod
    @abstractmethod
    def model_family(cls):
        """Returns ModelFamily of this component"""

<<<<<<< HEAD
    def clone(self, deep=False, random_state=0):
        """Constructs a new component with the same parameters.

        If deep=True, any learning done on this component will be maintained. If False, an object with the identical parameters
        but without the fit will be returned.
        """
        if deep:
            return copy.deepcopy(self)
        return self.__class__(**self.parameters, random_state=random_state)
=======
    @property
    def parameters(self):
        """Returns the parameters which were used to initialize the component"""
        return copy.copy(self._parameters)
>>>>>>> bcc9242f

    def fit(self, X, y=None):
        """Fits component to data

        Arguments:
            X (pd.DataFrame or np.array): the input training data of shape [n_samples, n_features]
            y (pd.Series, optional): the target training labels of length [n_samples]

        Returns:
            self
        """
        try:
            self._component_obj.fit(X, y)
            return self
        except AttributeError:
            raise MethodPropertyNotFoundError("Component requires a fit method or a component_obj that implements fit")

    def describe(self, print_name=False, return_dict=False):
        """Describe a component and its parameters

        Arguments:
            print_name(bool, optional): whether to print name of component
            return_dict(bool, optional): whether to return description as dictionary in the format {"name": name, "parameters": parameters}

        Returns:
            None or dict: prints and returns dictionary
        """
        if print_name:
            title = self.name
            log_subtitle(logger, title)
        for parameter in self.parameters:
            parameter_str = ("\t * {} : {}").format(parameter, self.parameters[parameter])
            logger.info(parameter_str)
        if return_dict:
            component_dict = {"name": self.name}
            component_dict.update({"parameters": self.parameters})
            return component_dict<|MERGE_RESOLUTION|>--- conflicted
+++ resolved
@@ -1,7 +1,5 @@
 import copy
 from abc import ABC, abstractmethod
-
-import copy
 
 from evalml.exceptions import MethodPropertyNotFoundError
 from evalml.utils import get_logger, get_random_state, log_subtitle
@@ -29,7 +27,11 @@
     def model_family(cls):
         """Returns ModelFamily of this component"""
 
-<<<<<<< HEAD
+    @property
+    def parameters(self):
+        """Returns the parameters which were used to initialize the component"""
+        return copy.copy(self._parameters)
+
     def clone(self, deep=False, random_state=0):
         """Constructs a new component with the same parameters.
 
@@ -39,12 +41,6 @@
         if deep:
             return copy.deepcopy(self)
         return self.__class__(**self.parameters, random_state=random_state)
-=======
-    @property
-    def parameters(self):
-        """Returns the parameters which were used to initialize the component"""
-        return copy.copy(self._parameters)
->>>>>>> bcc9242f
 
     def fit(self, X, y=None):
         """Fits component to data
