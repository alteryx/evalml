--- conflicted
+++ resolved
@@ -57,11 +57,7 @@
     @abstractmethod
     def modifies_features(cls):
         """Returns whether this component modifies (subsets or transforms) the features variable during transform.
-<<<<<<< HEAD
-        For Estimator objectss, this attribute determines if the return value from `predict` or `predict_proba` should be used as features or targets."""
-=======
         For Estimator objects, this attribute determines if the return value from `predict` or `predict_proba` should be used as features or targets."""
->>>>>>> 87df4942
 
     @property
     @classmethod
