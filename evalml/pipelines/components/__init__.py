--- conflicted
+++ resolved
@@ -15,13 +15,9 @@
     SelectFromModel,
     RFSelectFromModel,
     SimpleImputer,
-<<<<<<< HEAD
-    StandardScaler)
-
-from .utils import components_dict
-=======
     StandardScaler,
     FeatureSelector,
     Encoder
     )
->>>>>>> 03486a54
+
+from .utils import components_dict