--- conflicted
+++ resolved
@@ -26,11 +26,8 @@
     StandardScaler,
     FeatureSelector,
     CategoricalEncoder,
-<<<<<<< HEAD
     DropNullColumns
-=======
     DropColumns
->>>>>>> d8a8b420
     )
 
 from .utils import all_components, handle_component