"""Component that removes trends and seasonality from time series using STL."""
from __future__ import annotations

import logging

import pandas as pd
from pandas.core.index import Int64Index
from statsmodels.tsa.arima.model import ARIMA
from statsmodels.tsa.forecasting.stl import STLForecast
from statsmodels.tsa.seasonal import STL

from evalml.pipelines.components.transformers.preprocessing.decomposer import Decomposer
from evalml.utils import infer_feature_types


class STLDecomposer(Decomposer):
    """Removes trends and seasonality from time series using the STL algorithm.

    https://www.statsmodels.org/dev/generated/statsmodels.tsa.seasonal.STL.html

    Args:
        time_index (str): Specifies the name of the column in X that provides the datetime objects. Defaults to None.
        degree (int): Not currently used.  STL 3x "degree-like" values.  None are able to be set at
            this time. Defaults to 1.
        seasonal_period (int): The number of entries in the time series data that corresponds to one period of a
            cyclic signal.  For instance, if data is known to possess a weekly seasonal signal, and if the data
            is daily data, seasonal_period should be 7.  For daily data with a yearly seasonal signal, seasonal_period
            should be 365.  For compatibility with the underlying STL algorithm, must be odd. If an even number
            is provided, the next, highest odd number will be used. Defaults to 7.
        random_seed (int): Seed for the random number generator. Defaults to 0.
    """

    name = "STL Decomposer"
    hyperparameter_ranges = {}

    modifies_features = False
    modifies_target = True

    def __init__(
        self,
        time_index: str = None,
        degree: int = 1,  # Currently unused.
        seasonal_period: int = 7,
        random_seed: int = 0,
        **kwargs,
    ):
        self.logger = logging.getLogger(__name__)

        # Programmatically adjust seasonal_period to fit underlying STL requirements,
        # that seasonal_period must be odd.
        if seasonal_period % 2 == 0:
            self.logger.warning(
                f"STLDecomposer provided with an even period of {seasonal_period}"
                f"Changing seasonal period to {seasonal_period+1}",
            )
            seasonal_period += 1

        super().__init__(
            component_obj=None,
            random_seed=random_seed,
            degree=degree,
            seasonal_period=seasonal_period,
            time_index=time_index,
            **kwargs,
        )

    def _check_oos_past(self, y):
        """Function to check whether provided target data is out-of-sample and in the past."""
        index = self._choose_proper_index(y)

        if y.index[0] < index[0]:
            raise ValueError(
                f"STLDecomposer cannot transform/inverse transform data out of sample and before the data used"
                f"to fit the decomposer."
<<<<<<< HEAD
                f"\nRequested date range: {str(y.index[0])}:{str(y.index[-1])}."
                f"\nSample date range: {str(index[0])}:{str(index[-1])}.",
=======
                f"\nRequested range: {str(y.index[0])}:{str(y.index[-1])}."
                f"\nSample range: {str(index[0])}:{str(index[-1])}.",
>>>>>>> dbaf70c6
            )

    def _project_trend(self, y):
        """Function to project the in-sample trend into the future."""
        self._check_oos_past(y)

        index = self._choose_proper_index(y)

        # Determine how many units forward to project by finding the difference,
        # in index values, between the requested target and the fit data.
        if isinstance(y.index, pd.DatetimeIndex):
            units_forward = (
                len(
                    pd.date_range(
                        start=self.trend.index[-1],
                        end=y.index[-1],
                        freq=self.frequency,
                    ),
                )
                - 1
            )
        elif isinstance(y.index, Int64Index):
            units_forward = int(y.index[-1] - index[-1])
<<<<<<< HEAD

        # TODO: Need to have a datetime index on the series going into STLForecast.  Might have to
        # recreate it on the fly.
=======
>>>>>>> dbaf70c6

        # Model the trend and project it forward
        stlf = STLForecast(
            self.trend,
            ARIMA,
            model_kwargs=dict(order=(1, 1, 0), trend="t"),
        )
        stlf_res = stlf.fit()
        forecast = stlf_res.forecast(units_forward)

        # Handle out-of-sample forecasts.  The forecast will have additional data
        # between the end of the in-sample data and the beginning of the
        # requested out-of-sample data to inverse transform.
        overlapping_ind = [ind for ind in y.index if ind in forecast.index]
        if len(overlapping_ind) > 0:
            return forecast[overlapping_ind]
        # This branch handles the cross-validation cases where the indices are
        # integer indices and we know the forecast length will match the requested
        # transform data length.
        else:
            fore = forecast[-len(y) :]
            fore.index = y.index
            return fore

    def _project_trend_and_seasonality(self, y):
        """Function to project both trend and seasonality forward into the future."""
        projected_trend = self._project_trend(y)

        projected_seasonality = self._project_seasonal(
            y,
            self.seasonality,
            self.seasonal_period,
            self.frequency,
        )
        pd.testing.assert_index_equal(y.index, projected_seasonality.index)
        pd.testing.assert_index_equal(y.index, projected_trend.index)
        return projected_trend, projected_seasonality

    def fit(self, X: pd.DataFrame, y: pd.Series = None) -> STLDecomposer:
        """Fits the STLDecomposer and determine the seasonal signal.

        Instantiates a statsmodels STL decompose object with the component's stored
        parameters and fits it.  Since the statsmodels object does not fit the sklearn
        api, it is not saved during __init__() in _component_obj and will be re-instantiated
        each time fit is called.

        To emulate the sklearn API, when the STL decomposer is fit, the full seasonal
        component, a single period sample of the seasonal component, the full
        trend-cycle component and the residual are saved.

        y(t) = S(t) + T(t) + R(t)

        Args:
            X (pd.DataFrame, optional): Conditionally used to build datetime index.
            y (pd.Series): Target variable to detrend and deseasonalize.

        Returns:
            self

        Raises:
            ValueError: If y is None.
            ValueError: If target data doesn't have DatetimeIndex AND no Datetime features in features data
        """
        self.original_index = y.index if y is not None else None
        X, y = self._check_target(X, y)

        # Warn for poor decomposition use with higher periods
        if self.seasonal_period > 14:
            str_dict = {"D": "daily", "M": "monthly"}
            data_str = ""
            if y.index.freqstr in str_dict:
                data_str = str_dict[y.index.freqstr]
            self.logger.warning(
                f"STLDecomposer may perform poorly on {data_str} data with a high seasonal period ({self.seasonal_period}).",
            )

        # Save the frequency of the fitted series for checking against transform data.
        self.frequency = y.index.freqstr

        stl = STL(y, seasonal=self.seasonal_period)
        res = stl.fit()
        self.seasonal = res.seasonal
        self.seasonal_period = stl.period
        dist = len(y) % self.seasonal_period
        self.seasonality = (
            self.seasonal[-(dist + self.seasonal_period) : -dist]
            if dist > 0
            else self.seasonal[-self.seasonal_period :]
        )
        self.trend = res.trend
        self.residual = res.resid

        return self

    def transform(
        self,
        X: pd.DataFrame,
        y: pd.Series = None,
    ) -> tuple[pd.DataFrame, pd.Series]:
        """Transforms the target data by removing the STL trend and seasonality.

        Uses an ARIMA model to project forward the addititve trend and removes it. Then, utilizes the first period's
        worth of seasonal data determined in the .fit() function to extrapolate the seasonal signal of the data to be
        transformed.  This seasonal signal is also assumed to be additive and is removed.

        Args:
            X (pd.DataFrame, optional): Conditionally used to build datetime index.
            y (pd.Series): Target variable to detrend and deseasonalize.

        Returns:
            tuple of pd.DataFrame, pd.Series: The input features are returned without modification. The target
                variable y is detrended and deseasonalized.

        Raises:
            ValueError: If target data doesn't have DatetimeIndex AND no Datetime features in features data
        """
        if y is None:
            return X, y
        original_index = y.index
        X, y = self._check_target(X, y)

        self._check_oos_past(y)

        y_in_sample = pd.Series([])
        y_out_of_sample = pd.Series([])

        # For partially and wholly in-sample data, retrieve stored results.
        if self.trend.index[0] <= y.index[0] <= self.trend.index[-1]:
            y_in_sample = self.residual[y.index[0] : y.index[-1]]

        # For out of sample data....
        if y.index[-1] > self.trend.index[-1]:
            try:
                # ...that is partially out of sample and partially in sample.
                truncated_y = y[y.index.get_loc(self.trend.index[-1]) + 1 :]
            except KeyError:
                # ...that is entirely out of sample.
                truncated_y = y

            (
                projected_trend,
                projected_seasonality,
            ) = self._project_trend_and_seasonality(truncated_y)

            y_out_of_sample = infer_feature_types(
                pd.Series(
                    truncated_y - projected_trend - projected_seasonality,
                    index=truncated_y.index,
                ),
            )
        y_t = y_in_sample.append(y_out_of_sample)
        y_t.index = original_index
        return X, y_t

    def inverse_transform(self, y_t: pd.Series) -> tuple[pd.DataFrame, pd.Series]:
        """Adds back fitted trend and seasonality to target variable.

        The STL trend is projected to cover the entire requested target range, then added back into the signal. Then,
        the seasonality is projected forward to and added back into the signal.

        Args:
            y_t (pd.Series): Target variable.

        Returns:
            tuple of pd.DataFrame, pd.Series: The first element are the input features returned without modification.
                The second element is the target variable y with the trend and seasonality added back in.

        Raises:
            ValueError: If y is None.
        """
        if y_t is None:
            raise ValueError("y_t cannot be None for Decomposer!")
        original_index = y_t.index

        y_t = infer_feature_types(y_t)
        self._check_oos_past(y_t)

        index = self._choose_proper_index(y_t)

        y_in_sample = pd.Series([])
        y_out_of_sample = pd.Series([])

        # For partially and wholly in-sample data, retrieve stored results.
        if index[0] <= y_t.index[0] <= index[-1]:
            left_index = y_t.index[0]
            right_index = (
                y_t.index[-1] + 1
                if isinstance(y_t.index, (Int64Index, pd.RangeIndex))
                else y_t.index[-1] + 1 * y_t.index.freq
            )
            trend = (
                self.trend.reset_index(drop=True)[left_index:right_index]
                if isinstance(y_t.index, (Int64Index, pd.RangeIndex))
                else self.trend[left_index:right_index]
<<<<<<< HEAD
            )
            seasonal = (
                self.seasonal.reset_index(drop=True)[left_index:right_index]
                if isinstance(y_t.index, (Int64Index, pd.RangeIndex))
                else self.seasonal[left_index:right_index]
            )
=======
            )
            seasonal = (
                self.seasonal.reset_index(drop=True)[left_index:right_index]
                if isinstance(y_t.index, (Int64Index, pd.RangeIndex))
                else self.seasonal[left_index:right_index]
            )
>>>>>>> dbaf70c6
            y_in_sample = y_t + trend + seasonal
            y_in_sample = y_in_sample.dropna()

        # For out of sample data....
        if y_t.index[-1] > index[-1]:
            try:
                # ...that is partially out of sample and partially in sample.
                truncated_y_t = y_t[y_t.index.get_loc(index[-1]) + 1 :]
            except KeyError:
                # ...that is entirely out of sample.
                truncated_y_t = y_t
            (
                projected_trend,
                projected_seasonality,
            ) = self._project_trend_and_seasonality(truncated_y_t)

            y_out_of_sample = infer_feature_types(
                pd.Series(
                    truncated_y_t + projected_trend + projected_seasonality,
                    index=truncated_y_t.index,
                ),
            )
        y = y_in_sample.append(y_out_of_sample)
        y.index = original_index
        return y

    def get_trend_dataframe(self, X, y):
        """Return a list of dataframes with 4 columns: signal, trend, seasonality, residual.

        Args:
            X (pd.DataFrame): Input data with time series data in index.
            y (pd.Series or pd.DataFrame): Target variable data provided as a Series for univariate problems or
                a DataFrame for multivariate problems.

        Returns:
            list of pd.DataFrame: Each DataFrame contains the columns "signal", "trend", "seasonality" and "residual,"
                with the latter 3 column values being the decomposed elements of the target data.  The "signal" column
                is simply the input target signal but reindexed with a datetime index to match the input features.

        Raises:
            TypeError: If X does not have time-series data in the index.
            ValueError: If time series index of X does not have an inferred frequency.
            ValueError: If the forecaster associated with the detrender has not been fit yet.
            TypeError: If y is not provided as a pandas Series or DataFrame.

        """
        X = infer_feature_types(X)
        if not isinstance(X.index, pd.DatetimeIndex):
            raise TypeError("Provided X should have datetimes in the index.")
        if X.index.freq is None:
            raise ValueError(
                "Provided DatetimeIndex of X should have an inferred frequency.",
            )
        # Change the y index to a matching datetimeindex or else we get a failure
        # in ForecastingHorizon during decomposition.
        if not isinstance(y.index, pd.DatetimeIndex):
            y = self._set_time_index(X, y)

        self._check_oos_past(y)

        result_dfs = []

        def _decompose_target(X, y, fh):
            """Function to generate a single DataFrame with trend, seasonality and residual components."""
            if len(y.index) == len(self.trend.index) and all(
                y.index == self.trend.index,
            ):
                trend = self.trend
                seasonal = self.seasonal
                residual = self.residual
            else:
                # TODO: Do a better job cloning.
                decomposer = STLDecomposer(seasonal_period=self.seasonal_period)
                decomposer.fit(X, y)
                trend = decomposer.trend
                seasonal = decomposer.seasonal
                residual = decomposer.residual
            return pd.DataFrame(
                {
                    "signal": y,
                    "trend": trend,
                    "seasonality": seasonal,
                    "residual": residual,
                },
            )

        if isinstance(y, pd.Series):
            result_dfs.append(_decompose_target(X, y, None))
        elif isinstance(y, pd.DataFrame):
            for colname in y.columns:
                result_dfs.append(_decompose_target(X, y[colname], None))
        return result_dfs<|MERGE_RESOLUTION|>--- conflicted
+++ resolved
@@ -72,13 +72,8 @@
             raise ValueError(
                 f"STLDecomposer cannot transform/inverse transform data out of sample and before the data used"
                 f"to fit the decomposer."
-<<<<<<< HEAD
-                f"\nRequested date range: {str(y.index[0])}:{str(y.index[-1])}."
-                f"\nSample date range: {str(index[0])}:{str(index[-1])}.",
-=======
                 f"\nRequested range: {str(y.index[0])}:{str(y.index[-1])}."
                 f"\nSample range: {str(index[0])}:{str(index[-1])}.",
->>>>>>> dbaf70c6
             )
 
     def _project_trend(self, y):
@@ -102,12 +97,6 @@
             )
         elif isinstance(y.index, Int64Index):
             units_forward = int(y.index[-1] - index[-1])
-<<<<<<< HEAD
-
-        # TODO: Need to have a datetime index on the series going into STLForecast.  Might have to
-        # recreate it on the fly.
-=======
->>>>>>> dbaf70c6
 
         # Model the trend and project it forward
         stlf = STLForecast(
@@ -302,21 +291,12 @@
                 self.trend.reset_index(drop=True)[left_index:right_index]
                 if isinstance(y_t.index, (Int64Index, pd.RangeIndex))
                 else self.trend[left_index:right_index]
-<<<<<<< HEAD
             )
             seasonal = (
                 self.seasonal.reset_index(drop=True)[left_index:right_index]
                 if isinstance(y_t.index, (Int64Index, pd.RangeIndex))
                 else self.seasonal[left_index:right_index]
             )
-=======
-            )
-            seasonal = (
-                self.seasonal.reset_index(drop=True)[left_index:right_index]
-                if isinstance(y_t.index, (Int64Index, pd.RangeIndex))
-                else self.seasonal[left_index:right_index]
-            )
->>>>>>> dbaf70c6
             y_in_sample = y_t + trend + seasonal
             y_in_sample = y_in_sample.dropna()
 
