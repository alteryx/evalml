--- conflicted
+++ resolved
@@ -321,28 +321,12 @@
             features_list.append({id: series_X})
             detrending_list.append({id: y_t})
 
-<<<<<<< HEAD
         # Convert the list to a DataFrame
         # For multiseries, return tuple[pd.DataFrame, pd.Dataframe] where each column is a series_id
         features_df = pd.DataFrame(features_list)
         detrending_df = pd.DataFrame(detrending_list)
         return features_df, detrending_df
-=======
-            (
-                projected_trend,
-                projected_seasonality,
-            ) = self._project_trend_and_seasonality(truncated_y)
-
-            y_out_of_sample = infer_feature_types(
-                pd.Series(
-                    truncated_y - projected_trend - projected_seasonality,
-                    index=truncated_y.index,
-                ),
-            )
-        y_t = pd.concat([y_in_sample, y_out_of_sample])
-        y_t.index = original_index
-        return X, y_t
->>>>>>> 74685807
+
 
     def inverse_transform(self, y_t: pd.Series) -> tuple[pd.DataFrame, pd.Series]:
         """Adds back fitted trend and seasonality to target variable.
