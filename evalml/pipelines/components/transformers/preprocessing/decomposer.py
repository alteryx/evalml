"""Component that removes trends from time series and returns the decomposed components."""
from __future__ import annotations

from abc import abstractmethod

import matplotlib.pyplot as plt
import numpy as np
import pandas as pd
import statsmodels.api as sm
from pandas.core.index import Int64Index
from scipy.signal import argrelextrema

from evalml.pipelines.components.transformers.transformer import Transformer
from evalml.utils import infer_feature_types


class Decomposer(Transformer):
    """Component that removes trends and seasonality from time series and returns the decomposed components.

    Args:
        parameters (dict): Dictionary of parameters to pass to component object.
        component_obj (class) : Instance of a detrender/deseasonalizer class.
        random_seed (int): Seed for the random number generator. Defaults to 0.
        degree (int) : Currently the degree of the PolynomialDecomposer, not used for STLDecomposer.
        seasonal_period (int) : The best guess, in units, for the period of the seasonal signal.
        time_index (str) : The column name of the feature matrix (X) that the datetime information
            should be pulled from.
    """

    name = "Decomposer"
    hyperparameter_ranges = None
    modifies_features = False
    modifies_target = True
    needs_fitting = True

    def __init__(
        self,
        component_obj=None,
        random_seed: int = 0,
        degree: int = 1,
        seasonal_period: int = -1,
        time_index: str = None,
        **kwargs,
    ):
        degree = self._raise_typeerror_if_not_int("degree", degree)
        self.seasonal_period = self._raise_typeerror_if_not_int(
            "seasonal_period",
            seasonal_period,
        )
        self.time_index = time_index
        parameters = {
            "degree": degree,
            "seasonal_period": self.seasonal_period,
            "time_index": time_index,
        }
        parameters.update(kwargs)
        super().__init__(
            parameters=parameters,
            component_obj=component_obj,
            random_seed=random_seed,
            **kwargs,
        )

    def _raise_typeerror_if_not_int(self, var_name: str, var_value):
        if not isinstance(var_value, int):
            if isinstance(var_value, float) and var_value.is_integer():
                var_value = int(var_value)
            else:
                raise TypeError(
                    f"Parameter {var_name} must be an integer!: Received {type(var_value).__name__}",
                )
        return var_value

    def _set_time_index(self, X: pd.DataFrame, y: pd.Series):
        """Ensures that target data has a pandas.DatetimeIndex that matches feature data."""
        dt_df = infer_feature_types(X)

        # Prefer the user's provided time_index, if it exists
        if self.time_index and self.time_index in dt_df.columns:
            dt_col = dt_df[self.time_index]
        # If user's provided time_index doesn't exist, log it and find some datetimes to use
        elif (self.time_index is None) or self.time_index not in dt_df.columns:
            self.logger.warning(
                f"Decomposer could not find requested time_index {self.time_index}",
            )
            # Use the feature data's index, preferentially
            num_datetime_features = dt_df.ww.select("Datetime").shape[1]
            if isinstance(dt_df.index, pd.DatetimeIndex):
                dt_col = pd.Series(dt_df.index)
            elif num_datetime_features == 0:
                raise ValueError(
                    "There are no Datetime features in the feature data and neither the feature nor the target data have a DateTime index.",
                )
            # Use a datetime column of the features if there's only one
            elif num_datetime_features == 1:
                dt_col = dt_df.ww.select("Datetime").squeeze()
            # With more than one datetime column, use the time_index parameter, if provided.
            elif num_datetime_features > 1:
                if self.parameters.get("time_index", None) is None:
                    raise ValueError(
                        "Too many Datetime features provided in data but no time_index column specified during __init__.",
                    )
                elif not self.parameters["time_index"] in X:
                    time_index_col = self.parameters["time_index"]
                    raise ValueError(
                        f"Too many Datetime features provided in data and provided time_index column {time_index_col} not present in data.",
                    )

        time_index = pd.DatetimeIndex(dt_col, freq=pd.infer_freq(dt_col)).rename(
            y.index.name,
        )
        return y.set_axis(time_index)

    def fit_transform(
        self,
        X: pd.DataFrame,
        y: pd.Series = None,
    ) -> tuple[pd.DataFrame, pd.Series]:
        """Removes fitted trend and seasonality from target variable.

        Args:
            X (pd.DataFrame, optional): Ignored.
            y (pd.Series): Target variable to detrend and deseasonalize.

        Returns:
            tuple of pd.DataFrame, pd.Series: The first element are the input features returned without modification.
                The second element is the target variable y with the fitted trend removed.
        """
        return self.fit(X, y).transform(X, y)

    @abstractmethod
    def get_trend_dataframe(self, y: pd.Series):
        """Return a list of dataframes, each with 3 columns: trend, seasonality, residual."""

    @abstractmethod
    def inverse_transform(self, y: pd.Series):
        """Add the trend + seasonality back to y."""

    def determine_periodicity(
        self,
        X: pd.DataFrame,
        y: pd.Series,
        method: str = "autocorrelation",
    ):
        """Function that uses autocorrelative methods to determine the first, signficant period of the seasonal signal.

        Args:
            X (pandas.DataFrame): The feature data of the time series problem.
            y (pandas.Series): The target data of a time series problem.
            method (str): Either "autocorrelation" or "partial-autocorrelation".  The method by which to determine the
                first period of the seasonal part of the target signal.  "partial-autocorrelation" should currently not
                be used.  Defaults to "autocorrelation".

        Returns:
            (list[int]): The integer numbers of entries in time series data over which the seasonal part of the target data
                repeats.  If the time series data is in days, then this is the number of days that it takes the target's
                seasonal signal to repeat. Note: the target data can contain multiple seasonal signals.  This function
                will only return the first, and thus, shortest period.  E.g. if the target has both weekly and yearly
                seasonality, the function will only return "7" and not return "365".  If no period is detected, returns [None].

        """

        def _get_rel_max_from_acf(y):
            """Determines the relative maxima of the target's autocorrelation."""
            acf = sm.tsa.acf(y, nlags=np.maximum(400, len(y)))
            filter_acf = [acf[i] if (acf[i] > 0) else 0 for i in range(len(acf))]
            rel_max = argrelextrema(
                np.array(filter_acf),
                np.greater,
                order=5,  # considers 5 points on either side to determine rel max
            )[0]
            max_acfs = [acf[i] for i in rel_max]
            if len(max_acfs) > 0:
                rel_max = np.array([filter_acf.index(max(max_acfs))])
            else:
                rel_max = []
            return rel_max

        def _get_rel_max_from_pacf(y):
            """Determines the relative maxima of the target's partial autocorrelation."""
            pacf = sm.tsa.pacf(y)
            return argrelextrema(pacf, np.greater)[0]

        def _detrend_on_fly(X, y):
            """Uses the underlying decomposer to determine the target's trend and remove it."""
            self.fit(X, y)
            res = self.get_trend_dataframe(X, y)
            y_time_index = self._set_time_index(X, y)
            y_detrended = y_time_index - res[0]["trend"]
            return y_detrended

        if method == "autocorrelation":
            _get_rel_max = _get_rel_max_from_acf
        elif method == "partial-autocorrelation":
            self.logger.warning(
                "Partial autocorrelations are not currently guaranteed to be accurate due to the need for continuing "
                "algorithmic work and should not be used at this time.",
            )
            _get_rel_max = _get_rel_max_from_pacf

        # Make the data more stationary by detrending
        y_detrended = _detrend_on_fly(X, y)
        relative_maxima = _get_rel_max(y_detrended)
        self.logger.info(
            f"Decomposer discovered {len(relative_maxima)} possible periods.",
        )

        if len(relative_maxima) == 0:
            self.logger.warning("No periodic signal could be detected in target data.")
            relative_maxima = [None]
        return relative_maxima[0]

    def set_seasonal_period(self, X: pd.DataFrame, y: pd.Series):
        """Function to set the component's seasonal period based on the target's seasonality.

        Args:
            X (pandas.DataFrame): The feature data of the time series problem.
            y (pandas.Series): The target data of a time series problem.

        """
        self.seasonal_period = self.determine_periodicity(X, y)
        self.parameters["seasonal_period"] = self.seasonal_period

    def _choose_proper_index(self, y):
<<<<<<< HEAD
=======
        """Function that provides support for targets with integer and datetime indices."""
>>>>>>> dbaf70c6
        # TODO: Need to update this after we upgrade to Pandas 1.5+ and Int64Index is deprecated.
        if isinstance(y.index, (Int64Index, pd.RangeIndex)):
            index = self.original_index
        elif isinstance(y.index, pd.DatetimeIndex):
            index = self.trend.index
        else:
            raise ValueError(
<<<<<<< HEAD
                f"STLDecomposer doesn't support target data with index of type ({type(y.index)})",
=======
                f"Decomposer doesn't support target data with index of type ({type(y.index)})",
>>>>>>> dbaf70c6
            )
        return index

    def _project_seasonal(
        self,
        y: pd.Series,
        periodic_signal: pd.Series,
        periodicity: pd.Series,
        frequency: str,
    ):
        """Projects the seasonal signal forward to cover the target data.

        Args:
            y (pandas.Series): Target data to be transformed
            periodic_signal (pandas.Series): Single period of the detected seasonal signal
            periodicity (int): Number of time units in a single cycle of the seasonal signal
            frequency (str): String representing the detected frequency of the time series data.
                Uses the same codes as the freqstr attribute of a pandas Series with DatetimeIndex.
                e.g. "D", "M", "Y" for day, month and year respectively
                See: https://pandas.pydata.org/docs/user_guide/timeseries.html#timeseries-offset-aliases
                See: https://pandas.pydata.org/pandas-docs/stable/reference/api/pandas.to_timedelta.html

        Returns:
            pandas.Series: the seasonal signal extended to cover the target data to be transformed
        """
        index = self._choose_proper_index(y)

        # Determine where the seasonality starts
        if isinstance(y.index, pd.DatetimeIndex):
            transform_first_ind = (
                len(pd.date_range(start=index[0], end=y.index[0], freq=frequency))
                % periodicity
                - 1
            )
<<<<<<< HEAD
        elif isinstance(y.index, Int64Index):
=======
        elif isinstance(y.index, (Int64Index, pd.RangeIndex)):
>>>>>>> dbaf70c6
            first_index_diff = y.index[0] - index[0]
            transform_first_ind = first_index_diff % periodicity

        # Cycle the sample of seasonal data so the transformed data's effective index is first
        rotated_seasonal_sample = np.roll(
            periodic_signal.T.values,
            -transform_first_ind,
        )

        # Repeat the single, rotated period of seasonal data to cover the entirety of the data
        # to be transformed.
        seasonal = np.tile(rotated_seasonal_sample, len(y) // periodicity + 1).T[
            : len(y)
        ]  # The extrapolated seasonal data will be too long, so truncate.

        # Add the date times back in.
        return pd.Series(seasonal, index=y.index)

    def plot_decomposition(
        self,
        X: pd.DataFrame,
        y: pd.Series,
        show: bool = False,
    ) -> tuple[plt.Figure, list]:
        """Plots the decomposition of the target signal.

        Args:
            X (pd.DataFrame): Input data with time series data in index.
            y (pd.Series or pd.DataFrame): Target variable data provided as a Series for univariate problems or
                a DataFrame for multivariate problems.
            show (bool): Whether to display the plot or not. Defaults to False.

        Returns:
            matplotlib.pyplot.Figure, list[matplotlib.pyplot.Axes]: The figure and axes that have the decompositions
                plotted on them

        """
        decomposition_results = self.get_trend_dataframe(X, y)
        fig, axs = plt.subplots(4)
        fig.set_size_inches(18.5, 14.5)
        axs[0].plot(decomposition_results[0]["signal"], "r")
        axs[0].set_title("signal")
        axs[1].plot(decomposition_results[0]["trend"], "b")
        axs[1].set_title("trend")
        axs[2].plot(decomposition_results[0]["seasonality"], "g")
        axs[2].set_title("seasonality")
        axs[3].plot(decomposition_results[0]["residual"], "y")
        axs[3].set_title("residual")
        if show:  # pragma: no cover
            plt.show()
        return fig, axs

    def _check_target(self, X: pd.DataFrame, y: pd.Series):
        """Function to ensure target is not None and has a pandas.DatetimeIndex."""
        if y is None:
            raise ValueError("y cannot be None for Decomposer!")

        # Change the y index to a matching datetimeindex or else we get a failure
        # in ForecastingHorizon during decomposition.
        if not isinstance(y.index, pd.DatetimeIndex):
            y = self._set_time_index(X, y)

        return X, y<|MERGE_RESOLUTION|>--- conflicted
+++ resolved
@@ -222,10 +222,7 @@
         self.parameters["seasonal_period"] = self.seasonal_period
 
     def _choose_proper_index(self, y):
-<<<<<<< HEAD
-=======
         """Function that provides support for targets with integer and datetime indices."""
->>>>>>> dbaf70c6
         # TODO: Need to update this after we upgrade to Pandas 1.5+ and Int64Index is deprecated.
         if isinstance(y.index, (Int64Index, pd.RangeIndex)):
             index = self.original_index
@@ -233,11 +230,7 @@
             index = self.trend.index
         else:
             raise ValueError(
-<<<<<<< HEAD
-                f"STLDecomposer doesn't support target data with index of type ({type(y.index)})",
-=======
                 f"Decomposer doesn't support target data with index of type ({type(y.index)})",
->>>>>>> dbaf70c6
             )
         return index
 
@@ -272,11 +265,7 @@
                 % periodicity
                 - 1
             )
-<<<<<<< HEAD
-        elif isinstance(y.index, Int64Index):
-=======
         elif isinstance(y.index, (Int64Index, pd.RangeIndex)):
->>>>>>> dbaf70c6
             first_index_diff = y.index[0] - index[0]
             transform_first_ind = first_index_diff % periodicity
 
