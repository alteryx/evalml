--- conflicted
+++ resolved
@@ -31,11 +31,7 @@
                          random_state=random_state)
 
     def _make_entity_set(self, X):
-<<<<<<< HEAD
-        """Helper method that creates and returns the entity set given an input pandas DataFrame"""
-=======
         """Helper method that creates and returns the entity set given the input data"""
->>>>>>> 476c49b8
         ft_es = EntitySet()
         if self.index not in X.columns:
             es = ft_es.entity_from_dataframe(entity_id="X", dataframe=X, index=self.index, make_index=True)
