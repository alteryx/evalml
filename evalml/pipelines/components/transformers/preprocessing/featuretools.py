--- conflicted
+++ resolved
@@ -13,13 +13,8 @@
     name = "DFS Transformer"
     hyperparameter_ranges = {}
 
-<<<<<<< HEAD
-    def __init__(self, index='index', random_state=0, **kwargs):
+    def __init__(self, index='index', random_state=None, random_seed=0, **kwargs):
         """Allows for featuretools to be used in EvalML.
-=======
-    def __init__(self, index='index', random_state=None, random_seed=0, **kwargs):
-        """Allows for featuretools to be used in EvalML
->>>>>>> d4e2f544
 
         Arguments:
             index (string): The name of the column that contains the indices. If no column with this name exists,
