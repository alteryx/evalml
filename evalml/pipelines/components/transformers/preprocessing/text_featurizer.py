import string

import featuretools as ft
import nlp_primitives

<<<<<<< HEAD
from evalml.pipelines.components.transformers.preprocessing import LSA, TextTransformer
=======
from evalml.pipelines.components.transformers.preprocessing import (
    LSA,
    TextTransformer,
)
>>>>>>> 9b8b4a6c
from evalml.utils import infer_feature_types


class TextFeaturizer(TextTransformer):
    """Transformer that can automatically featurize text columns."""

    name = "Text Featurization Component"
    hyperparameter_ranges = {}

    def __init__(self, random_seed=0, **kwargs):
        """Extracts features from text columns using featuretools' nlp_primitives

        Arguments:
            random_seed (int): Seed for the random number generator. Defaults to 0.
        """
        self._trans = [
            nlp_primitives.DiversityScore,
            nlp_primitives.MeanCharactersPerWord,
            nlp_primitives.PolarityScore,
        ]
        self._features = None
        self._lsa = LSA(random_seed=random_seed)
        self._primitives_provenance = {}
        super().__init__(random_seed=random_seed, **kwargs)

    def _clean_text(self, X):
        """Remove all non-alphanum chars other than spaces, and make lowercase"""

        def normalize(text):
            text = text.translate(str.maketrans("", "", string.punctuation))
            return text.lower()

        for col_name in X.columns:
            # we assume non-str values will have been filtered out prior to calling TextFeaturizer. casting to str is a safeguard.
            col = X[col_name].astype(str)
            X[col_name] = col.apply(normalize)
        return X

    def _make_entity_set(self, X, text_columns):
        X_text = X[text_columns]
        X_text = self._clean_text(X_text)

        # featuretools expects str-type column names
        X_text.rename(columns=str, inplace=True)
        all_text_variable_types = {
            col_name: "natural_language" for col_name in X_text.columns
        }

        es = ft.EntitySet()
        es.entity_from_dataframe(
            entity_id="X",
            dataframe=X_text,
            index="index",
            make_index=True,
            variable_types=all_text_variable_types,
        )
        return es

    def fit(self, X, y=None):
        """Fits component to data

        Arguments:
            X (pd.DataFrame or np.ndarray): The input training data of shape [n_samples, n_features]
            y (pd.Series, np.ndarray, optional): The target training data of length [n_samples]

        Returns:
            self
        """
        X = infer_feature_types(X)
        self._text_columns = self._get_text_columns(X)
        if len(self._text_columns) == 0:
            return self

        self._lsa.fit(X)

        es = self._make_entity_set(X, self._text_columns)
        self._features = ft.dfs(
            entityset=es,
            target_entity="X",
            trans_primitives=self._trans,
            max_depth=1,
            features_only=True,
        )
        return self

    @staticmethod
    def _get_primitives_provenance(features):
        provenance = {}
        for feature in features:
            input_col = feature.base_features[0].get_name()
            # Return a copy because `get_feature_names` returns a reference to the names
            output_features = [name for name in feature.get_feature_names()]
            if input_col not in provenance:
                provenance[input_col] = output_features
            else:
                provenance[input_col] += output_features
        return provenance

    def transform(self, X, y=None):
        """Transforms data X by creating new features using existing text columns

        Arguments:
            X (pd.DataFrame): The data to transform.
            y (pd.Series, optional): Ignored.

        Returns:
            pd.DataFrame: Transformed X
        """
        X_ww = infer_feature_types(X)
        if self._features is None or len(self._features) == 0:
            return X_ww
        es = self._make_entity_set(X_ww, self._text_columns)
        X_nlp_primitives = ft.calculate_feature_matrix(
            features=self._features, entityset=es
        )
        if X_nlp_primitives.isnull().any().any():
            X_nlp_primitives.fillna(0, inplace=True)

        X_lsa = self._lsa.transform(X_ww[self._text_columns])
        X_nlp_primitives.set_index(X_ww.index, inplace=True)
        X_ww = X_ww.ww.drop(self._text_columns)
        for col in X_nlp_primitives:
            X_ww.ww[col] = X_nlp_primitives[col]
        for col in X_lsa:
            X_ww.ww[col] = X_lsa[col]
        return X_ww

    def _get_feature_provenance(self):
        if not self._text_columns:
            return {}
        provenance = self._get_primitives_provenance(self._features)
        for col, lsa_features in self._lsa._get_feature_provenance().items():
            if col in provenance:
                provenance[col] += lsa_features
        return provenance<|MERGE_RESOLUTION|>--- conflicted
+++ resolved
@@ -3,14 +3,10 @@
 import featuretools as ft
 import nlp_primitives
 
-<<<<<<< HEAD
-from evalml.pipelines.components.transformers.preprocessing import LSA, TextTransformer
-=======
 from evalml.pipelines.components.transformers.preprocessing import (
     LSA,
     TextTransformer,
 )
->>>>>>> 9b8b4a6c
 from evalml.utils import infer_feature_types
 
 
