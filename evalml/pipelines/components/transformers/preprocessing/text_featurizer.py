import string

import featuretools as ft
import nlp_primitives
import pandas as pd

from evalml.pipelines.components.transformers.preprocessing import (
    LSA,
    TextTransformer
)
from evalml.utils import (
    _convert_woodwork_types_wrapper,
    _retain_custom_types_and_initalize_woodwork,
    deprecate_arg,
    infer_feature_types
)


class TextFeaturizer(TextTransformer):
    """Transformer that can automatically featurize text columns."""
    name = "Text Featurization Component"
    hyperparameter_ranges = {}

<<<<<<< HEAD
    def __init__(self, random_state=0, **kwargs):
        """Extracts features from text columns using featuretools' nlp_primitives

        Arguments:
            random_state (int): Seed for the random number generator. Defaults to 0.

=======
    def __init__(self, text_columns=None, random_state=None, random_seed=0, **kwargs):
        """Extracts features from text columns using featuretools' nlp_primitives

        Arguments:
            text_columns (list): list of feature names which should be treated as text features.
            random_state (None, int): Deprecated - use random_seed instead.
            random_seed (int): Seed for the random number generator. Defaults to 0.
>>>>>>> d4e2f544
        """
        random_seed = deprecate_arg("random_state", "random_seed", random_state, random_seed)
        self._trans = [nlp_primitives.DiversityScore,
                       nlp_primitives.MeanCharactersPerWord,
                       nlp_primitives.PolarityScore]
        self._features = None
<<<<<<< HEAD
        self._lsa = LSA(random_state=random_state)
        super().__init__(random_state=random_state,
=======
        self._lsa = LSA(text_columns=text_columns, random_seed=random_seed)
        self._primitives_provenance = {}
        super().__init__(text_columns=text_columns,
                         random_seed=random_seed,
>>>>>>> d4e2f544
                         **kwargs)

    def _clean_text(self, X):
        """Remove all non-alphanum chars other than spaces, and make lowercase"""

        def normalize(text):
            text = text.translate(str.maketrans('', '', string.punctuation))
            return text.lower()

        for col_name in X.columns:
            # we assume non-str values will have been filtered out prior to calling TextFeaturizer. casting to str is a safeguard.
            col = X[col_name].astype(str)
            X[col_name] = col.apply(normalize)
        return X

    def _make_entity_set(self, X, text_columns):
        X_text = X[text_columns]
        X_text = self._clean_text(X_text)

        # featuretools expects str-type column names
        X_text.rename(columns=str, inplace=True)
        all_text_variable_types = {col_name: 'natural_language' for col_name in X_text.columns}

        es = ft.EntitySet()
        es.entity_from_dataframe(entity_id='X', dataframe=X_text, index='index', make_index=True,
                                 variable_types=all_text_variable_types)
        return es

    def fit(self, X, y=None):
        """Fits component to data

        Arguments:
            X (ww.DataTable, pd.DataFrame or np.ndarray): The input training data of shape [n_samples, n_features]
            y (ww.DataColumn, pd.Series, np.ndarray, optional): The target training data of length [n_samples]

        Returns:
            self
        """
<<<<<<< HEAD
        X = _convert_to_woodwork_structure(X)
        self._text_columns = self._get_text_columns(X)
        if len(self._text_columns) == 0:
            return self

        self._lsa.fit(X)
=======
        if len(self._all_text_columns) == 0:
            return self
        X = infer_feature_types(X)
        X = _convert_woodwork_types_wrapper(X.to_dataframe())
>>>>>>> d4e2f544

        X = _convert_woodwork_types_wrapper(X.to_dataframe())
        es = self._make_entity_set(X, self._text_columns)
        self._features = ft.dfs(entityset=es,
                                target_entity='X',
                                trans_primitives=self._trans,
                                features_only=True)
        return self

    @staticmethod
    def _get_primitives_provenance(features):
        provenance = {}
        for feature in features:
            input_col = feature.base_features[0].get_name()
            # Return a copy because `get_feature_names` returns a reference to the names
            output_features = [name for name in feature.get_feature_names()]
            if input_col not in provenance:
                provenance[input_col] = output_features
            else:
                provenance[input_col] += output_features
        return provenance

    def transform(self, X, y=None):
        """Transforms data X by creating new features using existing text columns

        Arguments:
            X (ww.DataTable, pd.DataFrame): The data to transform.
            y (ww.DataColumn, pd.Series, optional): Ignored.

        Returns:
            ww.DataTable: Transformed X
        """
        X_ww = infer_feature_types(X)
        if self._features is None or len(self._features) == 0:
<<<<<<< HEAD
            return X
        X = _convert_woodwork_types_wrapper(X.to_dataframe())
        es = self._make_entity_set(X, self._text_columns)
=======
            return X_ww
        X = _convert_woodwork_types_wrapper(X_ww.to_dataframe())
        text_columns = self._get_text_columns(X)
        es = self._make_entity_set(X, text_columns)
>>>>>>> d4e2f544
        X_nlp_primitives = ft.calculate_feature_matrix(features=self._features, entityset=es)
        if X_nlp_primitives.isnull().any().any():
            X_nlp_primitives.fillna(0, inplace=True)

        X_lsa = self._lsa.transform(X[self._text_columns]).to_dataframe()
        X_nlp_primitives.set_index(X.index, inplace=True)
<<<<<<< HEAD
        X_t = pd.concat([X.drop(self._text_columns, axis=1), X_nlp_primitives, X_lsa], axis=1)
        return _convert_to_woodwork_structure(X_t)
=======
        X_t = pd.concat([X.drop(text_columns, axis=1), X_nlp_primitives, X_lsa], axis=1)
        return _retain_custom_types_and_initalize_woodwork(X_ww, X_t)

    def _get_feature_provenance(self):
        if not self._all_text_columns:
            return {}
        provenance = self._get_primitives_provenance(self._features)
        for col, lsa_features in self._lsa._get_feature_provenance().items():
            if col in provenance:
                provenance[col] += lsa_features
        return provenance
>>>>>>> d4e2f544
<|MERGE_RESOLUTION|>--- conflicted
+++ resolved
@@ -21,37 +21,21 @@
     name = "Text Featurization Component"
     hyperparameter_ranges = {}
 
-<<<<<<< HEAD
-    def __init__(self, random_state=0, **kwargs):
+    def __init__(self, random_state=None, random_seed=0, **kwargs):
         """Extracts features from text columns using featuretools' nlp_primitives
 
         Arguments:
-            random_state (int): Seed for the random number generator. Defaults to 0.
-
-=======
-    def __init__(self, text_columns=None, random_state=None, random_seed=0, **kwargs):
-        """Extracts features from text columns using featuretools' nlp_primitives
-
-        Arguments:
-            text_columns (list): list of feature names which should be treated as text features.
             random_state (None, int): Deprecated - use random_seed instead.
             random_seed (int): Seed for the random number generator. Defaults to 0.
->>>>>>> d4e2f544
         """
         random_seed = deprecate_arg("random_state", "random_seed", random_state, random_seed)
         self._trans = [nlp_primitives.DiversityScore,
                        nlp_primitives.MeanCharactersPerWord,
                        nlp_primitives.PolarityScore]
         self._features = None
-<<<<<<< HEAD
-        self._lsa = LSA(random_state=random_state)
-        super().__init__(random_state=random_state,
-=======
-        self._lsa = LSA(text_columns=text_columns, random_seed=random_seed)
+        self._lsa = LSA(random_seed=random_seed)
         self._primitives_provenance = {}
-        super().__init__(text_columns=text_columns,
-                         random_seed=random_seed,
->>>>>>> d4e2f544
+        super().__init__(random_seed=random_seed,
                          **kwargs)
 
     def _clean_text(self, X):
@@ -90,19 +74,12 @@
         Returns:
             self
         """
-<<<<<<< HEAD
-        X = _convert_to_woodwork_structure(X)
+        X = infer_feature_types(X)
         self._text_columns = self._get_text_columns(X)
         if len(self._text_columns) == 0:
             return self
 
         self._lsa.fit(X)
-=======
-        if len(self._all_text_columns) == 0:
-            return self
-        X = infer_feature_types(X)
-        X = _convert_woodwork_types_wrapper(X.to_dataframe())
->>>>>>> d4e2f544
 
         X = _convert_woodwork_types_wrapper(X.to_dataframe())
         es = self._make_entity_set(X, self._text_columns)
@@ -137,27 +114,16 @@
         """
         X_ww = infer_feature_types(X)
         if self._features is None or len(self._features) == 0:
-<<<<<<< HEAD
-            return X
-        X = _convert_woodwork_types_wrapper(X.to_dataframe())
-        es = self._make_entity_set(X, self._text_columns)
-=======
             return X_ww
         X = _convert_woodwork_types_wrapper(X_ww.to_dataframe())
-        text_columns = self._get_text_columns(X)
-        es = self._make_entity_set(X, text_columns)
->>>>>>> d4e2f544
+        es = self._make_entity_set(X, self._text_columns)
         X_nlp_primitives = ft.calculate_feature_matrix(features=self._features, entityset=es)
         if X_nlp_primitives.isnull().any().any():
             X_nlp_primitives.fillna(0, inplace=True)
 
         X_lsa = self._lsa.transform(X[self._text_columns]).to_dataframe()
         X_nlp_primitives.set_index(X.index, inplace=True)
-<<<<<<< HEAD
         X_t = pd.concat([X.drop(self._text_columns, axis=1), X_nlp_primitives, X_lsa], axis=1)
-        return _convert_to_woodwork_structure(X_t)
-=======
-        X_t = pd.concat([X.drop(text_columns, axis=1), X_nlp_primitives, X_lsa], axis=1)
         return _retain_custom_types_and_initalize_woodwork(X_ww, X_t)
 
     def _get_feature_provenance(self):
@@ -167,5 +133,4 @@
         for col, lsa_features in self._lsa._get_feature_provenance().items():
             if col in provenance:
                 provenance[col] += lsa_features
-        return provenance
->>>>>>> d4e2f544
+        return provenance