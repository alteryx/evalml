--- conflicted
+++ resolved
@@ -79,21 +79,6 @@
             return self
         if not isinstance(X, pd.DataFrame):
             X = pd.DataFrame(X)
-<<<<<<< HEAD
-        self._verify_col_names(X.columns)
-        X_text = X[self._text_col_names]
-        X_text['index'] = range(len(X_text))
-
-        es = self._ft.EntitySet()
-        es = es.entity_from_dataframe(entity_id='X', dataframe=X_text.rename(columns=str), index='index')
-        self._verify_col_types(es)
-        es.df = self._clean_text(X)
-
-        trans = [self._nlp_primitives.DiversityScore,
-                 self._nlp_primitives.MeanCharactersPerWord,
-                 self._nlp_primitives.PolarityScore]
-=======
->>>>>>> cbe513f9
 
         text_columns = self._get_text_columns(X)
         es = self._make_entity_set(X, text_columns)
@@ -126,19 +111,4 @@
 
         X_lsa = self._lsa.transform(X[text_columns])
 
-<<<<<<< HEAD
-        es = self._ft.EntitySet()
-        es = es.entity_from_dataframe(entity_id='X', dataframe=X_text.rename(columns=str), index='index')
-        self._verify_col_types(es)
-        es.df = self._clean_text(X)
-
-        feature_matrix = self._ft.calculate_feature_matrix(features=self._features,
-                                                           entityset=es,
-                                                           verbose=True)
-        if feature_matrix.isnull().any().any():
-            feature_matrix.fillna(0, inplace=True)
-        X_t = pd.concat([X_t, feature_matrix.reindex(X.index), X_lsa], axis=1)
-        return X_t
-=======
-        return pd.concat([X.drop(text_columns, axis=1), X_nlp_primitives, X_lsa], axis=1)
->>>>>>> cbe513f9
+        return pd.concat([X.drop(text_columns, axis=1), X_nlp_primitives, X_lsa], axis=1)