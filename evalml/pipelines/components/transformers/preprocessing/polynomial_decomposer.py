--- conflicted
+++ resolved
@@ -110,11 +110,6 @@
         # TODO: Resolve with https://github.com/alteryx/evalml/issues/3708
         if self.seasonal_period == -1:
             self.seasonal_period = freq_to_period(self.frequency)
-<<<<<<< HEAD
-        else:
-            self.seasonal_period = self.seasonal_period
-=======
->>>>>>> fa71b7ba
 
         self.seasonal = seasonal_decompose(
             y_detrended_with_time_index,
