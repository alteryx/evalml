"""Transformer to replace features with the new nullable dtypes with a dtype that is compatible in EvalML."""
from woodwork import init_series
from woodwork.logical_types import BooleanNullable, IntegerNullable

from evalml.pipelines.components.transformers import Transformer
from evalml.utils import downcast_nullable_types, infer_feature_types


class ReplaceNullableTypes(Transformer):
    """Transformer to replace features with the new nullable dtypes with a dtype that is compatible in EvalML."""

    name = "Replace Nullable Types Transformer"
    hyperparameter_ranges = {}
    modifies_target = True
    """{}"""

    def __init__(self, random_seed=0, **kwargs):
        parameters = {}
        parameters.update(kwargs)

        self._nullable_int_cols = []
        self._nullable_bool_cols = []
        self._nullable_target = None
        super().__init__(
            parameters=parameters,
            component_obj=None,
            random_seed=random_seed,
        )

    def fit(self, X, y=None):
        """Fits component to data.

        Args:
            X (pd.DataFrame): The input training data of shape [n_samples, n_features].
            y (pd.Series, optional): The target training data of length [n_samples].

        Returns:
            self
        """
        X_t = infer_feature_types(X)
        self._nullable_int_cols = list(
            X_t.ww.select(
                ["IntegerNullable", "AgeNullable"],
                return_schema=True,
            ).columns,
        )
        self._nullable_bool_cols = list(
            X_t.ww.select(["BooleanNullable"], return_schema=True).columns,
        )

        if y is None:
            self._nullable_target = None
        else:
            y = infer_feature_types(y)
            if isinstance(y.ww.logical_type, IntegerNullable):
                self._nullable_target = "nullable_int"
            elif isinstance(y.ww.logical_type, BooleanNullable):
                self._nullable_target = "nullable_bool"
        return self

    def transform(self, X, y=None):
        """Transforms data by replacing columns that contain nullable types with the appropriate replacement type.

        "float64" for nullable integers and "category" for nullable booleans.

        Args:
            X (pd.DataFrame): Data to transform
            y (pd.Series, optional): Target data to transform

        Returns:
            pd.DataFrame: Transformed X
            pd.Series: Transformed y
        """
<<<<<<< HEAD
        if X.ww.schema is None:
            X = infer_feature_types(X)

        for col in self._nullable_int_cols:
            X.ww[col] = init_series(X[col], logical_type="double")
        for col in self._nullable_bool_cols:
            X.ww[col] = init_series(X[col], logical_type="categorical")
=======
        X_t = infer_feature_types(X)
        X_t = downcast_nullable_types(X_t, ignore_null_cols=True)
>>>>>>> 6f82c82f

        if y is not None:
            y_t = infer_feature_types(y)
            if isinstance(y_t.ww.logical_type, IntegerNullable):
                y_t = init_series(y_t, logical_type="Double")
            if isinstance(y_t.ww.logical_type, BooleanNullable):
                if not y_t.isnull().any():
                    y_t = init_series(y_t, logical_type="Boolean")
                else:
                    y_t = init_series(y_t, logical_type="Categorical")
        elif y is None:
            y_t = None

        return X, y_t

    def fit_transform(self, X, y=None):
        """Substitutes non-nullable types for the new pandas nullable types in the data and target data.

        Args:
            X (pd.DataFrame, optional): Input features.
            y (pd.Series): Target data.

        Returns:
            tuple of pd.DataFrame, pd.Series: The input features and target data with the non-nullable types set.
        """
        return self.fit(X, y).transform(X, y)<|MERGE_RESOLUTION|>--- conflicted
+++ resolved
@@ -71,18 +71,8 @@
             pd.DataFrame: Transformed X
             pd.Series: Transformed y
         """
-<<<<<<< HEAD
-        if X.ww.schema is None:
-            X = infer_feature_types(X)
-
-        for col in self._nullable_int_cols:
-            X.ww[col] = init_series(X[col], logical_type="double")
-        for col in self._nullable_bool_cols:
-            X.ww[col] = init_series(X[col], logical_type="categorical")
-=======
         X_t = infer_feature_types(X)
         X_t = downcast_nullable_types(X_t, ignore_null_cols=True)
->>>>>>> 6f82c82f
 
         if y is not None:
             y_t = infer_feature_types(y)
