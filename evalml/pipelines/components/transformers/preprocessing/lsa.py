import pandas as pd
from sklearn.decomposition import TruncatedSVD
from sklearn.feature_extraction.text import TfidfVectorizer
from sklearn.pipeline import make_pipeline

from evalml.pipelines.components.transformers.preprocessing import (
    TextTransformer
)
from evalml.utils import (
    _convert_woodwork_types_wrapper,
    _retain_custom_types_and_initalize_woodwork,
    deprecate_arg,
    infer_feature_types
)


class LSA(TextTransformer):
    """Transformer to calculate the Latent Semantic Analysis Values of text input"""
    name = "LSA Transformer"
    hyperparameter_ranges = {}

<<<<<<< HEAD
    def __init__(self, random_state=0, **kwargs):
        """Creates a transformer to perform TF-IDF transformation and Singular Value Decomposition for text columns.

        Arguments:
            random_state (int): Seed for the random number generator. Defaults to 0.
        """
        self._lsa_pipeline = make_pipeline(TfidfVectorizer(), TruncatedSVD(random_state=random_state))
        super().__init__(random_state=random_state,
                         **kwargs)

    def fit(self, X, y=None):
        """Fits component to data by applying the LSA pipeline.

        Arguments:
            X (ww.DataTable, pd.DataFrame or np.ndarray): The input training data of shape [n_samples, n_features]
            y (ww.DataColumn, pd.Series, np.ndarray, optional): The target training data of length [n_samples]

        Returns:
            self
        """
        X = _convert_to_woodwork_structure(X)
        self._text_columns = self._get_text_columns(X)
        if len(self._text_columns) == 0:
            return self
=======
    def __init__(self, text_columns=None, random_state=None, random_seed=0, **kwargs):
        """Creates a transformer to perform TF-IDF transformation and Singular Value Decomposition for text columns.

        Arguments:
            text_columns (list): List of feature names which should be treated as text features.
            random_state (None, int): Deprecated - use random_seed instead.
            random_seed (int): Seed for the random number generator. Defaults to 0.
        """
        random_seed = deprecate_arg("random_state", "random_seed", random_state, random_seed)
        self._lsa_pipeline = make_pipeline(TfidfVectorizer(), TruncatedSVD(random_state=random_seed))
        self._provenance = {}
        super().__init__(text_columns=text_columns,
                         random_seed=random_seed,
                         **kwargs)

    def fit(self, X, y=None):
        if len(self._all_text_columns) == 0:
            return self
        X = infer_feature_types(X)
>>>>>>> d4e2f544
        X = _convert_woodwork_types_wrapper(X.to_dataframe())
        corpus = X[self._text_columns].values.flatten()
        # we assume non-str values will have been filtered out prior to calling LSA.fit. this is a safeguard.
        corpus = corpus.astype(str)
        self._lsa_pipeline.fit(corpus)
        return self

    def transform(self, X, y=None):
        """Transforms data X by applying the LSA pipeline.

        Arguments:
            X (ww.DataTable, pd.DataFrame): The data to transform.
            y (ww.DataColumn, pd.Series, optional): Ignored.

        Returns:
            ww.DataTable: Transformed X. The original column is removed and replaced with two columns of the
                          format `LSA(original_column_name)[feature_number]`, where `feature_number` is 0 or 1.
        """
<<<<<<< HEAD
        X = _convert_to_woodwork_structure(X)
        if len(self._text_columns) == 0:
            return X
=======
        X_ww = infer_feature_types(X)
        if len(self._all_text_columns) == 0:
            return X_ww
>>>>>>> d4e2f544

        X = _convert_woodwork_types_wrapper(X_ww.to_dataframe())
        X_t = X.copy()
<<<<<<< HEAD
        for col in self._text_columns:
            transformed = self._lsa_pipeline.transform(X[col])
            X_t['LSA({})[0]'.format(col)] = pd.Series(transformed[:, 0], index=X.index)
            X_t['LSA({})[1]'.format(col)] = pd.Series(transformed[:, 1], index=X.index)

        X_t = X_t.drop(columns=self._text_columns)
        return _convert_to_woodwork_structure(X_t)
=======
        text_columns = self._get_text_columns(X)
        provenance = {}
        for col in text_columns:
            transformed = self._lsa_pipeline.transform(X[col])
            X_t['LSA({})[0]'.format(col)] = pd.Series(transformed[:, 0], index=X.index)
            X_t['LSA({})[1]'.format(col)] = pd.Series(transformed[:, 1], index=X.index)
            provenance[col] = ['LSA({})[0]'.format(col), 'LSA({})[1]'.format(col)]
        self._provenance = provenance
        X_t = X_t.drop(columns=text_columns)
        return _retain_custom_types_and_initalize_woodwork(X_ww, X_t)

    def _get_feature_provenance(self):
        return self._provenance
>>>>>>> d4e2f544
<|MERGE_RESOLUTION|>--- conflicted
+++ resolved
@@ -19,52 +19,24 @@
     name = "LSA Transformer"
     hyperparameter_ranges = {}
 
-<<<<<<< HEAD
-    def __init__(self, random_state=0, **kwargs):
+    def __init__(self, random_state=None, random_seed=0, **kwargs):
         """Creates a transformer to perform TF-IDF transformation and Singular Value Decomposition for text columns.
 
         Arguments:
-            random_state (int): Seed for the random number generator. Defaults to 0.
-        """
-        self._lsa_pipeline = make_pipeline(TfidfVectorizer(), TruncatedSVD(random_state=random_state))
-        super().__init__(random_state=random_state,
-                         **kwargs)
-
-    def fit(self, X, y=None):
-        """Fits component to data by applying the LSA pipeline.
-
-        Arguments:
-            X (ww.DataTable, pd.DataFrame or np.ndarray): The input training data of shape [n_samples, n_features]
-            y (ww.DataColumn, pd.Series, np.ndarray, optional): The target training data of length [n_samples]
-
-        Returns:
-            self
-        """
-        X = _convert_to_woodwork_structure(X)
-        self._text_columns = self._get_text_columns(X)
-        if len(self._text_columns) == 0:
-            return self
-=======
-    def __init__(self, text_columns=None, random_state=None, random_seed=0, **kwargs):
-        """Creates a transformer to perform TF-IDF transformation and Singular Value Decomposition for text columns.
-
-        Arguments:
-            text_columns (list): List of feature names which should be treated as text features.
             random_state (None, int): Deprecated - use random_seed instead.
             random_seed (int): Seed for the random number generator. Defaults to 0.
         """
         random_seed = deprecate_arg("random_state", "random_seed", random_state, random_seed)
         self._lsa_pipeline = make_pipeline(TfidfVectorizer(), TruncatedSVD(random_state=random_seed))
         self._provenance = {}
-        super().__init__(text_columns=text_columns,
-                         random_seed=random_seed,
+        super().__init__(random_seed=random_seed,
                          **kwargs)
 
     def fit(self, X, y=None):
-        if len(self._all_text_columns) == 0:
+        X = infer_feature_types(X)
+        self._text_columns = self._get_text_columns(X)
+        if len(self._text_columns) == 0:
             return self
-        X = infer_feature_types(X)
->>>>>>> d4e2f544
         X = _convert_woodwork_types_wrapper(X.to_dataframe())
         corpus = X[self._text_columns].values.flatten()
         # we assume non-str values will have been filtered out prior to calling LSA.fit. this is a safeguard.
@@ -83,38 +55,22 @@
             ww.DataTable: Transformed X. The original column is removed and replaced with two columns of the
                           format `LSA(original_column_name)[feature_number]`, where `feature_number` is 0 or 1.
         """
-<<<<<<< HEAD
-        X = _convert_to_woodwork_structure(X)
+        X_ww = infer_feature_types(X)
         if len(self._text_columns) == 0:
-            return X
-=======
-        X_ww = infer_feature_types(X)
-        if len(self._all_text_columns) == 0:
             return X_ww
->>>>>>> d4e2f544
 
         X = _convert_woodwork_types_wrapper(X_ww.to_dataframe())
         X_t = X.copy()
-<<<<<<< HEAD
+        provenance = {}
         for col in self._text_columns:
-            transformed = self._lsa_pipeline.transform(X[col])
-            X_t['LSA({})[0]'.format(col)] = pd.Series(transformed[:, 0], index=X.index)
-            X_t['LSA({})[1]'.format(col)] = pd.Series(transformed[:, 1], index=X.index)
-
-        X_t = X_t.drop(columns=self._text_columns)
-        return _convert_to_woodwork_structure(X_t)
-=======
-        text_columns = self._get_text_columns(X)
-        provenance = {}
-        for col in text_columns:
             transformed = self._lsa_pipeline.transform(X[col])
             X_t['LSA({})[0]'.format(col)] = pd.Series(transformed[:, 0], index=X.index)
             X_t['LSA({})[1]'.format(col)] = pd.Series(transformed[:, 1], index=X.index)
             provenance[col] = ['LSA({})[0]'.format(col), 'LSA({})[1]'.format(col)]
         self._provenance = provenance
-        X_t = X_t.drop(columns=text_columns)
+
+        X_t = X_t.drop(columns=self._text_columns)
         return _retain_custom_types_and_initalize_woodwork(X_ww, X_t)
 
     def _get_feature_provenance(self):
-        return self._provenance
->>>>>>> d4e2f544
+        return self._provenance