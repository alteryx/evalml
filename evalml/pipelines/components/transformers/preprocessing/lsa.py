import pandas as pd
from sklearn.decomposition import TruncatedSVD
from sklearn.feature_extraction.text import TfidfVectorizer
from sklearn.pipeline import make_pipeline

from evalml.pipelines.components.transformers.preprocessing import (
    TextTransformer
)
<<<<<<< HEAD
from evalml.utils import (
    _convert_woodwork_types_wrapper,
    _retain_custom_types_and_initalize_woodwork,
    infer_feature_types
=======
from evalml.utils.gen_utils import (
    _convert_to_woodwork_structure,
    _convert_woodwork_types_wrapper,
    deprecate_arg
>>>>>>> 5cba8a9b
)


class LSA(TextTransformer):
    """Transformer to calculate the Latent Semantic Analysis Values of text input"""
    name = "LSA Transformer"
    hyperparameter_ranges = {}

    def __init__(self, text_columns=None, random_state=None, random_seed=0, **kwargs):
        """Creates a transformer to perform TF-IDF transformation and Singular Value Decomposition for text columns.

        Arguments:
            text_columns (list): List of feature names which should be treated as text features.
            random_state (None, int): Deprecated - use random_seed instead.
            random_seed (int): Seed for the random number generator. Defaults to 0.
        """
        random_seed = deprecate_arg("random_state", "random_seed", random_state, random_seed)
        self._lsa_pipeline = make_pipeline(TfidfVectorizer(), TruncatedSVD(random_state=random_seed))
        self._provenance = {}
        super().__init__(text_columns=text_columns,
                         random_seed=random_seed,
                         **kwargs)

    def fit(self, X, y=None):
        if len(self._all_text_columns) == 0:
            return self
        X = infer_feature_types(X)
        X = _convert_woodwork_types_wrapper(X.to_dataframe())
        text_columns = self._get_text_columns(X)
        corpus = X[text_columns].values.flatten()
        # we assume non-str values will have been filtered out prior to calling LSA.fit. this is a safeguard.
        corpus = corpus.astype(str)
        self._lsa_pipeline.fit(corpus)
        return self

    def transform(self, X, y=None):
        """Transforms data X by applying the LSA pipeline.

        Arguments:
            X (ww.DataTable, pd.DataFrame): Data to transform
            y (ww.DataColumn, pd.Series, optional): Ignored.

        Returns:
            ww.DataTable: Transformed X. The original column is removed and replaced with two columns of the
                          format `LSA(original_column_name)[feature_number]`, where `feature_number` is 0 or 1.
        """
        X_ww = infer_feature_types(X)
        if len(self._all_text_columns) == 0:
            return X_ww

        X = _convert_woodwork_types_wrapper(X_ww.to_dataframe())
        X_t = X.copy()
        text_columns = self._get_text_columns(X)
        provenance = {}
        for col in text_columns:
            transformed = self._lsa_pipeline.transform(X[col])
            X_t['LSA({})[0]'.format(col)] = pd.Series(transformed[:, 0], index=X.index)
            X_t['LSA({})[1]'.format(col)] = pd.Series(transformed[:, 1], index=X.index)
            provenance[col] = ['LSA({})[0]'.format(col), 'LSA({})[1]'.format(col)]
        self._provenance = provenance
        X_t = X_t.drop(columns=text_columns)
        return _retain_custom_types_and_initalize_woodwork(X_ww, X_t)

    def _get_feature_provenance(self):
        return self._provenance<|MERGE_RESOLUTION|>--- conflicted
+++ resolved
@@ -6,17 +6,11 @@
 from evalml.pipelines.components.transformers.preprocessing import (
     TextTransformer
 )
-<<<<<<< HEAD
 from evalml.utils import (
     _convert_woodwork_types_wrapper,
     _retain_custom_types_and_initalize_woodwork,
+    deprecate_arg,
     infer_feature_types
-=======
-from evalml.utils.gen_utils import (
-    _convert_to_woodwork_structure,
-    _convert_woodwork_types_wrapper,
-    deprecate_arg
->>>>>>> 5cba8a9b
 )
 
 
