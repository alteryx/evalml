--- conflicted
+++ resolved
@@ -21,12 +21,8 @@
         """Creates a transformer to perform TF-IDF transformation and Singular Value Decomposition for text columns.
 
         Arguments:
-            text_columns (list): list of feature names which should be treated as text features.
-<<<<<<< HEAD
-            random_state (int, np.random.RandomState): Seed for the random number generator. Defaults to 0.
-=======
-            random_state (int): Seed for the random number generator.
->>>>>>> 07b3700b
+            text_columns (list): List of feature names which should be treated as text features.
+            random_state (int): Seed for the random number generator. Defaults to 0.
         """
         self._lsa_pipeline = make_pipeline(TfidfVectorizer(), TruncatedSVD(random_state=random_state))
         super().__init__(text_columns=text_columns,
