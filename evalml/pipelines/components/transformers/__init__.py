"""Components that transform data."""
from .transformer import Transformer
from .encoders import (
    OneHotEncoder,
    TargetEncoder,
    LabelEncoder,
)
from .feature_selection import (
    FeatureSelector,
    RFClassifierSelectFromModel,
    RFRegressorSelectFromModel,
)
<<<<<<< HEAD
from .imputers import PerColumnImputer, SimpleImputer, Imputer, TargetImputer
from .scalers import StandardScaler, MinMaxScaler
=======
from .imputers import (
    PerColumnImputer,
    SimpleImputer,
    Imputer,
    TargetImputer,
    TimeSeriesImputer,
)
from .scalers import StandardScaler
>>>>>>> aa521131
from .samplers import (
    Undersampler,
    Oversampler,
)
from .column_selectors import DropColumns, SelectColumns, SelectByType
from .dimensionality_reduction import LinearDiscriminantAnalysis, PCA
from .preprocessing import (
    DateTimeFeaturizer,
    DropNullColumns,
    LSA,
    NaturalLanguageFeaturizer,
    TimeSeriesFeaturizer,
    DFSTransformer,
    PolynomialDetrender,
    LogTransformer,
    EmailFeaturizer,
    URLFeaturizer,
    DropRowsTransformer,
    ReplaceNullableTypes,
    DropNaNRowsTransformer,
    TimeSeriesRegularizer,
)<|MERGE_RESOLUTION|>--- conflicted
+++ resolved
@@ -10,10 +10,8 @@
     RFClassifierSelectFromModel,
     RFRegressorSelectFromModel,
 )
-<<<<<<< HEAD
 from .imputers import PerColumnImputer, SimpleImputer, Imputer, TargetImputer
 from .scalers import StandardScaler, MinMaxScaler
-=======
 from .imputers import (
     PerColumnImputer,
     SimpleImputer,
@@ -22,7 +20,6 @@
     TimeSeriesImputer,
 )
 from .scalers import StandardScaler
->>>>>>> aa521131
 from .samplers import (
     Undersampler,
     Oversampler,
