"""Component that imputes missing data according to a specified timeseries-specific imputation strategy."""
import pandas as pd
import woodwork as ww

from evalml.pipelines.components.transformers import Transformer
from evalml.utils import downcast_nullable_types, infer_feature_types


class TimeSeriesImputer(Transformer):
    """Imputes missing data according to a specified timeseries-specific imputation strategy.

    This Transformer should be used after the `TimeSeriesRegularizer` in order to impute the missing values that were
    added to X and y (if passed).

    Args:
        categorical_impute_strategy (string): Impute strategy to use for string, object, boolean, categorical dtypes.
            Valid values include "backwards_fill" and "forwards_fill". Defaults to "forwards_fill".
        numeric_impute_strategy (string): Impute strategy to use for numeric columns. Valid values include
            "backwards_fill", "forwards_fill", and "interpolate". Defaults to "interpolate".
        target_impute_strategy (string): Impute strategy to use for the target column. Valid values include
            "backwards_fill", "forwards_fill", and "interpolate". Defaults to "forwards_fill".
        random_seed (int): Seed for the random number generator. Defaults to 0.

    Raises:
        ValueError: If categorical_impute_strategy, numeric_impute_strategy, or target_impute_strategy is not one of the valid values.
    """

    modifies_features = True
    modifies_target = True
    training_only = True

    name = "Time Series Imputer"
    hyperparameter_ranges = {
        "categorical_impute_strategy": ["backwards_fill", "forwards_fill"],
        "numeric_impute_strategy": ["backwards_fill", "forwards_fill", "interpolate"],
        "target_impute_strategy": ["backwards_fill", "forwards_fill", "interpolate"],
    }
    """{
        "categorical_impute_strategy": ["backwards_fill", "forwards_fill"],
        "numeric_impute_strategy": ["backwards_fill", "forwards_fill", "interpolate"],
        "target_impute_strategy": ["backwards_fill", "forwards_fill", "interpolate"],
    }"""
    _valid_categorical_impute_strategies = set(["backwards_fill", "forwards_fill"])
    _valid_numeric_impute_strategies = set(
        ["backwards_fill", "forwards_fill", "interpolate"],
    )
    _valid_target_impute_strategies = set(
        ["backwards_fill", "forwards_fill", "interpolate"],
    )

    def __init__(
        self,
        categorical_impute_strategy="forwards_fill",
        numeric_impute_strategy="interpolate",
        target_impute_strategy="forwards_fill",
        random_seed=0,
        **kwargs,
    ):
        if categorical_impute_strategy not in self._valid_categorical_impute_strategies:
            raise ValueError(
                f"{categorical_impute_strategy} is an invalid parameter. Valid categorical impute strategies are {', '.join(self._valid_numeric_impute_strategies)}",
            )
        elif numeric_impute_strategy not in self._valid_numeric_impute_strategies:
            raise ValueError(
                f"{numeric_impute_strategy} is an invalid parameter. Valid numeric impute strategies are {', '.join(self._valid_numeric_impute_strategies)}",
            )
        elif target_impute_strategy not in self._valid_target_impute_strategies:
            raise ValueError(
                f"{target_impute_strategy} is an invalid parameter. Valid target column impute strategies are {', '.join(self._valid_target_impute_strategies)}",
            )

        parameters = {
            "categorical_impute_strategy": categorical_impute_strategy,
            "numeric_impute_strategy": numeric_impute_strategy,
            "target_impute_strategy": target_impute_strategy,
        }
        parameters.update(kwargs)
        self._all_null_cols = None
        self._forwards_cols = None
        self._backwards_cols = None
        self._interpolate_cols = None
        self._impute_target = None
        super().__init__(
            parameters=parameters,
            component_obj=None,
            random_seed=random_seed,
        )

    def fit(self, X, y=None):
        """Fits imputer to data.

        'None' values are converted to np.nan before imputation and are treated as the same.
        If a value is missing at the beginning or end of a column, that value will be imputed using
        backwards fill or forwards fill as necessary, respectively.

        Args:
            X (pd.DataFrame, np.ndarray): The input training data of shape [n_samples, n_features]
            y (pd.Series, optional): The target training data of length [n_samples]

        Returns:
            self
        """
        X = infer_feature_types(X)

        nan_ratio = X.ww.describe().loc["nan_count"] / X.shape[0]
        self._all_null_cols = nan_ratio[nan_ratio == 1].index.tolist()

        def _filter_cols(impute_strat, X):
            """Function to return which columns of the dataset to impute given the impute strategy."""
            cols = []
            if self.parameters["categorical_impute_strategy"] == impute_strat:
                if self.parameters["numeric_impute_strategy"] == impute_strat:
                    cols = list(X.columns)
                else:
                    cols = list(X.ww.select(exclude=["numeric"]).columns)
            elif self.parameters["numeric_impute_strategy"] == impute_strat:
                cols = list(X.ww.select(include=["numeric"]).columns)

            X_cols = [col for col in cols if col not in self._all_null_cols]
            if len(X_cols) > 0:
                return X_cols

        self._forwards_cols = _filter_cols("forwards_fill", X)
        self._backwards_cols = _filter_cols("backwards_fill", X)
        self._interpolate_cols = _filter_cols("interpolate", X)

        if y is not None:
            y = infer_feature_types(y)
            if y.isnull().any():
                self._impute_target = self.parameters["target_impute_strategy"]

        return self

    def transform(self, X, y=None):
        """Transforms data X by imputing missing values using specified timeseries-specific strategies. 'None' values are converted to np.nan before imputation and are treated as the same.

        Args:
            X (pd.DataFrame): Data to transform.
            y (pd.Series, optional): Optionally, target data to transform.

        Returns:
            pd.DataFrame: Transformed X and y
        """
        if len(self._all_null_cols) == X.shape[1]:
            df = pd.DataFrame(index=X.index)
            df.ww.init()
            return df, y
        X = infer_feature_types(X)
        if y is not None:
            y = infer_feature_types(y)

        X_not_all_null = X.ww.drop(self._all_null_cols)
        X_schema = X_not_all_null.ww.schema
        X_schema = X_schema.get_subset_schema(
            subset_cols=X_schema._filter_cols(
                exclude=["IntegerNullable", "BooleanNullable"],
            ),
        )

        if self._forwards_cols is not None:
            X_forward = X.ww[self._forwards_cols]
            imputed = X_forward.pad()
            imputed.bfill(inplace=True)  # Fill in the first value, if missing
            X_not_all_null[X_forward.columns] = imputed

        if self._backwards_cols is not None:
            X_backward = X.ww[self._backwards_cols]
            imputed = X_backward.bfill()
            imputed.pad(inplace=True)  # Fill in the last value, if missing
            X_not_all_null[X_backward.columns] = imputed

        if self._interpolate_cols is not None:
            X_interpolate = X.ww[self._interpolate_cols]
<<<<<<< HEAD
            # Pandas' interpolate function doesn't work with IntegerNullable types at this time
            # https://github.com/pandas-dev/pandas/issues/40252
            X_interpolate = downcast_nullable_types(
                X_interpolate,
                ignore_null_cols=False,
            )
            imputed = X_interpolate.interpolate()
=======
            # TODO: Revert when pandas introduces Float64 dtype
            imputed = X_interpolate.astype(
                float,
            ).interpolate()  # Cast to float because Int64 not handled
>>>>>>> 034068a7
            imputed.bfill(inplace=True)  # Fill in the first value, if missing
            X_not_all_null[X_interpolate.columns] = imputed
        X_not_all_null.ww.init(schema=X_schema)

        y_imputed = pd.Series(y)
        if y is not None and len(y) > 0:
            if self._impute_target == "forwards_fill":
                y_imputed = y.pad()
                y_imputed.bfill(inplace=True)
            elif self._impute_target == "backwards_fill":
                y_imputed = y.bfill()
                y_imputed.pad(inplace=True)
            elif self._impute_target == "interpolate":
<<<<<<< HEAD
                y = downcast_nullable_types(y, ignore_null_cols=False)
                y_imputed = y.interpolate()
=======
                # TODO: Revert when pandas introduces Float64 dtype
                y_imputed = y.astype(float).interpolate()
>>>>>>> 034068a7
                y_imputed.bfill(inplace=True)
            y_imputed = ww.init_series(y_imputed)

        return X_not_all_null, y_imputed<|MERGE_RESOLUTION|>--- conflicted
+++ resolved
@@ -171,20 +171,10 @@
 
         if self._interpolate_cols is not None:
             X_interpolate = X.ww[self._interpolate_cols]
-<<<<<<< HEAD
-            # Pandas' interpolate function doesn't work with IntegerNullable types at this time
-            # https://github.com/pandas-dev/pandas/issues/40252
-            X_interpolate = downcast_nullable_types(
-                X_interpolate,
-                ignore_null_cols=False,
-            )
-            imputed = X_interpolate.interpolate()
-=======
             # TODO: Revert when pandas introduces Float64 dtype
             imputed = X_interpolate.astype(
                 float,
             ).interpolate()  # Cast to float because Int64 not handled
->>>>>>> 034068a7
             imputed.bfill(inplace=True)  # Fill in the first value, if missing
             X_not_all_null[X_interpolate.columns] = imputed
         X_not_all_null.ww.init(schema=X_schema)
@@ -198,13 +188,8 @@
                 y_imputed = y.bfill()
                 y_imputed.pad(inplace=True)
             elif self._impute_target == "interpolate":
-<<<<<<< HEAD
-                y = downcast_nullable_types(y, ignore_null_cols=False)
-                y_imputed = y.interpolate()
-=======
                 # TODO: Revert when pandas introduces Float64 dtype
                 y_imputed = y.astype(float).interpolate()
->>>>>>> 034068a7
                 y_imputed.bfill(inplace=True)
             y_imputed = ww.init_series(y_imputed)
 
