from evalml.pipelines.components.transformers.samplers.base_sampler import (
    BaseOverSampler
)
from evalml.utils.woodwork_utils import infer_feature_types


class SMOTESampler(BaseOverSampler):
    """SMOTE Oversampler component. Works on numerical datasets only. This component is only run during training and not during predict."""
    name = "SMOTE Oversampler"
    hyperparameter_ranges = {}

    def __init__(self, sampling_ratio=0.25, k_neighbors=5, n_jobs=-1, random_seed=0, **kwargs):
        super().__init__("SMOTE",
                         sampling_ratio=sampling_ratio,
                         k_neighbors=k_neighbors,
                         n_jobs=n_jobs,
                         random_seed=random_seed,
                         **kwargs)


class SMOTENCSampler(BaseOverSampler):
    """SMOTENC Oversampler component. Uses SMOTENC to generate synthetic samples. Works on a mix of nomerical and categorical columns.
       Input data must be Woodwork type, and this component is only run during training and not during predict."""
    name = "SMOTENC Oversampler"
    hyperparameter_ranges = {}

    def __init__(self, sampling_ratio=0.25, k_neighbors=5, n_jobs=-1, random_seed=0, **kwargs):
        self.categorical_features = None
        super().__init__("SMOTENC",
                         sampling_ratio=sampling_ratio,
                         k_neighbors=k_neighbors,
                         n_jobs=n_jobs,
                         random_seed=random_seed,
                         **kwargs)

    def _get_categorical(self, X):
        X = infer_feature_types(X)
<<<<<<< HEAD
        self.categorical_features = [i for i, val in enumerate(X.ww.types['Logical Type'].items()) if str(val[1]) == 'Categorical']
=======
        self.categorical_features = [i for i, val in enumerate(X.types['Logical Type'].items()) if str(val[1]) in {'Boolean', 'Categorical'}]
>>>>>>> 72b7fd14
        self._parameters['categorical_features'] = self.categorical_features

    def fit(self, X, y):
        # get categorical features first
        self._get_categorical(X)
        super().fit(X, y)


class SMOTENSampler(BaseOverSampler):
    """SMOTEN Oversampler component. Uses SMOTEN to generate synthetic samples. Works for purely categorical datasets.
       This component is only run during training and not during predict."""
    name = "SMOTEN Oversampler"
    hyperparameter_ranges = {}

    def __init__(self, sampling_ratio=0.25, k_neighbors=5, n_jobs=-1, random_seed=0, **kwargs):
        super().__init__("SMOTEN",
                         sampling_ratio=sampling_ratio,
                         k_neighbors=k_neighbors,
                         n_jobs=n_jobs,
                         random_seed=random_seed,
                         **kwargs)<|MERGE_RESOLUTION|>--- conflicted
+++ resolved
@@ -35,11 +35,7 @@
 
     def _get_categorical(self, X):
         X = infer_feature_types(X)
-<<<<<<< HEAD
-        self.categorical_features = [i for i, val in enumerate(X.ww.types['Logical Type'].items()) if str(val[1]) == 'Categorical']
-=======
-        self.categorical_features = [i for i, val in enumerate(X.types['Logical Type'].items()) if str(val[1]) in {'Boolean', 'Categorical'}]
->>>>>>> 72b7fd14
+        self.categorical_features = [i for i, val in enumerate(X.ww.types['Logical Type'].items()) if str(val[1]) in {'Boolean', 'Categorical'}]
         self._parameters['categorical_features'] = self.categorical_features
 
     def fit(self, X, y):
