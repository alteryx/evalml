--- conflicted
+++ resolved
@@ -60,16 +60,11 @@
          Returns:
             pd.DataFrame, pd.Series: Undersampled X and y data
         """
-<<<<<<< HEAD
         X_ww, y_ww = self._prepare_data(X, y)
+        self._initialize_undersampler(y_ww)
+
         index_df = pd.Series(y_ww.index)
         indices = self._component_obj.fit_resample(X_ww, y_ww)
-=======
-        X, y, X_pd, y_pd = self._prepare_data(X, y)
-        self._initialize_undersampler(y_pd)
 
-        index_df = pd.Series(y_pd.index)
-        indices = self._component_obj.fit_resample(X_pd, y_pd)
->>>>>>> 72b7fd14
         train_indices = index_df[index_df.isin(indices)].index.values.tolist()
         return X_ww.iloc[train_indices], y_ww.iloc[train_indices]