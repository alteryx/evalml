import copy

from evalml.pipelines.components.transformers import Transformer
from evalml.pipelines.components.utils import make_balancing_dictionary
from evalml.utils import import_or_raise
from evalml.utils.woodwork_utils import infer_feature_types


class BaseSampler(Transformer):
    """
    Base Sampler component. Used as the base class of all sampler components.

    Arguments:
        parameters (dict): Dictionary of parameters for the component. Defaults to None.
        component_obj (obj): Third-party objects useful in component implementation. Defaults to None.
        random_seed (int): Seed for the random number generator. Defaults to 0.
    """

<<<<<<< HEAD
    _supported_by_list_API = False
=======
    modifies_features = True
    modifies_target = True
>>>>>>> 6e957294

    def fit(self, X, y):
        """Resample the data using the sampler. Since our sampler doesn't need to be fit, we do nothing here.

        Arguments:
            X (pd.DataFrame): Training features
            y (pd.Series): Target features

        Returns:
            self
        """
        if y is None:
            raise ValueError("y cannot be none")
        return self

    def _prepare_data(self, X, y):
        """Transforms the input data to pandas data structure that our sampler can ingest.

        Arguments:
            X (pd.DataFrame): Training features
            y (pd.Series): Target features

         Returns:
            pd.DataFrame, pd.Series: Prepared X and y data as pandas types
        """
        X = infer_feature_types(X)
        if y is None:
            raise ValueError("y cannot be none")
        y = infer_feature_types(y)
        return X, y

    def transform(self, X, y=None):
        """No transformation needs to be done here.

        Arguments:
            X (pd.DataFrame): Training features. Ignored.
            y (pd.Series): Target features. Ignored.

        Returns:
            pd.DataFrame, pd.Series: X and y data that was passed in.
        """
        X = infer_feature_types(X)
        if y is not None:
            y = infer_feature_types(y)
        return X, None

    def _convert_dictionary(self, sampling_dict, y):
        """Converts the provided sampling dictionary from a dictionary of ratios to a dictionary of number of samples.
        Expects the provided dictionary keys to be the target values y, and the associated values to be the min:max ratios.
        Converts and returns a dictionary with the same keys, but changes the values to be the number of samples rather than ratio.

        Arguments:
            sampling_dict (dict): The input sampling dictionary passed in from user
            y (pd.Series): The target values

        Returns:
            dict: A dictionary with target values as keys and the number of samples as values
        """
        # check that the lengths of the dict and y are equal
        y_unique = y.unique()
        if len(sampling_dict) != len(y_unique):
            raise ValueError(
                "Sampling dictionary contains a different number of targets than are provided in the data."
            )

        if len(set(sampling_dict.keys()).intersection(set(y_unique))) != len(y_unique):
            raise ValueError("Dictionary keys are different from target values!")

        new_dic = {}
        y_counts = y.value_counts()
        for k, v in sampling_dict.items():
            # turn the ratios into sampler values
            if self.__class__.__name__ == "Undersampler":
                # for undersampling, we make sure we never sample more than the
                # total samples for that class
                new_dic[k] = int(min(y_counts.values[-1] / v, y_counts[k]))
            else:
                # for oversampling, we need to make sure we never sample less than
                # the total samples for that class
                new_dic[k] = int(max(y_counts.values[0] * v, y_counts[k]))
        return new_dic

    def _dictionary_to_params(self, sampling_dict, y):
        """If a sampling ratio dictionary is provided, add the updated sampling dictionary to the
        parameters and return the updated parameter dictionary. Otherwise, simply return the current parameters.

        Arguments:
            sampling_dict (dict): The input sampling dictionary passed in from user
            y (pd.Series): The target values

        Returns:
            dict: The parameters dictionary with the sampling_ratio_dict value replaced as necessary
        """
        param_copy = copy.copy(self.parameters)
        if self.parameters["sampling_ratio_dict"]:
            new_dic = self._convert_dictionary(
                self.parameters["sampling_ratio_dict"], y
            )
            param_copy["sampling_ratio_dict"] = new_dic
        return param_copy


class BaseOverSampler(BaseSampler):
    """
    Base Oversampler component. Used as the base class of all imbalance-learn oversampler components.

    Arguments:
        sampler (obj): Sampler object to use.
        sampling_ratio (float): This is the goal ratio of the minority to majority class, with range (0, 1]. A value of 0.25 means we want a 1:4 ratio
            of the minority to majority class after oversampling. We will create the a sampling dictionary using this ratio, with the keys corresponding to the class
            and the values responding to the number of samples. Defaults to 0.25.
        sampling_ratio_dict (dict): A dictionary specifying the desired balanced ratio for each target value. For instance, in a binary case where class 1 is the minority, we could specify:
            `sampling_ratio_dict={0: 0.5, 1: 1}`, which means we would undersample class 0 to have twice the number of samples as class 1 (minority:majority ratio = 0.5), and don't sample class 1.
            Overrides sampling_ratio if provided. Defaults to None.
        k_neighbors_default (int): The number of nearest neighbors used to construct synthetic samples. This is the default value used, but the actual k_neighbors value might be smaller
            if there are less samples. Defaults to 5.
        n_jobs (int): The number of CPU cores to use. Defaults to -1.
        random_seed (int): The seed to use for random sampling. Defaults to 0.
    """

    def __init__(
        self,
        sampler,
        sampling_ratio=0.25,
        sampling_ratio_dict=None,
        k_neighbors_default=5,
        n_jobs=-1,
        random_seed=0,
        **kwargs,
    ):
        error_msg = "imbalanced-learn is not installed. Please install using 'pip install imbalanced-learn'"
        im = import_or_raise("imblearn.over_sampling", error_msg=error_msg)
        parameters = {
            "sampling_ratio": sampling_ratio,
            "k_neighbors_default": k_neighbors_default,
            "n_jobs": n_jobs,
            "sampling_ratio_dict": sampling_ratio_dict,
        }
        parameters.update(kwargs)
        self.sampler = {"SMOTE": im.SMOTE, "SMOTENC": im.SMOTENC, "SMOTEN": im.SMOTEN}[
            sampler
        ]
        super().__init__(
            parameters=parameters, component_obj=None, random_seed=random_seed
        )

    def fit(self, X, y):
        """Fits the Oversampler to the data.

        Arguments:
            X (pd.DataFrame): Training features
            y (pd.Series): Target features

        Returns:
            self
        """
        super().fit(X, y)
        self._initialize_oversampler(X, y, self.sampler)

    def _initialize_oversampler(self, X, y, sampler_class):
        """Initializes the oversampler with the given sampler_ratio or sampler_ratio_dict. If a sampler_ratio_dict is provided, we will opt to use that.
        Otherwise, we use will create the sampler_ratio_dict dictionary.

        Arguments:
            X (pd.DataFrame): Training features
            y (pd.Series): Target features
            sampler_class (imblearn.BaseSampler): The sampler we want to initialize
        """
        _, y_pd = self._prepare_data(X, y)
        sampler_params = {
            k: v
            for k, v in self.parameters.items()
            if k not in ["sampling_ratio", "sampling_ratio_dict", "k_neighbors_default"]
        }
        if self.parameters["sampling_ratio_dict"] is not None:
            # make the dictionary
            dic = self._convert_dictionary(self.parameters["sampling_ratio_dict"], y_pd)
        else:
            # create the sampling dictionary
            sampling_ratio = self.parameters["sampling_ratio"]
            dic = make_balancing_dictionary(y_pd, sampling_ratio)
        sampler_params["sampling_strategy"] = dic

        # check for k_neighbors value
        neighbors = self.parameters["k_neighbors_default"]
        min_counts = y_pd.value_counts().values[-1]
        if min_counts == 1:
            raise ValueError(
                f"Minority class needs more than 1 sample to use SMOTE!, received {min_counts} sample"
            )
        if min_counts <= neighbors:
            neighbors = min_counts - 1

        sampler_params["k_neighbors"] = neighbors
        self._parameters["k_neighbors"] = neighbors
        sampler = sampler_class(**sampler_params, random_state=self.random_seed)
        self._component_obj = sampler

    def fit_transform(self, X, y):
        """Fit and transform the data using the data sampler. Used during training of the pipeline

        Arguments:
            X (pd.DataFrame): Training features
            y (pd.Series): Target features

         Returns:
            pd.DataFrame, pd.Series: Sampled X and y data
        """
        self.fit(X, y)
        X_pd, y_pd = self._prepare_data(X, y)
        X_new, y_new = self._component_obj.fit_resample(X_pd, y_pd)
        return infer_feature_types(X_new), infer_feature_types(y_new)<|MERGE_RESOLUTION|>--- conflicted
+++ resolved
@@ -16,12 +16,8 @@
         random_seed (int): Seed for the random number generator. Defaults to 0.
     """
 
-<<<<<<< HEAD
-    _supported_by_list_API = False
-=======
     modifies_features = True
     modifies_target = True
->>>>>>> 6e957294
 
     def fit(self, X, y):
         """Resample the data using the sampler. Since our sampler doesn't need to be fit, we do nothing here.
