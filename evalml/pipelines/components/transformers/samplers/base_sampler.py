import copy

from evalml.pipelines.components.transformers import Transformer
from evalml.pipelines.components.utils import make_balancing_dictionary
<<<<<<< HEAD
=======
from evalml.utils import import_or_raise
>>>>>>> 42963d50
from evalml.utils.woodwork_utils import (
    _convert_woodwork_types_wrapper,
    infer_feature_types
)


class BaseSampler(Transformer):
    """Base Sampler component. Used as the base class of all sampler components"""

    def fit(self, X, y):
        """Resample the data using the sampler. Since our sampler doesn't need to be fit, we do nothing here.

        Arguments:
            X (ww.DataFrame): Training features
            y (ww.DataColumn): Target features

        Returns:
            self
        """
        if y is None:
            raise ValueError("y cannot be none")
        return self

    def _initialize_oversampler(self, X, y, sampler_class):
        """Initializes the oversampler with the given sampler_ratio or sampler_ratio_dict.

        Arguments:
            Arguments:
            X (ww.DataFrame): Training features
            y (ww.DataColumn): Target features
            sampler_class (Sampler): The sampler we want to initialize
        """
        _, _, _, y_pd = self._prepare_data(X, y)
        sampler_params = {k: v for k, v in copy.copy(self.parameters).items() if k not in ['sampling_ratio', 'sampling_ratio_dict']}
        if self.parameters['sampling_ratio_dict'] is not None and len(self.parameters['sampling_ratio_dict']):
            # dictionary provided and takes priority
            sampler_params['sampling_strategy'] = self.parameters['sampling_ratio_dict']
        else:
            # no dictionary provided. We pass the float if we have a binary situation
            sampling_ratio = self.parameters['sampling_ratio']
            if len(y_pd.value_counts()) == 2:
                # imblearn has strange behavior when we set sampling_ratio = 1, so we choose 'auto' instead in that scenario
                sampler_params['sampling_strategy'] = sampling_ratio if sampling_ratio != 1 else 'auto'
            else:
                # otherwise, we make the dictionary using the sampling_ratio
                dic = make_balancing_dictionary(y_pd, sampling_ratio)
                sampler_params['sampling_strategy'] = dic
        sampler = sampler_class(**sampler_params, random_state=self.random_seed)
        self._component_obj = sampler

    def _prepare_data(self, X, y):
        """Transforms the input data to pandas data structure that our sampler can ingest.

        Arguments:
            X (ww.DataFrame): Training features
            y (ww.DataColumn): Target features

         Returns:
            ww.DataTable, ww.DataColumn, pd.DataFrame, pd.Series: Prepared X and y data, both woodwork and pandas
        """
        X = infer_feature_types(X)
        if y is None:
            raise ValueError("y cannot be none")
        y = infer_feature_types(y)
        X_pd = _convert_woodwork_types_wrapper(X.to_dataframe())
        y_pd = _convert_woodwork_types_wrapper(y.to_series())
        return X, y, X_pd, y_pd

    def transform(self, X, y=None):
        """No transformation needs to be done here.

        Arguments:
            X (ww.DataFrame): Training features. Ignored.
            y (ww.DataColumn): Target features. Ignored.

        Returns:
            ww.DataTable, ww.DataColumn: X and y data that was passed in.
        """
        X = infer_feature_types(X)
        if y is not None:
            y = infer_feature_types(y)
        return X, y


class BaseOverSampler(BaseSampler):
    """Base Oversampler component. Used as the base class of all imbalance-learn oversampler components"""

    def __init__(self, sampler, sampling_ratio=0.25, k_neighbors=5, n_jobs=-1, random_seed=0, **kwargs):
        """Initializes the oversampler component.

        Arguments:
            sampling_ratio (float): This is the goal ratio of the minority to majority class, with range (0, 1]. A value of 0.25 means we want a 1:4 ratio
                of the minority to majority class after oversampling. We will create the a sampling dictionary using this ratio, with the keys corresponding to the class
                and the values responding to the number of samples. Defaults to 0.25.
            k_neighbors (int): The number of nearest neighbors to used to construct synthetic samples. Defaults to 5.
            n_jobs (int): The number of CPU cores to use. Defaults to -1.
        """
        error_msg = "imbalanced-learn is not installed. Please install using 'pip install imbalanced-learn'"
        im = import_or_raise("imblearn.over_sampling", error_msg=error_msg)
        parameters = {"sampling_ratio": sampling_ratio,
                      "k_neighbors": k_neighbors,
                      "n_jobs": n_jobs}
        parameters.update(kwargs)
        self.sampler = {"SMOTE": im.SMOTE,
                        "SMOTENC": im.SMOTENC,
                        "SMOTEN": im.SMOTEN}[sampler]
        super().__init__(parameters=parameters,
                         component_obj=None,
                         random_seed=random_seed)

    def fit(self, X, y):
        """Fits the Oversampler to the data.

        Arguments:
            X (ww.DataFrame): Training features
            y (ww.DataColumn): Target features

        Returns:
            self
        """
        super().fit(X, y)
        self._initialize_oversampler(X, y, self.sampler)

    def _initialize_oversampler(self, X, y, sampler_class):
        """Initializes the oversampler with the given sampler_ratio or sampler_ratio_dict. If a sampler_ratio_dict is provided, we will opt to use that.
        Otherwise, we use will create the sampler_ratio_dict dictionary.

        Arguments:
            X (ww.DataFrame): Training features
            y (ww.DataColumn): Target features
            sampler_class (imblearn.BaseSampler): The sampler we want to initialize
        """
        _, _, _, y_pd = self._prepare_data(X, y)
        sampler_params = {k: v for k, v in copy.copy(self.parameters).items() if k != 'sampling_ratio'}
        # create the sampling dictionary
        sampling_ratio = self.parameters['sampling_ratio']
        dic = make_balancing_dictionary(y_pd, sampling_ratio)
        sampler_params['sampling_strategy'] = dic
        sampler = sampler_class(**sampler_params, random_state=self.random_seed)
        self._component_obj = sampler

    def fit_transform(self, X, y):
        """Fit and transform the data using the data sampler. Used during training of the pipeline

        Arguments:
            X (ww.DataFrame): Training features
            y (ww.DataColumn): Target features

         Returns:
            ww.DataTable, ww.DataColumn: Sampled X and y data
        """
        self.fit(X, y)
        _, _, X_pd, y_pd = self._prepare_data(X, y)
        X_new, y_new = self._component_obj.fit_resample(X_pd, y_pd)
        return infer_feature_types(X_new), infer_feature_types(y_new)<|MERGE_RESOLUTION|>--- conflicted
+++ resolved
@@ -2,10 +2,7 @@
 
 from evalml.pipelines.components.transformers import Transformer
 from evalml.pipelines.components.utils import make_balancing_dictionary
-<<<<<<< HEAD
-=======
 from evalml.utils import import_or_raise
->>>>>>> 42963d50
 from evalml.utils.woodwork_utils import (
     _convert_woodwork_types_wrapper,
     infer_feature_types
@@ -28,33 +25,6 @@
         if y is None:
             raise ValueError("y cannot be none")
         return self
-
-    def _initialize_oversampler(self, X, y, sampler_class):
-        """Initializes the oversampler with the given sampler_ratio or sampler_ratio_dict.
-
-        Arguments:
-            Arguments:
-            X (ww.DataFrame): Training features
-            y (ww.DataColumn): Target features
-            sampler_class (Sampler): The sampler we want to initialize
-        """
-        _, _, _, y_pd = self._prepare_data(X, y)
-        sampler_params = {k: v for k, v in copy.copy(self.parameters).items() if k not in ['sampling_ratio', 'sampling_ratio_dict']}
-        if self.parameters['sampling_ratio_dict'] is not None and len(self.parameters['sampling_ratio_dict']):
-            # dictionary provided and takes priority
-            sampler_params['sampling_strategy'] = self.parameters['sampling_ratio_dict']
-        else:
-            # no dictionary provided. We pass the float if we have a binary situation
-            sampling_ratio = self.parameters['sampling_ratio']
-            if len(y_pd.value_counts()) == 2:
-                # imblearn has strange behavior when we set sampling_ratio = 1, so we choose 'auto' instead in that scenario
-                sampler_params['sampling_strategy'] = sampling_ratio if sampling_ratio != 1 else 'auto'
-            else:
-                # otherwise, we make the dictionary using the sampling_ratio
-                dic = make_balancing_dictionary(y_pd, sampling_ratio)
-                sampler_params['sampling_strategy'] = dic
-        sampler = sampler_class(**sampler_params, random_state=self.random_seed)
-        self._component_obj = sampler
 
     def _prepare_data(self, X, y):
         """Transforms the input data to pandas data structure that our sampler can ingest.
