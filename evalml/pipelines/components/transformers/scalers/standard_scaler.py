--- conflicted
+++ resolved
@@ -26,13 +26,9 @@
     def transform(self, X, y=None):
         X = infer_feature_types(X)
         original_ltypes = X.ww.schema.logical_types
-<<<<<<< HEAD
-        X_t_df = pd.DataFrame(self._component_obj.transform(X), columns=X.columns, index=X.index)
-=======
         X = X.ww.select_dtypes(exclude=['datetime'])
         X_t = self._component_obj.transform(X)
         X_t_df = pd.DataFrame(X_t, columns=X.columns, index=X.index)
->>>>>>> 1c39e107
         return _retain_custom_types_and_initalize_woodwork(original_ltypes, X_t_df, ltypes_to_ignore=[Integer, Categorical, Boolean])
 
     def fit_transform(self, X, y=None):
