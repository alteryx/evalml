import pandas as pd
from sklearn.preprocessing import StandardScaler as SkScaler
from woodwork.logical_types import Boolean, Categorical, Integer

from evalml.pipelines.components.transformers import Transformer
from evalml.utils import (
    _retain_custom_types_and_initalize_woodwork,
    infer_feature_types
)


class StandardScaler(Transformer):
    """Standardize features: removes mean and scales to unit variance."""
    name = "Standard Scaler"
    hyperparameter_ranges = {}

    def __init__(self, random_seed=0, **kwargs):
        parameters = {}
        parameters.update(kwargs)

        scaler = SkScaler(**parameters)
        super().__init__(parameters=parameters,
                         component_obj=scaler,
                         random_seed=random_seed)

    def transform(self, X, y=None):
        X_ww = infer_feature_types(X)
<<<<<<< HEAD
=======
        X = _convert_woodwork_types_wrapper(X_ww.to_dataframe())
        X = X.select_dtypes(exclude=['datetime'])
>>>>>>> 50d2b0a9
        X_t = self._component_obj.transform(X)
        X_t_df = pd.DataFrame(X_t, columns=X_ww.columns, index=X_ww.index)
        return _retain_custom_types_and_initalize_woodwork(X_ww.ww.logical_types, X_t_df, ltypes_to_ignore=[Integer, Categorical, Boolean])

    def fit_transform(self, X, y=None):
        X_ww = infer_feature_types(X)
        X = _convert_woodwork_types_wrapper(X_ww.to_dataframe())
        X = X.select_dtypes(exclude=['datetime'])
        return self.fit(X, y).transform(X, y)<|MERGE_RESOLUTION|>--- conflicted
+++ resolved
@@ -24,18 +24,14 @@
                          random_seed=random_seed)
 
     def transform(self, X, y=None):
-        X_ww = infer_feature_types(X)
-<<<<<<< HEAD
-=======
-        X = _convert_woodwork_types_wrapper(X_ww.to_dataframe())
-        X = X.select_dtypes(exclude=['datetime'])
->>>>>>> 50d2b0a9
+        X = infer_feature_types(X)
+        original_ltypes = X.ww.schema.logical_types
+        X = X.ww.select_dtypes(exclude=['datetime'])
         X_t = self._component_obj.transform(X)
-        X_t_df = pd.DataFrame(X_t, columns=X_ww.columns, index=X_ww.index)
-        return _retain_custom_types_and_initalize_woodwork(X_ww.ww.logical_types, X_t_df, ltypes_to_ignore=[Integer, Categorical, Boolean])
+        X_t_df = pd.DataFrame(X_t, columns=X.columns, index=X.index)
+        return _retain_custom_types_and_initalize_woodwork(original_ltypes, X_t_df, ltypes_to_ignore=[Integer, Categorical, Boolean])
 
     def fit_transform(self, X, y=None):
-        X_ww = infer_feature_types(X)
-        X = _convert_woodwork_types_wrapper(X_ww.to_dataframe())
+        X = infer_feature_types(X)
         X = X.select_dtypes(exclude=['datetime'])
         return self.fit(X, y).transform(X, y)