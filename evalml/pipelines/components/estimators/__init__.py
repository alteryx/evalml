--- conflicted
+++ resolved
@@ -4,17 +4,11 @@
                           RandomForestClassifier,
                           XGBoostClassifier,
                           CatBoostClassifier,
-<<<<<<< HEAD
-                          ExtraTreesClassifier)
-=======
+                          ExtraTreesClassifier,
                           BaselineClassifier)
->>>>>>> fdae537b
 from .regressors import (LinearRegressor,
                          RandomForestRegressor,
                          CatBoostRegressor,
                          XGBoostRegressor,
-<<<<<<< HEAD
-                         ExtraTreesRegressor)
-=======
-                         BaselineRegressor)
->>>>>>> fdae537b
+                         ExtraTreesRegressor,
+                         BaselineRegressor)