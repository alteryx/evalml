--- conflicted
+++ resolved
@@ -4,17 +4,11 @@
                           RandomForestClassifier,
                           XGBoostClassifier,
                           CatBoostClassifier,
-<<<<<<< HEAD
-                          ElasticNetClassifier)
-=======
+                          ElasticNetClassifier,
                           BaselineClassifier)
->>>>>>> edb1350c
 from .regressors import (LinearRegressor,
                          RandomForestRegressor,
                          CatBoostRegressor,
                          XGBoostRegressor,
-<<<<<<< HEAD
-                         ElasticNetRegressor)
-=======
-                         BaselineRegressor)
->>>>>>> edb1350c
+                         ElasticNetRegressor,
+                         BaselineRegressor)