--- conflicted
+++ resolved
@@ -74,11 +74,6 @@
 
     def _encode_categories(self, X, fit=False):
         """Encodes each categorical feature using ordinal encoding."""
-<<<<<<< HEAD
-        X_encoded = _rename_column_names_to_numeric(X_encoded)
-        cat_cols = list(X_encoded.select('category').columns)
-        X_encoded = _convert_woodwork_types_wrapper(X_encoded.to_dataframe())
-=======
         X = _convert_to_woodwork_structure(X)
         cat_cols = list(X.select('category').columns)
         X = _convert_woodwork_types_wrapper(X.to_dataframe())
@@ -87,7 +82,6 @@
         rename_cols_dict = dict(zip(X.columns, X_encoded.columns))
         cat_cols = [rename_cols_dict[col] for col in cat_cols]
 
->>>>>>> f13dcd96
         if len(cat_cols) == 0:
             return X_encoded
         if fit:
