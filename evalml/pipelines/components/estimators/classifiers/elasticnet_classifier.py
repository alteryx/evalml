import numpy as np
from sklearn.linear_model import SGDClassifier as SKElasticNetClassifier
from skopt.space import Real

from evalml.model_family import ModelFamily
from evalml.pipelines.components.estimators import Estimator
from evalml.problem_types import ProblemTypes


class ElasticNetClassifier(Estimator):
    """Elastic Net Classifier"""
    name = "Elastic Net Classifier"
    hyperparameter_ranges = {
        "alpha": Real(0, 1),
        "l1_ratio": Real(0, 1),
    }
    model_family = ModelFamily.LINEAR_MODEL
    supported_problem_types = [ProblemTypes.BINARY, ProblemTypes.MULTICLASS]

    def __init__(self, alpha=0.5, l1_ratio=0.5, n_jobs=-1, max_iter=1000, random_state=0):
        parameters = {'alpha': alpha,
                      'l1_ratio': l1_ratio,
<<<<<<< HEAD
                      'max_iter': max_iter}
        en_classifier = SKElasticNetClassifier(loss="log",
                                               penalty="elasticnet",
                                               alpha=parameters['alpha'],
                                               l1_ratio=parameters['l1_ratio'],
                                               n_jobs=n_jobs,
                                               random_state=random_state,
                                               max_iter=parameters['max_iter'])
=======
                      'n_jobs': n_jobs,
                      'max_iter': max_iter}
        en_classifier = SKElasticNetClassifier(loss="log",
                                               penalty="elasticnet",
                                               random_state=random_state,
                                               **parameters)
>>>>>>> bcc9242f
        super().__init__(parameters=parameters,
                         component_obj=en_classifier,
                         random_state=random_state)

    @property
    def feature_importances(self):
        coef_ = self._component_obj.coef_
        # binary classification case
        if len(coef_) <= 2:
            return coef_.flatten()
        else:
            # mutliclass classification case
            return np.linalg.norm(coef_, axis=0, ord=2)<|MERGE_RESOLUTION|>--- conflicted
+++ resolved
@@ -20,23 +20,12 @@
     def __init__(self, alpha=0.5, l1_ratio=0.5, n_jobs=-1, max_iter=1000, random_state=0):
         parameters = {'alpha': alpha,
                       'l1_ratio': l1_ratio,
-<<<<<<< HEAD
-                      'max_iter': max_iter}
-        en_classifier = SKElasticNetClassifier(loss="log",
-                                               penalty="elasticnet",
-                                               alpha=parameters['alpha'],
-                                               l1_ratio=parameters['l1_ratio'],
-                                               n_jobs=n_jobs,
-                                               random_state=random_state,
-                                               max_iter=parameters['max_iter'])
-=======
                       'n_jobs': n_jobs,
                       'max_iter': max_iter}
         en_classifier = SKElasticNetClassifier(loss="log",
                                                penalty="elasticnet",
                                                random_state=random_state,
                                                **parameters)
->>>>>>> bcc9242f
         super().__init__(parameters=parameters,
                          component_obj=en_classifier,
                          random_state=random_state)
