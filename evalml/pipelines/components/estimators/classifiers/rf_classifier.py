--- conflicted
+++ resolved
@@ -15,22 +15,7 @@
     }
     model_type = ModelTypes.RANDOM_FOREST
 
-<<<<<<< HEAD
     def __init__(self, n_estimators=10, max_depth=None, n_jobs=-1, random_state=0):
-        self.name = "Random Forest Classifier"
-        self.component_type = ComponentTypes.CLASSIFIER
-        self.n_estimators = n_estimators
-        self.max_depth = max_depth
-        self.n_jobs = n_jobs
-        self.random_state = random_state
-        self._component_obj = SKRandomForestClassifier(random_state=self.random_state,
-                                                       n_estimators=self.n_estimators,
-                                                       max_depth=self.max_depth,
-                                                       n_jobs=self.n_jobs)
-        self.parameters = {"n_estimators": self.n_estimators, "max_depth": self.max_depth}
-        super().__init__(name=self.name, component_type=self.component_type, parameters=self.parameters, component_obj=self._component_obj)
-=======
-    def __init__(self, n_estimators, max_depth=None, n_jobs=-1, random_state=0):
         name = "Random Forest Classifier"
         component_type = ComponentTypes.CLASSIFIER
         parameters = {"n_estimators": n_estimators,
@@ -48,5 +33,4 @@
 
     @property
     def feature_importances(self):
-        return self._component_obj.feature_importances_
->>>>>>> 03486a54
+        return self._component_obj.feature_importances_