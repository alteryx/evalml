import copy

import numpy as np
import pandas as pd
from sklearn.preprocessing import LabelEncoder
from skopt.space import Integer, Real

from evalml.model_family import ModelFamily
from evalml.pipelines.components.estimators import Estimator
from evalml.problem_types import ProblemTypes
from evalml.utils import (
    SEED_BOUNDS,
    _convert_woodwork_types_wrapper,
    get_random_seed,
    import_or_raise,
    infer_feature_types
)


class CatBoostClassifier(Estimator):
    """
    CatBoost Classifier, a classifier that uses gradient-boosting on decision trees.
    CatBoost is an open-source library and natively supports categorical features.

    For more information, check out https://catboost.ai/
    """
    name = "CatBoost Classifier"
    hyperparameter_ranges = {
        "n_estimators": Integer(4, 100),
        "eta": Real(0.000001, 1),
        "max_depth": Integer(4, 10),
    }
    model_family = ModelFamily.CATBOOST
    supported_problem_types = [ProblemTypes.BINARY, ProblemTypes.MULTICLASS,
                               ProblemTypes.TIME_SERIES_BINARY, ProblemTypes.TIME_SERIES_MULTICLASS]

    SEED_MIN = 0
    SEED_MAX = SEED_BOUNDS.max_bound

    def __init__(self, n_estimators=10, eta=0.03, max_depth=6, bootstrap_type=None, silent=True,
                 allow_writing_files=False, random_state=0, **kwargs):
        random_seed = get_random_seed(random_state, self.SEED_MIN, self.SEED_MAX)
        parameters = {"n_estimators": n_estimators,
                      "eta": eta,
                      "max_depth": max_depth,
                      'bootstrap_type': bootstrap_type,
                      'silent': silent,
                      'allow_writing_files': allow_writing_files}
        parameters.update(kwargs)

        cb_error_msg = "catboost is not installed. Please install using `pip install catboost.`"
        catboost = import_or_raise("catboost", error_msg=cb_error_msg)
        self._label_encoder = None
        # catboost will choose an intelligent default for bootstrap_type, so only set if provided
        cb_parameters = copy.copy(parameters)
        if bootstrap_type is None:
            cb_parameters.pop('bootstrap_type')
        cb_classifier = catboost.CatBoostClassifier(**cb_parameters,
                                                    random_seed=random_seed)
        super().__init__(parameters=parameters,
                         component_obj=cb_classifier,
                         random_state=random_state)

    def fit(self, X, y=None):
        X = infer_feature_types(X)
        cat_cols = list(X.select('category').columns)
<<<<<<< HEAD
        X = _convert_woodwork_types_wrapper(X.to_dataframe())
        y = infer_feature_types(y)
        y = _convert_woodwork_types_wrapper(y.to_series())

=======
        self.input_feature_names = list(X.columns)
        X, y = super()._manage_woodwork(X, y)
>>>>>>> a1f6e3a4
        # For binary classification, catboost expects numeric values, so encoding before.
        if y.nunique() <= 2:
            self._label_encoder = LabelEncoder()
            y = pd.Series(self._label_encoder.fit_transform(y))
        self._component_obj.fit(X, y, silent=True, cat_features=cat_cols)
        return self

    def predict(self, X):
        X = infer_feature_types(X)
        X = _convert_woodwork_types_wrapper(X.to_dataframe())
        predictions = self._component_obj.predict(X)
        if predictions.ndim == 2 and predictions.shape[1] == 1:
            predictions = predictions.flatten()
        if self._label_encoder:
            predictions = self._label_encoder.inverse_transform(predictions.astype(np.int64))
        return infer_feature_types(predictions)

    @property
    def feature_importance(self):
        return self._component_obj.get_feature_importance()<|MERGE_RESOLUTION|>--- conflicted
+++ resolved
@@ -64,15 +64,8 @@
     def fit(self, X, y=None):
         X = infer_feature_types(X)
         cat_cols = list(X.select('category').columns)
-<<<<<<< HEAD
-        X = _convert_woodwork_types_wrapper(X.to_dataframe())
-        y = infer_feature_types(y)
-        y = _convert_woodwork_types_wrapper(y.to_series())
-
-=======
         self.input_feature_names = list(X.columns)
         X, y = super()._manage_woodwork(X, y)
->>>>>>> a1f6e3a4
         # For binary classification, catboost expects numeric values, so encoding before.
         if y.nunique() <= 2:
             self._label_encoder = LabelEncoder()
