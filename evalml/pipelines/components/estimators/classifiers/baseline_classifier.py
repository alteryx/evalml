--- conflicted
+++ resolved
@@ -69,13 +69,8 @@
         elif strategy == "random":
             predictions = get_random_state(self.random_seed).choice(self._classes, len(X))
         else:
-<<<<<<< HEAD
-            predictions = get_random_state(self.random_state).choice(self._classes, len(X), p=self._percentage_freq)
+            predictions = get_random_state(self.random_seed).choice(self._classes, len(X), p=self._percentage_freq)
         return infer_feature_types(predictions)
-=======
-            predictions = get_random_state(self.random_seed).choice(self._classes, len(X), p=self._percentage_freq)
-        return _convert_to_woodwork_structure(predictions)
->>>>>>> 5cba8a9b
 
     def predict_proba(self, X):
         X = infer_feature_types(X)
