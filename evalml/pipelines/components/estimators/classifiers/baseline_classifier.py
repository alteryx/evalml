
import numpy as np
import pandas as pd

from evalml.model_family import ModelFamily
from evalml.pipelines.components.estimators import Estimator
from evalml.problem_types import ProblemTypes


class BaselineClassifier(Estimator):
    """Classifier that predicts using the specified strategy.

    This is useful as a simple baseline classifier to compare with other classifiers.
    """
    name = "Baseline Classifier"
    hyperparameter_ranges = {}
    model_family = ModelFamily.BASELINE
    supported_problem_types = [ProblemTypes.BINARY, ProblemTypes.MULTICLASS]

    def __init__(self, strategy="mode", random_state=0, **kwargs):
        """Baseline classifier that uses a simple strategy to make predictions.

        Arguments:
            strategy (str): method used to predict. Valid options are "mode", "random" and "random_weighted". Defaults to "mode".
            random_state (int, np.random.RandomState): seed for the random number generator

        """
        if strategy not in ["mode", "random", "random_weighted"]:
            raise ValueError("'strategy' parameter must equal either 'mode', 'random', or 'random_weighted'")
        parameters = {"strategy": strategy}
        parameters.update(kwargs)
        self._classes = None
        self._percentage_freq = None
        self._num_features = None
        self._num_unique = None
        self._mode = None
        super().__init__(parameters=parameters,
                         component_obj=None,
                         random_state=random_state)

    def fit(self, X, y=None):
        if y is None:
            raise ValueError("Cannot fit Baseline classifier if y is None")

        if not isinstance(y, pd.Series):
            y = pd.Series(y)
        if not isinstance(X, pd.DataFrame):
            X = pd.DataFrame(X)

        vals, counts = np.unique(y, return_counts=True)
        self._classes = list(vals)
        self._percentage_freq = counts.astype(float) / len(y)
        self._num_unique = len(self._classes)
        self._num_features = X.shape[1]

        if self.parameters["strategy"] == "mode":
            self._mode = y.mode()[0]
        return self

    def predict(self, X):
        strategy = self.parameters["strategy"]
        if strategy == "mode":
            return pd.Series([self._mode] * len(X))
        elif strategy == "random":
            return self.random_state.choice(self._classes, len(X))
        else:
            return self.random_state.choice(self._classes, len(X), p=self._percentage_freq)

    def predict_proba(self, X):
        strategy = self.parameters["strategy"]
        if strategy == "mode":
            mode_index = self._classes.index(self._mode)
            proba_arr = np.array([[1.0 if i == mode_index else 0.0 for i in range(self._num_unique)]] * len(X))
            return pd.DataFrame(proba_arr, columns=self._classes)
        elif strategy == "random":
            proba_arr = np.array([[1.0 / self._num_unique for i in range(self._num_unique)]] * len(X))
            return pd.DataFrame(proba_arr, columns=self._classes)
        else:
            proba_arr = np.array([[self._percentage_freq[i] for i in range(self._num_unique)]] * len(X))
            return pd.DataFrame(proba_arr, columns=self._classes)

    @property
    def feature_importance(self):
        """Returns importance associated with each feature. Since baseline classifiers do not use input features to calculate predictions, returns an array of zeroes.

        Returns:
            np.array (float): an array of zeroes

        """
<<<<<<< HEAD
        return np.zeros(self._num_features)
=======
        if self._num_unique is None:
            raise RuntimeError("You must fit Baseline classifier before getting feature_importance!")
        return np.zeros(self._num_features)

    @property
    def classes_(self):
        """Returns class labels. Will return None before fitting.

        Returns:
            list(str) or list(float) : class names
        """
        return self._classes
>>>>>>> e5913952
<|MERGE_RESOLUTION|>--- conflicted
+++ resolved
@@ -87,11 +87,6 @@
             np.array (float): an array of zeroes
 
         """
-<<<<<<< HEAD
-        return np.zeros(self._num_features)
-=======
-        if self._num_unique is None:
-            raise RuntimeError("You must fit Baseline classifier before getting feature_importance!")
         return np.zeros(self._num_features)
 
     @property
@@ -101,5 +96,4 @@
         Returns:
             list(str) or list(float) : class names
         """
-        return self._classes
->>>>>>> e5913952
+        return self._classes