
import numpy as np
import pandas as pd

from evalml.model_family import ModelFamily
from evalml.pipelines.components.estimators import Estimator
from evalml.problem_types import ProblemTypes
from evalml.utils.gen_utils import (
    _convert_to_woodwork_structure,
    _convert_woodwork_types_wrapper,
    get_random_state
)


class BaselineClassifier(Estimator):
    """Classifier that predicts using the specified strategy.

    This is useful as a simple baseline classifier to compare with other classifiers.
    """
    name = "Baseline Classifier"
    hyperparameter_ranges = {}
    model_family = ModelFamily.BASELINE
    supported_problem_types = [ProblemTypes.BINARY, ProblemTypes.MULTICLASS]

    def __init__(self, strategy="mode", random_state=0, **kwargs):
        """Baseline classifier that uses a simple strategy to make predictions.

        Arguments:
            strategy (str): Method used to predict. Valid options are "mode", "random" and "random_weighted". Defaults to "mode".
<<<<<<< HEAD
            random_state (int, np.random.RandomState): Seed for the random number generator. Defaults to 0.
=======
            random_state (int): Seed for the random number generator
>>>>>>> 07b3700b
        """
        if strategy not in ["mode", "random", "random_weighted"]:
            raise ValueError("'strategy' parameter must equal either 'mode', 'random', or 'random_weighted'")
        parameters = {"strategy": strategy}
        parameters.update(kwargs)
        self._classes = None
        self._percentage_freq = None
        self._num_features = None
        self._num_unique = None
        self._mode = None
        super().__init__(parameters=parameters,
                         component_obj=None,
                         random_state=random_state)

    def fit(self, X, y=None):
        if y is None:
            raise ValueError("Cannot fit Baseline classifier if y is None")
        X = _convert_to_woodwork_structure(X)
        y = _convert_to_woodwork_structure(y)
        y = _convert_woodwork_types_wrapper(y.to_series())

        vals, counts = np.unique(y, return_counts=True)
        self._classes = list(vals)
        self._percentage_freq = counts.astype(float) / len(y)
        self._num_unique = len(self._classes)
        self._num_features = X.shape[1]

        if self.parameters["strategy"] == "mode":
            self._mode = y.mode()[0]
        return self

    def predict(self, X):
        X = _convert_to_woodwork_structure(X)
        strategy = self.parameters["strategy"]
        if strategy == "mode":
            predictions = pd.Series([self._mode] * len(X))
        elif strategy == "random":
<<<<<<< HEAD
            predictions = self.random_state.choice(self._classes, len(X))
        else:
            predictions = self.random_state.choice(self._classes, len(X), p=self._percentage_freq)
        return _convert_to_woodwork_structure(predictions)
=======
            return get_random_state(self.random_state).choice(self._classes, len(X))
        else:
            return get_random_state(self.random_state).choice(self._classes, len(X), p=self._percentage_freq)
>>>>>>> 07b3700b

    def predict_proba(self, X):
        X = _convert_to_woodwork_structure(X)
        strategy = self.parameters["strategy"]
        if strategy == "mode":
            mode_index = self._classes.index(self._mode)
            proba_arr = np.array([[1.0 if i == mode_index else 0.0 for i in range(self._num_unique)]] * len(X))
        elif strategy == "random":
            proba_arr = np.array([[1.0 / self._num_unique for i in range(self._num_unique)]] * len(X))
        else:
            proba_arr = np.array([[self._percentage_freq[i] for i in range(self._num_unique)]] * len(X))
        predictions = pd.DataFrame(proba_arr, columns=self._classes)
        return _convert_to_woodwork_structure(predictions)

    @property
    def feature_importance(self):
        """Returns importance associated with each feature. Since baseline classifiers do not use input features to calculate predictions, returns an array of zeroes.

        Returns:
            np.ndarray (float): An array of zeroes
        """
        return np.zeros(self._num_features)

    @property
    def classes_(self):
        """Returns class labels. Will return None before fitting.

        Returns:
            list(str) or list(float) : Class names
        """
        return self._classes<|MERGE_RESOLUTION|>--- conflicted
+++ resolved
@@ -27,11 +27,7 @@
 
         Arguments:
             strategy (str): Method used to predict. Valid options are "mode", "random" and "random_weighted". Defaults to "mode".
-<<<<<<< HEAD
-            random_state (int, np.random.RandomState): Seed for the random number generator. Defaults to 0.
-=======
-            random_state (int): Seed for the random number generator
->>>>>>> 07b3700b
+            random_state (int): Seed for the random number generator. Defaults to 0.
         """
         if strategy not in ["mode", "random", "random_weighted"]:
             raise ValueError("'strategy' parameter must equal either 'mode', 'random', or 'random_weighted'")
@@ -69,16 +65,10 @@
         if strategy == "mode":
             predictions = pd.Series([self._mode] * len(X))
         elif strategy == "random":
-<<<<<<< HEAD
-            predictions = self.random_state.choice(self._classes, len(X))
+            predictions = get_random_state(self.random_state).choice(self._classes, len(X))
         else:
-            predictions = self.random_state.choice(self._classes, len(X), p=self._percentage_freq)
+            predictions = get_random_state(self.random_state).choice(self._classes, len(X), p=self._percentage_freq)
         return _convert_to_woodwork_structure(predictions)
-=======
-            return get_random_state(self.random_state).choice(self._classes, len(X))
-        else:
-            return get_random_state(self.random_state).choice(self._classes, len(X), p=self._percentage_freq)
->>>>>>> 07b3700b
 
     def predict_proba(self, X):
         X = _convert_to_woodwork_structure(X)
