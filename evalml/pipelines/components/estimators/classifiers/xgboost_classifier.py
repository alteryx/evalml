--- conflicted
+++ resolved
@@ -24,23 +24,15 @@
     def __init__(self, eta=0.1, max_depth=3, min_child_weight=1, n_estimators=100, random_state=0):
         parameters = {"eta": eta,
                       "max_depth": max_depth,
-<<<<<<< HEAD
-                      "min_child_weight": min_child_weight}
+                      "min_child_weight": min_child_weight,
+                      "n_estimators": n_estimators}
         xgb_error_msg = "XGBoost is not installed. Please install using `pip install xgboost.`"
         xgb = import_or_raise("xgboost", error_msg=xgb_error_msg)
         xgb_classifier = xgb.XGBClassifier(random_state=random_state,
                                            eta=eta,
                                            max_depth=max_depth,
+                                           n_estimators=n_estimators,
                                            min_child_weight=min_child_weight)
-=======
-                      "min_child_weight": min_child_weight,
-                      "n_estimators": n_estimators}
-        xgb_classifier = XGBClassifier(random_state=random_state,
-                                       eta=eta,
-                                       max_depth=max_depth,
-                                       n_estimators=n_estimators,
-                                       min_child_weight=min_child_weight)
->>>>>>> dda95524
         super().__init__(parameters=parameters,
                          component_obj=xgb_classifier,
                          random_state=random_state)
