--- conflicted
+++ resolved
@@ -19,21 +19,10 @@
     def __init__(self, alpha=0.5, l1_ratio=0.5, max_iter=1000, normalize=False, random_state=0):
         parameters = {'alpha': alpha,
                       'l1_ratio': l1_ratio,
-<<<<<<< HEAD
-                      'normalize': normalize,
-                      'max_iter': max_iter}
-        en_regressor = SKElasticNet(alpha=parameters['alpha'],
-                                    l1_ratio=parameters['l1_ratio'],
-                                    random_state=random_state,
-                                    normalize=parameters['normalize'],
-                                    max_iter=parameters['max_iter']
-                                    )
-=======
                       'max_iter': max_iter,
                       'normalize': normalize}
         en_regressor = SKElasticNet(random_state=random_state,
                                     **parameters)
->>>>>>> bcc9242f
         super().__init__(parameters=parameters,
                          component_obj=en_regressor,
                          random_state=random_state)
