--- conflicted
+++ resolved
@@ -255,13 +255,6 @@
         X, fh_ = self._manage_types_and_forecast(X=X)
 
         if not X.empty and self.use_covariates:
-<<<<<<< HEAD
-            y_pred_intervals = self._component_obj.predict_interval(
-                fh=fh_,
-                X=X,
-                coverage=[0.95],
-            )
-=======
             if fh_[0] != 1:
                 # pmdarima (which sktime uses under the hood) only forecasts off the training data
                 # but sktime circumvents this by predicting everything from the end of training data to the date / periods requested
@@ -272,8 +265,11 @@
                 X_ = pd.concat([X.head(num_rows_diff), X], ignore_index=True)
             else:
                 X_ = X
-            y_pred = self._component_obj.predict(fh=fh_, X=X_)
->>>>>>> eef4a4ff
+            y_pred_intervals = self._component_obj.predict_interval(
+                fh=fh_,
+                X=X,
+                coverage=[0.95],
+            )
         else:
             y_pred_intervals = self._component_obj.predict_interval(
                 fh=fh_,
