import copy

from skopt.space import Integer, Real

from evalml.model_family import ModelFamily
from evalml.pipelines.components.estimators import Estimator
from evalml.problem_types import ProblemTypes
<<<<<<< HEAD
from evalml.utils import (
    SEED_BOUNDS,
    get_random_seed,
    import_or_raise,
    infer_feature_types
=======
from evalml.utils import import_or_raise
from evalml.utils.gen_utils import (
    _convert_to_woodwork_structure,
    deprecate_arg
>>>>>>> 5cba8a9b
)


class CatBoostRegressor(Estimator):
    """
    CatBoost Regressor, a regressor that uses gradient-boosting on decision trees.
    CatBoost is an open-source library and natively supports categorical features.

    For more information, check out https://catboost.ai/
    """
    name = "CatBoost Regressor"
    hyperparameter_ranges = {
        "n_estimators": Integer(4, 100),
        "eta": Real(0.000001, 1),
        "max_depth": Integer(4, 10),
    }
    model_family = ModelFamily.CATBOOST
    supported_problem_types = [ProblemTypes.REGRESSION, ProblemTypes.TIME_SERIES_REGRESSION]

    def __init__(self, n_estimators=10, eta=0.03, max_depth=6, bootstrap_type=None, silent=False,
                 allow_writing_files=False, random_state=None, random_seed=0, **kwargs):
        random_seed = deprecate_arg("random_state", "random_seed", random_state, random_seed)
        parameters = {"n_estimators": n_estimators,
                      "eta": eta,
                      "max_depth": max_depth,
                      'bootstrap_type': bootstrap_type,
                      'silent': silent,
                      'allow_writing_files': allow_writing_files}
        parameters.update(kwargs)

        cb_error_msg = "catboost is not installed. Please install using `pip install catboost.`"
        catboost = import_or_raise("catboost", error_msg=cb_error_msg)
        # catboost will choose an intelligent default for bootstrap_type, so only set if provided
        cb_parameters = copy.copy(parameters)
        if bootstrap_type is None:
            cb_parameters.pop('bootstrap_type')
        cb_regressor = catboost.CatBoostRegressor(**cb_parameters,
                                                  random_seed=random_seed)
        super().__init__(parameters=parameters,
                         component_obj=cb_regressor,
                         random_seed=random_seed)

    def fit(self, X, y=None):
        X = infer_feature_types(X)
        cat_cols = list(X.select('category').columns)
        self.input_feature_names = list(X.columns)
        X, y = super()._manage_woodwork(X, y)
        self._component_obj.fit(X, y, silent=True, cat_features=cat_cols)
        return self

    @property
    def feature_importance(self):
        return self._component_obj.get_feature_importance()<|MERGE_RESOLUTION|>--- conflicted
+++ resolved
@@ -5,19 +5,7 @@
 from evalml.model_family import ModelFamily
 from evalml.pipelines.components.estimators import Estimator
 from evalml.problem_types import ProblemTypes
-<<<<<<< HEAD
-from evalml.utils import (
-    SEED_BOUNDS,
-    get_random_seed,
-    import_or_raise,
-    infer_feature_types
-=======
-from evalml.utils import import_or_raise
-from evalml.utils.gen_utils import (
-    _convert_to_woodwork_structure,
-    deprecate_arg
->>>>>>> 5cba8a9b
-)
+from evalml.utils import deprecate_arg, import_or_raise, infer_feature_types
 
 
 class CatBoostRegressor(Estimator):
