import numpy as np
import pandas as pd

from evalml.model_family import ModelFamily
from evalml.pipelines.components.estimators import Estimator
from evalml.problem_types import ProblemTypes
from evalml.utils.gen_utils import (
    _convert_to_woodwork_structure,
    _convert_woodwork_types_wrapper
)


class BaselineRegressor(Estimator):
    """Regressor that predicts using the specified strategy.

    This is useful as a simple baseline regressor to compare with other regressors.
    """
    name = "Baseline Regressor"
    hyperparameter_ranges = {}
    model_family = ModelFamily.BASELINE
    supported_problem_types = [ProblemTypes.REGRESSION, ProblemTypes.TIME_SERIES_REGRESSION]

    def __init__(self, strategy="mean", random_state=0, **kwargs):
        """Baseline regressor that uses a simple strategy to make predictions.

        Arguments:
            strategy (str): method used to predict. Valid options are "mean", "median". Defaults to "mean".
<<<<<<< HEAD
            random_state (int, np.random.RandomState): Seed for the random number generator. Defaults to 0.
=======
            random_state (int): Seed for the random number generator

>>>>>>> 07b3700b
        """
        if strategy not in ["mean", "median"]:
            raise ValueError("'strategy' parameter must equal either 'mean' or 'median'")
        parameters = {"strategy": strategy}
        parameters.update(kwargs)

        self._prediction_value = None
        self._num_features = None
        super().__init__(parameters=parameters,
                         component_obj=None,
                         random_state=random_state)

    def fit(self, X, y=None):
        if y is None:
            raise ValueError("Cannot fit Baseline regressor if y is None")
        X = _convert_to_woodwork_structure(X)
        y = _convert_to_woodwork_structure(y)
        y = _convert_woodwork_types_wrapper(y.to_series())

        if self.parameters["strategy"] == "mean":
            self._prediction_value = y.mean()
        elif self.parameters["strategy"] == "median":
            self._prediction_value = y.median()
        self._num_features = X.shape[1]
        return self

    def predict(self, X):
        X = _convert_to_woodwork_structure(X)
        predictions = pd.Series([self._prediction_value] * len(X))
        return _convert_to_woodwork_structure(predictions)

    @property
    def feature_importance(self):
        """Returns importance associated with each feature. Since baseline regressors do not use input features to calculate predictions, returns an array of zeroes.

        Returns:
            np.ndarray (float): an array of zeroes

        """
        return np.zeros(self._num_features)<|MERGE_RESOLUTION|>--- conflicted
+++ resolved
@@ -25,12 +25,8 @@
 
         Arguments:
             strategy (str): method used to predict. Valid options are "mean", "median". Defaults to "mean".
-<<<<<<< HEAD
-            random_state (int, np.random.RandomState): Seed for the random number generator. Defaults to 0.
-=======
-            random_state (int): Seed for the random number generator
+            random_state (int): Seed for the random number generator. Defaults to 0.
 
->>>>>>> 07b3700b
         """
         if strategy not in ["mean", "median"]:
             raise ValueError("'strategy' parameter must equal either 'mean' or 'median'")
