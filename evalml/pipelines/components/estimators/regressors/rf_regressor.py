from sklearn.ensemble import RandomForestRegressor as SKRandomForestRegressor
from skopt.space import Integer

from evalml.model_family import ModelFamily
from evalml.pipelines.components.estimators import Estimator
from evalml.problem_types import ProblemTypes


class RandomForestRegressor(Estimator):
    """Random Forest Regressor"""
    name = "Random Forest Regressor"
    hyperparameter_ranges = {
        "n_estimators": Integer(10, 1000),
        "max_depth": Integer(1, 32),
    }
    model_family = ModelFamily.RANDOM_FOREST
    supported_problem_types = [ProblemTypes.REGRESSION]

    def __init__(self, n_estimators=100, max_depth=6, n_jobs=-1, random_state=0):
        parameters = {"n_estimators": n_estimators,
<<<<<<< HEAD
                        "max_depth": max_depth}
        rf_regressor = SKRandomForestRegressor(random_state=random_state,
                                               n_estimators=parameters['n_estimators'],
                                               max_depth=parameters['max_depth'],
                                               n_jobs=n_jobs)
=======
                      "max_depth": max_depth,
                      "n_jobs": n_jobs}
        rf_regressor = SKRandomForestRegressor(random_state=random_state,
                                               **parameters)
>>>>>>> bcc9242f
        super().__init__(parameters=parameters,
                         component_obj=rf_regressor,
                         random_state=random_state)

    @property
    def feature_importances(self):
        return self._component_obj.feature_importances_<|MERGE_RESOLUTION|>--- conflicted
+++ resolved
@@ -18,18 +18,10 @@
 
     def __init__(self, n_estimators=100, max_depth=6, n_jobs=-1, random_state=0):
         parameters = {"n_estimators": n_estimators,
-<<<<<<< HEAD
-                        "max_depth": max_depth}
-        rf_regressor = SKRandomForestRegressor(random_state=random_state,
-                                               n_estimators=parameters['n_estimators'],
-                                               max_depth=parameters['max_depth'],
-                                               n_jobs=n_jobs)
-=======
                       "max_depth": max_depth,
                       "n_jobs": n_jobs}
         rf_regressor = SKRandomForestRegressor(random_state=random_state,
                                                **parameters)
->>>>>>> bcc9242f
         super().__init__(parameters=parameters,
                          component_obj=rf_regressor,
                          random_state=random_state)
