--- conflicted
+++ resolved
@@ -28,12 +28,8 @@
 
         Arguments:
             gap (int): Gap between prediction date and target date and must be a positive integer. If gap is 0, target date will be shifted ahead by 1 time period.
-<<<<<<< HEAD
-            random_state (int, np.random.RandomState): Seed for the random number generator. Defaults to 0.
-=======
-            random_state (int): Seed for the random number generator
+            random_state (int): Seed for the random number generator. Defaults to 0.
 
->>>>>>> 07b3700b
         """
 
         self._prediction_value = None
