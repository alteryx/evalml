--- conflicted
+++ resolved
@@ -6,11 +6,8 @@
 from evalml.problem_types import ProblemTypes
 from evalml.utils import (
     _convert_woodwork_types_wrapper,
-<<<<<<< HEAD
+    deprecate_arg,
     infer_feature_types,
-=======
-    deprecate_arg,
->>>>>>> 5cba8a9b
     pad_with_nans
 )
 
