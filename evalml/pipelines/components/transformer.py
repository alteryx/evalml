--- conflicted
+++ resolved
@@ -2,14 +2,9 @@
 
 
 class Transformer(ComponentBase):
-<<<<<<< HEAD
     "A component that may or may not need fitting that transforms data. These components are used before an estimator."
-    def __init__(self, name, component_type, hyperparameters, needs_fitting=False, component_obj=None):
-        super().__init__(name, component_type, hyperparameters, needs_fitting, component_obj)
-=======
     def __init__(self, name, component_type, hyperparameters={}, parameters={}, needs_fitting=False, component_obj=None):
         super().__init__(name=name, component_type=component_type, hyperparameters=hyperparameters, parameters=parameters, needs_fitting=needs_fitting, component_obj=component_obj)
->>>>>>> e707f31b
 
     def transform(self, X):
         """Transforms data X
