import pandas as pd

from .objective_base import ObjectiveBase

from evalml.problem_types import ProblemTypes


class FraudCost(ObjectiveBase):
    """Score the percentage of money lost of the total transaction amount process due to fraud"""
    name = "Fraud Cost"
    problem_types = [ProblemTypes.BINARY]
    needs_fitting = True
    greater_is_better = False
    uses_extra_columns = True
    fit_needs_proba = True
    score_needs_proba = False

    def __init__(self, retry_percentage=.5, interchange_fee=.02,
                 fraud_payout_percentage=1.0, amount_col='amount', verbose=False):
        """Create instance of FraudCost

        Arguments:
            retry_percentage (float): what percentage of customers will retry a transaction if it
                is declined? Between 0 and 1. Defaults to .5

            interchange_fee (float): how much of each successful transaction do you collect?
                Between 0 and 1. Defaults to .02

            fraud_payout_percentage (float):  how percentage of fraud will you be unable to collect.
                Between 0 and 1. Defaults to 1.0

            amount_col (str): name of column in data that contains the amount. defaults to "amount"
        """
        self.retry_percentage = retry_percentage
        self.interchange_fee = interchange_fee
        self.fraud_payout_percentage = fraud_payout_percentage
        self.amount_col = amount_col
        super().__init__(verbose=verbose)

    def decision_function(self, y_predicted, extra_cols, threshold):
<<<<<<< HEAD
        """Determine if transaction is fraud given predicted probabilities, dataframe with transaction amount, and threshold
        
            Arguments:
                y_predicted (pd.Series): predicted labels
                extra_cols (pd.DataFrame): extra data needed
                threshold (float): threshold to determine if transaction is fraud
            
            Returns:
                pd.Series: series of predicted fraud label using extra cols and threshold
        """
=======
        """Determine if transaction is fraud given predicted probabilities,
            dataframe with transaction amount, and threshold"""
        if not isinstance(extra_cols, pd.DataFrame):
            extra_cols = pd.DataFrame(extra_cols)

        if not isinstance(y_predicted, pd.Series):
            y_predicted = pd.Series(y_predicted)

>>>>>>> 02913f13
        transformed_probs = (y_predicted * extra_cols[self.amount_col])
        return transformed_probs > threshold

    def objective_function(self, y_predicted, y_true, extra_cols):
<<<<<<< HEAD
        """Calculate amount lost to fraud per transaction given predictions, true values, and dataframe with transaction amount
        
            Arguments:
                y_predicted (pd.Series): predicted fraud labels
                y_true (pd.Series): true fraud labels
                extra_cols (pd.DataFrame): extra data needed
            
            Returns:
                float: amount lost to fraud per transaction
        """
=======
        """Calculate amount lost to fraud given predictions, true values, and dataframe
            with transaction amount"""
        if not isinstance(extra_cols, pd.DataFrame):
            extra_cols = pd.DataFrame(extra_cols)

        if not isinstance(y_predicted, pd.Series):
            y_predicted = pd.Series(y_predicted)

        if not isinstance(y_true, pd.Series):
            y_true = pd.Series(y_true)
>>>>>>> 02913f13

        # extract transaction using the amount columns in users data
        transaction_amount = extra_cols[self.amount_col]

        # amount paid if transaction is fraud
        fraud_cost = transaction_amount * self.fraud_payout_percentage

        # money made from interchange fees on transaction
        interchange_cost = transaction_amount * (1 - self.retry_percentage) * self.interchange_fee

        # calculate cost of missing fraudulent transactions
        false_negatives = (y_true & ~y_predicted) * fraud_cost

        # calculate money lost from fees
        false_positives = (~y_true & y_predicted) * interchange_cost

        loss = false_negatives.sum() + false_positives.sum()

        loss_per_total_processed = loss / transaction_amount.sum()

        return loss_per_total_processed<|MERGE_RESOLUTION|>--- conflicted
+++ resolved
@@ -38,7 +38,6 @@
         super().__init__(verbose=verbose)
 
     def decision_function(self, y_predicted, extra_cols, threshold):
-<<<<<<< HEAD
         """Determine if transaction is fraud given predicted probabilities, dataframe with transaction amount, and threshold
         
             Arguments:
@@ -49,21 +48,10 @@
             Returns:
                 pd.Series: series of predicted fraud label using extra cols and threshold
         """
-=======
-        """Determine if transaction is fraud given predicted probabilities,
-            dataframe with transaction amount, and threshold"""
-        if not isinstance(extra_cols, pd.DataFrame):
-            extra_cols = pd.DataFrame(extra_cols)
-
-        if not isinstance(y_predicted, pd.Series):
-            y_predicted = pd.Series(y_predicted)
-
->>>>>>> 02913f13
         transformed_probs = (y_predicted * extra_cols[self.amount_col])
         return transformed_probs > threshold
 
     def objective_function(self, y_predicted, y_true, extra_cols):
-<<<<<<< HEAD
         """Calculate amount lost to fraud per transaction given predictions, true values, and dataframe with transaction amount
         
             Arguments:
@@ -74,18 +62,6 @@
             Returns:
                 float: amount lost to fraud per transaction
         """
-=======
-        """Calculate amount lost to fraud given predictions, true values, and dataframe
-            with transaction amount"""
-        if not isinstance(extra_cols, pd.DataFrame):
-            extra_cols = pd.DataFrame(extra_cols)
-
-        if not isinstance(y_predicted, pd.Series):
-            y_predicted = pd.Series(y_predicted)
-
-        if not isinstance(y_true, pd.Series):
-            y_true = pd.Series(y_true)
->>>>>>> 02913f13
 
         # extract transaction using the amount columns in users data
         transaction_amount = extra_cols[self.amount_col]
