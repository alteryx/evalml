from .binary_classification_objective import BinaryClassificationObjective


class FraudCost(BinaryClassificationObjective):
    """Score the percentage of money lost of the total transaction amount process due to fraud.

    Arguments:
        retry_percentage (float): What percentage of customers that will retry a transaction if it
            is declined. Between 0 and 1. Defaults to 0.5.
        interchange_fee (float): How much of each successful transaction you can collect.
            Between 0 and 1. Defaults to .02.
        fraud_payout_percentage (float): Percentage of fraud you will not be able to collect.
            Between 0 and 1. Defaults to 1.0.
        amount_col (str): Name of column in data that contains the amount. Defaults to "amount".
    """

    name = "Fraud Cost"
    greater_is_better = False
    score_needs_proba = False
    perfect_score = 0.0
    is_bounded_like_percentage = True

    def __init__(
        self,
        retry_percentage=0.5,
        interchange_fee=0.02,
        fraud_payout_percentage=1.0,
        amount_col="amount",
    ):
<<<<<<< HEAD
=======
        """Create instance of FraudCost

        Arguments:
            retry_percentage (float): What percentage of customers that will retry a transaction if it
                is declined. Between 0 and 1. Defaults to .5

            interchange_fee (float): How much of each successful transaction you pay.
                Between 0 and 1. Defaults to .02

            fraud_payout_percentage (float): Percentage of fraud you will not be able to collect.
                Between 0 and 1. Defaults to 1.0

            amount_col (str): Name of column in data that contains the amount. Defaults to "amount"
        """
>>>>>>> cda2c2e9
        self.retry_percentage = retry_percentage
        self.interchange_fee = interchange_fee
        self.fraud_payout_percentage = fraud_payout_percentage
        self.amount_col = amount_col

    def objective_function(self, y_true, y_predicted, X, sample_weight=None):
        """Calculate amount lost to fraud per transaction given predictions, true values, and dataframe with transaction amount.

        Arguments:
            y_predicted (pd.Series): Predicted fraud labels
            y_true (pd.Series): True fraud labels
            X (pd.DataFrame): Data with transaction amounts
            sample_weight (pd.DataFrame): Ignored.

        Returns:
            float: Amount lost to fraud per transaction
        """
        X = self._standardize_input_type(X)
        y_true = self._standardize_input_type(y_true)
        y_predicted = self._standardize_input_type(y_predicted)
        self.validate_inputs(y_true, y_predicted)

        # extract transaction using the amount columns in users data
        try:
            transaction_amount = X[self.amount_col]
        except KeyError:
            raise ValueError("`{}` is not a valid column in X.".format(self.amount_col))

        # amount paid if transaction is fraud
        fraud_cost = transaction_amount * self.fraud_payout_percentage

        # money paid from interchange fees on transaction
        interchange_cost = (
            transaction_amount * (1 - self.retry_percentage) * self.interchange_fee
        )

        # calculate cost of missing fraudulent transactions
        false_negatives = (y_true & ~y_predicted) * fraud_cost

        # calculate money lost from fees
        false_positives = (~y_true & y_predicted) * interchange_cost

        # add a penalty if we output naive predictions
        all_one_prediction_cost = (2 - len(set(y_predicted))) * fraud_cost.sum()
        loss = false_negatives.sum() + false_positives.sum() + all_one_prediction_cost

        loss_per_total_processed = loss / transaction_amount.sum()

        return loss_per_total_processed<|MERGE_RESOLUTION|>--- conflicted
+++ resolved
@@ -7,8 +7,8 @@
     Arguments:
         retry_percentage (float): What percentage of customers that will retry a transaction if it
             is declined. Between 0 and 1. Defaults to 0.5.
-        interchange_fee (float): How much of each successful transaction you can collect.
-            Between 0 and 1. Defaults to .02.
+        interchange_fee (float): How much of each successful transaction you pay.
+            Between 0 and 1. Defaults to 0.02.
         fraud_payout_percentage (float): Percentage of fraud you will not be able to collect.
             Between 0 and 1. Defaults to 1.0.
         amount_col (str): Name of column in data that contains the amount. Defaults to "amount".
@@ -27,23 +27,6 @@
         fraud_payout_percentage=1.0,
         amount_col="amount",
     ):
-<<<<<<< HEAD
-=======
-        """Create instance of FraudCost
-
-        Arguments:
-            retry_percentage (float): What percentage of customers that will retry a transaction if it
-                is declined. Between 0 and 1. Defaults to .5
-
-            interchange_fee (float): How much of each successful transaction you pay.
-                Between 0 and 1. Defaults to .02
-
-            fraud_payout_percentage (float): Percentage of fraud you will not be able to collect.
-                Between 0 and 1. Defaults to 1.0
-
-            amount_col (str): Name of column in data that contains the amount. Defaults to "amount"
-        """
->>>>>>> cda2c2e9
         self.retry_percentage = retry_percentage
         self.interchange_fee = interchange_fee
         self.fraud_payout_percentage = fraud_payout_percentage
