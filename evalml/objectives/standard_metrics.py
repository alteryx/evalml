from abc import ABC

import numpy as np
import pandas as pd
from sklearn import metrics
from sklearn.preprocessing import label_binarize
from sklearn.utils.multiclass import unique_labels

from .binary_classification_objective import BinaryClassificationObjective
from .multiclass_classification_objective import MultiClassificationObjective
from .objective_base import ObjectiveBase
from .regression_objective import RegressionObjective

from evalml.problem_types import ProblemTypes


# todo does this need tuning?
class F1(BinaryClassificationObjective):
    """F1 score for binary classification"""
    needs_fitting = False
    greater_is_better = True
    score_needs_proba = False
    name = "F1"
    problem_types = [ProblemTypes.BINARY]

    def score(self, y_predicted, y_true):
        return metrics.f1_score(y_true, y_predicted)


class F1Micro(MultiClassificationObjective):
    """F1 score for multiclass classification using micro averaging"""
    needs_fitting = False
    greater_is_better = True
    score_needs_proba = False
    name = "F1 Micro"
    problem_types = [ProblemTypes.MULTICLASS]

    def score(self, y_predicted, y_true):
        return metrics.f1_score(y_true, y_predicted, average='micro')


class F1Macro(MultiClassificationObjective):
    """F1 score for multiclass classification using macro averaging"""
    needs_fitting = False
    greater_is_better = True
    score_needs_proba = False
    name = "F1 Macro"
    problem_types = [ProblemTypes.MULTICLASS]

    def score(self, y_predicted, y_true):
        return metrics.f1_score(y_true, y_predicted, average='macro')


class F1Weighted(MultiClassificationObjective):
    """F1 score for multiclass classification using weighted averaging"""
    needs_fitting = False
    greater_is_better = True
    score_needs_proba = False
    name = "F1 Weighted"
    problem_types = [ProblemTypes.MULTICLASS]

    def score(self, y_predicted, y_true):
        return metrics.f1_score(y_true, y_predicted, average='weighted')


class Precision(BinaryClassificationObjective):
    """Precision score for binary classification"""
    needs_fitting = False
    greater_is_better = True
    score_needs_proba = False
    name = "Precision"
    problem_types = [ProblemTypes.BINARY]

    def score(self, y_predicted, y_true):
        return metrics.precision_score(y_true, y_predicted)


class PrecisionMicro(MultiClassificationObjective):
    """Precision score for multiclass classification using micro averaging"""
    needs_fitting = False
    greater_is_better = True
    score_needs_proba = False
    name = "Precision Micro"
    problem_types = [ProblemTypes.MULTICLASS]

    def score(self, y_predicted, y_true):
        return metrics.precision_score(y_true, y_predicted, average='micro')


class PrecisionMacro(MultiClassificationObjective):
    """Precision score for multiclass classification using macro averaging"""
    needs_fitting = False
    greater_is_better = True
    score_needs_proba = False
    name = "Precision Macro"
    problem_types = [ProblemTypes.MULTICLASS]

    def score(self, y_predicted, y_true):
        return metrics.precision_score(y_true, y_predicted, average='macro')


class PrecisionWeighted(MultiClassificationObjective):
    """Precision score for multiclass classification using weighted averaging"""
    needs_fitting = False
    greater_is_better = True
    score_needs_proba = False
    name = "Precision Weighted"
    problem_types = [ProblemTypes.MULTICLASS]

    def score(self, y_predicted, y_true):
        return metrics.precision_score(y_true, y_predicted, average='weighted')


class Recall(BinaryClassificationObjective):
    """Recall score for binary classification"""
    needs_fitting = False
    greater_is_better = True
    score_needs_proba = False
    name = "Recall"
    problem_types = [ProblemTypes.BINARY]

    def score(self, y_predicted, y_true):
        return metrics.recall_score(y_true, y_predicted)


class RecallMicro(MultiClassificationObjective):
    """Recall score for multiclass classification using micro averaging"""
    needs_fitting = False
    greater_is_better = True
    score_needs_proba = False
    name = "Recall Micro"
    problem_types = [ProblemTypes.MULTICLASS]

    def score(self, y_predicted, y_true):
        return metrics.recall_score(y_true, y_predicted, average='micro')


class RecallMacro(MultiClassificationObjective):
    """Recall score for multiclass classification using macro averaging"""
    needs_fitting = False
    greater_is_better = True
    score_needs_proba = False
    name = "Recall Macro"
    problem_types = [ProblemTypes.MULTICLASS]

    def score(self, y_predicted, y_true):
        return metrics.recall_score(y_true, y_predicted, average='macro')


class RecallWeighted(MultiClassificationObjective):
    """Recall score for multiclass classification using weighted averaging"""
    needs_fitting = False
    greater_is_better = True
    score_needs_proba = False
    name = "Recall Weighted"
    problem_types = [ProblemTypes.MULTICLASS]

    def score(self, y_predicted, y_true):
        return metrics.recall_score(y_true, y_predicted, average='weighted')


class AUC(BinaryClassificationObjective):
    """AUC score for binary classification"""
    needs_fitting = False
    greater_is_better = True
    score_needs_proba = True
    name = "AUC"
    problem_types = [ProblemTypes.BINARY]

    def score(self, y_predicted, y_true):
        return metrics.roc_auc_score(y_true, y_predicted)


class AUCMicro(MultiClassificationObjective):
    """AUC score for multiclass classification using micro averaging"""
    needs_fitting = False
    greater_is_better = True
    score_needs_proba = True
    name = "AUC Micro"
    problem_types = [ProblemTypes.MULTICLASS]

    def score(self, y_predicted, y_true):
        y_true, y_predicted = _handle_predictions(y_true, y_predicted)
        return metrics.roc_auc_score(y_true, y_predicted, average='micro')


class AUCMacro(MultiClassificationObjective):
    """AUC score for multiclass classification using macro averaging"""
    needs_fitting = False
    greater_is_better = True
    score_needs_proba = True
    name = "AUC Macro"
    problem_types = [ProblemTypes.MULTICLASS]

    def score(self, y_predicted, y_true):
        y_true, y_predicted = _handle_predictions(y_true, y_predicted)
        return metrics.roc_auc_score(y_true, y_predicted, average='macro')


class AUCWeighted(MultiClassificationObjective):
    """AUC Score for multiclass classification using weighted averaging"""
    needs_fitting = False
    greater_is_better = True
    score_needs_proba = True
    name = "AUC Weighted"
    problem_types = [ProblemTypes.MULTICLASS]

    def score(self, y_predicted, y_true):
        y_true, y_predicted = _handle_predictions(y_true, y_predicted)
        return metrics.roc_auc_score(y_true, y_predicted, average='weighted')


class LogLoss(ObjectiveBase):
    """Log Loss for both binary and multiclass classification"""
    needs_fitting = False
    greater_is_better = False
    score_needs_proba = True
    name = "Log Loss"
    problem_types = [ProblemTypes.BINARY, ProblemTypes.MULTICLASS]

    def score(self, y_predicted, y_true):
        return metrics.log_loss(y_true, y_predicted)


class MCC(ObjectiveBase):
    """Matthews correlation coefficient for both binary and multiclass classification"""
    needs_fitting = False
    greater_is_better = True
    score_needs_proba = False
    name = "MCC"
    problem_types = [ProblemTypes.BINARY, ProblemTypes.MULTICLASS]

    def score(self, y_predicted, y_true):
        return metrics.matthews_corrcoef(y_true, y_predicted)


class R2(RegressionObjective):
    """Coefficient of determination for regression"""
    needs_fitting = False
    greater_is_better = True
    score_needs_proba = False
    name = "R2"
    problem_types = [ProblemTypes.REGRESSION]

    def score(self, y_predicted, y_true):
        return metrics.r2_score(y_true, y_predicted)


class MAE(RegressionObjective):
    """Mean absolute error for regression"""
    needs_fitting = False
    greater_is_better = False
    score_needs_proba = False
    name = "MAE"
    problem_types = [ProblemTypes.REGRESSION]

    def score(self, y_predicted, y_true):
        return metrics.mean_absolute_error(y_true, y_predicted)


class MSE(RegressionObjective):
    """Mean squared error for regression"""
    needs_fitting = False
    greater_is_better = False
    score_needs_proba = False
    name = "MSE"
    problem_types = [ProblemTypes.REGRESSION]

    def score(self, y_predicted, y_true):
        return metrics.mean_squared_error(y_true, y_predicted)


class MSLE(RegressionObjective):
    """Mean squared log error for regression"""
    needs_fitting = False
    greater_is_better = False
    score_needs_proba = False
    name = "MSLE"
    problem_types = [ProblemTypes.REGRESSION]

    def score(self, y_predicted, y_true):
        return metrics.mean_squared_log_error(y_true, y_predicted)


class MedianAE(RegressionObjective):
    """Median absolute error for regression"""
    needs_fitting = False
    greater_is_better = False
    score_needs_proba = False
    name = "MedianAE"
    problem_types = [ProblemTypes.REGRESSION]

    def score(self, y_predicted, y_true):
        return metrics.median_absolute_error(y_true, y_predicted)


class MaxError(RegressionObjective):
    """Maximum residual error for regression"""
    needs_fitting = False
    greater_is_better = False
    score_needs_proba = False
    name = "MaxError"
    problem_types = [ProblemTypes.REGRESSION]

    def score(self, y_predicted, y_true):
        return metrics.max_error(y_true, y_predicted)


class ExpVariance(RegressionObjective):
    """Explained variance score for regression"""
    needs_fitting = False
    greater_is_better = True
    score_needs_proba = False
    name = "ExpVariance"
    problem_types = [ProblemTypes.REGRESSION]

    def score(self, y_predicted, y_true):
        return metrics.explained_variance_score(y_true, y_predicted)


<<<<<<< HEAD
class PlotMetric:
    score_needs_proba = True
=======
class PlotMetric(ABC):
    score_needs_proba = True
    name = None

    def score(self, y_predicted, y_true):
        raise NotImplementedError("score() is not implemented!")
>>>>>>> 1ca67690


class ROC(PlotMetric):
    """Receiver Operating Characteristic score for binary classification."""
    score_needs_proba = True
    name = "ROC"
    problem_types = [ProblemTypes.BINARY]

    def score(self, y_predicted, y_true):
        return metrics.roc_curve(y_true, y_predicted)


class ConfusionMatrix(PlotMetric):
    """Confusion matrix for classification problems"""
    score_needs_proba = False
    name = "Confusion Matrix"
    problem_types = [ProblemTypes.BINARY, ProblemTypes.MULTICLASS]

    def score(self, y_predicted, y_true):
        labels = unique_labels(y_predicted, y_true)
        conf_mat = metrics.confusion_matrix(y_true, y_predicted)
        conf_mat = pd.DataFrame(conf_mat, columns=labels)
        return conf_mat


def _handle_predictions(y_true, y_pred):
    if len(np.unique(y_true)) > 2:
        classes = np.unique(y_true)
        y_true = label_binarize(y_true, classes=classes)

    return y_true, y_pred<|MERGE_RESOLUTION|>--- conflicted
+++ resolved
@@ -318,17 +318,12 @@
         return metrics.explained_variance_score(y_true, y_predicted)
 
 
-<<<<<<< HEAD
-class PlotMetric:
-    score_needs_proba = True
-=======
 class PlotMetric(ABC):
     score_needs_proba = True
     name = None
 
     def score(self, y_predicted, y_true):
         raise NotImplementedError("score() is not implemented!")
->>>>>>> 1ca67690
 
 
 class ROC(PlotMetric):
