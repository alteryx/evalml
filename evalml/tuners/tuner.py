--- conflicted
+++ resolved
@@ -14,11 +14,7 @@
 
         Arguments:
             pipeline_hyperparameter_ranges (dict): a set of hyperparameter ranges corresponding to a pipeline's parameters
-<<<<<<< HEAD
-            random_state (int, np.random.RandomState): Seed for the random number generator. Defaults to 0.
-=======
             random_state (int): The random state. Defaults to 0.
->>>>>>> 07b3700b
         """
         self._pipeline_hyperparameter_ranges = pipeline_hyperparameter_ranges
         self._parameter_names_map = dict()
@@ -61,7 +57,7 @@
 
     @abstractmethod
     def add(self, pipeline_parameters, score):
-        """ Register a set of hyperparameters with the score obtained from training a pipeline with those hyperparameters.
+        """Register a set of hyperparameters with the score obtained from training a pipeline with those hyperparameters.
 
         Arguments:
             pipeline_parameters (dict): a dict of the parameters used to evaluate a pipeline
@@ -76,12 +72,11 @@
         """Returns a suggested set of parameters to train and score a pipeline with, based off the search space dimensions and prior samples.
 
         Returns:
-            dict: proposed pipeline parameters
+            dict: Proposed pipeline parameters
         """
 
     def is_search_space_exhausted(self):
-        """ Optional. If possible search space for tuner is finite, this method indicates
-        whether or not all possible parameters have been scored.
+        """Optional. If possible search space for tuner is finite, this method indicates whether or not all possible parameters have been scored.
 
         Returns:
             bool: Returns true if all possible parameters in a search space has been scored.
