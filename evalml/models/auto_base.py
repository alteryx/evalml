--- conflicted
+++ resolved
@@ -18,11 +18,7 @@
 class AutoBase:
     def __init__(self, problem_type, tuner, cv, objective, max_pipelines, max_time,
                  model_types, detect_label_leakage, start_iteration_callback,
-<<<<<<< HEAD
-                 add_result_callback, additional_objectives, null_threshold, check_outliers, random_state, verbose):
-=======
-                 add_result_callback, additional_objectives, null_threshold, id_cols_threshold, random_state, verbose):
->>>>>>> 9525b3f2
+                 add_result_callback, additional_objectives, null_threshold, id_cols_threshold, check_outliers, random_state, verbose):
         if tuner is None:
             tuner = SKOptTuner
         self.objective = get_objective(objective)
