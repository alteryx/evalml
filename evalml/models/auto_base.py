import random
import time
from collections import OrderedDict
from sys import stdout

import numpy as np
import pandas as pd
from tqdm import tqdm

from evalml import preprocessing
from evalml.objectives import get_objective, get_objectives
from evalml.pipelines import get_pipelines
from evalml.problem_types import ProblemTypes
from evalml.tuners import SKOptTuner
from evalml.utils import Logger


class AutoBase:
    def __init__(self, problem_type, tuner, cv, objective, max_pipelines, max_time,
                 model_types, detect_label_leakage, start_iteration_callback,
                 add_result_callback, additional_objectives, random_state, verbose):
        if tuner is None:
            tuner = SKOptTuner
        self.objective = get_objective(objective)
        self.problem_type = problem_type
        self.max_pipelines = max_pipelines
        self.max_time = max_time
        self.model_types = model_types
        self.detect_label_leakage = detect_label_leakage
        self.start_iteration_callback = start_iteration_callback
        self.add_result_callback = add_result_callback
        self.cv = cv
        self.verbose = verbose
        self.logger = Logger(self.verbose)

        self.possible_pipelines = get_pipelines(problem_type=self.problem_type, model_types=model_types)
        self.objective = get_objective(objective)

        if self.problem_type not in self.objective.problem_types:
            raise ValueError("Given objective {} is not compatible with a {} problem.".format(self.objective.name, self.problem_type.value))

        if additional_objectives is not None:
            additional_objectives = [get_objective(o) for o in additional_objectives]
        else:
            additional_objectives = get_objectives(self.problem_type)

            # if our main objective is part of default set of objectives for problem_type, remove it
            existing_main_objective = next((obj for obj in additional_objectives if obj.name == self.objective.name), None)
            if existing_main_objective is not None:
                additional_objectives.remove(existing_main_objective)

        self.results = {}
        self.trained_pipelines = {}
        self.random_state = random_state
        random.seed(self.random_state)
        np.random.seed(seed=self.random_state)
        self.possible_model_types = list(set([p.model_type for p in self.possible_pipelines]))

        self.tuners = {}
        self.search_spaces = {}
        for p in self.possible_pipelines:
            space = list(p.hyperparameters.items())
            self.tuners[p.name] = tuner([s[1] for s in space], random_state=random_state)
            self.search_spaces[p.name] = [s[0] for s in space]

        self.additional_objectives = additional_objectives

    def fit(self, X, y, feature_types=None, raise_errors=False):
        """Find best classifier

        Arguments:
            X (pd.DataFrame): the input training data of shape [n_samples, n_features]

            y (pd.Series): the target training labels of length [n_samples]

            feature_types (list, optional): list of feature types. either numeric of categorical.
                categorical features will automatically be encoded

            raise_errors (boolean): If true, raise errors and exit search if a pipeline errors during fitting

        Returns:

            self
        """
        # make everything pandas objects
        if not isinstance(X, pd.DataFrame):
            X = pd.DataFrame(X)

        if not isinstance(y, pd.Series):
            y = pd.Series(y)

<<<<<<< HEAD
        if self.problem_type != ProblemTypes.REGRESSION:
            self.check_multiclass(y)

        self._log_title("Beginning pipeline search")
        self._log("Optimizing for %s. " % self.objective.name, new_line=False)
=======
        self.logger.log_title("Beginning pipeline search")
        self.logger.log("Optimizing for %s. " % self.objective.name, new_line=False)
>>>>>>> c671859e

        if self.objective.greater_is_better:
            self.logger.log("Greater score is better.\n")
        else:
            self.logger.log("Lower score is better.\n")

        self.logger.log("Searching up to %s pipelines. " % self.max_pipelines, new_line=False)
        if self.max_time:
            self.logger.log("Will stop searching for new pipelines after %d seconds.\n" % self.max_time)
        else:
            self.logger.log("No time limit is set. Set one using max_time parameter.\n")
        self.logger.log("Possible model types: %s\n" % ", ".join([model.value for model in self.possible_model_types]))

        if self.detect_label_leakage:
            leaked = preprocessing.detect_label_leakage(X, y)
            if len(leaked) > 0:
                leaked = [str(k) for k in leaked.keys()]
                self.logger.log("WARNING: Possible label leakage: %s" % ", ".join(leaked))

        pbar = tqdm(range(self.max_pipelines), disable=not self.verbose, file=stdout)

        start = time.time()
        for n in pbar:
            elapsed = time.time() - start
            if self.max_time and elapsed > self.max_time:
                self.logger.log("\n\nMax time elapsed. Stopping search early.")
                break
            self._do_iteration(X, y, pbar, raise_errors)

        pbar.close()

        self.logger.log("\n✔ Optimization finished")

    def check_multiclass(self, y):
        if y.nunique() <= 2:
            return
        if ProblemTypes.MULTICLASS not in self.objective.problem_types:
            raise ValueError("Given objective {} is not compatible with a multiclass problem.".format(self.objective.name))
        for obj in self.additional_objectives:
            if ProblemTypes.MULTICLASS not in obj.problem_types:
                raise ValueError("Additional objective {} is not compatible with a multiclass problem.".format(obj.name))

    def _do_iteration(self, X, y, pbar, raise_errors):
        # determine which pipeline to build
        pipeline_class = self._select_pipeline()

        # propose the next best parameters for this piepline
        parameters = self._propose_parameters(pipeline_class)

        # fit an score the pipeline
        pipeline = pipeline_class(
            objective=self.objective,
            random_state=self.random_state,
            n_jobs=-1,
            number_features=X.shape[1],
            **dict(parameters)
        )

        if self.start_iteration_callback:
            self.start_iteration_callback(pipeline_class, parameters)

        pbar.set_description("Testing %s" % (pipeline_class.name))

        start = time.time()
        scores = []
        all_objective_scores = []
        for train, test in self.cv.split(X, y):
            if isinstance(X, pd.DataFrame):
                X_train, X_test = X.iloc[train], X.iloc[test]
            else:
                X_train, X_test = X[train], X[test]
            if isinstance(y, pd.Series):
                y_train, y_test = y.iloc[train], y.iloc[test]
            else:
                y_train, y_test = y[train], y[test]

            try:
                pipeline.fit(X_train, y_train)
                score, other_scores = pipeline.score(X_test, y_test, other_objectives=self.additional_objectives)

            except Exception as e:
                if raise_errors:
                    raise e
                pbar.write(str(e))
                score = np.nan
                other_scores = OrderedDict(zip([n.name for n in self.additional_objectives], [np.nan] * len(self.additional_objectives)))

            ordered_scores = OrderedDict()
            ordered_scores.update({self.objective.name: score})
            ordered_scores.update(other_scores)
            ordered_scores.update({"# Training": len(y_train)})
            ordered_scores.update({"# Testing": len(y_test)})
            scores.append(score)
            all_objective_scores.append(ordered_scores)

        training_time = time.time() - start

        # save the result and continue
        self._add_result(
            trained_pipeline=pipeline,
            parameters=parameters,
            scores=scores,
            all_objective_scores=all_objective_scores,
            training_time=training_time
        )

    def _select_pipeline(self):
        return random.choice(self.possible_pipelines)

    def _propose_parameters(self, pipeline_class):
        values = self.tuners[pipeline_class.name].propose()
        space = self.search_spaces[pipeline_class.name]
        proposal = zip(space, values)
        return list(proposal)

    def _add_result(self, trained_pipeline, parameters, scores, all_objective_scores, training_time):
        score = pd.Series(scores).mean()

        if self.objective.greater_is_better:
            score_to_minimize = -score
        else:
            score_to_minimize = score

        self.tuners[trained_pipeline.name].add([p[1] for p in parameters], score_to_minimize)
        # calculate high_variance_cv
        # if the coefficient of variance is greater than .2
        s = pd.Series(scores)
        high_variance_cv = (s.std() / s.mean()) > .2

        pipeline_name = trained_pipeline.__class__.__name__
        pipeline_id = len(self.results)

        self.results[pipeline_id] = {
            "id": pipeline_id,
            "pipeline_name": pipeline_name,
            "parameters": dict(parameters),
            "score": score,
            "high_variance_cv": high_variance_cv,
            "scores": scores,
            "all_objective_scores": all_objective_scores,
            "training_time": training_time,
        }

        if self.add_result_callback:
            self.add_result_callback(self.results[pipeline_id], trained_pipeline)

        self._save_pipeline(pipeline_id, trained_pipeline)

    def _save_pipeline(self, pipeline_id, trained_pipeline):
        self.trained_pipelines[pipeline_id] = trained_pipeline

    def get_pipeline(self, pipeline_id):
        if pipeline_id not in self.trained_pipelines:
            raise RuntimeError("Pipeline not found")

        return self.trained_pipelines[pipeline_id]

    def describe_pipeline(self, pipeline_id, return_dict=False):
        """Describe a pipeline

        Arguments:
            pipeline_id (int): pipeline to describe
            return_dict (bool): If True, return dictionary of information
                about pipeline. Defaults to false

        Returns:
            description
        """
        if pipeline_id not in self.results:
            raise RuntimeError("Pipeline not found")

        pipeline = self.get_pipeline(pipeline_id)
        pipeline_results = self.results[pipeline_id]

        self.logger.log_title("Pipeline Description")

        better_string = "lower is better"
        if pipeline.objective.greater_is_better:
            better_string = "greater is better"

        self.logger.log("Pipeline Name: %s" % pipeline.name)
        self.logger.log("Model type: %s" % pipeline.model_type)
        self.logger.log("Objective: %s (%s)" % (pipeline.objective.name, better_string))
        self.logger.log("Total training time (including CV): %.1f seconds\n" % pipeline_results["training_time"])

        self.logger.log_subtitle("Parameters")
        for item in pipeline_results["parameters"].items():
            self.logger.log("• %s: %s" % item)

        self.logger.log_subtitle("\nCross Validation")

        if pipeline_results["high_variance_cv"]:
            self.logger.log("Warning! High variance within cross validation scores. " +
                            "Model may not perform as estimated on unseen data.")

        all_objective_scores = pd.DataFrame(pipeline_results["all_objective_scores"])

        for c in all_objective_scores:
            if c in ["# Training", "# Testing"]:
                all_objective_scores[c] = all_objective_scores[c].astype("object")
                continue

            mean = all_objective_scores[c].mean(axis=0)
            std = all_objective_scores[c].std(axis=0)
            all_objective_scores.loc["mean", c] = mean
            all_objective_scores.loc["std", c] = std
            all_objective_scores.loc["coef of var", c] = std / mean

        all_objective_scores = all_objective_scores.fillna("-")
        with pd.option_context('display.float_format', '{:.3f}'.format, 'expand_frame_repr', False):
            self.logger.log(all_objective_scores)

        if return_dict:
            return pipeline_results

    @property
    def rankings(self):
        """Returns the rankings of the models searched"""
        ascending = True
        if self.objective.greater_is_better:
            ascending = False

        rankings_df = pd.DataFrame(self.results.values())
        rankings_df = rankings_df[["id", "pipeline_name", "score", "high_variance_cv", "parameters"]]
        rankings_df.sort_values("score", ascending=ascending, inplace=True)
        rankings_df.reset_index(drop=True, inplace=True)

        return rankings_df

    @property
    def best_pipeline(self):
        """Returns the best model found"""
        best = self.rankings.iloc[0]
        return self.get_pipeline(best["id"])<|MERGE_RESOLUTION|>--- conflicted
+++ resolved
@@ -89,16 +89,11 @@
         if not isinstance(y, pd.Series):
             y = pd.Series(y)
 
-<<<<<<< HEAD
         if self.problem_type != ProblemTypes.REGRESSION:
             self.check_multiclass(y)
 
-        self._log_title("Beginning pipeline search")
-        self._log("Optimizing for %s. " % self.objective.name, new_line=False)
-=======
         self.logger.log_title("Beginning pipeline search")
         self.logger.log("Optimizing for %s. " % self.objective.name, new_line=False)
->>>>>>> c671859e
 
         if self.objective.greater_is_better:
             self.logger.log("Greater score is better.\n")
