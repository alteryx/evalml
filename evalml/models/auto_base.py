--- conflicted
+++ resolved
@@ -125,7 +125,11 @@
                 leaked = [str(k) for k in leaked.keys()]
                 self.logger.log("WARNING: Possible label leakage: %s" % ", ".join(leaked))
 
-<<<<<<< HEAD
+        if self.null_threshold is not None:
+            highly_null_columns = guardrails.detect_highly_null(X, percent_threshold=self.null_threshold)
+            if len(highly_null_columns) > 0:
+                self.logger.log("WARNING: {} columns are at least {}% null.".format(', '.join(highly_null_columns), self.null_threshold * 100))
+
         if self.max_pipelines is None:
             start = time.time()
             elapsed = 0
@@ -148,24 +152,6 @@
                     break
                 self._do_iteration(X, y, pbar, raise_errors)
             pbar.close()
-=======
-        if self.null_threshold is not None:
-            highly_null_columns = guardrails.detect_highly_null(X, percent_threshold=self.null_threshold)
-            if len(highly_null_columns) > 0:
-                self.logger.log("WARNING: {} columns are at least {}% null.".format(', '.join(highly_null_columns), self.null_threshold * 100))
-
-        pbar = tqdm(range(self.max_pipelines), disable=not self.verbose, file=stdout, bar_format='{desc}   {percentage:3.0f}%|{bar}| Elapsed:{elapsed}')
-        start = time.time()
-        for n in pbar:
-            elapsed = time.time() - start
-            if self.max_time and elapsed > self.max_time:
-                self.logger.log("\n\nMax time elapsed. Stopping search early.")
-                break
-            self._do_iteration(X, y, pbar, raise_errors)
-
-        pbar.close()
-
->>>>>>> 94f32713
         self.logger.log("\n✔ Optimization finished")
 
     def check_multiclass(self, y):
