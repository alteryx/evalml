import random
import time
from collections import OrderedDict
from sys import stdout

import numpy as np
import pandas as pd
from tqdm import tqdm

from evalml import preprocessing
from evalml.objectives import get_objective, get_objectives
from evalml.pipelines import get_pipelines
from evalml.problem_types import ProblemTypes
from evalml.tuners import SKOptTuner
from evalml.utils import Logger


class AutoBase:
    def __init__(self, problem_type, tuner, cv, objective, max_pipelines, max_time,
                 model_types, detect_label_leakage, start_iteration_callback,
                 add_result_callback, additional_objectives, random_state, verbose,
                 detect_highly_null, null_threshold):
        if tuner is None:
            tuner = SKOptTuner
        self.objective = get_objective(objective)
        self.problem_type = problem_type
        self.max_pipelines = max_pipelines
        self.max_time = max_time
        self.model_types = model_types
        self.detect_label_leakage = detect_label_leakage
        self.start_iteration_callback = start_iteration_callback
        self.add_result_callback = add_result_callback
        self.cv = cv
        self.verbose = verbose
        self.detect_highly_null = detect_highly_null
        self.null_threshold = null_threshold

        self.logger = Logger(self.verbose)
        self.possible_pipelines = get_pipelines(problem_type=self.problem_type, model_types=model_types)
        self.objective = get_objective(objective)

        if self.problem_type not in self.objective.problem_types:
            raise ValueError("Given objective {} is not compatible with a {} problem.".format(self.objective.name, self.problem_type.value))

        if additional_objectives is not None:
            additional_objectives = [get_objective(o) for o in additional_objectives]
        else:
            additional_objectives = get_objectives(self.problem_type)

            # if our main objective is part of default set of objectives for problem_type, remove it
            existing_main_objective = next((obj for obj in additional_objectives if obj.name == self.objective.name), None)
            if existing_main_objective is not None:
                additional_objectives.remove(existing_main_objective)

        self.results = {}
        self.trained_pipelines = {}
        self.random_state = random_state
        random.seed(self.random_state)
        np.random.seed(seed=self.random_state)
        self.possible_model_types = list(set([p.model_type for p in self.possible_pipelines]))

        self.tuners = {}
        self.search_spaces = {}
        for p in self.possible_pipelines:
            space = list(p.hyperparameters.items())
            self.tuners[p.name] = tuner([s[1] for s in space], random_state=random_state)
            self.search_spaces[p.name] = [s[0] for s in space]

        self.additional_objectives = additional_objectives
        self._MAX_NAME_LEN = 40

    def fit(self, X, y, feature_types=None, raise_errors=False):
        """Find best classifier

        Arguments:
            X (pd.DataFrame): the input training data of shape [n_samples, n_features]

            y (pd.Series): the target training labels of length [n_samples]

            feature_types (list, optional): list of feature types. either numeric of categorical.
                categorical features will automatically be encoded

            raise_errors (boolean): If true, raise errors and exit search if a pipeline errors during fitting

        Returns:

            self
        """
        # make everything pandas objects
        if not isinstance(X, pd.DataFrame):
            X = pd.DataFrame(X)

        if not isinstance(y, pd.Series):
            y = pd.Series(y)

        if self.problem_type != ProblemTypes.REGRESSION:
            self.check_multiclass(y)

        self.logger.log_title("Beginning pipeline search")
        self.logger.log("Optimizing for %s. " % self.objective.name, new_line=False)

        if self.objective.greater_is_better:
            self.logger.log("Greater score is better.\n")
        else:
            self.logger.log("Lower score is better.\n")

        self.logger.log("Searching up to %s pipelines. " % self.max_pipelines, new_line=False)
        if self.max_time:
            self.logger.log("Will stop searching for new pipelines after %d seconds.\n" % self.max_time)
        else:
            self.logger.log("No time limit is set. Set one using max_time parameter.\n")
        self.logger.log("Possible model types: %s\n" % ", ".join([model.value for model in self.possible_model_types]))

        if self.detect_label_leakage:
            leaked = preprocessing.detect_label_leakage(X, y)
            if len(leaked) > 0:
                leaked = [str(k) for k in leaked.keys()]
                self.logger.log("WARNING: Possible label leakage: %s" % ", ".join(leaked))

<<<<<<< HEAD
        if self.detect_highly_null:
            highly_null_columns = preprocessing.detect_highly_null(X, percent_threshold=self.null_threshold)
            self.logger.log("WARNING: {} columns are at least {}% null.".format(', '.join(highly_null_columns), self.null_threshold * 100))

        pbar = tqdm(range(self.max_pipelines), disable=not self.verbose, file=stdout)

=======
        pbar = tqdm(range(self.max_pipelines), disable=not self.verbose, file=stdout, bar_format='{desc}   {percentage:3.0f}%|{bar}| Elapsed:{elapsed}')
>>>>>>> 1fc3d36c
        start = time.time()
        for n in pbar:
            elapsed = time.time() - start
            if self.max_time and elapsed > self.max_time:
                self.logger.log("\n\nMax time elapsed. Stopping search early.")
                break
            self._do_iteration(X, y, pbar, raise_errors)

        pbar.close()

        self.logger.log("\n✔ Optimization finished")

    def check_multiclass(self, y):
        if y.nunique() <= 2:
            return
        if ProblemTypes.MULTICLASS not in self.objective.problem_types:
            raise ValueError("Given objective {} is not compatible with a multiclass problem.".format(self.objective.name))
        for obj in self.additional_objectives:
            if ProblemTypes.MULTICLASS not in obj.problem_types:
                raise ValueError("Additional objective {} is not compatible with a multiclass problem.".format(obj.name))

    def _do_iteration(self, X, y, pbar, raise_errors):
        # determine which pipeline to build
        pipeline_class = self._select_pipeline()

        # propose the next best parameters for this piepline
        parameters = self._propose_parameters(pipeline_class)

        # fit an score the pipeline
        pipeline = pipeline_class(
            objective=self.objective,
            random_state=self.random_state,
            n_jobs=-1,
            number_features=X.shape[1],
            **dict(parameters)
        )

        if self.start_iteration_callback:
            self.start_iteration_callback(pipeline_class, parameters)

        desc = "▹ {}: ".format(pipeline_class.name)
        if len(desc) > self._MAX_NAME_LEN:
            desc = desc[:self._MAX_NAME_LEN - 3] + "..."
        desc = desc.ljust(self._MAX_NAME_LEN)
        pbar.set_description_str(desc=desc, refresh=True)

        start = time.time()
        scores = []
        all_objective_scores = []
        for train, test in self.cv.split(X, y):
            if isinstance(X, pd.DataFrame):
                X_train, X_test = X.iloc[train], X.iloc[test]
            else:
                X_train, X_test = X[train], X[test]
            if isinstance(y, pd.Series):
                y_train, y_test = y.iloc[train], y.iloc[test]
            else:
                y_train, y_test = y[train], y[test]

            try:
                pipeline.fit(X_train, y_train)
                score, other_scores = pipeline.score(X_test, y_test, other_objectives=self.additional_objectives)

            except Exception as e:
                if raise_errors:
                    raise e
                pbar.write(str(e))
                score = np.nan
                other_scores = OrderedDict(zip([n.name for n in self.additional_objectives], [np.nan] * len(self.additional_objectives)))

            ordered_scores = OrderedDict()
            ordered_scores.update({self.objective.name: score})
            ordered_scores.update(other_scores)
            ordered_scores.update({"# Training": len(y_train)})
            ordered_scores.update({"# Testing": len(y_test)})
            scores.append(score)
            all_objective_scores.append(ordered_scores)

        training_time = time.time() - start

        # save the result and continue
        self._add_result(
            trained_pipeline=pipeline,
            parameters=parameters,
            scores=scores,
            all_objective_scores=all_objective_scores,
            training_time=training_time
        )

        desc = "✔" + desc[1:]
        pbar.set_description_str(desc=desc, refresh=True)
        if self.verbose:  # To force new line between progress bar iterations
            print('')

    def _select_pipeline(self):
        return random.choice(self.possible_pipelines)

    def _propose_parameters(self, pipeline_class):
        values = self.tuners[pipeline_class.name].propose()
        space = self.search_spaces[pipeline_class.name]
        proposal = zip(space, values)
        return list(proposal)

    def _add_result(self, trained_pipeline, parameters, scores, all_objective_scores, training_time):
        score = pd.Series(scores).mean()

        if self.objective.greater_is_better:
            score_to_minimize = -score
        else:
            score_to_minimize = score

        self.tuners[trained_pipeline.name].add([p[1] for p in parameters], score_to_minimize)
        # calculate high_variance_cv
        # if the coefficient of variance is greater than .2
        s = pd.Series(scores)
        high_variance_cv = (s.std() / s.mean()) > .2

        pipeline_name = trained_pipeline.__class__.__name__
        pipeline_id = len(self.results)

        self.results[pipeline_id] = {
            "id": pipeline_id,
            "pipeline_name": pipeline_name,
            "parameters": dict(parameters),
            "score": score,
            "high_variance_cv": high_variance_cv,
            "scores": scores,
            "all_objective_scores": all_objective_scores,
            "training_time": training_time,
        }

        if self.add_result_callback:
            self.add_result_callback(self.results[pipeline_id], trained_pipeline)

        self._save_pipeline(pipeline_id, trained_pipeline)

    def _save_pipeline(self, pipeline_id, trained_pipeline):
        self.trained_pipelines[pipeline_id] = trained_pipeline

    def get_pipeline(self, pipeline_id):
        if pipeline_id not in self.trained_pipelines:
            raise RuntimeError("Pipeline not found")

        return self.trained_pipelines[pipeline_id]

    def describe_pipeline(self, pipeline_id, return_dict=False):
        """Describe a pipeline

        Arguments:
            pipeline_id (int): pipeline to describe
            return_dict (bool): If True, return dictionary of information
                about pipeline. Defaults to false

        Returns:
            description
        """
        if pipeline_id not in self.results:
            raise RuntimeError("Pipeline not found")

        pipeline = self.get_pipeline(pipeline_id)
        pipeline_results = self.results[pipeline_id]

        self.logger.log_title("Pipeline Description")

        better_string = "lower is better"
        if pipeline.objective.greater_is_better:
            better_string = "greater is better"

        self.logger.log("Pipeline Name: %s" % pipeline.name)
        self.logger.log("Model type: %s" % pipeline.model_type)
        self.logger.log("Objective: %s (%s)" % (pipeline.objective.name, better_string))
        self.logger.log("Total training time (including CV): %.1f seconds\n" % pipeline_results["training_time"])

        self.logger.log_subtitle("Parameters")
        for item in pipeline_results["parameters"].items():
            self.logger.log("• %s: %s" % item)

        self.logger.log_subtitle("\nCross Validation")

        if pipeline_results["high_variance_cv"]:
            self.logger.log("Warning! High variance within cross validation scores. " +
                            "Model may not perform as estimated on unseen data.")

        all_objective_scores = pd.DataFrame(pipeline_results["all_objective_scores"])

        for c in all_objective_scores:
            if c in ["# Training", "# Testing"]:
                all_objective_scores[c] = all_objective_scores[c].astype("object")
                continue

            mean = all_objective_scores[c].mean(axis=0)
            std = all_objective_scores[c].std(axis=0)
            all_objective_scores.loc["mean", c] = mean
            all_objective_scores.loc["std", c] = std
            all_objective_scores.loc["coef of var", c] = std / mean

        all_objective_scores = all_objective_scores.fillna("-")
        with pd.option_context('display.float_format', '{:.3f}'.format, 'expand_frame_repr', False):
            self.logger.log(all_objective_scores)

        if return_dict:
            return pipeline_results

    @property
    def rankings(self):
        """Returns the rankings of the models searched"""
        ascending = True
        if self.objective.greater_is_better:
            ascending = False

        rankings_df = pd.DataFrame(self.results.values())
        rankings_df = rankings_df[["id", "pipeline_name", "score", "high_variance_cv", "parameters"]]
        rankings_df.sort_values("score", ascending=ascending, inplace=True)
        rankings_df.reset_index(drop=True, inplace=True)

        return rankings_df

    @property
    def best_pipeline(self):
        """Returns the best model found"""
        best = self.rankings.iloc[0]
        return self.get_pipeline(best["id"])<|MERGE_RESOLUTION|>--- conflicted
+++ resolved
@@ -117,16 +117,11 @@
                 leaked = [str(k) for k in leaked.keys()]
                 self.logger.log("WARNING: Possible label leakage: %s" % ", ".join(leaked))
 
-<<<<<<< HEAD
         if self.detect_highly_null:
             highly_null_columns = preprocessing.detect_highly_null(X, percent_threshold=self.null_threshold)
             self.logger.log("WARNING: {} columns are at least {}% null.".format(', '.join(highly_null_columns), self.null_threshold * 100))
 
-        pbar = tqdm(range(self.max_pipelines), disable=not self.verbose, file=stdout)
-
-=======
         pbar = tqdm(range(self.max_pipelines), disable=not self.verbose, file=stdout, bar_format='{desc}   {percentage:3.0f}%|{bar}| Elapsed:{elapsed}')
->>>>>>> 1fc3d36c
         start = time.time()
         for n in pbar:
             elapsed = time.time() - start
