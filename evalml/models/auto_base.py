--- conflicted
+++ resolved
@@ -131,23 +131,6 @@
                 leaked = [str(k) for k in leaked.keys()]
                 self.logger.log("WARNING: Possible label leakage: %s" % ", ".join(leaked))
 
-<<<<<<< HEAD
-        if self.id_cols_threshold is not None:
-            id_cols = guardrails.detect_id_columns(X, self.id_cols_threshold)
-            if len(id_cols) > 0:
-                self.logger.log("WARNING: columns '{}' may be id columns.".format(", ".join(id_cols.keys())))
-
-        if self.null_threshold is not None:
-            highly_null_columns = guardrails.detect_highly_null(X, percent_threshold=self.null_threshold)
-            if len(highly_null_columns) > 0:
-                self.logger.log("WARNING: {} columns are at least {}% null.".format(', '.join(highly_null_columns), self.null_threshold * 100))
-
-        # Setup plot iterations if needed
-        if plot_iterations:
-            self.plot_best_score_by_iteration(interactive_plot=True)
-
-=======
->>>>>>> 33c310b2
         if self.max_pipelines is None:
             start = time.time()
             pbar = tqdm(total=self.max_time, disable=not self.verbose, file=stdout, bar_format='{desc} |    Elapsed:{elapsed}')
