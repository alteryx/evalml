import random
import time
from collections import OrderedDict
from sys import stdout

import matplotlib
import matplotlib.pyplot as plt
import numpy as np
import pandas as pd
from tqdm import tqdm

from evalml import guardrails
from evalml.objectives import get_objective, get_objectives
from evalml.pipelines import get_pipelines
from evalml.problem_types import ProblemTypes
from evalml.tuners import SKOptTuner
from evalml.utils import Logger, convert_to_seconds


class AutoBase:
    def __init__(self, problem_type, tuner, cv, objective, max_pipelines, max_time,
                 model_types, detect_label_leakage, start_iteration_callback,
                 add_result_callback, additional_objectives, null_threshold, random_state, verbose):
        if tuner is None:
            tuner = SKOptTuner
        self.objective = get_objective(objective)
        self.problem_type = problem_type
        self.max_pipelines = max_pipelines
        self.model_types = model_types
        self.detect_label_leakage = detect_label_leakage
        self.start_iteration_callback = start_iteration_callback
        self.add_result_callback = add_result_callback
        self.cv = cv
        self.null_threshold = null_threshold
        self.verbose = verbose
        self.logger = Logger(self.verbose)
        self.possible_pipelines = get_pipelines(problem_type=self.problem_type, model_types=model_types)
        self.objective = get_objective(objective)

        if self.problem_type not in self.objective.problem_types:
            raise ValueError("Given objective {} is not compatible with a {} problem.".format(self.objective.name, self.problem_type.value))

        if additional_objectives is not None:
            additional_objectives = [get_objective(o) for o in additional_objectives]
        else:
            additional_objectives = get_objectives(self.problem_type)

            # if our main objective is part of default set of objectives for problem_type, remove it
            existing_main_objective = next((obj for obj in additional_objectives if obj.name == self.objective.name), None)
            if existing_main_objective is not None:
                additional_objectives.remove(existing_main_objective)

        if max_time is None or isinstance(max_time, (int, float)):
            self.max_time = max_time
        elif isinstance(max_time, str):
            self.max_time = convert_to_seconds(max_time)
        else:
            raise TypeError("max_time must be a float, int, or string. Received a {}.".format(type(max_time)))
        self.results = {}
        self.trained_pipelines = {}
        self.random_state = random_state
        random.seed(self.random_state)
        np.random.seed(seed=self.random_state)
        self.possible_model_types = list(set([p.model_type for p in self.possible_pipelines]))

        self.tuners = {}
        self.search_spaces = {}
        for p in self.possible_pipelines:
            space = list(p.hyperparameters.items())
            self.tuners[p.name] = tuner([s[1] for s in space], random_state=random_state)
            self.search_spaces[p.name] = [s[0] for s in space]

        self.additional_objectives = additional_objectives
        self._MAX_NAME_LEN = 40

    def fit(self, X, y, feature_types=None, raise_errors=False, plot_iterations=False):
        """Find best classifier

        Arguments:
            X (pd.DataFrame): the input training data of shape [n_samples, n_features]

            y (pd.Series): the target training labels of length [n_samples]

            feature_types (list, optional): list of feature types. either numeric of categorical.
                categorical features will automatically be encoded

            raise_errors (boolean): If true, raise errors and exit search if a pipeline errors during fitting

            plot_iterations (boolean, False): Show interactive plot of iteration vs. score
                during fitting. Can only be ran in Jupyter Notebook.

        Returns:

            self
        """
        def update_plot(fig, ax, iter_scores):
            ax.clear()
            title = 'Pipeline Search: Iteration vs. {}'.format(self.objective.name)
            iter_numbers = list(range(len(iter_scores)))
            plt.plot(iter_numbers, iter_scores, '-o')
            plt.title(title)
            ax.set_xlabel('iteration')
            ax.set_ylabel(self.objective.name)
            fig.canvas.draw()

        # make everything pandas objects
        if not isinstance(X, pd.DataFrame):
            X = pd.DataFrame(X)

        if not isinstance(y, pd.Series):
            y = pd.Series(y)

        if self.problem_type != ProblemTypes.REGRESSION:
            self.check_multiclass(y)

        self.logger.log_title("Beginning pipeline search")
        self.logger.log("Optimizing for %s. " % self.objective.name, new_line=False)

        if self.objective.greater_is_better:
            self.logger.log("Greater score is better.\n")
        else:
            self.logger.log("Lower score is better.\n")

        self.logger.log("Searching up to %s pipelines. " % self.max_pipelines, new_line=False)
        if self.max_time:
            self.logger.log("Will stop searching for new pipelines after %d seconds.\n" % self.max_time)
        else:
            self.logger.log("No time limit is set. Set one using max_time parameter.\n")
        self.logger.log("Possible model types: %s\n" % ", ".join([model.value for model in self.possible_model_types]))

        if self.detect_label_leakage:
            leaked = guardrails.detect_label_leakage(X, y)
            if len(leaked) > 0:
                leaked = [str(k) for k in leaked.keys()]
                self.logger.log("WARNING: Possible label leakage: %s" % ", ".join(leaked))
<<<<<<< HEAD
        if plot_iterations:
            matplotlib.use('nbagg')
            fig = plt.figure()
            ax = fig.add_subplot(111)
            fig.canvas.draw()
            plt.show()
            iter_scores = list()
=======

        if self.null_threshold is not None:
            highly_null_columns = guardrails.detect_highly_null(X, percent_threshold=self.null_threshold)
            if len(highly_null_columns) > 0:
                self.logger.log("WARNING: {} columns are at least {}% null.".format(', '.join(highly_null_columns), self.null_threshold * 100))

>>>>>>> 8f0ce810
        pbar = tqdm(range(self.max_pipelines), disable=not self.verbose, file=stdout, bar_format='{desc}   {percentage:3.0f}%|{bar}| Elapsed:{elapsed}')
        start = time.time()
        for n in pbar:
            elapsed = time.time() - start
            if self.max_time and elapsed > self.max_time:
                self.logger.log("\n\nMax time elapsed. Stopping search early.")
                break
            self._do_iteration(X, y, pbar, raise_errors)
            if plot_iterations:
                if self.objective.greater_is_better:
                    new_score = self.rankings['score'].max()
                else:
                    new_score = self.rankings['score'].min()
                iter_scores.append(new_score)
                update_plot(fig, ax, iter_scores)
        pbar.close()

        self.logger.log("\n✔ Optimization finished")

    def check_multiclass(self, y):
        if y.nunique() <= 2:
            return
        if ProblemTypes.MULTICLASS not in self.objective.problem_types:
            raise ValueError("Given objective {} is not compatible with a multiclass problem.".format(self.objective.name))
        for obj in self.additional_objectives:
            if ProblemTypes.MULTICLASS not in obj.problem_types:
                raise ValueError("Additional objective {} is not compatible with a multiclass problem.".format(obj.name))

    def _do_iteration(self, X, y, pbar, raise_errors):
        # determine which pipeline to build
        pipeline_class = self._select_pipeline()

        # propose the next best parameters for this piepline
        parameters = self._propose_parameters(pipeline_class)

        # fit an score the pipeline
        pipeline = pipeline_class(
            objective=self.objective,
            random_state=self.random_state,
            n_jobs=-1,
            number_features=X.shape[1],
            **dict(parameters)
        )

        if self.start_iteration_callback:
            self.start_iteration_callback(pipeline_class, parameters)

        desc = "▹ {}: ".format(pipeline_class.name)
        if len(desc) > self._MAX_NAME_LEN:
            desc = desc[:self._MAX_NAME_LEN - 3] + "..."
        desc = desc.ljust(self._MAX_NAME_LEN)
        pbar.set_description_str(desc=desc, refresh=True)

        start = time.time()
        scores = []
        all_objective_scores = []
        for train, test in self.cv.split(X, y):
            if isinstance(X, pd.DataFrame):
                X_train, X_test = X.iloc[train], X.iloc[test]
            else:
                X_train, X_test = X[train], X[test]
            if isinstance(y, pd.Series):
                y_train, y_test = y.iloc[train], y.iloc[test]
            else:
                y_train, y_test = y[train], y[test]

            try:
                pipeline.fit(X_train, y_train)
                score, other_scores = pipeline.score(X_test, y_test, other_objectives=self.additional_objectives)

            except Exception as e:
                if raise_errors:
                    raise e
                pbar.write(str(e))
                score = np.nan
                other_scores = OrderedDict(zip([n.name for n in self.additional_objectives], [np.nan] * len(self.additional_objectives)))

            ordered_scores = OrderedDict()
            ordered_scores.update({self.objective.name: score})
            ordered_scores.update(other_scores)
            ordered_scores.update({"# Training": len(y_train)})
            ordered_scores.update({"# Testing": len(y_test)})
            scores.append(score)
            all_objective_scores.append(ordered_scores)

        training_time = time.time() - start

        # save the result and continue
        self._add_result(
            trained_pipeline=pipeline,
            parameters=parameters,
            scores=scores,
            all_objective_scores=all_objective_scores,
            training_time=training_time
        )

        desc = "✔" + desc[1:]
        pbar.set_description_str(desc=desc, refresh=True)
        if self.verbose:  # To force new line between progress bar iterations
            print('')

    def _select_pipeline(self):
        return random.choice(self.possible_pipelines)

    def _propose_parameters(self, pipeline_class):
        values = self.tuners[pipeline_class.name].propose()
        space = self.search_spaces[pipeline_class.name]
        proposal = zip(space, values)
        return list(proposal)

    def _add_result(self, trained_pipeline, parameters, scores, all_objective_scores, training_time):
        score = pd.Series(scores).mean()

        if self.objective.greater_is_better:
            score_to_minimize = -score
        else:
            score_to_minimize = score

        self.tuners[trained_pipeline.name].add([p[1] for p in parameters], score_to_minimize)
        # calculate high_variance_cv
        # if the coefficient of variance is greater than .2
        s = pd.Series(scores)
        high_variance_cv = (s.std() / s.mean()) > .2

        pipeline_name = trained_pipeline.__class__.__name__
        pipeline_id = len(self.results)

        self.results[pipeline_id] = {
            "id": pipeline_id,
            "pipeline_name": pipeline_name,
            "parameters": dict(parameters),
            "score": score,
            "high_variance_cv": high_variance_cv,
            "scores": scores,
            "all_objective_scores": all_objective_scores,
            "training_time": training_time,
        }

        if self.add_result_callback:
            self.add_result_callback(self.results[pipeline_id], trained_pipeline)

        self._save_pipeline(pipeline_id, trained_pipeline)

    def _save_pipeline(self, pipeline_id, trained_pipeline):
        self.trained_pipelines[pipeline_id] = trained_pipeline

    def get_pipeline(self, pipeline_id):
        if pipeline_id not in self.trained_pipelines:
            raise RuntimeError("Pipeline not found")

        return self.trained_pipelines[pipeline_id]

    def describe_pipeline(self, pipeline_id, return_dict=False):
        """Describe a pipeline

        Arguments:
            pipeline_id (int): pipeline to describe
            return_dict (bool): If True, return dictionary of information
                about pipeline. Defaults to false

        Returns:
            description
        """
        if pipeline_id not in self.results:
            raise RuntimeError("Pipeline not found")

        pipeline = self.get_pipeline(pipeline_id)
        pipeline_results = self.results[pipeline_id]

        self.logger.log_title("Pipeline Description")

        better_string = "lower is better"
        if pipeline.objective.greater_is_better:
            better_string = "greater is better"

        self.logger.log("Pipeline Name: %s" % pipeline.name)
        self.logger.log("Model type: %s" % pipeline.model_type)
        self.logger.log("Objective: %s (%s)" % (pipeline.objective.name, better_string))
        self.logger.log("Total training time (including CV): %.1f seconds\n" % pipeline_results["training_time"])

        self.logger.log_subtitle("Parameters")
        for item in pipeline_results["parameters"].items():
            self.logger.log("• %s: %s" % item)

        self.logger.log_subtitle("\nCross Validation")

        if pipeline_results["high_variance_cv"]:
            self.logger.log("Warning! High variance within cross validation scores. " +
                            "Model may not perform as estimated on unseen data.")

        all_objective_scores = pd.DataFrame(pipeline_results["all_objective_scores"])

        for c in all_objective_scores:
            if c in ["# Training", "# Testing"]:
                all_objective_scores[c] = all_objective_scores[c].astype("object")
                continue

            mean = all_objective_scores[c].mean(axis=0)
            std = all_objective_scores[c].std(axis=0)
            all_objective_scores.loc["mean", c] = mean
            all_objective_scores.loc["std", c] = std
            all_objective_scores.loc["coef of var", c] = std / mean

        all_objective_scores = all_objective_scores.fillna("-")
        with pd.option_context('display.float_format', '{:.3f}'.format, 'expand_frame_repr', False):
            self.logger.log(all_objective_scores)

        if return_dict:
            return pipeline_results

    @property
    def rankings(self):
        """Returns the rankings of the models searched"""
        ascending = True
        if self.objective.greater_is_better:
            ascending = False

        rankings_df = pd.DataFrame(self.results.values())
        rankings_df = rankings_df[["id", "pipeline_name", "score", "high_variance_cv", "parameters"]]
        rankings_df.sort_values("score", ascending=ascending, inplace=True)
        rankings_df.reset_index(drop=True, inplace=True)

        return rankings_df

    @property
    def best_pipeline(self):
        """Returns the best model found"""
        best = self.rankings.iloc[0]
        return self.get_pipeline(best["id"])<|MERGE_RESOLUTION|>--- conflicted
+++ resolved
@@ -133,7 +133,6 @@
             if len(leaked) > 0:
                 leaked = [str(k) for k in leaked.keys()]
                 self.logger.log("WARNING: Possible label leakage: %s" % ", ".join(leaked))
-<<<<<<< HEAD
         if plot_iterations:
             matplotlib.use('nbagg')
             fig = plt.figure()
@@ -141,14 +140,12 @@
             fig.canvas.draw()
             plt.show()
             iter_scores = list()
-=======
 
         if self.null_threshold is not None:
             highly_null_columns = guardrails.detect_highly_null(X, percent_threshold=self.null_threshold)
             if len(highly_null_columns) > 0:
                 self.logger.log("WARNING: {} columns are at least {}% null.".format(', '.join(highly_null_columns), self.null_threshold * 100))
 
->>>>>>> 8f0ce810
         pbar = tqdm(range(self.max_pipelines), disable=not self.verbose, file=stdout, bar_format='{desc}   {percentage:3.0f}%|{bar}| Elapsed:{elapsed}')
         start = time.time()
         for n in pbar:
