# from evalml.pipelines import get_pipelines_by_model_type
from sklearn.model_selection import StratifiedKFold

from .auto_base import AutoBase

from evalml.objectives import get_objective
from evalml.problem_types import ProblemTypes


class AutoClassifier(AutoBase):
    """Automatic pipeline search for classification problems"""

    def __init__(self,
                 objective=None,
                 multiclass=False,
                 max_pipelines=5,
                 max_time=None,
                 model_types=None,
                 cv=None,
                 tuner=None,
                 detect_label_leakage=True,
                 start_iteration_callback=None,
                 add_result_callback=None,
                 additional_objectives=None,
<<<<<<< HEAD
                 id_cols_threshold=1.0,
=======
                 null_threshold=0.95,
>>>>>>> 9c0470bc
                 random_state=0,
                 verbose=True):
        """Automated classifier pipeline search

        Arguments:
            objective (Object): the objective to optimize

            multiclass (bool): If True, expecting multiclass data. By default: False.

            max_pipelines (int): maximum number of pipelines to search

            max_time (int): maximum time in seconds to search for pipelines.
                won't start new pipeline search after this duration has elapsed

            model_types (list): The model types to search. By default searches over all
                model_types. Run evalml.list_model_types("classification") to see options.

            cv: cross validation method to use. By default StratifiedKFold

            tuner: the tuner class to use. Defaults to scikit-optimize tuner

            detect_label_leakage (bool): If True, check input features for label leakage and
                warn if found. Defaults to true.

            start_iteration_callback (callable): function called before each pipeline training iteration.
                Passed two parameters: pipeline_class, parameters.

            add_result_callback (callable): function called after each pipeline training iteration.
                Passed two parameters: results, trained_pipeline.

            additional_objectives (list): Custom set of objectives to score on.
                Will override default objectives for problem type if not empty.

            null_threshold(float): Float in range [0,1] that represents what percentage of a feature needs to be
                null values for the feature to be considered "highly-null". Default is 0.95.

            random_state (int): the random_state

            verbose (boolean): If True, turn verbosity on. Defaults to True
        """

        if cv is None:
            cv = StratifiedKFold(n_splits=3, random_state=random_state)

        # set default objective if none provided
        if objective is None and not multiclass:
            objective = "precision"
            problem_type = ProblemTypes.BINARY
        elif objective is None and multiclass:
            objective = "precision_micro"
            problem_type = ProblemTypes.MULTICLASS
        else:
            problem_type = self.set_problem_type(objective, multiclass)

        super().__init__(
            tuner=tuner,
            objective=objective,
            cv=cv,
            max_pipelines=max_pipelines,
            max_time=max_time,
            model_types=model_types,
            problem_type=problem_type,
            detect_label_leakage=detect_label_leakage,
            start_iteration_callback=start_iteration_callback,
            add_result_callback=add_result_callback,
<<<<<<< HEAD
            id_cols_threshold=id_cols_threshold,
=======
            additional_objectives=additional_objectives,
            null_threshold=null_threshold,
>>>>>>> 9c0470bc
            random_state=random_state,
            verbose=verbose,
        )

    def set_problem_type(self, objective, multiclass):
        """
        If there is an objective either:
            a. Set problem_type to MULTICLASS if objective is only multiclass and multiclass is false
            b. Set problem_type to MUTLICLASS if multiclass is true
            c. Default to BINARY
        """
        problem_type = ProblemTypes.BINARY
        # if exclusively multiclass: infer
        if [ProblemTypes.MULTICLASS] == get_objective(objective).problem_types:
            problem_type = ProblemTypes.MULTICLASS
        elif multiclass:
            problem_type = ProblemTypes.MULTICLASS
        return problem_type<|MERGE_RESOLUTION|>--- conflicted
+++ resolved
@@ -22,11 +22,8 @@
                  start_iteration_callback=None,
                  add_result_callback=None,
                  additional_objectives=None,
-<<<<<<< HEAD
                  id_cols_threshold=1.0,
-=======
                  null_threshold=0.95,
->>>>>>> 9c0470bc
                  random_state=0,
                  verbose=True):
         """Automated classifier pipeline search
@@ -92,12 +89,9 @@
             detect_label_leakage=detect_label_leakage,
             start_iteration_callback=start_iteration_callback,
             add_result_callback=add_result_callback,
-<<<<<<< HEAD
             id_cols_threshold=id_cols_threshold,
-=======
             additional_objectives=additional_objectives,
             null_threshold=null_threshold,
->>>>>>> 9c0470bc
             random_state=random_state,
             verbose=verbose,
         )
