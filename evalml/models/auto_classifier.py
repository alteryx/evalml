# from evalml.pipelines import get_pipelines_by_model_type
from sklearn.model_selection import StratifiedKFold

from .auto_base import AutoBase

from evalml.objectives import get_objective
from evalml.problem_types import ProblemTypes


class AutoClassifier(AutoBase):
<<<<<<< HEAD
    """Automatic pipeline search class for classification problems"""
=======
    """Automatic pipeline search for classification problems

    """
>>>>>>> 36d3a0e5

    def __init__(self,
                 objective=None,
                 multiclass=False,
                 max_pipelines=None,
                 max_time=None,
                 model_types=None,
                 cv=None,
                 tuner=None,
                 detect_label_leakage=True,
                 start_iteration_callback=None,
                 add_result_callback=None,
                 additional_objectives=None,
                 random_state=0,
                 verbose=True):
        """Automated classifier pipeline search

        Arguments:
            objective (Object): the objective to optimize

            multiclass (bool): If True, expecting multiclass data. By default: False.

            max_pipelines (int): Maximum number of pipelines to search. If max_pipelines and
                max_time is not set, then max_pipelines will default to max_pipelines of 5.

            max_time (int, str): Maximum time to search for pipelines.
                This will not start a new pipeline search after the duration
                has elapsed. If it is an integer, then the time will be in seconds.
                For strings, time can be specified as seconds, minutes, or hours.

            model_types (list): The model types to search. By default searches over all
                model_types. Run evalml.list_model_types("classification") to see options.

            cv: cross validation method to use. By default StratifiedKFold

            tuner: the tuner class to use. Defaults to scikit-optimize tuner

            detect_label_leakage (bool): If True, check input features for label leakage and
                warn if found. Defaults to true.

            start_iteration_callback (callable): function called before each pipeline training iteration.
                Passed two parameters: pipeline_class, parameters.

            add_result_callback (callable): function called after each pipeline training iteration.
                Passed two parameters: results, trained_pipeline.

            additional_objectives (list): Custom set of objectives to score on.
                Will override default objectives for problem type if not empty.

            random_state (int): the random_state

            verbose (boolean): If True, turn verbosity on. Defaults to True
        """

        if cv is None:
            cv = StratifiedKFold(n_splits=3, random_state=random_state)

        # set default objective if none provided
        if objective is None and not multiclass:
            objective = "precision"
            problem_type = ProblemTypes.BINARY
        elif objective is None and multiclass:
            objective = "precision_micro"
            problem_type = ProblemTypes.MULTICLASS
        else:
            problem_type = self.set_problem_type(objective, multiclass)

        super().__init__(
            tuner=tuner,
            objective=objective,
            cv=cv,
            max_pipelines=max_pipelines,
            max_time=max_time,
            model_types=model_types,
            problem_type=problem_type,
            detect_label_leakage=detect_label_leakage,
            start_iteration_callback=start_iteration_callback,
            add_result_callback=add_result_callback,
            additional_objectives=additional_objectives,
            random_state=random_state,
            verbose=verbose
        )

    def set_problem_type(self, objective, multiclass):
        """Sets the problem type of the AutoClassifier to either binary or multiclass.

        If there is an objective either:
            a. Set problem_type to MULTICLASS if objective is only multiclass and multiclass is false
            b. Set problem_type to MUTLICLASS if multiclass is true
            c. Default to BINARY

        Arguments:
            objective (Object): the objective to optimize
            multiclass (bool): boolean representing whether search is for multiclass problems or not

        Returns:
            ProblemTypes enum representing type of problem to set AutoClassifier to

        """
        problem_type = ProblemTypes.BINARY
        # if exclusively multiclass: infer
        if [ProblemTypes.MULTICLASS] == get_objective(objective).problem_types:
            problem_type = ProblemTypes.MULTICLASS
        elif multiclass:
            problem_type = ProblemTypes.MULTICLASS
        return problem_type<|MERGE_RESOLUTION|>--- conflicted
+++ resolved
@@ -8,13 +8,8 @@
 
 
 class AutoClassifier(AutoBase):
-<<<<<<< HEAD
     """Automatic pipeline search class for classification problems"""
-=======
-    """Automatic pipeline search for classification problems
 
-    """
->>>>>>> 36d3a0e5
 
     def __init__(self,
                  objective=None,
