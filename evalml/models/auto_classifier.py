# from evalml.pipelines import get_pipelines_by_model_type
from sklearn.model_selection import StratifiedKFold

from .auto_base import AutoBase

from evalml.objectives import get_objective
from evalml.problem_types import ProblemTypes


class AutoClassifier(AutoBase):
    """Automatic pipeline search for classification problems"""

    def __init__(self,
                 objective=None,
                 multiclass=False,
                 max_pipelines=5,
                 max_time=None,
                 model_types=None,
                 cv=None,
                 tuner=None,
                 detect_label_leakage=True,
                 start_iteration_callback=None,
                 add_result_callback=None,
                 additional_objectives=None,
                 random_state=0,
                 verbose=True,
                 detect_highly_null=True,
                 null_threshold=0.95):
        """Automated classifier pipeline search

        Arguments:
            objective (Object): the objective to optimize

            multiclass (bool): If True, expecting multiclass data. By default: False.

            max_pipelines (int): maximum number of pipelines to search

            max_time (int): maximum time in seconds to search for pipelines.
                won't start new pipeline search after this duration has elapsed

            model_types (list): The model types to search. By default searches over all
                model_types. Run evalml.list_model_types("classification") to see options.

            cv: cross validation method to use. By default StratifiedKFold

            tuner: the tuner class to use. Defaults to scikit-optimize tuner

            detect_label_leakage (bool): If True, check input features for label leakage and
                warn if found. Defaults to true.

            start_iteration_callback (callable): function called before each pipeline training iteration.
                Passed two parameters: pipeline_class, parameters.

            add_result_callback (callable): function called after each pipeline training iteration.
                Passed two parameters: results, trained_pipeline.

            additional_objectives (list): Custom set of objectives to score on.
                Will override default objectives for problem type if not empty.

            random_state (int): the random_state

            verbose (boolean): If True, turn verbosity on. Defaults to True
        """

        if cv is None:
            cv = StratifiedKFold(n_splits=3, random_state=random_state)

        # set default objective if none provided
        if objective is None and not multiclass:
            objective = "precision"
            problem_type = ProblemTypes.BINARY
        elif objective is None and multiclass:
            objective = "precision_micro"
            problem_type = ProblemTypes.MULTICLASS
        else:
            problem_type = self.set_problem_type(objective, multiclass)

        super().__init__(
            tuner=tuner,
            objective=objective,
            cv=cv,
            max_pipelines=max_pipelines,
            max_time=max_time,
            model_types=model_types,
            problem_type=problem_type,
            detect_label_leakage=detect_label_leakage,
            start_iteration_callback=start_iteration_callback,
            add_result_callback=add_result_callback,
            random_state=random_state,
            verbose=verbose,
<<<<<<< HEAD
            additional_objectives=additional_objectives,
            detect_highly_null=detect_highly_null,
            null_threshold=null_threshold
        )
=======
            additional_objectives=additional_objectives
        )

    def set_problem_type(self, objective, multiclass):
        """
        If there is an objective either:
            a. Set problem_type to MULTICLASS if objective is only multiclass and multiclass is false
            b. Set problem_type to MUTLICLASS if multiclass is true
            c. Default to BINARY
        """
        problem_type = ProblemTypes.BINARY
        # if exclusively multiclass: infer
        if [ProblemTypes.MULTICLASS] == get_objective(objective).problem_types:
            problem_type = ProblemTypes.MULTICLASS
        elif multiclass:
            problem_type = ProblemTypes.MULTICLASS
        return problem_type
>>>>>>> 4a819b80
<|MERGE_RESOLUTION|>--- conflicted
+++ resolved
@@ -88,13 +88,9 @@
             add_result_callback=add_result_callback,
             random_state=random_state,
             verbose=verbose,
-<<<<<<< HEAD
             additional_objectives=additional_objectives,
             detect_highly_null=detect_highly_null,
             null_threshold=null_threshold
-        )
-=======
-            additional_objectives=additional_objectives
         )
 
     def set_problem_type(self, objective, multiclass):
@@ -110,5 +106,4 @@
             problem_type = ProblemTypes.MULTICLASS
         elif multiclass:
             problem_type = ProblemTypes.MULTICLASS
-        return problem_type
->>>>>>> 4a819b80
+        return problem_type