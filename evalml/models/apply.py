--- conflicted
+++ resolved
@@ -8,77 +8,8 @@
 from sklearn import metrics
 from sklearn.utils.multiclass import type_of_target
 
-<<<<<<< HEAD
-=======
 from . import render
 
-
-def load_data(path, index, label, drop=None, verbose=True, **kwargs):
-    """Load features and labels from file(s).
-
-    Args:
-        path (str) : path to file(s)
-        index (str) : column for index
-        label (str) : column for labels
-        drop (list) : columns to drop
-        verbose (bool) : whether to print information about features and labels
-
-    Returns:
-        DataFrame, Series : features and labels
-    """
-    if '*' in path:
-        feature_matrix = dd.read_csv(path, **kwargs).set_index(index, sorted=True)
-
-        labels = [label] + (drop or [])
-        y = feature_matrix[label].compute()
-        X = feature_matrix.drop(labels=labels, axis=1).compute()
-    else:
-        feature_matrix = pd.read_csv(path, index_col=index, **kwargs)
-
-        labels = [label] + (drop or [])
-        y = feature_matrix[label]
-        X = feature_matrix.drop(columns=labels)
-
-    if verbose:
-        # number of features
-        print(render.number_of_features(X.dtypes), end='\n\n')
-
-        # number of training examples
-        info = 'Number of training examples: {}'
-        print(info.format(len(X)), end='\n\n')
-
-        # label distribution
-        distribution = y.value_counts().div(len(y))
-        print(render.label_distribution(distribution))
-
-    return X, y
-
-
-def split_data(x, y, holdout=.2, random_state=None):
-    """Splits data into train and test sets.
-
-    Args:
-        x (DataFrame) : features
-        y (Series) : labels
-        holdout (float) : percent to holdout from train set for testing
-        random_state (int) : seed for the random number generator
-
-    Returns:
-        DataFrame, DataFrame, Series, Series : features and labels each split into train and test sets
-    """
-    stratified = StratifiedShuffleSplit(
-        n_splits=1,
-        test_size=holdout,
-        random_state=random_state,
-    )
-    train, test = next(stratified.split(x, y))
-    x_train = x.loc[x.index[train]]
-    x_test = x.loc[x.index[test]]
-    y_train = y.loc[y.index[train]]
-    y_test = y.loc[y.index[test]]
-    return x_train, x_test, y_train, y_test
-
->>>>>>> 845d28b9
 
 def resample_labels(x, y, weights, replace=False, label=None, random_state=None):
     if label is None:
