--- conflicted
+++ resolved
@@ -77,7 +77,6 @@
 
 [project.optional-dependencies]
 test = [
-<<<<<<< HEAD
     "pytest >= 7.1.2",
     "pytest-xdist >= 2.1.0",
     "pytest-timeout >= 1.4.2",
@@ -85,15 +84,6 @@
     "nbval >= 0.9.3",
     "IPython >= 8.10.0",
     "PyYAML >= 6.0.1",
-=======
-    "pytest == 7.1.2",
-    "pytest-xdist >= 2.1.0",
-    "pytest-timeout >= 1.4.2",
-    "pytest-cov >= 2.10.1",
-    "nbval == 0.9.3",
-    "IPython >= 8.10.0, <8.12.1",
-    "PyYAML == 6.0.1",
->>>>>>> 3d5bf450
     "coverage[toml] >= 6.4",
 ]
 dev = [
