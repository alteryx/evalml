[project]
name = "evalml"
readme = "README.md"
description = "an AutoML library that builds, optimizes, and evaluates machine learning pipelines using domain-specific objective functions"
dynamic = ["version"]
classifiers = [
    "Development Status :: 4 - Beta",
    "Intended Audience :: Science/Research",
    "Intended Audience :: Developers",
    "Topic :: Software Development",
    "Topic :: Scientific/Engineering",
    "Programming Language :: Python",
    "Programming Language :: Python :: 3",
    "Programming Language :: Python :: 3.9",
    "Programming Language :: Python :: 3.10",
    "Programming Language :: Python :: 3.11",
    "Operating System :: Microsoft :: Windows",
    "Operating System :: POSIX",
    "Operating System :: Unix",
    "Operating System :: MacOS",
]
authors = [
    {name="Alteryx, Inc.", email="open_source_support@alteryx.com"}
]
maintainers = [
    {name="Alteryx, Inc.", email="open_source_support@alteryx.com"}
]
keywords = ["data science", "machine learning", "optimization", "automl"]
license = {file = "LICENSE"}
requires-python = ">=3.9,<4"
dependencies = [
    "numpy >= 1.22.0",
    "pandas >= 1.5.0, <2.1.0",
    "scipy >= 1.5.0, < 1.12.0",
    "scikit-learn >= 1.3.2",
    "scikit-optimize >= 0.9.0",
    "pyzmq >= 20.0.0",
    "colorama >= 0.4.4",
    "cloudpickle >= 1.5.0",
    "click >= 8.0.0",
    "shap >= 0.42.0, < 0.45.0",
    "statsmodels >= 0.12.2",
    "texttable >= 1.6.2",
    "woodwork[dask] >= 0.22.0",
    "dask >= 2022.2.0, != 2022.10.1",
    "distributed >= 2022.2.0, != 2022.10.1",
    "featuretools[dask] >= 1.16.0",
    "nlp-primitives >= 2.9.0",
    "networkx >= 2.7",
    "plotly >= 5.0.0",
    "kaleido == 0.2.0",
    "ipywidgets >= 7.5",
    "xgboost >= 1.7.0.post0",
    "catboost >= 1.1.1",
    "lightgbm >= 4.0.0",
    "matplotlib >= 3.3.3",
    "graphviz >= 0.13; platform_system!='Windows'",
    "seaborn >= 0.11.1",
    "category-encoders >= 2.2.2, <= 2.5.1.post0",
    "imbalanced-learn >= 0.11.0",
    "pmdarima >= 1.8.5",
    "sktime >= 0.21.0, < 0.29.0",
    "lime >= 0.2.0.1",
<<<<<<< HEAD
    "vowpalwabbit >= 8.11.0, < 9.9.0",
=======
>>>>>>> 54d37532
    "tomli >= 2.0.1",
    "packaging >= 23.0",
    "black[jupyter] >= 22.3.0",
    "holidays >= 0.13"
]

[project.urls]
"Documentation" = "https://evalml.alteryx.com"
"Source Code"= "https://github.com/alteryx/evalml/"
"Changes" = "https://evalml.alteryx.com/en/latest/release_notes.html"
"Issue Tracker" = "https://github.com/alteryx/evalml/issues"
"Twitter" = "https://twitter.com/alteryxoss"
"Chat" = "https://join.slack.com/t/alteryx-oss/shared_invite/zt-182tyvuxv-NzIn6eiCEf8TBziuKp0bNA"

[project.optional-dependencies]
test = [
    "pytest == 7.1.2",
    "pytest-xdist == 2.1.0",
    "pytest-timeout == 1.4.2",
    "pytest-cov == 2.10.1",
    "nbval == 0.9.3",
    "IPython >= 8.10.0, <8.12.1",
    "PyYAML == 6.0.1",
    "coverage[toml] >= 6.4",
]
dev = [
    "ruff == 0.0.228",
    "darglint == 1.8.0",
    "pre-commit >= 2.20.0",
    "evalml[docs,test]",
]
updater = [
    "alteryx-open-src-update-checker >= 2.1.0"
]
docs = [
    "docutils >=0.15.2, < 0.17",
    "pydata-sphinx-theme >= 0.3.1",
    "astroid <= 2.6.6",
    "Sphinx >= 5.0.0",
    "nbconvert >= 6.5.0",
    "nbsphinx >= 0.8.5, < 0.9.0",
    "sphinx-autoapi",
    "sphinx-inline-tabs == 2022.1.2b11",
    "sphinx-copybutton == 0.4.0",
    "myst-parser == 0.18.0",
]
prophet = [
    "prophet >= 1.1.2",
]
complete = [
    "evalml[prophet,updater]",
]

[tool.setuptools]
include-package-data = true
license-files = ["LICENSE"]

[tool.setuptools.packages.find]
namespaces = true

[tool.setuptools.package-data]
"*" = [
    "*.txt",
    "README.md",
]
"evalml" = [
    "demos/data/churn.csv",
    "demos/data/daily-min-temperatures.csv",
    "demos/data/fraud_transactions.csv.gz",
    "tests/data/churn.csv",
    "tests/data/daily-min-temperatures.csv",
    "tests/data/fraud_transactions.csv.gz",
    "tests/data/tips.csv",
    "tests/data/titanic.csv",
]

[tool.setuptools.exclude-package-data]
"*" = [
    "* __pycache__",
    "*.py[co]",
    "docs/*"
]

[tool.setuptools.dynamic]
version = {attr = "evalml.__version__"}

[tool.black]
line-length = 88
target-version = ["py39"]

[tool.ruff]
line-length = 88
select = [
    "D",
    # Pyflakes
    "F",
    # Pycodestyle
    "E",
    "W",
    # isort
    "I001"
]
ignore = ["E501", "D107", "D401"]
src = ["evalml"]

[tool.ruff.per-file-ignores]
"__init__.py" = ["E402", "F401", "I001", "E501"]
"evalml/tests/**" = ["D"]
"evalml/utils/**" = ["D"]
".github/**" = ["D"]
"docs/**" = ["D"]

[tool.ruff.isort]
known-first-party = ["evalml"]

[tool.ruff.pydocstyle]
convention = "google"

[tool.coverage.run]
source = ["evalml"]

[tool.coverage.report]
exclude_lines =[
    "pragma: no cover",
    "raise AssertionError",
    "if __name__ == .__main__.:",
    "if profile:",
    "pytest.skip"
]

[build-system]
requires = [
    "setuptools >= 61.0.0",
    "wheel"
]
build-backend = "setuptools.build_meta"

[tool.pytest.ini_options]
testpaths = [
    "evalml/tests/*"
]
filterwarnings = [
    "ignore::DeprecationWarning",
    "ignore::PendingDeprecationWarning"
]
junit_duration_report = "call"<|MERGE_RESOLUTION|>--- conflicted
+++ resolved
@@ -61,10 +61,6 @@
     "pmdarima >= 1.8.5",
     "sktime >= 0.21.0, < 0.29.0",
     "lime >= 0.2.0.1",
-<<<<<<< HEAD
-    "vowpalwabbit >= 8.11.0, < 9.9.0",
-=======
->>>>>>> 54d37532
     "tomli >= 2.0.1",
     "packaging >= 23.0",
     "black[jupyter] >= 22.3.0",
