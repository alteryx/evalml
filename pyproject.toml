[project]
name = "evalml"
readme = "README.md"
description = "an AutoML library that builds, optimizes, and evaluates machine learning pipelines using domain-specific objective functions"
dynamic = ["version"]
classifiers = [
    "Development Status :: 4 - Beta",
    "Intended Audience :: Science/Research",
    "Intended Audience :: Developers",
    "Topic :: Software Development",
    "Topic :: Scientific/Engineering",
    "Programming Language :: Python",
    "Programming Language :: Python :: 3",
    "Programming Language :: Python :: 3.8",
    "Programming Language :: Python :: 3.9",
    "Programming Language :: Python :: 3.10",
    "Operating System :: Microsoft :: Windows",
    "Operating System :: POSIX",
    "Operating System :: Unix",
    "Operating System :: MacOS",
]
authors = [
    {name="Alteryx, Inc.", email="open_source_support@alteryx.com"}
]
maintainers = [
    {name="Alteryx, Inc.", email="open_source_support@alteryx.com"}
]
keywords = ["data science", "machine learning", "optimization", "automl"]
license = {file = "LICENSE"}
requires-python = ">=3.8,<4"
dependencies = [
    "numpy >= 1.21.0",
    "pandas >= 1.5.0",
    "scipy >= 1.5.0",
    "scikit-learn >= 1.2.2",
    "scikit-optimize >= 0.9.0",
    "pyzmq >= 20.0.0",
    "colorama >= 0.4.4",
    "cloudpickle >= 1.5.0",
    "click >= 8.0.0",
    "shap >= 0.40.0",
    "statsmodels >= 0.12.2",
    "texttable >= 1.6.2",
    "woodwork >= 0.22.0",
    "dask >= 2022.2.0, != 2022.10.1",
    "featuretools >= 1.16.0",
    "nlp-primitives >= 2.9.0",
    "networkx >= 2.6",
    "plotly >= 5.0.0",
    "kaleido >= 0.1.0",
    "ipywidgets >= 7.5, < 8.0.5",
    "xgboost >= 1.7.0",
    "catboost >= 1.1.1",
    "lightgbm >= 2.3.1",
    "matplotlib >= 3.3.3",
    "graphviz >= 0.13; platform_system!='Windows'",
    "seaborn >= 0.11.1",
    "category-encoders >= 2.2.2, <= 2.5.1.post0",
    "imbalanced-learn >= 0.9.1",
    "pmdarima >= 1.8.5",
<<<<<<< HEAD
    "sktime >= 0.15.0",
=======
    "sktime >= 0.17.0",
>>>>>>> 707596cd
    "lime >= 0.2.0.1",
    "vowpalwabbit >= 8.11.0",
    "tomli >= 2.0.1",
    "packaging >= 23.0",
    "black[jupyter] >= 22.3.0",
    "holidays >= 0.13, < 0.21"
]

[project.urls]
"Documentation" = "https://evalml.alteryx.com"
"Source Code"= "https://github.com/alteryx/evalml/"
"Changes" = "https://evalml.alteryx.com/en/latest/release_notes.html"
"Issue Tracker" = "https://github.com/alteryx/evalml/issues"
"Twitter" = "https://twitter.com/alteryxoss"
"Chat" = "https://join.slack.com/t/alteryx-oss/shared_invite/zt-182tyvuxv-NzIn6eiCEf8TBziuKp0bNA"

[project.optional-dependencies]
test = [
    "pytest == 7.1.2",
    "pytest-xdist == 2.1.0",
    "pytest-timeout == 1.4.2",
    "pytest-cov == 2.10.1",
    "nbval == 0.9.3",
    "IPython >= 8.10.0",
    "codecov == 2.1.11",
    "PyYAML == 5.4",
    "coverage[toml] >= 6.4",
]
dev = [
    "ruff == 0.0.228",
    "darglint == 1.8.0",
    "pre-commit >= 2.20.0",
    "evalml[docs,test]",
]
updater = [
    "alteryx-open-src-update-checker >= 2.1.0"
]
docs = [
    "docutils >=0.15.2, < 0.17",
    "pydata-sphinx-theme >= 0.3.1",
    "astroid <= 2.6.6",
    "Sphinx >= 4.5.0",
    "nbconvert >= 6.4.5",
    "nbsphinx >= 0.8.5, < 0.9.0",
    "sphinx-autoapi",
    "sphinx-inline-tabs == 2022.1.2b11",
    "sphinx-copybutton == 0.4.0",
    "myst-parser == 0.16.1",
]
prophet = [
    "prophet >= 1.1.2",
]
complete = [
    "evalml[prophet,updater]",
]

[tool.setuptools]
include-package-data = true
license-files = ["LICENSE"]

[tool.setuptools.packages.find]
namespaces = true

[tool.setuptools.package-data]
"*" = [
    "*.txt",
    "README.md",
]
"evalml" = [
    "demos/data/churn.csv",
    "demos/data/daily-min-temperatures.csv",
    "demos/data/fraud_transactions.csv.gz",
    "tests/data/churn.csv",
    "tests/data/daily-min-temperatures.csv",
    "tests/data/fraud_transactions.csv.gz",
    "tests/data/tips.csv",
    "tests/data/titanic.csv",
]

[tool.setuptools.exclude-package-data]
"*" = [
    "* __pycache__",
    "*.py[co]",
    "docs/*"
]

[tool.setuptools.dynamic]
version = {attr = "evalml.__version__"}

[tool.black]
line-length = 88
target-version = ["py39"]

[tool.ruff]
line-length = 88
select = [
    "D",
    # Pyflakes
    "F",
    # Pycodestyle
    "E",
    "W",
    # isort
    "I001"
]
ignore = ["E501", "D107", "D401"]
src = ["evalml"]

[tool.ruff.per-file-ignores]
"__init__.py" = ["E402", "F401", "I001", "E501"]
"evalml/tests/**" = ["D"]
"evalml/utils/**" = ["D"]
".github/**" = ["D"]
"docs/**" = ["D"]

[tool.ruff.isort]
known-first-party = ["evalml"]

[tool.ruff.pydocstyle]
convention = "google"

[tool.coverage.run]
source = ["evalml"]

[tool.coverage.report]
exclude_lines =[
    "pragma: no cover",
    "raise AssertionError",
    "if __name__ == .__main__.:",
    "if profile:",
    "pytest.skip"
]

[build-system]
requires = [
    "setuptools >= 61.0.0",
    "wheel"
]
build-backend = "setuptools.build_meta"

[tool.pytest.ini_options]
testpaths = [
    "evalml/tests/*"
]
filterwarnings = [
    "ignore::DeprecationWarning",
    "ignore::PendingDeprecationWarning"
]
junit_duration_report = "call"<|MERGE_RESOLUTION|>--- conflicted
+++ resolved
@@ -58,11 +58,7 @@
     "category-encoders >= 2.2.2, <= 2.5.1.post0",
     "imbalanced-learn >= 0.9.1",
     "pmdarima >= 1.8.5",
-<<<<<<< HEAD
-    "sktime >= 0.15.0",
-=======
     "sktime >= 0.17.0",
->>>>>>> 707596cd
     "lime >= 0.2.0.1",
     "vowpalwabbit >= 8.11.0",
     "tomli >= 2.0.1",
